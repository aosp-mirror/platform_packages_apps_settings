package {
    default_team: "trendy_team_android_settings_app",
    default_applicable_licenses: ["packages_apps_Settings_license"],
}

aconfig_declarations {
    name: "aconfig_settings_flags",
    package: "com.android.settings.flags",
<<<<<<< HEAD
    container: "system_ext",
=======
    container: "system",
>>>>>>> a6f28338
    srcs: [
        "*.aconfig",
    ],
}

java_aconfig_library {
    name: "aconfig_settings_flags_lib",
    aconfig_declarations: "aconfig_settings_flags",
}

aconfig_declarations {
    name: "factory_reset_flags",
    package: "com.android.settings.factory_reset",
    container: "system",
    srcs: ["factory_reset/*.aconfig"],
}

java_aconfig_library {
    name: "factory_reset_flags_lib",
    aconfig_declarations: "factory_reset_flags",
}

aconfig_declarations {
    name: "media_drm_flags",
    package: "com.android.settings.media_drm",
    container: "system",
    srcs: ["media_drm/*.aconfig"],
}

java_aconfig_library {
    name: "MediaDrmSettingsFlagsLib",
    aconfig_declarations: "media_drm_flags",
}

aconfig_declarations {
    name: "accessibility_flags",
    package: "com.android.settings.accessibility",
    container: "system",
    srcs: ["accessibility/*.aconfig"],
}

java_aconfig_library {
    name: "accessibility_settings_flags_lib",
    aconfig_declarations: "accessibility_flags",
}

aconfig_declarations {
    name: "development_settings_flags",
    package: "com.android.settings.development",
    container: "system",
    srcs: [
        "development/**/*.aconfig",
    ],
}

java_aconfig_library {
    name: "development_settings_flag_lib",
    aconfig_declarations: "development_settings_flags",
}<|MERGE_RESOLUTION|>--- conflicted
+++ resolved
@@ -6,11 +6,7 @@
 aconfig_declarations {
     name: "aconfig_settings_flags",
     package: "com.android.settings.flags",
-<<<<<<< HEAD
     container: "system_ext",
-=======
-    container: "system",
->>>>>>> a6f28338
     srcs: [
         "*.aconfig",
     ],
