--- conflicted
+++ resolved
@@ -95,39 +95,21 @@
         "SettingsLibActivityEmbedding",
         "aconfig_settings_flags_lib",
         "accessibility_settings_flags_lib",
-<<<<<<< HEAD
-        "app-usage-event-protos-lite",
-        "battery-event-protos-lite",
-        "battery-usage-slot-protos-lite",
-=======
->>>>>>> 76eef6d8
         "contextualcards",
         "development_settings_flag_lib",
         "factory_reset_flags_lib",
         "fuelgauge-log-protos-lite",
-<<<<<<< HEAD
-        "fuelgauge-usage-state-protos-lite",
-        "power-anomaly-event-protos-lite",
-=======
         "fuelgauge-protos-lite",
->>>>>>> 76eef6d8
         "settings-contextual-card-protos-lite",
         "settings-log-bridge-protos-lite",
         "settings-logtags",
         "settings-telephony-protos-lite",
         "statslog-settings",
-<<<<<<< HEAD
-        "androidx.test.rules",
-        "telephony_flags_core_java_lib",
-        "setupdesign-lottie-loading-layout",
-        "device_policy_aconfig_flags_lib",
-=======
         "telephony_flags_core_java_lib",
         "setupdesign-lottie-loading-layout",
         "device_policy_aconfig_flags_lib",
         "kotlinx-coroutines-core",
         "kotlinx-coroutines-android",
->>>>>>> 76eef6d8
     ],
 
     plugins: ["androidx.room_room-compiler-plugin"],
