<?xml version="1.0" encoding="UTF-8"?>
<!-- 
  ~ Copyright (C) 2022 The Android Open Source Project
  ~
  ~ Licensed under the Apache License, Version 2.0 (the "License");
  ~ you may not use this file except in compliance with the License.
  ~ You may obtain a copy of the License at
  ~
  ~      http://www.apache.org/licenses/LICENSE-2.0
  ~
  ~ Unless required by applicable law or agreed to in writing, software
  ~ distributed under the License is distributed on an "AS IS" BASIS,
  ~ WITHOUT WARRANTIES OR CONDITIONS OF ANY KIND, either express or implied.
  ~ See the License for the specific language governing permissions and
  ~ limitations under the License.
 -->

<resources xmlns:android="http://schemas.android.com/apk/res/android"
    xmlns:xliff="urn:oasis:names:tc:xliff:document:1.2">
    <string name="bluetooth_disconnect_all_profiles" product="default" msgid="5845431621920557637">"<xliff:g id="DEVICE_NAME">%1$s</xliff:g>에서 휴대전화가 연결 해제됩니다."</string>
    <string name="bluetooth_disconnect_all_profiles" product="tablet" msgid="4247757468465328774">"<xliff:g id="DEVICE_NAME">%1$s</xliff:g>에서 태블릿이 연결 해제됩니다."</string>
    <string name="bluetooth_disconnect_all_profiles" product="device" msgid="1632553419566947403">"<xliff:g id="DEVICE_NAME">%1$s</xliff:g>에서 기기가 연결 해제됩니다."</string>
    <string name="bluetooth_footer_mac_message" product="default" msgid="1640339352473051542">"휴대전화 블루투스 주소: <xliff:g id="BLUETOOTH_MAC_ADDRESS">%1$s</xliff:g>"</string>
    <string name="bluetooth_footer_mac_message" product="tablet" msgid="7338607486971997745">"태블릿 블루투스 주소: <xliff:g id="BLUETOOTH_MAC_ADDRESS">%1$s</xliff:g>"</string>
    <string name="bluetooth_footer_mac_message" product="device" msgid="8944917742814573320">"기기 블루투스 주소: <xliff:g id="BLUETOOTH_MAC_ADDRESS">%1$s</xliff:g>"</string>
    <string name="bluetooth_ask_discovery" product="tablet" msgid="7430581669309228387">"<xliff:g id="APP_NAME">%1$s</xliff:g>에서 <xliff:g id="TIMEOUT">%2$d</xliff:g>초 동안 다른 블루투스 기기에 내 태블릿이 표시되도록 설정하려고 합니다."</string>
    <string name="bluetooth_ask_discovery" product="default" msgid="3947027393224406367">"<xliff:g id="APP_NAME">%1$s</xliff:g>에서 <xliff:g id="TIMEOUT">%2$d</xliff:g>초 동안 다른 블루투스 기기에 내 휴대전화가 표시되도록 설정하려고 합니다."</string>
    <string name="bluetooth_ask_discovery_no_name" product="tablet" msgid="440976482246291783">"앱에서 <xliff:g id="TIMEOUT">%1$d</xliff:g>초 동안 다른 블루투스 기기에 내 태블릿이 표시되도록 설정하려고 합니다."</string>
    <string name="bluetooth_ask_discovery_no_name" product="default" msgid="5164413774312648842">"앱에서 <xliff:g id="TIMEOUT">%1$d</xliff:g>초 동안 다른 블루투스 기기에 내 휴대전화가 표시되도록 설정하려고 합니다."</string>
    <string name="bluetooth_ask_lasting_discovery" product="tablet" msgid="750347558570909906">"<xliff:g id="APP_NAME">%1$s</xliff:g>에서 다른 블루투스 기기에 내 태블릿이 표시되도록 설정하려고 합니다. 나중에 블루투스 설정에서 변경할 수 있습니다."</string>
    <string name="bluetooth_ask_lasting_discovery" product="default" msgid="5844129004156080891">"<xliff:g id="APP_NAME">%1$s</xliff:g>에서 다른 블루투스 기기에 내 휴대전화가 표시되도록 설정하려고 합니다. 나중에 블루투스 설정에서 변경할 수 있습니다."</string>
    <string name="bluetooth_ask_lasting_discovery_no_name" product="tablet" msgid="1062185767225450964">"앱에서 다른 블루투스 기기에 내 태블릿이 표시되도록 설정하려고 합니다. 나중에 블루투스 설정에서 변경할 수 있습니다."</string>
    <string name="bluetooth_ask_lasting_discovery_no_name" product="default" msgid="7909547303183236140">"앱에서 다른 블루투스 기기에 내 휴대전화가 표시되도록 설정하려고 합니다. 나중에 블루투스 설정에서 변경할 수 있습니다."</string>
    <string name="bluetooth_ask_enablement_and_discovery" product="tablet" msgid="6187874232925632790">"<xliff:g id="APP_NAME">%1$s</xliff:g>에서 블루투스를 사용 설정하고 <xliff:g id="TIMEOUT">%2$d</xliff:g>초 동안 다른 기기에 내 태블릿이 표시되도록 설정하려고 합니다."</string>
    <string name="bluetooth_ask_enablement_and_discovery" product="default" msgid="1018495685727482700">"<xliff:g id="APP_NAME">%1$s</xliff:g>에서 블루투스를 사용 설정하고 <xliff:g id="TIMEOUT">%2$d</xliff:g>초 동안 다른 기기에 내 휴대전화가 표시되도록 설정하려고 합니다."</string>
    <string name="bluetooth_ask_enablement_and_discovery_no_name" product="tablet" msgid="3469927640700478737">"앱에서 블루투스를 사용 설정하고 <xliff:g id="TIMEOUT">%1$d</xliff:g>초 동안 다른 기기에 내 태블릿이 표시되도록 설정하려고 합니다."</string>
    <string name="bluetooth_ask_enablement_and_discovery_no_name" product="default" msgid="4847493437698663706">"앱에서 블루투스를 사용 설정하고 <xliff:g id="TIMEOUT">%1$d</xliff:g>초 동안 다른 기기에 내 휴대전화가 표시되도록 설정하려고 합니다."</string>
    <string name="bluetooth_ask_enablement_and_lasting_discovery" product="tablet" msgid="487436507630570730">"<xliff:g id="APP_NAME">%1$s</xliff:g>에서 블루투스를 사용 설정하고 다른 기기에 내 태블릿이 표시되도록 설정하려고 합니다. 나중에 블루투스 설정에서 변경할 수 있습니다."</string>
    <string name="bluetooth_ask_enablement_and_lasting_discovery" product="default" msgid="5169934906530139494">"<xliff:g id="APP_NAME">%1$s</xliff:g>에서 블루투스를 사용 설정하고 다른 기기에 내 휴대전화가 표시되도록 설정하려고 합니다. 나중에 블루투스 설정에서 변경할 수 있습니다."</string>
    <string name="bluetooth_ask_enablement_and_lasting_discovery_no_name" product="tablet" msgid="505214056751470551">"앱에서 블루투스를 사용 설정하고 다른 기기에 내 태블릿이 표시되도록 설정하려고 합니다. 나중에 블루투스 설정에서 변경할 수 있습니다."</string>
    <string name="bluetooth_ask_enablement_and_lasting_discovery_no_name" product="default" msgid="6187216564831513193">"앱에서 블루투스를 사용 설정하고 다른 기기에 내 휴대전화가 표시되도록 설정하려고 합니다. 나중에 블루투스 설정에서 변경할 수 있습니다."</string>
    <string name="encryption_and_credential_settings_summary" product="default" msgid="3741475436042800617">"휴대전화 암호화됨"</string>
    <string name="not_encrypted_summary" product="default" msgid="330652312169527734">"휴대전화가 암호화되지 않음"</string>
    <string name="encryption_and_credential_settings_summary" product="tablet" msgid="2220021007677215054">"기기가 암호화됨"</string>
    <string name="not_encrypted_summary" product="tablet" msgid="452970124282458862">"기기가 암호화되지 않음"</string>
    <string name="security_settings_face_enroll_education_message_accessibility" product="default" msgid="5795890116575517967"></string>
    <string name="security_settings_face_enroll_education_message_accessibility" product="tablet" msgid="5795890116575517967"></string>
    <string name="security_settings_face_enroll_education_message_accessibility" product="device" msgid="5795890116575517967"></string>
    <string name="security_settings_face_enroll_introduction_accessibility_expanded" product="default" msgid="2221590003018953090"></string>
    <string name="security_settings_face_enroll_introduction_accessibility_expanded" product="tablet" msgid="2221590003018953090"></string>
    <string name="security_settings_face_enroll_introduction_accessibility_expanded" product="device" msgid="2221590003018953090"></string>
    <string name="security_settings_face_enroll_introduction_message" product="default" msgid="847716059867943459">"얼굴로 휴대전화를 잠금 해제하거나 구매를 승인하거나 앱에 로그인하세요."</string>
    <string name="security_settings_face_enroll_introduction_message" product="tablet" msgid="3976493376026067375">"태블릿을 잠금 해제하거나 구매를 승인하거나 앱에 로그인할 때 얼굴 인식을 사용합니다."</string>
    <string name="security_settings_face_enroll_introduction_message" product="device" msgid="6432265830098806034">"기기를 잠금 해제하거나 구매를 승인하거나 앱에 로그인할 때 얼굴 인식을 사용합니다."</string>
<<<<<<< HEAD
    <string name="security_settings_face_enroll_introduction_message_class3" product="default" msgid="8492576130109033451">"휴대전화를 잠금 해제하거나 앱에서 본인을 인증할 때(예: 앱 로그인 또는 구매 승인 시) 얼굴 인식을 사용하세요"</string>
    <string name="security_settings_face_enroll_introduction_message_class3" product="tablet" msgid="8736497842795690098">"태블릿을 잠금 해제하거나 앱에서 본인을 인증할 때(예: 앱 로그인 또는 구매 승인 시) 얼굴 인식을 사용하세요"</string>
    <string name="security_settings_face_enroll_introduction_message_class3" product="device" msgid="2558057312718921078">"기기를 잠금 해제하거나 앱에서 본인을 인증할 때(예: 앱 로그인 또는 구매 승인 시) 얼굴 인식을 사용하세요"</string>
=======
    <string name="security_settings_face_enroll_introduction_message_class3" product="default" msgid="8492576130109033451">"휴대전화를 잠금 해제하거나 앱에서 인증할 때(예: 앱 로그인 또는 구매 승인 시) 얼굴 인식을 사용하세요"</string>
    <string name="security_settings_face_enroll_introduction_message_class3" product="tablet" msgid="8736497842795690098">"태블릿을 잠금 해제하거나 앱에서 인증할 때(예: 앱 로그인 또는 구매 승인 시) 얼굴 인식을 사용하세요"</string>
    <string name="security_settings_face_enroll_introduction_message_class3" product="device" msgid="2558057312718921078">"기기를 잠금 해제하거나 앱에서 인증할 때(예: 앱 로그인 또는 구매 승인 시) 얼굴 인식을 사용하세요"</string>
>>>>>>> 76eef6d8
    <string name="security_settings_face_enroll_introduction_consent_message_0" product="default" msgid="9086377203303858619">"자녀가 얼굴 인식을 사용하여 휴대전화를 잠금 해제할 수 있도록 허용합니다."</string>
    <string name="security_settings_face_enroll_introduction_consent_message_0" product="tablet" msgid="4560949471246282574">"자녀가 얼굴 인식을 사용하여 태블릿을 잠금 해제할 수 있도록 허용합니다."</string>
    <string name="security_settings_face_enroll_introduction_consent_message_0" product="device" msgid="1156063265854416046">"자녀가 얼굴 인식을 사용하여 기기를 잠금 해제할 수 있도록 허용합니다."</string>
    <string name="security_settings_face_enroll_introduction_consent_message_0_class3" product="default" msgid="5082581184108528408">"자녀가 얼굴 인식을 사용하여 휴대전화를 잠금 해제하거나 본인을 인증할 수 있도록 허용합니다. 본인 인증은 앱에 로그인하거나 구매를 승인하는 등의 경우에 이뤄집니다."</string>
    <string name="security_settings_face_enroll_introduction_consent_message_0_class3" product="tablet" msgid="5932555218164668532">"자녀가 얼굴 인식을 사용하여 태블릿을 잠금 해제하거나 본인을 인증할 수 있도록 허용합니다. 본인 인증은 앱에 로그인하거나 구매를 승인하는 등의 경우에 이뤄집니다."</string>
    <string name="security_settings_face_enroll_introduction_consent_message_0_class3" product="device" msgid="8943878265098867810">"자녀가 얼굴 인식을 사용하여 기기를 잠금 해제하거나 본인을 인증할 수 있도록 허용합니다. 본인 인증은 앱에 로그인하거나 구매를 승인하는 등의 경우에 이뤄집니다."</string>
    <string name="security_settings_face_enroll_introduction_consent_message" product="default" msgid="3698558920963989416">"자녀의 얼굴로 휴대전화를 잠금 해제하는 것은 강력한 패턴 또는 PIN에 비해 보안 강도가 낮을 수 있습니다."</string>
    <string name="security_settings_face_enroll_introduction_consent_message" product="tablet" msgid="2689983368730833505">"자녀의 얼굴로 태블릿을 잠금 해제하는 것은 강력한 패턴 또는 PIN에 비해 보안 강도가 낮을 수 있습니다."</string>
    <string name="security_settings_face_enroll_introduction_consent_message" product="device" msgid="5768077532130409820">"자녀의 얼굴로 기기를 잠금 해제하는 것은 강력한 패턴 또는 PIN에 비해 보안 강도가 낮을 수 있습니다."</string>
    <string name="security_settings_face_enroll_introduction_info_looking" product="default" msgid="6532489273492650716"></string>
    <string name="security_settings_face_enroll_introduction_info_looking" product="tablet" msgid="6532489273492650716"></string>
    <string name="security_settings_face_enroll_introduction_info_looking" product="device" msgid="6532489273492650716"></string>
    <string name="security_settings_face_enroll_introduction_info_consent_looking" product="default" msgid="5741230674977518758"></string>
    <string name="security_settings_face_enroll_introduction_info_consent_looking" product="tablet" msgid="5741230674977518758"></string>
    <string name="security_settings_face_enroll_introduction_info_consent_looking" product="device" msgid="5741230674977518758"></string>
    <string name="security_settings_face_enroll_introduction_info_consent_less_secure" product="default" msgid="9108545933856688526"></string>
    <string name="security_settings_face_enroll_introduction_info_consent_less_secure" product="tablet" msgid="9108545933856688526"></string>
    <string name="security_settings_face_enroll_introduction_info_consent_less_secure" product="device" msgid="9108545933856688526"></string>
    <string name="security_settings_face_enroll_introduction_info_less_secure" product="default" msgid="8122442762352835480"></string>
    <string name="security_settings_face_enroll_introduction_info_less_secure" product="tablet" msgid="8122442762352835480"></string>
    <string name="security_settings_face_enroll_introduction_info_less_secure" product="device" msgid="8122442762352835480"></string>
    <string name="security_settings_face_enroll_introduction_info_gaze" product="default" msgid="762967108645858948"></string>
    <string name="security_settings_face_enroll_introduction_info_gaze" product="tablet" msgid="762967108645858948"></string>
    <string name="security_settings_face_enroll_introduction_info_gaze" product="device" msgid="762967108645858948"></string>
    <string name="security_settings_face_enroll_introduction_info_consent_gaze" product="default" msgid="4344820870381904205"></string>
    <string name="security_settings_face_enroll_introduction_info_consent_gaze" product="tablet" msgid="4344820870381904205"></string>
    <string name="security_settings_face_enroll_introduction_info_consent_gaze" product="device" msgid="4344820870381904205"></string>
    <string name="security_settings_face_enroll_introduction_how_message" product="default" msgid="8933211744361765188"></string>
    <string name="security_settings_face_enroll_introduction_how_message" product="tablet" msgid="8933211744361765188"></string>
    <string name="security_settings_face_enroll_introduction_how_message" product="device" msgid="8933211744361765188"></string>
    <string name="security_settings_face_enroll_introduction_how_consent_message" product="default" msgid="5091057232082857733"></string>
    <string name="security_settings_face_enroll_introduction_how_consent_message" product="tablet" msgid="5091057232082857733"></string>
    <string name="security_settings_face_enroll_introduction_how_consent_message" product="device" msgid="5091057232082857733"></string>
    <string name="security_settings_face_enroll_introduction_control_message" product="default" msgid="5648868145191337026"></string>
    <string name="security_settings_face_enroll_introduction_control_message" product="tablet" msgid="5648868145191337026"></string>
    <string name="security_settings_face_enroll_introduction_control_message" product="device" msgid="5648868145191337026"></string>
    <string name="security_settings_face_enroll_introduction_control_consent_message" product="default" msgid="6983939010814873996"></string>
    <string name="security_settings_face_enroll_introduction_control_consent_message" product="tablet" msgid="6983939010814873996"></string>
    <string name="security_settings_face_enroll_introduction_control_consent_message" product="device" msgid="6983939010814873996"></string>
    <string name="security_settings_face_settings_footer" product="default" msgid="3036403896485044957">"얼굴 인식을 통해 휴대전화를 잠금 해제하거나 로그인 또는 구매 승인 등을 위해 앱 내에서 본인을 인증하세요.\n\n주의사항:\n한 번에 하나의 얼굴만 설정해 둘 수 있습니다. 다른 얼굴을 추가하려면 기존 얼굴을 삭제하세요.\n\n휴대전화를 바라보면 의도치 않게 잠금이 해제될 수 있습니다.\n\n다른 사람이 내 얼굴에 휴대전화를 가져다 대도 잠금이 해제될 수 있습니다.\n\n일란성 쌍둥이와 같이 나와 많이 닮은 사람이 휴대전화의 잠금을 해제할 수도 있습니다."</string>
    <string name="security_settings_face_settings_footer" product="tablet" msgid="3467711032275909082">"얼굴 인식을 통해 태블릿을 잠금 해제하거나 로그인 또는 구매 승인 등을 위해 앱 내에서 본인을 인증하세요.\n\n주의사항:\n한 번에 하나의 얼굴만 설정해 둘 수 있습니다. 다른 얼굴을 추가하려면 기존 얼굴을 삭제하세요.\n\n태블릿을 바라보면 의도치 않게 잠금이 해제될 수 있습니다.\n\n다른 사람이 내 얼굴에 태블릿을 가져다 대도 잠금이 해제될 수 있습니다.\n\n일란성 쌍둥이와 같이 나와 많이 닮은 사람이 태블릿의 잠금을 해제할 수도 있습니다."</string>
    <string name="security_settings_face_settings_footer" product="device" msgid="6237815625247917310">"얼굴 인식을 통해 기기를 잠금 해제하거나 로그인 또는 구매 승인 등을 위해 앱 내에서 본인을 인증하세요.\n\n주의사항:\n한 번에 하나의 얼굴만 설정해 둘 수 있습니다. 다른 얼굴을 추가하려면 기존 얼굴을 삭제하세요.\n\n기기를 바라보면 의도치 않게 잠금이 해제될 수 있습니다.\n\n다른 사람이 내 얼굴에 기기를 가져다 대도 잠금이 해제될 수 있습니다.\n\n일란성 쌍둥이와 같이 나와 많이 닮은 사람이 기기의 잠금을 해제할 수도 있습니다."</string>
    <string name="security_settings_face_settings_footer_attention_not_supported" product="default" msgid="8266896471278294942">"얼굴 인식을 통해 휴대전화를 잠금 해제하거나 로그인 또는 구매 승인 등을 위해 앱 내에서 본인을 인증하세요.\n\n주의사항:\n한 번에 하나의 얼굴만 설정해 둘 수 있습니다. 다른 얼굴을 추가하려면 기존 얼굴을 삭제하세요.\n\n휴대전화를 바라보면 의도치 않게 잠금이 해제될 수 있습니다.\n\n다른 사람이 내 얼굴에 휴대전화를 가져다 대면 내가 눈을 감고 있어도 잠금이 해제될 수 있습니다.\n\n일란성 쌍둥이와 같이 나와 많이 닮은 사람이 휴대전화의 잠금을 해제할 수도 있습니다."</string>
    <string name="security_settings_face_settings_footer_attention_not_supported" product="tablet" msgid="6932278790700490818">"얼굴 인식을 통해 태블릿을 잠금 해제하거나 로그인 또는 구매 승인 등을 위해 앱 내에서 본인을 인증하세요.\n\n주의사항:\n한 번에 하나의 얼굴만 설정해 둘 수 있습니다. 다른 얼굴을 추가하려면 기존 얼굴을 삭제하세요.\n\n태블릿을 바라보면 의도치 않게 잠금이 해제될 수 있습니다.\n\n다른 사람이 내 얼굴에 태블릿을 가져다 대면 내가 눈을 감고 있어도 잠금이 해제될 수 있습니다.\n\n일란성 쌍둥이와 같이 나와 많이 닮은 사람이 태블릿의 잠금을 해제할 수도 있습니다."</string>
    <string name="security_settings_face_settings_footer_attention_not_supported" product="device" msgid="2559602951942339212">"얼굴 인식을 통해 기기를 잠금 해제하거나 로그인 또는 구매 승인 등을 위해 앱 내에서 본인을 인증하세요.\n\n주의사항:\n한 번에 하나의 얼굴만 설정해 둘 수 있습니다. 다른 얼굴을 추가하려면 기존 얼굴을 삭제하세요.\n\n기기를 바라보면 의도치 않게 잠금이 해제될 수 있습니다.\n\n다른 사람이 내 얼굴에 기기를 가져다 대면 내가 눈을 감고 있어도 잠금이 해제될 수 있습니다.\n\n일란성 쌍둥이와 같이 나와 많이 닮은 사람이 기기의 잠금을 해제할 수도 있습니다."</string>
    <string name="security_settings_face_settings_footer_class3" product="default" msgid="7050076350282827484">"얼굴 인식을 사용하여 휴대전화를 잠금 해제하거나 앱 로그인 또는 구매 승인 등을 위해 본인 인증을 할 수 있습니다.\n\n주의사항:\n한 번에 하나의 얼굴만 설정해 둘 수 있습니다. 다른 얼굴을 추가하려면 기존 얼굴을 삭제하세요.\n\n휴대전화를 바라보면 의도치 않게 잠금이 해제될 수 있습니다.\n\n다른 사람이 내 얼굴에 휴대전화를 가져다 대도 잠금이 해제될 수 있습니다.\n\n일란성 쌍둥이와 같이 나와 많이 닮은 사람이 휴대전화의 잠금을 해제할 수도 있습니다."</string>
    <string name="security_settings_face_settings_footer_class3" product="tablet" msgid="8013245173915280810">"얼굴 인식을 사용하여 태블릿을 잠금 해제하거나 앱 로그인 또는 구매 승인 등을 위해 본인 인증을 진행하세요.\n\n주의사항:\n한 번에 하나의 얼굴만 설정해 둘 수 있습니다. 다른 얼굴을 추가하려면 기존 얼굴을 삭제하세요.\n\n태블릿을 바라보면 의도치 않게 잠금이 해제될 수 있습니다.\n\n다른 사람이 내 얼굴에 태블릿을 가져다 대도 잠금이 해제될 수 있습니다.\n\n일란성 쌍둥이와 같이 나와 많이 닮은 사람이 태블릿의 잠금을 해제할 수도 있습니다."</string>
    <string name="security_settings_face_settings_footer_class3" product="device" msgid="4411845832787210264">"얼굴 인식을 사용하여 기기를 잠금 해제하거나 앱 로그인 또는 구매 승인 등을 위해 본인 인증을 진행하세요.\n\n주의사항:\n한 번에 하나의 얼굴만 설정해 둘 수 있습니다. 다른 얼굴을 추가하려면 기존 얼굴을 삭제하세요.\n\n기기를 바라보면 의도치 않게 잠금이 해제될 수 있습니다.\n\n다른 사람이 내 얼굴에 기기를 가져다 대도 잠금이 해제될 수 있습니다.\n\n일란성 쌍둥이와 같이 나와 많이 닮은 사람이 기기의 잠금을 해제할 수도 있습니다."</string>
    <string name="security_settings_face_settings_footer_class3_attention_not_supported" product="default" msgid="5512898803063743303">"얼굴 인식을 사용하여 휴대전화를 잠금 해제하거나 앱 로그인 또는 구매 승인 등을 위해 본인 인증을 할 수 있습니다.\n\n주의사항:\n한 번에 하나의 얼굴만 설정해 둘 수 있습니다. 다른 얼굴을 추가하려면 기존 얼굴을 삭제하세요.\n\n휴대전화를 바라보면 의도치 않게 잠금이 해제될 수 있습니다.\n\n다른 사람이 내 얼굴에 휴대전화를 가져다 대면 내가 눈을 감고 있어도 잠금이 해제될 수 있습니다.\n\n일란성 쌍둥이와 같이 나와 많이 닮은 사람이 휴대전화의 잠금을 해제할 수도 있습니다."</string>
    <string name="security_settings_face_settings_footer_class3_attention_not_supported" product="tablet" msgid="6790505667764631343">"얼굴 인식을 사용하여 태블릿을 잠금 해제하거나 앱 로그인 또는 구매 승인 등을 위해 본인 인증을 진행하세요.\n\n주의사항:\n한 번에 하나의 얼굴만 설정해 둘 수 있습니다. 다른 얼굴을 추가하려면 기존 얼굴을 삭제하세요.\n\n태블릿을 바라보면 의도치 않게 잠금이 해제될 수 있습니다.\n\n다른 사람이 내 얼굴에 태블릿을 가져다 대면 내가 눈을 감고 있어도 잠금이 해제될 수 있습니다.\n\n일란성 쌍둥이와 같이 나와 많이 닮은 사람이 태블릿의 잠금을 해제할 수도 있습니다."</string>
    <string name="security_settings_face_settings_footer_class3_attention_not_supported" product="device" msgid="7858917821957779752">"얼굴 인식을 사용하여 기기를 잠금 해제하거나 앱 로그인 또는 구매 승인 등을 위해 본인 인증을 진행하세요.\n\n주의사항:\n한 번에 하나의 얼굴만 설정해 둘 수 있습니다. 다른 얼굴을 추가하려면 기존 얼굴을 삭제하세요.\n\n기기를 바라보면 의도치 않게 잠금이 해제될 수 있습니다.\n\n다른 사람이 내 얼굴에 기기를 가져다 대면 내가 눈을 감고 있어도 잠금이 해제될 수 있습니다.\n\n일란성 쌍둥이와 같이 나와 많이 닮은 사람이 기기의 잠금을 해제할 수도 있습니다."</string>
    <string name="security_settings_fingerprint_enroll_introduction_v3_message" msgid="2145273491174234191">"지문을 사용하여 <xliff:g id="DEVICENAME">%s</xliff:g> 기기를 잠금 해제하거나 앱 로그인, 구매 승인 등을 위해 본인 인증을 진행할 수 있습니다."</string>
    <string name="security_settings_fingerprint_enroll_introduction_consent_message" product="default" msgid="5101253231118659496">"자녀가 지문을 사용해 휴대전화를 잠금 해제하거나 본인을 인증할 수 있도록 허용합니다. 본인 인증은 앱에 로그인하거나 구매를 승인하는 등의 경우에 이뤄집니다."</string>
    <string name="security_settings_fingerprint_enroll_introduction_consent_message" product="tablet" msgid="3063978167545799342">"자녀가 지문을 사용해 태블릿을 잠금 해제하거나 본인을 인증할 수 있도록 허용합니다. 본인 인증은 앱에 로그인하거나 구매를 승인하는 등의 경우에 이뤄집니다."</string>
    <string name="security_settings_fingerprint_enroll_introduction_consent_message" product="device" msgid="4399560001732497632">"자녀가 지문을 사용해 기기를 잠금 해제하거나 본인을 인증할 수 있도록 허용합니다. 본인 인증은 앱에 로그인하거나 구매를 승인하는 등의 경우에 이뤄집니다."</string>
    <string name="security_settings_fingerprint_v2_enroll_introduction_footer_message_1" product="default" msgid="8488497844109768268">"지문을 통한 휴대전화 잠금 해제는 강력한 패턴 또는 PIN보다 보안이 취약할 수 있습니다."</string>
    <string name="security_settings_fingerprint_v2_enroll_introduction_footer_message_1" product="tablet" msgid="5688664190282817312">"지문을 이용한 태블릿 잠금 해제는 강력한 패턴 또는 PIN보다 보안이 취약할 수 있습니다."</string>
    <string name="security_settings_fingerprint_v2_enroll_introduction_footer_message_1" product="device" msgid="2814616139536479018">"지문을 이용한 기기 잠금 해제는 강력한 패턴 또는 PIN보다 보안이 취약할 수 있습니다."</string>
    <string name="security_settings_fingerprint_v2_enroll_introduction_footer_message_3" product="default" msgid="3334689370761542152">"Pixel Imprint를 사용하면 지문 모델을 업데이트하는 데 이미지가 활용됩니다. 지문 모델을 만드는 데 사용된 이미지는 저장되지 않으나 지문 모델은 휴대전화에 안전하게 저장되며 기기 외부로 전송되지 않습니다. 모든 처리는 휴대전화 내에서 안전하게 이뤄집니다."</string>
    <string name="security_settings_fingerprint_v2_enroll_introduction_footer_message_3" product="tablet" msgid="6142978289780449828">"Pixel Imprint를 사용하면 지문 모델을 업데이트하는 데 이미지가 활용됩니다. 지문 모델을 만드는 데 사용된 이미지는 저장되지 않으나 지문 모델 자체는 태블릿에 안전하게 저장되며 태블릿 외부로 전송되지 않습니다. 모든 처리는 태블릿 내에서 안전하게 이뤄집니다."</string>
    <string name="security_settings_fingerprint_v2_enroll_introduction_footer_message_3" product="device" msgid="9221017777932077429">"Pixel Imprint를 사용하면 지문 모델을 업데이트하는 데 이미지가 활용됩니다. 지문 모델을 만드는 데 사용된 이미지는 저장되지 않으나 지문 모델 자체는 기기에 안전하게 저장되며 기기 외부로 전송되지 않습니다. 모든 처리는 기기 내에서 안전하게 이뤄집니다."</string>
    <string name="security_settings_fingerprint_v2_enroll_introduction_footer_message_consent_3" product="default" msgid="6804981319922169283">"자녀가 Pixel Imprint를 사용하면 자녀의 지문 모델을 업데이트하는 데 이미지가 활용됩니다. 자녀의 지문 모델을 만드는 데 사용된 이미지는 저장되지 않으나 지문 모델은 휴대전화에 안전하게 저장되며 기기 외부로 전송되지 않습니다. 모든 처리는 휴대전화 내에서 안전하게 이뤄집니다."</string>
    <string name="security_settings_fingerprint_v2_enroll_introduction_footer_message_consent_3" product="tablet" msgid="1426913673720862863">"자녀가 Pixel Imprint를 사용하면 자녀의 지문 모델을 업데이트하는 데 이미지가 활용됩니다. 자녀의 지문 모델을 만드는 데 사용된 이미지는 저장되지 않으나 지문 모델 자체는 태블릿에 안전하게 저장되며 태블릿 외부로 전송되지 않습니다. 모든 처리는 태블릿 내에서 안전하게 이뤄집니다."</string>
    <string name="security_settings_fingerprint_v2_enroll_introduction_footer_message_consent_3" product="device" msgid="2631789126811300879">"자녀가 Pixel Imprint를 사용하면 자녀의 지문 모델을 업데이트하는 데 이미지가 활용됩니다. 자녀의 지문 모델을 만드는 데 사용된 이미지는 저장되지 않으나 지문 모델 자체는 기기에 안전하게 저장되며 기기 외부로 전송되지 않습니다. 모든 처리는 기기 내에서 안전하게 이뤄집니다."</string>
    <string name="security_settings_fingerprint_v2_enroll_introduction_footer_message_4" product="default" msgid="1354488801088258040">"언제든지 설정에서 지문 이미지와 모델을 삭제하거나 지문 잠금 해제를 사용 중지할 수 있습니다. 지문 이미지와 모델은 삭제하기 전까지 휴대전화에 저장됩니다."</string>
    <string name="security_settings_fingerprint_v2_enroll_introduction_footer_message_4" product="tablet" msgid="8207309581266022275">"언제든지 설정에서 지문 이미지와 모델을 삭제하거나 지문 잠금 해제를 사용 중지할 수 있습니다. 지문 이미지와 모델은 삭제하기 전까지 태블릿에 저장됩니다."</string>
    <string name="security_settings_fingerprint_v2_enroll_introduction_footer_message_4" product="device" msgid="2498580070051496133">"언제든지 설정에서 지문 이미지와 모델을 삭제하거나 지문 잠금 해제를 사용 중지할 수 있습니다. 지문 이미지와 모델은 삭제하기 전까지 기기에 저장됩니다."</string>
    <string name="security_settings_fingerprint_v2_enroll_introduction_footer_message_consent_4" product="default" msgid="5003753461032107715">"부모와 자녀가 언제든지 설정에서 자녀의 지문 이미지와 모델을 삭제하거나 지문 잠금 해제를 사용 중지할 수 있습니다. 지문 이미지와 모델은 삭제하기 전까지 휴대전화에 저장됩니다."</string>
    <string name="security_settings_fingerprint_v2_enroll_introduction_footer_message_consent_4" product="tablet" msgid="8772005555323461143">"부모와 자녀 모두 언제든지 설정에서 지문 이미지와 모델을 삭제하거나 지문 잠금 해제를 사용 중지할 수 있습니다. 지문 이미지와 모델은 삭제하기 전까지 태블릿에 저장됩니다."</string>
    <string name="security_settings_fingerprint_v2_enroll_introduction_footer_message_consent_4" product="device" msgid="7254955922685507093">"부모와 자녀 모두 언제든지 설정에서 지문 이미지와 모델을 삭제하거나 지문 잠금 해제를 사용 중지할 수 있습니다. 지문 이미지와 모델은 삭제하기 전까지 기기에 저장됩니다."</string>
    <string name="security_settings_fingerprint_v2_enroll_introduction_footer_message_5" product="default" msgid="6272159089589340181">"다른 사람이 내 손가락에 휴대전화를 가져다 대는 등 내가 의도하지 않은 상황에서 휴대전화 잠금이 해제될 수 있습니다."</string>
    <string name="security_settings_fingerprint_v2_enroll_introduction_footer_message_5" product="tablet" msgid="2420109998272019149">"다른 사람이 내 손가락에 태블릿을 가져다 대는 등 내가 의도하지 않은 상황에서 태블릿 잠금이 해제될 수 있습니다."</string>
    <string name="security_settings_fingerprint_v2_enroll_introduction_footer_message_5" product="device" msgid="5915844445830045866">"다른 사람이 내 손가락에 기기를 가져다 대는 등 내가 의도하지 않은 상황에서 기기 잠금이 해제될 수도 있습니다."</string>
    <string name="security_settings_fingerprint_v2_enroll_introduction_footer_message_consent_5" product="default" msgid="6556725426776167791">"다른 사람이 자녀의 손가락에 휴대전화를 가져다 대는 등 자녀가 의도하지 않은 상황에서 자녀의 휴대전화 잠금을 해제할 수 있습니다."</string>
    <string name="security_settings_fingerprint_v2_enroll_introduction_footer_message_consent_5" product="tablet" msgid="5156581794964551571">"다른 사람이 자녀의 손가락에 태블릿을 가져다 대는 등 자녀가 의도하지 않은 상황에서 자녀의 태블릿 잠금을 해제할 수 있습니다."</string>
    <string name="security_settings_fingerprint_v2_enroll_introduction_footer_message_consent_5" product="device" msgid="8309101436391515400">"다른 사람이 자녀의 손가락에 기기를 가져다 대는 등 자녀가 의도하지 않은 상황에서 자녀의 기기 잠금을 해제할 수 있습니다."</string>
    <string name="security_settings_fingerprint_v2_home_screen_text" product="tablet" msgid="5074447304036758639">"지문을 사용하여 태블릿을 잠금 해제하거나 앱 로그인 등을 위해 본인을 인증할 수 있습니다."</string>
    <string name="security_settings_fingerprint_v2_home_screen_text" product="device" msgid="7398339851724524558">"지문을 사용하여 기기를 잠금 해제하거나 앱 로그인 등을 위해 본인을 인증할 수 있습니다."</string>
    <string name="security_settings_fingerprint_v2_home_screen_text" product="default" msgid="5376408603508393038">"지문을 사용하여 휴대전화를 잠금 해제하거나 앱 로그인 등을 위해 본인을 인증하세요."</string>
    <string name="biometric_settings_hand_back_to_guardian" product="tablet" msgid="9034560319613439593">"태블릿을 부모님께 건네주세요."</string>
    <string name="biometric_settings_hand_back_to_guardian" product="device" msgid="2149647165743006307">"기기를 부모님께 건네주세요."</string>
    <string name="biometric_settings_hand_back_to_guardian" product="default" msgid="2060265104488529949">"휴대전화를 부모님께 건네주세요."</string>
    <string name="lock_screen_intro_skip_dialog_text_frp" product="tablet" msgid="7526137517192538870">"기기 보호 기능이 사용 설정되지 않습니다. 분실, 도난 또는 재설정되었을 때 다른 사람이 이 태블릿을 사용하는 것을 방지할 수 없습니다."</string>
    <string name="lock_screen_intro_skip_dialog_text_frp" product="device" msgid="1350434793163709209">"기기 보호 기능이 사용 설정되지 않습니다. 분실, 도난 또는 재설정되었을 때 다른 사람이 이 기기를 사용하는 것을 방지할 수 없습니다."</string>
    <string name="lock_screen_intro_skip_dialog_text_frp" product="default" msgid="8367731653387033354">"기기 보호 기능이 사용 설정되지 않습니다. 분실, 도난 또는 재설정되었을 때 다른 사람이 이 휴대전화를 사용하는 것을 방지할 수 없습니다."</string>
    <string name="lock_screen_intro_skip_dialog_text" product="tablet" msgid="1957425614489669582">"기기 보호 기능이 사용 설정되지 않습니다. 분실하거나 도난당했을 때 다른 사람이 이 태블릿을 사용하는 것을 방지할 수 없습니다."</string>
    <string name="lock_screen_intro_skip_dialog_text" product="device" msgid="7427748422888413977">"기기 보호 기능이 사용 설정되지 않습니다. 분실하거나 도난당했을 때 다른 사람이 이 기기를 사용하는 것을 방지할 수 없습니다."</string>
    <string name="lock_screen_intro_skip_dialog_text" product="default" msgid="8970036878014302990">"잠금 설정을 하지 않으면 기기 보호 기능이 사용되지 않으며, 분실하거나 도난당했을 때 타인의 휴대전화 사용을 방지할 수 없습니다."</string>
    <string name="security_settings_sfps_enroll_find_sensor_message" product="tablet" msgid="2006739081527422127">"지문 센서는 전원 버튼에 있습니다. 태블릿 옆면에 있는 튀어나온 볼륨 버튼 옆의 평평한 버튼입니다."</string>
    <string name="security_settings_sfps_enroll_find_sensor_message" product="device" msgid="1209233633252372907">"지문 센서는 전원 버튼에 있습니다. 기기 옆면에 튀어나온 볼륨 버튼 옆의 평평한 버튼입니다."</string>
    <string name="security_settings_sfps_enroll_find_sensor_message" product="default" msgid="6862493139500275821">"지문 센서는 전원 버튼에 있습니다. 휴대전화 옆면에 튀어나온 볼륨 버튼 옆의 평평한 버튼입니다."</string>
    <string name="security_settings_fingerprint_enroll_finish_v2_message" product="tablet" msgid="2012126789397819713">"이제 지문을 사용하여 태블릿을 잠금 해제하거나 앱 로그인, 구매 승인 등을 위해 본인 인증을 진행할 수 있습니다."</string>
    <string name="security_settings_fingerprint_enroll_finish_v2_message" product="device" msgid="7119860465479161782">"이제 지문을 사용하여 기기를 잠금 해제하거나 앱 로그인, 구매 승인 등을 위해 본인 인증을 진행할 수 있습니다."</string>
    <string name="security_settings_fingerprint_enroll_finish_v2_message" product="default" msgid="8255422287180693200">"이제 지문을 사용하여 휴대전화를 잠금 해제하거나 앱 로그인, 구매 승인 등을 위해 본인 인증을 진행할 수 있습니다."</string>
    <string name="security_settings_fingerprint_enroll_finish_v2_add_fingerprint_message" product="tablet" msgid="7814892482046294464">"이제 지문을 사용하여 태블릿을 잠금 해제하거나 앱 로그인, 구매 승인 등을 위해 본인 인증을 진행할 수 있습니다. \n\n다른 손가락의 지문을 추가하면 태블릿을 다른 방식으로 들고 있을 때 더 쉽게 잠금 해제할 수 있습니다."</string>
    <string name="security_settings_fingerprint_enroll_finish_v2_add_fingerprint_message" product="device" msgid="8418220207105495988">"이제 지문 인식을 사용하여 기기를 잠금 해제하거나 앱 로그인, 구매 승인 등을 위해 본인 인증을 진행할 수 있습니다.\n\n다른 손가락의 지문을 추가하면 기기를 다른 방식으로 들고 있을 때 더 쉽게 잠금 해제할 수 있습니다."</string>
    <string name="security_settings_fingerprint_enroll_finish_v2_add_fingerprint_message" product="default" msgid="3545300825124248359">"이제 지문 인식을 사용하여 휴대전화를 잠금 해제하거나 앱 로그인, 구매 승인 등을 위해 본인 인증을 진행할 수 있습니다.\n\n다른 손가락의 지문을 추가하면 휴대전화를 다른 방식으로 들고 있을 때 더 쉽게 잠금 해제할 수 있습니다."</string>
    <string name="lock_screen_pin_skip_message" product="tablet" msgid="2125894016330764666">"PIN을 사용하면 태블릿을 분실하거나 도난당했을 때 태블릿을 보호할 수 있습니다."</string>
    <string name="lock_screen_pattern_skip_message" product="tablet" msgid="7022124791463099454">"패턴을 사용하면 태블릿을 분실하거나 도난당했을 때 태블릿을 보호할 수 있습니다."</string>
    <string name="lock_screen_password_skip_message" product="tablet" msgid="7117050321575989041">"비밀번호를 사용하면 태블릿을 분실하거나 도난당했을 때 태블릿을 보호할 수 있습니다."</string>
    <string name="lock_screen_pin_skip_message" product="device" msgid="6028521833666812314">"PIN을 사용하면 기기를 분실하거나 도난당했을 때 기기를 보호할 수 있습니다."</string>
    <string name="lock_screen_pattern_skip_message" product="device" msgid="8959252397804630340">"패턴을 사용하면 기기를 분실하거나 도난당했을 때 기기를 보호할 수 있습니다."</string>
    <string name="lock_screen_password_skip_message" product="device" msgid="1659302203398339496">"비밀번호를 사용하면 기기를 분실하거나 도난당했을 때 기기를 보호할 수 있습니다."</string>
    <string name="lock_screen_pin_skip_message" product="default" msgid="1488786078805713892">"PIN을 사용하면 휴대전화를 분실하거나 도난당했을 때 휴대전화를 보호할 수 있습니다."</string>
    <string name="lock_screen_pattern_skip_message" product="default" msgid="827145253475892869">"패턴을 사용하면 휴대전화를 분실하거나 도난당했을 때 휴대전화를 보호할 수 있습니다."</string>
    <string name="lock_screen_password_skip_message" product="default" msgid="8112387870039469467">"비밀번호를 사용하면 휴대전화를 분실하거나 도난당했을 때 보호할 수 있습니다."</string>
    <string name="lock_screen_pin_skip_fingerprint_message" product="tablet" msgid="2645508906847445498">"지문 잠금 해제를 설정하려면 PIN이 필요합니다.\n\nPIN을 사용하면 태블릿을 분실하거나 도난당했을 때 태블릿을 보호할 수 있습니다."</string>
    <string name="lock_screen_pattern_skip_fingerprint_message" product="tablet" msgid="2792582623472935881">"지문 잠금 해제를 설정하려면 패턴이 필요합니다.\n\n패턴을 사용하면 태블릿을 분실하거나 도난당했을 때 태블릿을 보호할 수 있습니다."</string>
    <string name="lock_screen_password_skip_fingerprint_message" product="tablet" msgid="1541137095940752409">"지문 잠금 해제를 설정하려면 비밀번호가 필요합니다.\n\n비밀번호를 사용하면 태블릿을 분실하거나 도난당했을 때 보호할 수 있습니다."</string>
    <string name="lock_screen_pin_skip_fingerprint_message" product="device" msgid="7716542198483220546">"지문 잠금 해제를 설정하려면 PIN이 필요합니다.\n\nPIN을 사용하면 기기를 분실하거나 도난당했을 때 기기를 보호할 수 있습니다."</string>
    <string name="lock_screen_pattern_skip_fingerprint_message" product="device" msgid="9028476635257602198">"지문 잠금 해제를 설정하려면 패턴이 필요합니다.\n\n패턴을 사용하면 기기를 분실하거나 도난당했을 때 기기를 보호할 수 있습니다."</string>
    <string name="lock_screen_password_skip_fingerprint_message" product="device" msgid="4616434834130322527">"지문 잠금 해제를 설정하려면 비밀번호가 필요합니다.\n\n비밀번호를 사용하면 기기를 분실하거나 도난당했을 때 기기를 보호할 수 있습니다."</string>
    <string name="lock_screen_pin_skip_fingerprint_message" product="default" msgid="3396830571282413409">"지문 잠금 해제를 설정하려면 PIN이 필요합니다.\n\nPIN을 사용하면 휴대전화를 분실하거나 도난당했을 때 휴대전화를 보호할 수 있습니다."</string>
    <string name="lock_screen_pattern_skip_fingerprint_message" product="default" msgid="2952431330433118050">"지문 잠금 해제를 설정하려면 패턴이 필요합니다.\n\n패턴을 사용하면 휴대전화를 분실하거나 도난당했을 때 휴대전화를 보호할 수 있습니다."</string>
    <string name="lock_screen_password_skip_fingerprint_message" product="default" msgid="8499384469890032816">"지문 잠금 해제를 설정하려면 비밀번호가 필요합니다.\n\n비밀번호를 사용하면 휴대전화를 분실하거나 도난당했을 때 보호할 수 있습니다."</string>
    <string name="lock_screen_pin_skip_face_message" product="tablet" msgid="657464034320090412">"얼굴 인식 잠금 해제를 설정하려면 PIN이 필요합니다.\n\nPIN을 사용하면 태블릿을 분실하거나 도난당했을 때 태블릿을 보호할 수 있습니다."</string>
    <string name="lock_screen_pattern_skip_face_message" product="tablet" msgid="1057921621902514520">"얼굴 인식 잠금 해제를 설정하려면 패턴이 필요합니다.\n\n패턴을 사용하면 태블릿을 분실하거나 도난당했을 때 태블릿을 보호할 수 있습니다."</string>
    <string name="lock_screen_password_skip_face_message" product="tablet" msgid="7178731554533608255">"얼굴 인식 잠금 해제를 설정하려면 비밀번호가 필요합니다.\n\n비밀번호를 사용하면 태블릿을 분실하거나 도난당했을 때 태블릿을 보호할 수 있습니다."</string>
    <string name="lock_screen_pin_skip_face_message" product="device" msgid="1932467886606343431">"얼굴 인식 잠금 해제를 설정하려면 PIN이 필요합니다.\n\nPIN을 사용하면 기기를 분실하거나 도난당했을 때 기기를 보호할 수 있습니다."</string>
    <string name="lock_screen_pattern_skip_face_message" product="device" msgid="3670112640345602511">"얼굴 인식 잠금 해제를 설정하려면 패턴이 필요합니다.\n\n패턴을 사용하면 기기를 분실하거나 도난당했을 때 기기를 보호할 수 있습니다."</string>
    <string name="lock_screen_password_skip_face_message" product="device" msgid="256847653854178247">"얼굴 인식 잠금 해제를 설정하려면 비밀번호가 필요합니다.\n\n비밀번호를 사용하면 기기를 분실하거나 도난당했을 때 기기를 보호할 수 있습니다."</string>
    <string name="lock_screen_pin_skip_face_message" product="default" msgid="358903382559327157">"얼굴 인식 잠금 해제를 설정하려면 PIN이 필요합니다.\n\nPIN을 사용하면 휴대전화를 분실하거나 도난당했을 때 휴대전화를 보호할 수 있습니다."</string>
    <string name="lock_screen_pattern_skip_face_message" product="default" msgid="6400426500859622964">"얼굴 인식 잠금 해제를 설정하려면 패턴이 필요합니다.\n\n패턴을 사용하면 휴대전화를 분실하거나 도난당했을 때 휴대전화를 보호할 수 있습니다."</string>
    <string name="lock_screen_password_skip_face_message" product="default" msgid="1555954661782997039">"얼굴 인식 잠금 해제를 설정하려면 비밀번호가 필요합니다.\n\n비밀번호를 사용하면 휴대전화를 분실하거나 도난당했을 때 보호할 수 있습니다."</string>
    <string name="lock_screen_pin_skip_biometrics_message" product="tablet" msgid="3792419626110520922">"얼굴 인식 잠금 해제 및 지문 잠금 해제를 설정하려면 PIN이 필요합니다.\n\nPIN을 사용하면 태블릿을 분실하거나 도난당했을 때 태블릿을 보호할 수 있습니다."</string>
    <string name="lock_screen_pattern_skip_biometrics_message" product="tablet" msgid="2937217199563914791">"얼굴 인식 잠금 해제 및 지문 잠금 해제를 설정하려면 패턴이 필요합니다.\n\n패턴을 사용하면 태블릿을 분실하거나 도난당했을 때 태블릿을 보호할 수 있습니다."</string>
    <string name="lock_screen_password_skip_biometrics_message" product="tablet" msgid="1988360407507443804">"얼굴 인식 잠금 해제 및 지문 잠금 해제를 설정하려면 비밀번호가 필요합니다.\n\n비밀번호를 사용하면 태블릿을 분실하거나 도난당했을 때 태블릿을 보호할 수 있습니다."</string>
    <string name="lock_screen_pin_skip_biometrics_message" product="device" msgid="4423227124669516582">"얼굴 인식 잠금 해제 및 지문 잠금 해제를 설정하려면 PIN이 필요합니다.\n\nPIN을 사용하면 기기를 분실하거나 도난당했을 때 기기를 보호할 수 있습니다."</string>
    <string name="lock_screen_pattern_skip_biometrics_message" product="device" msgid="6409777941433213751">"얼굴 인식 잠금 해제 및 지문 잠금 해제를 설정하려면 패턴이 필요합니다.\n\n패턴을 사용하면 기기를 분실하거나 도난당했을 때 기기를 보호할 수 있습니다."</string>
    <string name="lock_screen_password_skip_biometrics_message" product="device" msgid="7939217127900065677">"얼굴 인식 잠금 해제 및 지문 잠금 해제를 설정하려면 비밀번호가 필요합니다.\n\n비밀번호를 사용하면 기기를 분실하거나 도난당했을 때 기기를 보호할 수 있습니다."</string>
    <string name="lock_screen_pin_skip_biometrics_message" product="default" msgid="2717938545326672010">"얼굴 인식 잠금 해제 및 지문 잠금 해제를 설정하려면 PIN이 필요합니다.\n\nPIN을 사용하면 휴대전화를 분실하거나 도난당했을 때 보호할 수 있습니다."</string>
    <string name="lock_screen_pattern_skip_biometrics_message" product="default" msgid="6067309080610183546">"얼굴 인식 잠금 해제 및 지문 잠금 해제를 설정하려면 패턴이 필요합니다.\n\n패턴을 사용하면 휴대전화를 분실하거나 도난당했을 때 보호할 수 있습니다."</string>
    <string name="lock_screen_password_skip_biometrics_message" product="default" msgid="4739690336878613804">"얼굴 인식 잠금 해제 및 지문 잠금 해제를 설정하려면 비밀번호가 필요합니다.\n\n비밀번호를 사용하면 휴대전화를 분실하거나 도난당했을 때 보호할 수 있습니다."</string>
    <string name="fingerprint_v2_delete_message" product="default" msgid="8723083814238510088">"휴대전화에 저장된 \'<xliff:g id="FINGERPRINT_ID">%1$s</xliff:g>\' 지문과 관련된 지문 이미지와 모델이 삭제됩니다"</string>
    <string name="fingerprint_v2_delete_message" product="tablet" msgid="527375244730792698">"태블릿에 저장된 \'<xliff:g id="FINGERPRINT_ID">%1$s</xliff:g>\' 지문과 관련된 지문 이미지와 모델이 삭제됩니다"</string>
    <string name="fingerprint_v2_delete_message" product="device" msgid="4549780655045100171">"기기에 저장된 \'<xliff:g id="FINGERPRINT_ID">%1$s</xliff:g>\' 지문과 관련된 지문 이미지와 모델이 삭제됩니다"</string>
    <string name="fingerprint_last_delete_message" product="default" msgid="3187410175262625294">"지문을 사용하여 휴대전화를 잠금 해제하거나 앱에서 본인 인증을 할 수 없게 됩니다."</string>
    <string name="fingerprint_last_delete_message" product="tablet" msgid="8618307419148004587">"지문을 사용하여 태블릿을 잠금 해제하거나 앱에서 본인을 인증할 수 없게 됩니다."</string>
    <string name="fingerprint_last_delete_message" product="device" msgid="3910012280858587242">"지문을 사용하여 기기를 잠금 해제하거나 앱에서 본인을 인증할 수 없게 됩니다."</string>
    <string name="fingerprint_unlock_title" product="default" msgid="3224008661274975980">"지문을 사용하여 휴대전화를 잠금 해제할 수 있습니다. 이 옵션을 사용하려면 보안을 위해 백업 화면 잠금이 필요합니다."</string>
    <string name="fingerprint_unlock_title" product="tablet" msgid="6920040586231644124">"지문을 사용하여 태블릿을 잠금 해제할 수 있습니다. 이 옵션을 사용하려면 보안을 위해 백업 화면 잠금이 필요합니다."</string>
    <string name="fingerprint_unlock_title" product="device" msgid="1469790269368691678">"지문을 사용하여 기기를 잠금 해제할 수 있습니다. 이 옵션을 사용하려면 보안을 위해 백업 화면 잠금이 필요합니다."</string>
    <string name="face_unlock_title" product="default" msgid="6204354389041615791">"얼굴 인식을 사용하여 휴대전화를 잠금 해제할 수 있습니다. 이 옵션을 사용하려면 보안을 위해 백업 화면 잠금이 필요합니다."</string>
    <string name="face_unlock_title" product="tablet" msgid="4555222073942524251">"얼굴 인식을 사용하여 태블릿 잠금 해제할 수 있습니다. 이 옵션을 사용하려면 보안을 위해 백업 화면 잠금이 필요합니다."</string>
    <string name="face_unlock_title" product="device" msgid="5627632794198729685">"얼굴 인식을 사용하여 기기를 잠금 해제할 수 있습니다. 이 옵션을 사용하려면 보안을 위해 백업 화면 잠금이 필요합니다."</string>
    <string name="biometrics_unlock_title" product="default" msgid="8270390834627826090">"얼굴 인식 또는 지문을 사용하여 휴대전화를 잠금 해제할 수 있습니다. 이 옵션을 사용하려면 보안을 위해 백업 화면 잠금이 필요합니다."</string>
    <string name="biometrics_unlock_title" product="tablet" msgid="4239121143654305269">"얼굴 인식 또는 지문을 사용하여 태블릿을 잠금 해제할 수 있습니다. 이 옵션을 사용하려면 보안을 위해 백업 화면 잠금이 필요합니다."</string>
    <string name="biometrics_unlock_title" product="device" msgid="3342994085226864170">"얼굴 인식 또는 지문을 사용하여 기기를 잠금 해제할 수 있습니다. 이 옵션을 사용하려면 보안을 위해 백업 화면 잠금이 필요합니다."</string>
    <string name="encrypt_title" product="tablet" msgid="8915795247786124547">"태블릿 암호화"</string>
    <string name="encrypt_title" product="default" msgid="511146128799853404">"휴대전화 암호화"</string>
    <string name="suggested_lock_settings_summary" product="tablet" msgid="8821254377043173267">"화면 잠금을 설정하여 태블릿 보호"</string>
    <string name="suggested_lock_settings_summary" product="device" msgid="4863929838844014122">"화면 잠금을 설정하여 기기 보호"</string>
    <string name="suggested_lock_settings_summary" product="default" msgid="8050809409337082738">"화면 잠금을 설정하여 휴대전화 보호"</string>
    <string name="suggested_fingerprint_lock_settings_summary" product="tablet" msgid="8565330205932332157"></string>
    <string name="suggested_fingerprint_lock_settings_summary" product="device" msgid="8565330205932332157"></string>
    <string name="suggested_fingerprint_lock_settings_summary" product="default" msgid="8565330205932332157"></string>
    <string name="setup_lock_settings_picker_title" product="tablet" msgid="7615280976565002421">"태블릿 보호"</string>
    <string name="setup_lock_settings_picker_title" product="device" msgid="701531571481098327">"기기 보호"</string>
    <string name="setup_lock_settings_picker_title" product="default" msgid="9097195832806088530">"휴대전화 보호"</string>
    <string name="setup_lock_settings_picker_message" product="tablet" msgid="5570255431873198678">"기기 보호 기능을 활성화하여 다른 사람이 내 허가 없이 이 태블릿을 사용하는 것을 방지합니다. 사용하려는 화면 잠금을 선택하세요."</string>
    <string name="setup_lock_settings_picker_message" product="device" msgid="437860817089616245">"기기 보호 기능을 활성화하여 다른 사람이 내 허가 없이 이 기기를 사용하는 것을 방지합니다. 사용하려는 화면 잠금을 선택하세요."</string>
    <string name="setup_lock_settings_picker_message" product="default" msgid="343440740226992914">"기기 보호 기능을 활성화하여 다른 사람이 내 허가 없이 이 스마트폰을 사용하는 것을 방지합니다. 사용하려는 화면 잠금을 선택하세요."</string>
    <string name="bluetooth_unpair_dialog_body" product="default" msgid="176620413491664050">"휴대전화가 더 이상 <xliff:g id="DEVICE_NAME">%1$s</xliff:g>과(와) 페어링되지 않습니다."</string>
    <string name="bluetooth_unpair_dialog_body" product="tablet" msgid="8098078685596880647">"태블릿이 더 이상 <xliff:g id="DEVICE_NAME">%1$s</xliff:g>과(와) 페어링되지 않습니다."</string>
    <string name="bluetooth_unpair_dialog_body" product="device" msgid="563640675231461703">"기기가 더 이상 <xliff:g id="DEVICE_NAME">%1$s</xliff:g>과(와) 페어링되지 않습니다."</string>
    <string name="nfc_secure_toggle_summary" product="default" msgid="3515508978581011683">"화면이 잠금 해제되어 있을 때만 NFC 사용 허용"</string>
    <string name="wifi_add_app_single_network_summary" product="default" msgid="7742934005022827107">"<xliff:g id="APPNAME">%1$s</xliff:g>에서 네트워크를 휴대전화에 저장하려고 합니다."</string>
    <string name="wifi_add_app_single_network_summary" product="tablet" msgid="93466057231937113">"<xliff:g id="APPNAME">%1$s</xliff:g>에서 네트워크를 태블릿에 저장하려고 합니다."</string>
    <string name="wifi_add_app_networks_summary" product="default" msgid="7014504084783236696">"<xliff:g id="APPNAME">%1$s</xliff:g>에서 이 네트워크를 휴대전화에 저장하려고 합니다."</string>
    <string name="wifi_add_app_networks_summary" product="tablet" msgid="6433255556506891439">"<xliff:g id="APPNAME">%1$s</xliff:g>에서 네트워크를 태블릿에 저장하려고 합니다."</string>
    <string name="auto_rotate_screen_summary" product="default" msgid="5562937346878935483">"휴대전화를 가로 또는 세로로 움직이면 화면 방향이 자동으로 전환됩니다."</string>
    <string name="auto_rotate_screen_summary" product="tablet" msgid="3163709742477804994">"태블릿을 가로 또는 세로로 움직이면 화면 방향이 자동으로 전환됩니다."</string>
    <string name="sim_lock_on" product="tablet" msgid="227481196121403470">"태블릿을 사용하려면 PIN 필요"</string>
    <string name="sim_lock_on" product="default" msgid="6896034657274595838">"휴대전화를 사용하려면 PIN 필요"</string>
    <string name="sim_lock_off" product="tablet" msgid="4619320846576958981">"태블릿을 사용하려면 PIN 필요"</string>
    <string name="sim_lock_off" product="default" msgid="2064502270875375541">"휴대전화를 사용하려면 PIN 필요"</string>
    <string name="status_number" product="tablet" msgid="6746773328312218158">"MDN"</string>
    <string name="status_number" product="default" msgid="2333455505912871374">"전화번호"</string>
    <string name="status_number_sim_slot" product="tablet" msgid="2190552731606069787">"MDN(SIM 슬롯 %1$d)"</string>
    <string name="status_number_sim_slot" product="default" msgid="1333171940376236656">"전화번호(SIM 슬롯 %1$d)"</string>
    <string name="status_number_sim_status" product="tablet" msgid="9003886361856568694">"SIM의 MDN"</string>
    <string name="status_number_sim_status" product="default" msgid="7536755538266735352">"SIM의 전화번호"</string>
    <string name="storage_wizard_init_v2_internal_title" product="tablet" msgid="2049551739429034707">"SD 카드를 내부 저장소로 포맷"</string>
    <string name="storage_wizard_init_v2_internal_summary" product="tablet" msgid="6130017080675241337">"이 태블릿에서만 사용할 앱과 미디어를 저장하세요. &lt;a href=https://support.google.com/android/answer/12153449&gt;SD 카드 설정 자세히 알아보기&lt;/a&gt;."</string>
    <string name="storage_wizard_init_v2_internal_action" product="tablet" msgid="560506072518373839">"포맷"</string>
    <string name="storage_wizard_init_v2_internal_title" product="default" msgid="2049551739429034707">"SD 카드를 내부 저장소로 포맷"</string>
    <string name="storage_wizard_init_v2_internal_summary" product="default" msgid="4395040788668914783">"이 휴대전화에서만 사용할 앱과 미디어를 저장하세요. &lt;a href=https://support.google.com/android/answer/12153449&gt;SD 카드 설정 자세히 알아보기&lt;/a&gt;."</string>
    <string name="storage_wizard_init_v2_internal_action" product="default" msgid="560506072518373839">"포맷"</string>
    <string name="storage_wizard_migrate_v2_body" product="tablet" msgid="7539293889421540797">"파일, 미디어, 일부 앱을 <xliff:g id="NAME">^1</xliff:g>에 옮길 수 있습니다. \n\n이를 통해 태블릿 저장용량 <xliff:g id="SIZE">^2</xliff:g>가 확보되며, <xliff:g id="DURATION">^3</xliff:g> 정도 소요됩니다."</string>
    <string name="storage_wizard_migrate_v2_body" product="default" msgid="3807501187945770401">"파일, 미디어, 일부 앱을 <xliff:g id="NAME">^1</xliff:g>에 옮길 수 있습니다. \n\n이를 통해 휴대전화 저장용량 <xliff:g id="SIZE">^2</xliff:g>가 확보되며, <xliff:g id="DURATION">^3</xliff:g> 정도 소요됩니다."</string>
    <string name="storage_wizard_migrate_v2_checklist_battery" product="tablet" msgid="5326017162943304749">"태블릿을 계속해서 충전하세요."</string>
    <string name="storage_wizard_migrate_v2_checklist_battery" product="default" msgid="8041162611685970218">"휴대전화를 계속해서 충전하세요."</string>
    <string name="main_clear_desc" product="tablet" msgid="5778614597513856716">"초기화하면 다음을 포함한 태블릿 "<b>"내부 저장소"</b>"의 모든 데이터가 삭제됩니다.\n\n"<li>"Google 계정"</li>\n<li>"시스템과 앱의 데이터 및 설정"</li>\n<li>"다운로드된 앱"</li></string>
    <string name="main_clear_desc" product="default" msgid="1888412491866186706">"초기화하면 다음을 포함한 휴대전화 "<b>"내부 저장소"</b>"의 모든 데이터가 삭제됩니다.\n\n"<li>"Google 계정"</li>\n<li>"시스템과 앱의 데이터 및 설정"</li>\n<li>"다운로드된 앱"</li></string>
    <string name="main_clear_accounts" product="default" msgid="3604029744509330786">\n\n"현재 로그인한 계정:\n"</string>
    <string name="main_clear_other_users_present" product="default" msgid="7750368595882863399">\n\n"이 기기에 다른 사용자가 있습니다.\n"</string>
    <string name="main_clear_desc_erase_external_storage" product="nosdcard" msgid="5834269984459195918">\n\n"음악이나 사진, 기타 사용자 데이터를 지우려면 "<b>"USB 저장소"</b>"를 삭제해야 합니다."</string>
    <string name="main_clear_desc_erase_external_storage" product="default" msgid="2891180770413959600">\n\n"음악이나 사진, 기타 사용자 데이터를 지우려면 "<b>"SD 카드"</b>"를 삭제해야 합니다."</string>
    <string name="erase_external_storage" product="nosdcard" msgid="217149161941522642">"USB 저장소 지우기"</string>
    <string name="erase_external_storage" product="default" msgid="645024170825543458">"SD 카드 지우기"</string>
    <string name="erase_external_storage_description" product="nosdcard" msgid="6285187323873212966">"내부 USB 저장소에 있는 모든 데이터(예: 음악 또는 사진)를 지웁니다."</string>
    <string name="erase_external_storage_description" product="default" msgid="3294267929524578503">"SD 카드에 있는 모든 데이터(예: 음악 또는 사진)를 지웁니다."</string>
    <string name="main_clear_button_text" product="tablet" msgid="3763748694468489783">"모든 데이터 삭제"</string>
    <string name="main_clear_button_text" product="default" msgid="3763748694468489783">"모든 데이터 삭제"</string>
    <string name="usb_tethering_subtext" product="default" msgid="5969806206311342779">"USB를 통해 휴대전화의 인터넷 연결 공유"</string>
    <string name="usb_tethering_subtext" product="tablet" msgid="4550828946207155142">"USB를 통해 태블릿의 인터넷 연결 공유"</string>
    <string name="bluetooth_tethering_subtext" product="tablet" msgid="1339730853653511849">"블루투스를 통해 태블릿의 인터넷 연결 공유"</string>
    <string name="bluetooth_tethering_subtext" product="default" msgid="3638886236597805392">"블루투스를 통해 휴대전화의 인터넷 연결 공유"</string>
    <string name="ethernet_tethering_subtext" product="default" msgid="8652438909365718644">"이더넷을 통해 휴대전화의 인터넷 연결 공유"</string>
    <string name="ethernet_tethering_subtext" product="tablet" msgid="2227710549796706455">"이더넷을 통해 태블릿의 인터넷 연결 공유"</string>
    <string name="about_settings" product="tablet" msgid="1471390492111370330">"태블릿 정보"</string>
    <string name="about_settings" product="default" msgid="2621311564780208250">"휴대전화 정보"</string>
    <string name="about_settings" product="device" msgid="7595574154492383452">"기기 정보"</string>
    <string name="about_settings" product="emulator" msgid="1099246296173401003">"에뮬레이트된 기기 정보"</string>
    <string name="install_all_warning" product="tablet" msgid="1732116924846572063">"태블릿과 개인 데이터는 알 수 없는 앱의 공격에 더욱 취약합니다. 이 소스에서 가져온 앱을 설치하면 앱 사용으로 인해 발생할 수 있는 태블릿의 손상 및 데이터 손실에 책임을 진다는 데 동의하게 됩니다."</string>
    <string name="install_all_warning" product="default" msgid="4597256179485325694">"휴대전화와 개인 데이터는 알 수 없는 앱의 공격에 더욱 취약합니다. 이 소스에서 가져온 앱을 설치하면 앱 사용으로 인해 발생할 수 있는 휴대전화의 손상 및 데이터 손실에 대해 사용자가 책임을 진다는 데 동의하게 됩니다."</string>
    <string name="install_all_warning" product="device" msgid="6293002353591632851">"기기와 개인 데이터는 알 수 없는 앱의 공격에 더욱 취약합니다. 이 소스에서 받은 앱을 설치하면 앱 사용으로 인해 발생할 수 있는 기기의 손상 및 데이터 손실에 사용자가 책임을 지는 것에 동의하게 됩니다."</string>
    <string name="runningservicedetails_stop_dlg_text" product="tablet" msgid="6321057186549848774">"이 서비스를 중지하면 태블릿의 일부 기능이 올바르게 작동되지 않을 수 있으며 전원을 껐다 켜야 합니다."</string>
    <string name="runningservicedetails_stop_dlg_text" product="default" msgid="6869998550403667737">"이 서비스를 중지하면 휴대전화의 일부 기능이 올바르게 작동되지 않을 수 있으며 전원을 껐다 켜야 합니다."</string>
    <string name="testing_phone_info" product="tablet" msgid="8267746802132630741">"태블릿 정보"</string>
    <string name="testing_phone_info" product="default" msgid="7507506297352160191">"휴대전화 정보"</string>
    <string name="accessibility_text_reading_confirm_dialog_message" product="default" msgid="1773409172676594981">"디스플레이 크기와 텍스트 설정이 휴대전화의 원래 설정으로 초기화됩니다."</string>
    <string name="accessibility_text_reading_confirm_dialog_message" product="tablet" msgid="2547948891207211388">"디스플레이 크기와 텍스트 설정이 태블릿의 원래 설정으로 초기화됩니다."</string>
    <string name="accessibility_daltonizer_about_intro_text" product="default" msgid="5234458848997942613">"휴대전화에서 색상이 표시되는 방식을 조정합니다."</string>
    <string name="accessibility_daltonizer_about_intro_text" product="tablet" msgid="5300401841391736534">"태블릿에 색상이 표시되는 방식을 조정합니다."</string>
    <string name="reduce_bright_colors_preference_summary" product="default" msgid="2025941326724094318">"휴대전화의 최소 밝기보다 화면 어둡게 하기"</string>
    <string name="reduce_bright_colors_preference_summary" product="tablet" msgid="3106979202311807559">"태블릿의 최소 밝기보다 화면 어둡게 하기"</string>
    <string name="reduce_bright_colors_preference_subtitle" product="default" msgid="9162440023310121356">"더 어둡게는 다음의 경우에 도움이 됩니다. &lt;ol&gt; &lt;li&gt; 휴대전화를 기본 최소 밝기로 설정해도 여전히 너무 밝을 때&lt;/li&gt; &lt;li&gt; 한밤중 또는 자기 전 어두운 실내 등 어두운 곳에서 휴대전화를 사용할 때&lt;/li&gt; &lt;/ol&gt;"</string>
    <string name="reduce_bright_colors_preference_subtitle" product="tablet" msgid="5747242697890472822">"더 어둡게는 다음의 경우에 도움이 됩니다. &lt;ol&gt; &lt;li&gt; 태블릿을 기본 최소 밝기로 설정해도 여전히 너무 밝을 때&lt;/li&gt; &lt;li&gt; 한밤중 또는 자기 전 어두운 실내 등 어두운 곳에서 태블릿을 사용할 때&lt;/li&gt; &lt;/ol&gt;"</string>
    <string name="battery_tip_summary_summary" product="default" msgid="1880496476760792933">"배터리 사용량이 평소와 같습니다."</string>
    <string name="battery_tip_summary_summary" product="tablet" msgid="865695079664997057">"태블릿의 배터리 사용량이 평소와 같습니다."</string>
    <string name="battery_tip_summary_summary" product="device" msgid="45436555475195632">"기기의 배터리 사용량이 평소와 같습니다."</string>
    <string name="battery_tip_limited_temporarily_dialog_msg" product="default" msgid="4134817691837413711">"온도가 높거나 충전 시간이 긴 경우 등 특정한 상황에서는 배터리 보호를 위해 <xliff:g id="PERCENT">%1$s</xliff:g>까지만 충전될 수 있습니다.\n\n상태가 개선되면 휴대전화가 다시 자동으로 정상 충전됩니다."</string>
    <string name="battery_tip_limited_temporarily_dialog_msg" product="tablet" msgid="9123428127699951337">"온도가 높거나 충전 시간이 긴 경우 등 특정한 상황에서는 배터리 보호를 위해 <xliff:g id="PERCENT">%1$s</xliff:g>까지만 충전될 수 있습니다.\n\n상태가 완화되면 태블릿이 다시 자동으로 정상 충전됩니다."</string>
    <string name="battery_tip_dialog_message" product="default" msgid="7183790460600610222">"휴대전화를 평소보다 더 많이 사용했기 때문에 배터리가 평소보다 더 빨리 소진될 수 있습니다.\n\n배터리 사용량이 가장 많은 앱:"</string>
    <string name="battery_tip_dialog_message" product="tablet" msgid="2702706858728966181">"태블릿을 평소보다 더 많이 사용했기 때문에 배터리가 평소보다 더 빨리 소진될 수 있습니다.\n\n배터리 사용량이 가장 많은 앱:"</string>
    <string name="battery_tip_dialog_message" product="device" msgid="6488208467377974021">"기기를 평소보다 더 많이 사용했기 때문에 배터리가 평소보다 더 빨리 소진될 수 있습니다.\n\n배터리 사용량이 가장 많은 앱:"</string>
    <string name="battery_tip_dialog_summary_message" product="default" msgid="5760208650901831793">"앱의 배터리 사용량이 평소와 같습니다. 앱에서 배터리를 너무 많이 사용하면 휴대전화에서 취하실 수 있는 조치를 알려 드리겠습니다.\n\n배터리가 부족하면 언제든지 절전 모드를 사용 설정하세요."</string>
    <string name="battery_tip_dialog_summary_message" product="tablet" msgid="236339248261391160">"앱의 배터리 사용량이 평소와 같습니다. 앱에서 배터리를 너무 많이 사용하면 태블릿에서 취하실 수 있는 조치를 알려 드리겠습니다.\n\n배터리가 부족하면 언제든지 절전 모드를 사용 설정하세요."</string>
    <string name="battery_tip_dialog_summary_message" product="device" msgid="7885502661524685786">"앱의 배터리 사용량이 평소와 같습니다. 앱에서 배터리를 너무 많이 사용하면 기기에서 취하실 수 있는 조치를 알려 드리겠습니다.\n\n배터리가 부족하면 언제든지 절전 모드를 사용 설정하세요."</string>
    <string name="smart_battery_summary" product="default" msgid="1210637215867635435">"자주 사용하지 않는 앱의 배터리 사용량 제한"</string>
    <string name="battery_usage_screen_footer" product="default" msgid="8872101342490341865">"휴대전화를 충전하는 중에는 배터리 사용량과 기기 사용 시간이 측정되지 않습니다."</string>
    <string name="battery_usage_screen_footer" product="tablet" msgid="1876984641036532124">"태블릿을 충전하는 중에는 배터리 사용량과 기기 사용 시간이 측정되지 않습니다."</string>
    <string name="battery_usage_screen_footer" product="device" msgid="6488857833906266507">"기기를 충전하는 중에는 배터리 사용량과 기기 사용 시간이 측정되지 않습니다."</string>
    <string name="credentials_install_summary" product="nosdcard" msgid="8585932964626513863">"저장소에서 인증서 설치"</string>
    <string name="credentials_install_summary" product="default" msgid="879796378361350092">"SD 카드에서 인증서 설치"</string>
    <string name="really_remove_account_message" product="tablet" msgid="5134483498496943623">"계정을 삭제하면 태블릿의 메시지, 연락처 및 다른 데이터가 모두 지워집니다."</string>
    <string name="really_remove_account_message" product="default" msgid="6681864753604250818">"계정을 삭제하면 휴대전화의 메시지, 연락처 및 다른 데이터가 모두 지워집니다."</string>
    <string name="really_remove_account_message" product="device" msgid="1482438683708606820">"계정을 삭제하면 기기의 메시지, 연락처 및 다른 데이터가 모두 지워집니다."</string>
    <string name="data_usage_auto_sync_on_dialog" product="tablet" msgid="7137933271689383781">"웹에서 변경한 계정 정보가 모두 태블릿에 자동으로 복사됩니다.\n\n또한 일부 계정은 태블릿의 변경사항을 웹에 자동으로 복사할 수 있습니다. Google 계정은 이러한 자동 동기화를 지원합니다."</string>
    <string name="data_usage_auto_sync_on_dialog" product="default" msgid="7207326473052484970">"웹에서 변경한 계정 정보가 모두 휴대전화에 자동으로 복사됩니다.\n\n또한 일부 계정은 휴대전화의 변경사항을 웹에 자동으로 복사할 수 있습니다. Google 계정은 이러한 자동 동기화를 지원합니다."</string>
    <string name="data_usage_limit_dialog_mobile" product="tablet" msgid="5609616352941038118">"설정한 모바일 데이터 한도에 도달하면 태블릿에서 모바일 데이터를 사용 중지합니다.\n\n데이터 사용량은 태블릿에서 측정되며 이동통신사에서 사용량을 다르게 계산할 수 있으므로 한도를 낮게 설정해 보세요."</string>
    <string name="data_usage_limit_dialog_mobile" product="default" msgid="4552449053646826676">"설정한 모바일 데이터 한도에 도달하면 휴대전화에서 모바일 데이터를 사용 중지합니다.\n\n데이터 사용량은 휴대전화에서 측정되며 이동통신사에서 사용량을 다르게 계산할 수 있으므로 한도를 낮게 설정해 보세요."</string>
    <string name="user_settings_footer_text" product="device" msgid="8543171604218174424">"새 사용자를 추가하여 기기를 공유합니다. 사용자마다 기기에서 맞춤 홈 화면, 계정, 앱, 설정 등을 이용할 수 있는 자신만의 공간을 갖게 됩니다."</string>
    <string name="user_settings_footer_text" product="tablet" msgid="4749331578207116797">"새 사용자를 추가하여 태블릿을 공유합니다. 사용자마다 태블릿에서 맞춤 홈 화면, 계정, 앱, 설정 등을 이용할 수 있는 자신만의 공간을 갖게 됩니다."</string>
    <string name="user_settings_footer_text" product="default" msgid="5440172971747221370">"새 사용자를 추가하여 휴대전화를 공유합니다. 사용자마다 휴대전화에서 맞춤 홈 화면, 계정, 앱, 설정 등을 이용할 수 있는 자신만의 공간을 갖게 됩니다."</string>
    <string name="user_cannot_manage_message" product="tablet" msgid="5566619500245432179">"태블릿의 소유자만 사용자를 관리할 수 있습니다."</string>
    <string name="user_cannot_manage_message" product="default" msgid="8596259161937605316">"휴대전화의 소유자만 사용자를 관리할 수 있습니다."</string>
    <string name="user_confirm_remove_self_message" product="tablet" msgid="6880861846664267876">"이 태블릿에 있는 내 저장 공간 및 데이터가 삭제됩니다. 이 작업은 실행취소할 수 없습니다."</string>
    <string name="user_confirm_remove_self_message" product="default" msgid="3209762447055039706">"이 휴대전화에 있는 내 저장 공간 및 데이터가 삭제됩니다. 이 작업은 실행취소할 수 없습니다."</string>
    <string name="support_summary" product="default" msgid="2044721479256103419">"도움말, 전화 및 채팅"</string>
    <string name="support_summary" product="tablet" msgid="2588832599234347108">"도움말, 태블릿 및 채팅"</string>
    <string name="support_summary" product="device" msgid="6821511162132497205">"도움말, 기기 및 채팅"</string>
    <string name="ambient_display_title" product="default" msgid="8027137727044125809">"두 번 탭하여 휴대전화 확인"</string>
    <string name="ambient_display_title" product="tablet" msgid="2347746118188465334">"두 번 탭하여 태블릿 확인"</string>
    <string name="ambient_display_title" product="device" msgid="6306105102175823199">"두 번 탭하여 기기 확인"</string>
    <string name="ambient_display_pickup_title" product="default" msgid="6753194901596847876">"들어 올려 휴대전화 확인"</string>
    <string name="ambient_display_pickup_title" product="tablet" msgid="1166999144900082897">"들어서 태블릿 확인"</string>
    <string name="ambient_display_pickup_title" product="device" msgid="2091669267677915975">"들어서 기기 확인"</string>
    <string name="ambient_display_pickup_summary" product="default" msgid="135853288202686097">"시간, 알림, 기타 정보를 확인하려면 휴대전화를 들어 올리세요."</string>
    <string name="ambient_display_pickup_summary" product="tablet" msgid="1638055271563107384">"시간, 알림, 기타 정보를 확인하려면 태블릿을 들어 올리세요."</string>
    <string name="ambient_display_pickup_summary" product="device" msgid="964509644539692482">"시간, 알림, 기타 정보를 확인하려면 기기를 들어 올리세요."</string>
    <string name="ambient_display_tap_screen_title" product="default" msgid="4098147293617084955">"탭하여 휴대전화 확인"</string>
    <string name="ambient_display_tap_screen_title" product="tablet" msgid="7748346447393988408">"탭하여 태블릿 확인"</string>
    <string name="ambient_display_tap_screen_title" product="device" msgid="5710618387229771616">"탭하여 기기 확인"</string>
    <string name="fingerprint_swipe_for_notifications_summary" product="default" msgid="9220919404923939167">"알림을 확인하려면 휴대전화 뒷면의 지문 센서에서 아래로 스와이프합니다."</string>
    <string name="fingerprint_swipe_for_notifications_summary" product="tablet" msgid="8352977484297938140">"알림을 확인하려면 태블릿 뒷면의 지문 센서에서 아래로 스와이프합니다."</string>
    <string name="fingerprint_swipe_for_notifications_summary" product="device" msgid="3599811593791756084">"알림을 확인하려면 기기 뒷면의 지문 센서에서 아래로 스와이프합니다."</string>
    <string name="no_5g_in_dsds_text" product="default" msgid="5094072105248383976">"SIM 2개를 사용하는 경우 이 휴대전화는 4G로 제한됩니다. "<annotation id="url">"자세히 알아보기"</annotation></string>
    <string name="no_5g_in_dsds_text" product="tablet" msgid="9078652902370178468">"SIM 2개를 사용하는 경우 이 태블릿은 4G로 제한됩니다. "<annotation id="url">"자세히 알아보기"</annotation></string>
    <string name="no_5g_in_dsds_text" product="device" msgid="2081735896122371350">"SIM 2개를 사용하는 경우 이 기기는 4G로 제한됩니다. "<annotation id="url">"자세히 알아보기"</annotation></string>
    <string name="reset_internet_text" product="default" msgid="8672305377652449075">"휴대전화 통화가 종료됩니다."</string>
    <string name="reset_internet_text" product="tablet" msgid="8672305377652449075">"휴대전화 통화가 종료됩니다."</string>
    <string name="lockpassword_confirm_your_pattern_details_frp" product="default" msgid="8795084788352126815">"휴대전화가 기본 설정으로 초기화되었습니다. 이 휴대전화를 사용하려면 이전 패턴을 입력하세요."</string>
    <string name="lockpassword_confirm_your_pattern_details_frp" product="tablet" msgid="1816846183732787701">"태블릿이 기본 설정으로 초기화되었습니다. 이 태블릿을 사용하려면 이전 패턴을 입력하세요."</string>
    <string name="lockpassword_confirm_your_pattern_details_frp" product="device" msgid="7897925268003690167">"기기가 기본 설정으로 초기화되었습니다. 이 기기를 사용하려면 이전 패턴을 입력하세요."</string>
    <string name="lockpassword_confirm_your_pin_details_frp" product="default" msgid="2027547169650312092">"휴대전화가 기본 설정으로 초기화되었습니다. 이 휴대전화를 사용하려면 이전 PIN을 입력하세요."</string>
    <string name="lockpassword_confirm_your_pin_details_frp" product="tablet" msgid="8264086895022779707">"태블릿이 기본 설정으로 초기화되었습니다. 이 태블릿을 사용하려면 이전 PIN을 입력하세요."</string>
    <string name="lockpassword_confirm_your_pin_details_frp" product="device" msgid="1654340132011802578">"기기가 기본 설정으로 초기화되었습니다. 이 기기를 사용하려면 이전 PIN을 입력하세요."</string>
    <string name="lockpassword_confirm_your_password_details_frp" product="default" msgid="1465326741724776281">"휴대전화가 기본 설정으로 초기화되었습니다. 이 휴대전화를 사용하려면 이전 비밀번호를 입력하세요."</string>
    <string name="lockpassword_confirm_your_password_details_frp" product="tablet" msgid="1333164951750797865">"태블릿이 기본 설정으로 초기화되었습니다. 이 태블릿을 사용하려면 이전 비밀번호를 입력하세요."</string>
    <string name="lockpassword_confirm_your_password_details_frp" product="device" msgid="116667646012224967">"기기가 기본 설정으로 초기화되었습니다. 이 기기를 사용하려면 이전 비밀번호를 입력하세요."</string>
    <string name="battery_tip_incompatible_charging_message" product="default" msgid="5097154279720383707">"휴대전화가 느리게 충전되거나 충전이 되지 않을 수 있습니다. 더 빠르게 충전하려면 권장되는 케이블과 어댑터를 사용하세요."</string>
    <string name="battery_tip_incompatible_charging_message" product="device" msgid="4208335872169818919">"기기가 느리게 충전되거나 충전이 되지 않을 수 있습니다. 더 빠르게 충전하려면 권장되는 케이블과 어댑터를 사용하세요."</string>
    <string name="battery_tip_incompatible_charging_message" product="tablet" msgid="5697523201841444736">"태블릿이 느리게 충전되거나 충전이 되지 않을 수 있습니다. 더 빠르게 충전하려면 권장되는 케이블과 어댑터를 사용하세요."</string>
    <string name="lockscreen_trivial_controls_summary" product="default" msgid="42562533085885152">"휴대전화를 잠금 해제하지 않은 채 사용"</string>
    <string name="lockscreen_trivial_controls_summary" product="tablet" msgid="9052068482124729345">"태블릿을 잠금 해제하지 않은 채 사용"</string>
    <string name="auto_rotate_summary_a11y" product="default" msgid="2813368383309985185">"휴대전화를 가로 또는 세로로 움직이면 자동으로 방향 전환"</string>
    <string name="auto_rotate_summary_a11y" product="tablet" msgid="4708833814245913981">"태블릿을 가로 또는 세로로 움직이면 자동으로 방향 전환"</string>
    <string name="daltonizer_feature_summary" product="default" msgid="3940653889277283702">"휴대전화에서 색상이 표시되는 방식을 조정합니다."</string>
    <string name="daltonizer_feature_summary" product="tablet" msgid="4006596881671077623">"태블릿에서 색상이 표시되는 방식을 조정합니다."</string>
    <string name="spatial_audio_speaker" product="default" msgid="7148176677982615792">"휴대전화 스피커"</string>
    <string name="spatial_audio_speaker" product="tablet" msgid="5452617980485166854">"태블릿 스피커"</string>
    <string name="spatial_audio_speaker" product="device" msgid="6204289590128303795">"기기 스피커"</string>
    <string name="audio_sharing_dialog_share_content" product="default" msgid="708698992481271057">"이 휴대전화의 음악 및 동영상이 헤드폰 양쪽에서 재생됩니다."</string>
    <string name="audio_sharing_dialog_share_content" product="tablet" msgid="3459594795397910145">"이 태블릿의 음악 및 동영상이 헤드폰 양쪽에서 재생됩니다."</string>
    <string name="audio_sharing_dialog_share_content" product="device" msgid="1297019559878011896">"이 기기의 음악 및 동영상이 헤드폰 양쪽에서 재생됩니다."</string>
    <string name="audio_sharing_dialog_share_more_content" product="default" msgid="4517503016262565607">"이 휴대전화의 음악 및 동영상이 연결한 헤드폰에서 재생됩니다."</string>
    <string name="audio_sharing_dialog_share_more_content" product="tablet" msgid="7742344946644657414">"이 태블릿의 음악 및 동영상이 연결한 헤드폰에서 재생됩니다."</string>
    <string name="audio_sharing_dialog_share_more_content" product="device" msgid="3409470560712324580">"이 기기의 음악 및 동영상이 연결한 헤드폰에서 재생됩니다."</string>
    <string name="audio_streams_dialog_no_le_device_subtitle" product="default" msgid="1388450179345665604">"오디오 스트림을 들으려면 먼저 이 휴대전화에 LE 오디오를 지원하는 헤드폰을 연결하세요"</string>
    <string name="audio_streams_dialog_no_le_device_subtitle" product="tablet" msgid="6577207951269720001">"오디오 스트림을 들으려면 먼저 이 태블릿에 LE 오디오를 지원하는 헤드폰을 연결하세요"</string>
    <string name="audio_streams_dialog_no_le_device_subtitle" product="device" msgid="6192141045820029654">"오디오 스트림을 들으려면 먼저 이 기기에 LE 오디오를 지원하는 헤드폰을 연결하세요"</string>
    <string name="audio_streams_dialog_unsupported_device_subtitle" product="default" msgid="4634360514260385687">"이 휴대전화는 오디오 스트림을 듣기 위해 필요한 LE 오디오를 지원하지 않습니다"</string>
    <string name="audio_streams_dialog_unsupported_device_subtitle" product="tablet" msgid="234603191628345605">"이 태블릿은 오디오 스트림을 듣기 위해 필요한 LE 오디오를 지원하지 않습니다"</string>
    <string name="audio_streams_dialog_unsupported_device_subtitle" product="device" msgid="6350485541420926260">"이 기기는 오디오 스트림을 듣기 위해 필요한 LE 오디오를 지원하지 않습니다"</string>
</resources><|MERGE_RESOLUTION|>--- conflicted
+++ resolved
@@ -52,15 +52,9 @@
     <string name="security_settings_face_enroll_introduction_message" product="default" msgid="847716059867943459">"얼굴로 휴대전화를 잠금 해제하거나 구매를 승인하거나 앱에 로그인하세요."</string>
     <string name="security_settings_face_enroll_introduction_message" product="tablet" msgid="3976493376026067375">"태블릿을 잠금 해제하거나 구매를 승인하거나 앱에 로그인할 때 얼굴 인식을 사용합니다."</string>
     <string name="security_settings_face_enroll_introduction_message" product="device" msgid="6432265830098806034">"기기를 잠금 해제하거나 구매를 승인하거나 앱에 로그인할 때 얼굴 인식을 사용합니다."</string>
-<<<<<<< HEAD
-    <string name="security_settings_face_enroll_introduction_message_class3" product="default" msgid="8492576130109033451">"휴대전화를 잠금 해제하거나 앱에서 본인을 인증할 때(예: 앱 로그인 또는 구매 승인 시) 얼굴 인식을 사용하세요"</string>
-    <string name="security_settings_face_enroll_introduction_message_class3" product="tablet" msgid="8736497842795690098">"태블릿을 잠금 해제하거나 앱에서 본인을 인증할 때(예: 앱 로그인 또는 구매 승인 시) 얼굴 인식을 사용하세요"</string>
-    <string name="security_settings_face_enroll_introduction_message_class3" product="device" msgid="2558057312718921078">"기기를 잠금 해제하거나 앱에서 본인을 인증할 때(예: 앱 로그인 또는 구매 승인 시) 얼굴 인식을 사용하세요"</string>
-=======
     <string name="security_settings_face_enroll_introduction_message_class3" product="default" msgid="8492576130109033451">"휴대전화를 잠금 해제하거나 앱에서 인증할 때(예: 앱 로그인 또는 구매 승인 시) 얼굴 인식을 사용하세요"</string>
     <string name="security_settings_face_enroll_introduction_message_class3" product="tablet" msgid="8736497842795690098">"태블릿을 잠금 해제하거나 앱에서 인증할 때(예: 앱 로그인 또는 구매 승인 시) 얼굴 인식을 사용하세요"</string>
     <string name="security_settings_face_enroll_introduction_message_class3" product="device" msgid="2558057312718921078">"기기를 잠금 해제하거나 앱에서 인증할 때(예: 앱 로그인 또는 구매 승인 시) 얼굴 인식을 사용하세요"</string>
->>>>>>> 76eef6d8
     <string name="security_settings_face_enroll_introduction_consent_message_0" product="default" msgid="9086377203303858619">"자녀가 얼굴 인식을 사용하여 휴대전화를 잠금 해제할 수 있도록 허용합니다."</string>
     <string name="security_settings_face_enroll_introduction_consent_message_0" product="tablet" msgid="4560949471246282574">"자녀가 얼굴 인식을 사용하여 태블릿을 잠금 해제할 수 있도록 허용합니다."</string>
     <string name="security_settings_face_enroll_introduction_consent_message_0" product="device" msgid="1156063265854416046">"자녀가 얼굴 인식을 사용하여 기기를 잠금 해제할 수 있도록 허용합니다."</string>
