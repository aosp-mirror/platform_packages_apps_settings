--- conflicted
+++ resolved
@@ -20,19 +20,16 @@
 
 import android.content.Context;
 import android.os.UserManager;
+import android.provider.Settings;
 
 import androidx.preference.Preference;
 import androidx.preference.PreferenceScreen;
 
 import com.android.settings.R;
 import com.android.settings.dashboard.profileselector.ProfileSelectFragment;
-<<<<<<< HEAD
-import com.android.settingslib.location.RecentLocationAccesses;
-=======
 import com.android.settings.overlay.FeatureFactory;
 import com.android.settingslib.applications.RecentAppOpsAccess;
 import com.android.settingslib.core.instrumentation.MetricsFeatureProvider;
->>>>>>> 55b80392
 import com.android.settingslib.widget.AppPreference;
 
 import java.util.ArrayList;
@@ -42,29 +39,19 @@
 public class RecentLocationAccessSeeAllPreferenceController
         extends LocationBasePreferenceController {
 
-<<<<<<< HEAD
-    private PreferenceScreen mCategoryAllRecentLocationAccess;
-    private final RecentLocationAccesses mRecentLocationAccesses;
-=======
     private final RecentAppOpsAccess mRecentLocationAccesses;
 
     private PreferenceScreen mCategoryAllRecentLocationAccess;
     private MetricsFeatureProvider mMetricsFeatureProvider;
->>>>>>> 55b80392
     private boolean mShowSystem = false;
     private Preference mPreference;
-    private int mType = ProfileSelectFragment.ProfileType.ALL;
 
     public RecentLocationAccessSeeAllPreferenceController(Context context, String key) {
         super(context, key);
-<<<<<<< HEAD
-        mRecentLocationAccesses = new RecentLocationAccesses(context);
-=======
         mShowSystem = Settings.Secure.getInt(mContext.getContentResolver(),
                 Settings.Secure.LOCATION_SHOW_SYSTEM_OPS, 0) == 1;
         mRecentLocationAccesses = RecentAppOpsAccess.createForLocation(context);
         mMetricsFeatureProvider = FeatureFactory.getFactory(context).getMetricsFeatureProvider();
->>>>>>> 55b80392
     }
 
     @Override
@@ -85,10 +72,11 @@
 
         final UserManager userManager = UserManager.get(mContext);
 
-        final List<RecentLocationAccesses.Access> recentLocationAccesses = new ArrayList<>();
-        for (RecentLocationAccesses.Access access : mRecentLocationAccesses.getAppListSorted(
+        final List<RecentAppOpsAccess.Access> recentLocationAccesses = new ArrayList<>();
+        for (RecentAppOpsAccess.Access access : mRecentLocationAccesses.getAppListSorted(
                 mShowSystem)) {
-            if (isRequestMatchesProfileType(userManager, access, mType)) {
+            if (isRequestMatchesProfileType(
+                    userManager, access, ProfileSelectFragment.ProfileType.ALL)) {
                 recentLocationAccesses.add(access);
             }
         }
@@ -100,22 +88,13 @@
             banner.setSelectable(false);
             mCategoryAllRecentLocationAccess.addPreference(banner);
         } else {
-            for (RecentLocationAccesses.Access request : recentLocationAccesses) {
+            for (RecentAppOpsAccess.Access request : recentLocationAccesses) {
                 final Preference appPreference = createAppPreference(
                         preference.getContext(),
                         request, mFragment);
                 mCategoryAllRecentLocationAccess.addPreference(appPreference);
             }
         }
-    }
-
-    /**
-     * Initialize {@link ProfileSelectFragment.ProfileType} of the controller
-     *
-     * @param type {@link ProfileSelectFragment.ProfileType} of the controller.
-     */
-    public void setProfileType(@ProfileSelectFragment.ProfileType int type) {
-        mType = type;
     }
 
     /**
