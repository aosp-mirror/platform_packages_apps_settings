
/*
 * Copyright (C) 2014 The Android Open Source Project
 *
 * Licensed under the Apache License, Version 2.0 (the "License");
 * you may not use this file except in compliance with the License.
 * You may obtain a copy of the License at
 *
 *      http://www.apache.org/licenses/LICENSE-2.0
 *
 * Unless required by applicable law or agreed to in writing, software
 * distributed under the License is distributed on an "AS IS" BASIS,
 * WITHOUT WARRANTIES OR CONDITIONS OF ANY KIND, either express or implied.
 * See the License for the specific language governing permissions and
 * limitations under the License.
 */

package com.android.settings.password;

import static android.app.admin.DevicePolicyResources.Strings.Settings.CONFIRM_WORK_PROFILE_PASSWORD_HEADER;
import static android.app.admin.DevicePolicyResources.Strings.Settings.CONFIRM_WORK_PROFILE_PATTERN_HEADER;
import static android.app.admin.DevicePolicyResources.Strings.Settings.CONFIRM_WORK_PROFILE_PIN_HEADER;
<<<<<<< HEAD
=======
import static android.Manifest.permission.SET_BIOMETRIC_DIALOG_ADVANCED;
>>>>>>> 76eef6d8
import static android.view.WindowInsetsController.APPEARANCE_LIGHT_STATUS_BARS;

import android.app.Activity;
import android.app.KeyguardManager;
import android.app.RemoteLockscreenValidationSession;
import android.app.admin.DevicePolicyManager;
import android.app.admin.ManagedSubscriptionsPolicy;
import android.app.trust.TrustManager;
import android.content.ComponentName;
import android.content.Context;
import android.content.Intent;
<<<<<<< HEAD
=======
import android.content.pm.PackageManager;
>>>>>>> 76eef6d8
import android.content.pm.UserProperties;
import android.content.res.Configuration;
import android.graphics.Color;
import android.hardware.biometrics.BiometricConstants;
import android.hardware.biometrics.BiometricPrompt;
import android.hardware.biometrics.BiometricPrompt.AuthenticationCallback;
import android.hardware.biometrics.PromptInfo;
import android.os.Bundle;
import android.os.Handler;
import android.os.Looper;
import android.os.UserHandle;
import android.os.UserManager;
import android.os.storage.StorageManager;
<<<<<<< HEAD
=======
import android.text.TextUtils;
>>>>>>> 76eef6d8
import android.util.Log;
import android.view.WindowManager;

import androidx.annotation.NonNull;
import androidx.fragment.app.FragmentActivity;

import com.android.internal.widget.LockPatternUtils;
import com.android.settings.R;
import com.android.settings.Utils;

import java.util.concurrent.Executor;

/**
 * Launch this when you want to confirm the user is present by asking them to enter their
 * PIN/password/pattern.
 */
public class ConfirmDeviceCredentialActivity extends FragmentActivity {
    public static final String TAG = ConfirmDeviceCredentialActivity.class.getSimpleName();

    private static final String TAG_BIOMETRIC_FRAGMENT = "fragment";

    /** Use this extra value to provide a custom logo for the biometric prompt. **/
    public static final String CUSTOM_BIOMETRIC_PROMPT_LOGO_RES_ID_KEY = "custom_logo_res_id";
    /** Use this extra value to provide a custom logo description for the biometric prompt. **/
    public static final String CUSTOM_BIOMETRIC_PROMPT_LOGO_DESCRIPTION_KEY =
            "custom_logo_description";

    public static class InternalActivity extends ConfirmDeviceCredentialActivity {
    }

    private BiometricFragment mBiometricFragment;
    private DevicePolicyManager mDevicePolicyManager;
    private LockPatternUtils mLockPatternUtils;
    private UserManager mUserManager;
    private TrustManager mTrustManager;
    private Handler mHandler = new Handler(Looper.getMainLooper());
    private Context mContext;
    private boolean mCheckDevicePolicyManager;
    private boolean mTaskOverlay;

    private String mTitle;
    private CharSequence mDetails;
    private int mUserId;
    // Used to force the verification path required to unlock profile that shares credentials with
    // with parent
    private boolean mForceVerifyPath = false;
    private boolean mGoingToBackground;
    private boolean mWaitingForBiometricCallback;

    private Executor mExecutor = (runnable -> {
        mHandler.post(runnable);
    });

    private AuthenticationCallback mAuthenticationCallback = new AuthenticationCallback() {
        @Override
        public void onAuthenticationError(int errorCode, @NonNull CharSequence errString) {
            if (!mGoingToBackground) {
                mWaitingForBiometricCallback = false;
                if (errorCode == BiometricPrompt.BIOMETRIC_ERROR_USER_CANCELED
                        || errorCode == BiometricPrompt.BIOMETRIC_ERROR_CANCELED) {
                    finish();
                } else if (mUserManager.getUserInfo(mUserId) == null) {
                    // This can happen when profile gets wiped due to too many failed auth attempts.
                    Log.i(TAG, "Finishing, user no longer valid: " + mUserId);
                    finish();
                } else {
                    // All other errors go to some version of CC
                    showConfirmCredentials();
                }
            } else if (mWaitingForBiometricCallback) { // mGoingToBackground is true
                mWaitingForBiometricCallback = false;
                finish();
            }
        }

        @Override
        public void onAuthenticationSucceeded(BiometricPrompt.AuthenticationResult result) {
            mWaitingForBiometricCallback = false;
            mTrustManager.setDeviceLockedForUser(mUserId, false);
            final boolean isStrongAuth = result.getAuthenticationType()
                    == BiometricPrompt.AUTHENTICATION_RESULT_TYPE_DEVICE_CREDENTIAL;
            ConfirmDeviceCredentialUtils.reportSuccessfulAttempt(mLockPatternUtils, mUserManager,
                    mDevicePolicyManager, mUserId, isStrongAuth);
            ConfirmDeviceCredentialUtils.checkForPendingIntent(
                    ConfirmDeviceCredentialActivity.this);

            setResult(Activity.RESULT_OK);
            finish();
        }

        @Override
        public void onAuthenticationFailed() {
            mWaitingForBiometricCallback = false;
            mDevicePolicyManager.reportFailedBiometricAttempt(mUserId);
        }

        @Override
        public void onSystemEvent(int event) {
            Log.d(TAG, "SystemEvent: " + event);
            switch (event) {
                case BiometricConstants.BIOMETRIC_SYSTEM_EVENT_EARLY_USER_CANCEL:
                    finish();
                    break;
            }
        }
    };

    @Override
    protected void onCreate(Bundle savedInstanceState) {
        super.onCreate(savedInstanceState);

        getWindow().addFlags(WindowManager.LayoutParams.FLAG_DRAWS_SYSTEM_BAR_BACKGROUNDS);
        getWindow().setStatusBarColor(Color.TRANSPARENT);

        mDevicePolicyManager = getSystemService(DevicePolicyManager.class);
        mUserManager = UserManager.get(this);
        mTrustManager = getSystemService(TrustManager.class);
        mLockPatternUtils = new LockPatternUtils(this);

        Intent intent = getIntent();
        mContext = this;
        mCheckDevicePolicyManager = intent
                .getBooleanExtra(KeyguardManager.EXTRA_DISALLOW_BIOMETRICS_IF_POLICY_EXISTS, false);
        mTitle = intent.getStringExtra(KeyguardManager.EXTRA_TITLE);
        mDetails = intent.getCharSequenceExtra(KeyguardManager.EXTRA_DESCRIPTION);
        String alternateButton = intent.getStringExtra(
                KeyguardManager.EXTRA_ALTERNATE_BUTTON_LABEL);
        final boolean frp =
                KeyguardManager.ACTION_CONFIRM_FRP_CREDENTIAL.equals(intent.getAction());
        final boolean repairMode =
                KeyguardManager.ACTION_CONFIRM_REPAIR_MODE_DEVICE_CREDENTIAL
                        .equals(intent.getAction());
        final boolean remoteValidation =
                KeyguardManager.ACTION_CONFIRM_REMOTE_DEVICE_CREDENTIAL.equals(intent.getAction());
        mTaskOverlay = isInternalActivity()
                && intent.getBooleanExtra(KeyguardManager.EXTRA_FORCE_TASK_OVERLAY, false);
        final boolean prepareRepairMode =
                KeyguardManager.ACTION_PREPARE_REPAIR_MODE_DEVICE_CREDENTIAL.equals(
                        intent.getAction());

        mUserId = UserHandle.myUserId();
        if (isInternalActivity()) {
            try {
                mUserId = Utils.getUserIdFromBundle(this, intent.getExtras());
            } catch (SecurityException se) {
                Log.e(TAG, "Invalid intent extra", se);
            }
        }
        final int effectiveUserId = mUserManager.getCredentialOwnerProfile(mUserId);
        final boolean isEffectiveUserManagedProfile =
                mUserManager.isManagedProfile(effectiveUserId);
        final UserProperties userProperties =
                mUserManager.getUserProperties(UserHandle.of(mUserId));
        // if the client app did not hand in a title and we are about to show the work challenge,
        // check whether there is a policy setting the organization name and use that as title
        if ((mTitle == null) && isEffectiveUserManagedProfile) {
            mTitle = getTitleFromOrganizationName(mUserId);
        }

        final PromptInfo promptInfo = new PromptInfo();
        promptInfo.setTitle(mTitle);
        promptInfo.setDescription(mDetails);
        promptInfo.setDisallowBiometricsIfPolicyExists(mCheckDevicePolicyManager);

<<<<<<< HEAD
=======
        if (android.multiuser.Flags.enablePrivateSpaceFeatures()
                && android.multiuser.Flags.usePrivateSpaceIconInBiometricPrompt()
                && hasSetBiometricDialogAdvanced(mContext, getLaunchedFromUid())
        ) {
            int iconResId = intent.getIntExtra(CUSTOM_BIOMETRIC_PROMPT_LOGO_RES_ID_KEY, 0);
            if (iconResId != 0) {
                promptInfo.setLogoRes(iconResId);
            }
            String logoDescription = intent.getStringExtra(
                    CUSTOM_BIOMETRIC_PROMPT_LOGO_DESCRIPTION_KEY);
            if (!TextUtils.isEmpty(logoDescription)) {
                promptInfo.setLogoDescription(logoDescription);
            }
        }

>>>>>>> 76eef6d8
        final int policyType = mDevicePolicyManager.getManagedSubscriptionsPolicy().getPolicyType();

        if (isEffectiveUserManagedProfile
                && (policyType == ManagedSubscriptionsPolicy.TYPE_ALL_MANAGED_SUBSCRIPTIONS)) {
            promptInfo.setShowEmergencyCallButton(true);
        }

        final @LockPatternUtils.CredentialType int credentialType = Utils.getCredentialType(
                mContext, effectiveUserId);
        if (mTitle == null) {
            promptInfo.setDeviceCredentialTitle(
                    getTitleFromCredentialType(credentialType, isEffectiveUserManagedProfile));
        }
        if (mDetails == null) {
            promptInfo.setDeviceCredentialSubtitle(
                    Utils.getConfirmCredentialStringForUser(this, mUserId, credentialType));
        }

        boolean launchedBiometric = false;
        boolean launchedCDC = false;
        // If the target is a managed user and user key not unlocked yet, we will force unlock
        // tied profile so it will enable work mode and unlock managed profile, when personal
        // challenge is unlocked.
        if (frp) {
            final ChooseLockSettingsHelper.Builder builder =
                    new ChooseLockSettingsHelper.Builder(this);
            launchedCDC = builder.setHeader(mTitle) // Show the title in the header location
                    .setDescription(mDetails)
                    .setAlternateButton(alternateButton)
                    .setExternal(true)
                    .setUserId(LockPatternUtils.USER_FRP)
                    .show();
        } else if (repairMode) {
            final ChooseLockSettingsHelper.Builder builder =
                    new ChooseLockSettingsHelper.Builder(this);
            launchedCDC = builder.setHeader(mTitle)
                    .setDescription(mDetails)
                    .setExternal(true)
                    .setUserId(LockPatternUtils.USER_REPAIR_MODE)
                    .show();
        } else if (remoteValidation) {
            RemoteLockscreenValidationSession remoteLockscreenValidationSession =
                    intent.getParcelableExtra(
                            KeyguardManager.EXTRA_REMOTE_LOCKSCREEN_VALIDATION_SESSION,
                            RemoteLockscreenValidationSession.class);
            ComponentName remoteLockscreenValidationServiceComponent =
                    intent.getParcelableExtra(Intent.EXTRA_COMPONENT_NAME, ComponentName.class);

            String checkboxLabel = intent.getStringExtra(KeyguardManager.EXTRA_CHECKBOX_LABEL);
            final ChooseLockSettingsHelper.Builder builder =
                    new ChooseLockSettingsHelper.Builder(this);
            launchedCDC = builder
                    .setRemoteLockscreenValidation(true)
                    .setRemoteLockscreenValidationSession(remoteLockscreenValidationSession)
                    .setRemoteLockscreenValidationServiceComponent(
                            remoteLockscreenValidationServiceComponent)
                    .setRequestGatekeeperPasswordHandle(true)
                    .setReturnCredentials(true) // returns only password handle.
                    .setHeader(mTitle) // Show the title in the header location
                    .setDescription(mDetails)
                    .setCheckboxLabel(checkboxLabel)
                    .setAlternateButton(alternateButton)
                    .setExternal(true)
                    .show();
            return;
        } else if (prepareRepairMode) {
            final ChooseLockSettingsHelper.Builder builder =
                    new ChooseLockSettingsHelper.Builder(this);
            launchedCDC = builder.setHeader(mTitle)
                    .setDescription(mDetails)
                    .setExternal(true)
                    .setUserId(mUserId)
                    .setTaskOverlay(mTaskOverlay)
                    .setRequestWriteRepairModePassword(true)
                    .setForceVerifyPath(true)
                    .show();
        } else if (mLockPatternUtils.isManagedProfileWithUnifiedChallenge(mUserId)
                && isInternalActivity()) {
            // When the mForceVerifyPath is set to true, we launch the real confirm credential
            // activity with an explicit but fake challenge value (0L). This will result in
            // ConfirmLockPassword calling verifyTiedProfileChallenge() (if it's a profile with
            // unified challenge), due to the difference between
            // ConfirmLockPassword.startVerifyPassword() and
            // ConfirmLockPassword.startCheckPassword(). Calling verifyTiedProfileChallenge() here
            // is necessary when this is part of the turning on work profile flow, because it forces
            // unlocking the work profile even before the profile is running.
            // TODO: Remove the duplication of checkPassword and verifyPassword in
            //  ConfirmLockPassword,
            // LockPatternChecker and LockPatternUtils. verifyPassword should be the only API to
            // use, which optionally accepts a challenge.
            mForceVerifyPath = true;
            if (isBiometricAllowed(effectiveUserId, mUserId)) {
                showBiometricPrompt(promptInfo, mUserId);
                launchedBiometric = true;
            } else {
                showConfirmCredentials();
                launchedCDC = true;
            }
        } else if (android.os.Flags.allowPrivateProfile()
                && android.multiuser.Flags.enablePrivateSpaceFeatures()
                && userProperties != null
                && userProperties.isAuthAlwaysRequiredToDisableQuietMode()
                && isInternalActivity()) {
            // Force verification path is required to be invoked as we might need to verify the
            // tied profile challenge if the profile is using the unified challenge mode. This
            // would result in ConfirmLockPassword.startVerifyPassword/
            // ConfirmLockPattern.startVerifyPattern being called instead of the
            // startCheckPassword/startCheckPattern
            mForceVerifyPath = userProperties.isCredentialShareableWithParent();
            if (android.multiuser.Flags.enableBiometricsToUnlockPrivateSpace()
                    && isBiometricAllowed(effectiveUserId, mUserId)) {
<<<<<<< HEAD
                promptInfo.setUseParentProfileForDeviceCredential(true);
=======
                setBiometricPromptPropertiesForPrivateProfile(promptInfo);
>>>>>>> 76eef6d8
                showBiometricPrompt(promptInfo, effectiveUserId);
                launchedBiometric = true;
            } else {
                showConfirmCredentials();
                launchedCDC = true;
            }
        } else {
            if (isBiometricAllowed(effectiveUserId, mUserId)) {
                // Don't need to check if biometrics / pin/pattern/pass are enrolled. It will go to
                // onAuthenticationError and do the right thing automatically.
                showBiometricPrompt(promptInfo, mUserId);
                launchedBiometric = true;
            } else {
                showConfirmCredentials();
                launchedCDC = true;
            }
        }

        if (launchedCDC) {
            finish();
        } else if (launchedBiometric) {
            // Keep this activity alive until BiometricPrompt goes away
            mWaitingForBiometricCallback = true;
        } else {
            Log.d(TAG, "No pattern, password or PIN set.");
            setResult(Activity.RESULT_OK);
            finish();
        }
    }

    private static void setBiometricPromptPropertiesForPrivateProfile(PromptInfo promptInfo) {
        promptInfo.setUseParentProfileForDeviceCredential(true);
        promptInfo.setConfirmationRequested(false);
    }

    private String getTitleFromCredentialType(@LockPatternUtils.CredentialType int credentialType,
            boolean isEffectiveUserManagedProfile) {
        switch (credentialType) {
            case LockPatternUtils.CREDENTIAL_TYPE_PIN:
                if (isEffectiveUserManagedProfile) {
                    return mDevicePolicyManager.getResources().getString(
                            CONFIRM_WORK_PROFILE_PIN_HEADER,
                            () -> getString(R.string.lockpassword_confirm_your_work_pin_header));
                }

                return getString(R.string.lockpassword_confirm_your_pin_header);
            case LockPatternUtils.CREDENTIAL_TYPE_PATTERN:
                if (isEffectiveUserManagedProfile) {
                    return mDevicePolicyManager.getResources().getString(
                            CONFIRM_WORK_PROFILE_PATTERN_HEADER,
                            () -> getString(
                                    R.string.lockpassword_confirm_your_work_pattern_header));
                }

                return getString(R.string.lockpassword_confirm_your_pattern_header);
            case LockPatternUtils.CREDENTIAL_TYPE_PASSWORD:
                if (isEffectiveUserManagedProfile) {
                    return mDevicePolicyManager.getResources().getString(
                            CONFIRM_WORK_PROFILE_PASSWORD_HEADER,
                            () -> getString(
                                    R.string.lockpassword_confirm_your_work_password_header));
                }

                return getString(R.string.lockpassword_confirm_your_password_header);
        }
        return null;
    }

    @Override
    protected void onStart() {
        super.onStart();
        // Translucent activity that is "visible", so it doesn't complain about finish()
        // not being called before onResume().
        setVisible(true);

        if ((getResources().getConfiguration().uiMode & Configuration.UI_MODE_NIGHT_MASK)
                != Configuration.UI_MODE_NIGHT_YES) {
            getWindow().getInsetsController().setSystemBarsAppearance(
                    APPEARANCE_LIGHT_STATUS_BARS, APPEARANCE_LIGHT_STATUS_BARS);
        }
    }

    @Override
    public void onPause() {
        super.onPause();
        if (!isChangingConfigurations()) {
            mGoingToBackground = true;
            if (!mWaitingForBiometricCallback) {
                finish();
            }
        } else {
            mGoingToBackground = false;
        }
    }

    /**
     * Checks if the calling uid has the permission to set biometric dialog icon and description.
     */
    private static boolean hasSetBiometricDialogAdvanced(@NonNull Context context, int callingUid) {
        return context.checkPermission(SET_BIOMETRIC_DIALOG_ADVANCED, /* pid */ -1, callingUid)
                == PackageManager.PERMISSION_GRANTED;
    }

    // User could be locked while Effective user is unlocked even though the effective owns the
    // credential. Otherwise, biometric can't unlock fbe/keystore through
    // verifyTiedProfileChallenge. In such case, we also wanna show the user message that
    // biometric is disabled due to device restart.
    private boolean isStrongAuthRequired(int effectiveUserId) {
        return !mLockPatternUtils.isBiometricAllowedForUser(effectiveUserId)
                || doesUserStateEnforceStrongAuth(mUserId);
    }

    private boolean doesUserStateEnforceStrongAuth(int userId) {
        if (android.os.Flags.allowPrivateProfile()
                && android.multiuser.Flags.enableBiometricsToUnlockPrivateSpace()
                && android.multiuser.Flags.enablePrivateSpaceFeatures()) {
            // Check if CE storage for user is locked since biometrics can't unlock fbe/keystore of
            // the profile user using verifyTiedProfileChallenge. Biometrics can still be used if
            // the user is stopped with delayed locking (i.e., with storage unlocked), so the user
            // state (whether the user is in the RUNNING_UNLOCKED state) should not be relied upon.
            return !StorageManager.isCeStorageUnlocked(userId);
        }
        return !mUserManager.isUserUnlocked(userId);
    }

    private boolean isBiometricAllowed(int effectiveUserId, int realUserId) {
        return !isStrongAuthRequired(effectiveUserId) && !mLockPatternUtils
                .hasPendingEscrowToken(realUserId);
    }

    private void showBiometricPrompt(PromptInfo promptInfo, int userId) {
        mBiometricFragment = (BiometricFragment) getSupportFragmentManager()
                .findFragmentByTag(TAG_BIOMETRIC_FRAGMENT);
        boolean newFragment = false;

        if (mBiometricFragment == null) {
            mBiometricFragment = BiometricFragment.newInstance(promptInfo,
                    getCallingActivity());
            newFragment = true;
        }
        mBiometricFragment.setCallbacks(mExecutor, mAuthenticationCallback);
        // TODO(b/315864564): Move the logic of choosing the user id against which the
        //  authentication needs to happen to the BiometricPrompt API
        mBiometricFragment.setUser(userId);

        if (newFragment) {
            getSupportFragmentManager().beginTransaction()
                    .add(mBiometricFragment, TAG_BIOMETRIC_FRAGMENT).commit();
        }
    }

    /**
     * Shows ConfirmDeviceCredentials for normal apps.
     */
    private void showConfirmCredentials() {
        boolean launched = new ChooseLockSettingsHelper.Builder(this)
                .setHeader(mTitle)
                .setDescription(mDetails)
                .setExternal(true)
                .setUserId(mUserId)
                .setTaskOverlay(mTaskOverlay)
                .setForceVerifyPath(mForceVerifyPath)
                .show();

        if (!launched) {
            Log.d(TAG, "No pin/pattern/pass set");
            setResult(Activity.RESULT_OK);
        }
        finish();
    }

    private boolean isInternalActivity() {
        return this instanceof ConfirmDeviceCredentialActivity.InternalActivity;
    }

    private String getTitleFromOrganizationName(int userId) {
        DevicePolicyManager dpm = (DevicePolicyManager) getSystemService(
                Context.DEVICE_POLICY_SERVICE);
        CharSequence organizationNameForUser = (dpm != null)
                ? dpm.getOrganizationNameForUser(userId) : null;
        return organizationNameForUser != null ? organizationNameForUser.toString() : null;
    }
}<|MERGE_RESOLUTION|>--- conflicted
+++ resolved
@@ -20,10 +20,7 @@
 import static android.app.admin.DevicePolicyResources.Strings.Settings.CONFIRM_WORK_PROFILE_PASSWORD_HEADER;
 import static android.app.admin.DevicePolicyResources.Strings.Settings.CONFIRM_WORK_PROFILE_PATTERN_HEADER;
 import static android.app.admin.DevicePolicyResources.Strings.Settings.CONFIRM_WORK_PROFILE_PIN_HEADER;
-<<<<<<< HEAD
-=======
 import static android.Manifest.permission.SET_BIOMETRIC_DIALOG_ADVANCED;
->>>>>>> 76eef6d8
 import static android.view.WindowInsetsController.APPEARANCE_LIGHT_STATUS_BARS;
 
 import android.app.Activity;
@@ -35,10 +32,7 @@
 import android.content.ComponentName;
 import android.content.Context;
 import android.content.Intent;
-<<<<<<< HEAD
-=======
 import android.content.pm.PackageManager;
->>>>>>> 76eef6d8
 import android.content.pm.UserProperties;
 import android.content.res.Configuration;
 import android.graphics.Color;
@@ -52,10 +46,7 @@
 import android.os.UserHandle;
 import android.os.UserManager;
 import android.os.storage.StorageManager;
-<<<<<<< HEAD
-=======
 import android.text.TextUtils;
->>>>>>> 76eef6d8
 import android.util.Log;
 import android.view.WindowManager;
 
@@ -220,8 +211,6 @@
         promptInfo.setDescription(mDetails);
         promptInfo.setDisallowBiometricsIfPolicyExists(mCheckDevicePolicyManager);
 
-<<<<<<< HEAD
-=======
         if (android.multiuser.Flags.enablePrivateSpaceFeatures()
                 && android.multiuser.Flags.usePrivateSpaceIconInBiometricPrompt()
                 && hasSetBiometricDialogAdvanced(mContext, getLaunchedFromUid())
@@ -237,7 +226,6 @@
             }
         }
 
->>>>>>> 76eef6d8
         final int policyType = mDevicePolicyManager.getManagedSubscriptionsPolicy().getPolicyType();
 
         if (isEffectiveUserManagedProfile
@@ -349,11 +337,7 @@
             mForceVerifyPath = userProperties.isCredentialShareableWithParent();
             if (android.multiuser.Flags.enableBiometricsToUnlockPrivateSpace()
                     && isBiometricAllowed(effectiveUserId, mUserId)) {
-<<<<<<< HEAD
-                promptInfo.setUseParentProfileForDeviceCredential(true);
-=======
                 setBiometricPromptPropertiesForPrivateProfile(promptInfo);
->>>>>>> 76eef6d8
                 showBiometricPrompt(promptInfo, effectiveUserId);
                 launchedBiometric = true;
             } else {
