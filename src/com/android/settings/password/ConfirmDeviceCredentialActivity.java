
/*
 * Copyright (C) 2014 The Android Open Source Project
 *
 * Licensed under the Apache License, Version 2.0 (the "License");
 * you may not use this file except in compliance with the License.
 * You may obtain a copy of the License at
 *
 *      http://www.apache.org/licenses/LICENSE-2.0
 *
 * Unless required by applicable law or agreed to in writing, software
 * distributed under the License is distributed on an "AS IS" BASIS,
 * WITHOUT WARRANTIES OR CONDITIONS OF ANY KIND, either express or implied.
 * See the License for the specific language governing permissions and
 * limitations under the License.
 */

package com.android.settings.password;

import static android.app.admin.DevicePolicyResources.Strings.Settings.CONFIRM_WORK_PROFILE_PASSWORD_HEADER;
import static android.app.admin.DevicePolicyResources.Strings.Settings.CONFIRM_WORK_PROFILE_PATTERN_HEADER;
import static android.app.admin.DevicePolicyResources.Strings.Settings.CONFIRM_WORK_PROFILE_PIN_HEADER;
<<<<<<< HEAD
import static android.view.WindowInsetsController.APPEARANCE_LIGHT_STATUS_BARS;
=======
import static android.Manifest.permission.SET_BIOMETRIC_DIALOG_ADVANCED;
import static android.view.WindowInsetsController.APPEARANCE_LIGHT_STATUS_BARS;

import static com.android.systemui.biometrics.Utils.toBitmap;
>>>>>>> 7f2090d3

import android.app.Activity;
import android.app.KeyguardManager;
import android.app.RemoteLockscreenValidationSession;
import android.app.admin.DevicePolicyManager;
import android.app.admin.ManagedSubscriptionsPolicy;
import android.app.trust.TrustManager;
import android.content.ComponentName;
import android.content.Context;
import android.content.Intent;
<<<<<<< HEAD
import android.content.pm.UserProperties;
import android.content.res.Configuration;
=======
import android.content.pm.PackageManager;
import android.content.pm.UserProperties;
import android.content.res.Configuration;
import android.graphics.Bitmap;
>>>>>>> 7f2090d3
import android.graphics.Color;
import android.hardware.biometrics.BiometricConstants;
import android.hardware.biometrics.BiometricPrompt;
import android.hardware.biometrics.BiometricPrompt.AuthenticationCallback;
import android.hardware.biometrics.PromptInfo;
import android.os.Bundle;
import android.os.Handler;
import android.os.Looper;
import android.os.UserHandle;
import android.os.UserManager;
import android.os.storage.StorageManager;
<<<<<<< HEAD
=======
import android.text.TextUtils;
>>>>>>> 7f2090d3
import android.util.Log;
import android.view.WindowManager;

import androidx.annotation.NonNull;
import androidx.fragment.app.FragmentActivity;

import com.android.internal.widget.LockPatternUtils;
import com.android.settings.R;
import com.android.settings.Utils;

import java.util.concurrent.Executor;

/**
 * Launch this when you want to confirm the user is present by asking them to enter their
 * PIN/password/pattern.
 */
public class ConfirmDeviceCredentialActivity extends FragmentActivity {
    public static final String TAG = ConfirmDeviceCredentialActivity.class.getSimpleName();

    private static final String TAG_BIOMETRIC_FRAGMENT = "fragment";

    /** Use this extra value to provide a custom logo for the biometric prompt. **/
    public static final String CUSTOM_BIOMETRIC_PROMPT_LOGO_RES_ID_KEY = "custom_logo_res_id";
    /** Use this extra value to provide a custom logo description for the biometric prompt. **/
    public static final String CUSTOM_BIOMETRIC_PROMPT_LOGO_DESCRIPTION_KEY =
            "custom_logo_description";

    public static class InternalActivity extends ConfirmDeviceCredentialActivity {
    }

    private BiometricFragment mBiometricFragment;
    private DevicePolicyManager mDevicePolicyManager;
    private LockPatternUtils mLockPatternUtils;
    private UserManager mUserManager;
    private TrustManager mTrustManager;
    private Handler mHandler = new Handler(Looper.getMainLooper());
    private Context mContext;
    private boolean mCheckDevicePolicyManager;
    private boolean mTaskOverlay;

    private String mTitle;
    private CharSequence mDetails;
    private int mUserId;
    // Used to force the verification path required to unlock profile that shares credentials with
    // with parent
    private boolean mForceVerifyPath = false;
    private boolean mGoingToBackground;
    private boolean mWaitingForBiometricCallback;

    private Executor mExecutor = (runnable -> {
        mHandler.post(runnable);
    });

    private AuthenticationCallback mAuthenticationCallback = new AuthenticationCallback() {
        @Override
        public void onAuthenticationError(int errorCode, @NonNull CharSequence errString) {
            if (!mGoingToBackground) {
                mWaitingForBiometricCallback = false;
                if (errorCode == BiometricPrompt.BIOMETRIC_ERROR_USER_CANCELED
                        || errorCode == BiometricPrompt.BIOMETRIC_ERROR_CANCELED) {
                    finish();
                } else if (mUserManager.getUserInfo(mUserId) == null) {
                    // This can happen when profile gets wiped due to too many failed auth attempts.
                    Log.i(TAG, "Finishing, user no longer valid: " + mUserId);
                    finish();
                } else {
                    // All other errors go to some version of CC
                    showConfirmCredentials();
                }
            } else if (mWaitingForBiometricCallback) { // mGoingToBackground is true
                mWaitingForBiometricCallback = false;
                finish();
            }
        }

        @Override
        public void onAuthenticationSucceeded(BiometricPrompt.AuthenticationResult result) {
            mWaitingForBiometricCallback = false;
            mTrustManager.setDeviceLockedForUser(mUserId, false);
            final boolean isStrongAuth = result.getAuthenticationType()
                    == BiometricPrompt.AUTHENTICATION_RESULT_TYPE_DEVICE_CREDENTIAL;
            ConfirmDeviceCredentialUtils.reportSuccessfulAttempt(mLockPatternUtils, mUserManager,
                    mDevicePolicyManager, mUserId, isStrongAuth);
            ConfirmDeviceCredentialUtils.checkForPendingIntent(
                    ConfirmDeviceCredentialActivity.this);

            setResult(Activity.RESULT_OK);
            finish();
        }

        @Override
        public void onAuthenticationFailed() {
            mWaitingForBiometricCallback = false;
            mDevicePolicyManager.reportFailedBiometricAttempt(mUserId);
        }

        @Override
        public void onSystemEvent(int event) {
            Log.d(TAG, "SystemEvent: " + event);
            switch (event) {
                case BiometricConstants.BIOMETRIC_SYSTEM_EVENT_EARLY_USER_CANCEL:
                    finish();
                    break;
            }
        }
    };

    @Override
    protected void onCreate(Bundle savedInstanceState) {
        super.onCreate(savedInstanceState);

        getWindow().addFlags(WindowManager.LayoutParams.FLAG_DRAWS_SYSTEM_BAR_BACKGROUNDS);
        getWindow().setStatusBarColor(Color.TRANSPARENT);

        mDevicePolicyManager = getSystemService(DevicePolicyManager.class);
        mUserManager = UserManager.get(this);
        mTrustManager = getSystemService(TrustManager.class);
        mLockPatternUtils = new LockPatternUtils(this);

        Intent intent = getIntent();
        mContext = this;
        mCheckDevicePolicyManager = intent
                .getBooleanExtra(KeyguardManager.EXTRA_DISALLOW_BIOMETRICS_IF_POLICY_EXISTS, false);
        mTitle = intent.getStringExtra(KeyguardManager.EXTRA_TITLE);
        mDetails = intent.getCharSequenceExtra(KeyguardManager.EXTRA_DESCRIPTION);
        String alternateButton = intent.getStringExtra(
                KeyguardManager.EXTRA_ALTERNATE_BUTTON_LABEL);
        final boolean frp =
                KeyguardManager.ACTION_CONFIRM_FRP_CREDENTIAL.equals(intent.getAction());
        final boolean repairMode =
                KeyguardManager.ACTION_CONFIRM_REPAIR_MODE_DEVICE_CREDENTIAL
                        .equals(intent.getAction());
        final boolean remoteValidation =
                KeyguardManager.ACTION_CONFIRM_REMOTE_DEVICE_CREDENTIAL.equals(intent.getAction());
        mTaskOverlay = isInternalActivity()
                && intent.getBooleanExtra(KeyguardManager.EXTRA_FORCE_TASK_OVERLAY, false);
        final boolean prepareRepairMode =
                KeyguardManager.ACTION_PREPARE_REPAIR_MODE_DEVICE_CREDENTIAL.equals(
                        intent.getAction());

        mUserId = UserHandle.myUserId();
        if (isInternalActivity()) {
            try {
                mUserId = Utils.getUserIdFromBundle(this, intent.getExtras());
            } catch (SecurityException se) {
                Log.e(TAG, "Invalid intent extra", se);
            }
        }
        final int effectiveUserId = mUserManager.getCredentialOwnerProfile(mUserId);
        final boolean isEffectiveUserManagedProfile =
                mUserManager.isManagedProfile(effectiveUserId);
        final UserProperties userProperties =
                mUserManager.getUserProperties(UserHandle.of(mUserId));
        // if the client app did not hand in a title and we are about to show the work challenge,
        // check whether there is a policy setting the organization name and use that as title
        if ((mTitle == null) && isEffectiveUserManagedProfile) {
            mTitle = getTitleFromOrganizationName(mUserId);
        }

        final PromptInfo promptInfo = new PromptInfo();
        promptInfo.setTitle(mTitle);
        promptInfo.setDescription(mDetails);
        promptInfo.setDisallowBiometricsIfPolicyExists(mCheckDevicePolicyManager);

<<<<<<< HEAD
=======
        if (android.multiuser.Flags.enablePrivateSpaceFeatures()
                && android.multiuser.Flags.usePrivateSpaceIconInBiometricPrompt()
                && hasSetBiometricDialogAdvanced(mContext, getLaunchedFromUid())
        ) {
            final int iconResId = intent.getIntExtra(CUSTOM_BIOMETRIC_PROMPT_LOGO_RES_ID_KEY, 0);
            if (iconResId != 0) {
                final Bitmap iconBitmap = toBitmap(mContext.getDrawable(iconResId));
                promptInfo.setLogo(iconResId, iconBitmap);
            }
            String logoDescription = intent.getStringExtra(
                    CUSTOM_BIOMETRIC_PROMPT_LOGO_DESCRIPTION_KEY);
            if (!TextUtils.isEmpty(logoDescription)) {
                promptInfo.setLogoDescription(logoDescription);
            }
        }

>>>>>>> 7f2090d3
        final int policyType = mDevicePolicyManager.getManagedSubscriptionsPolicy().getPolicyType();

        if (isEffectiveUserManagedProfile
                && (policyType == ManagedSubscriptionsPolicy.TYPE_ALL_MANAGED_SUBSCRIPTIONS)) {
            promptInfo.setShowEmergencyCallButton(true);
        }

        final @LockPatternUtils.CredentialType int credentialType = Utils.getCredentialType(
                mContext, effectiveUserId);
        if (mTitle == null) {
            promptInfo.setDeviceCredentialTitle(
                    getTitleFromCredentialType(credentialType, isEffectiveUserManagedProfile));
        }
        if (mDetails == null) {
            promptInfo.setDeviceCredentialSubtitle(
                    Utils.getConfirmCredentialStringForUser(this, mUserId, credentialType));
        }

        boolean launchedBiometric = false;
        boolean launchedCDC = false;
        // If the target is a managed user and user key not unlocked yet, we will force unlock
        // tied profile so it will enable work mode and unlock managed profile, when personal
        // challenge is unlocked.
        if (frp) {
            final ChooseLockSettingsHelper.Builder builder =
                    new ChooseLockSettingsHelper.Builder(this);
            launchedCDC = builder.setHeader(mTitle) // Show the title in the header location
                    .setDescription(mDetails)
                    .setAlternateButton(alternateButton)
                    .setExternal(true)
                    .setUserId(LockPatternUtils.USER_FRP)
                    .show();
        } else if (repairMode) {
            final ChooseLockSettingsHelper.Builder builder =
                    new ChooseLockSettingsHelper.Builder(this);
            launchedCDC = builder.setHeader(mTitle)
                    .setDescription(mDetails)
                    .setExternal(true)
                    .setUserId(LockPatternUtils.USER_REPAIR_MODE)
                    .show();
        } else if (remoteValidation) {
            RemoteLockscreenValidationSession remoteLockscreenValidationSession =
                    intent.getParcelableExtra(
                            KeyguardManager.EXTRA_REMOTE_LOCKSCREEN_VALIDATION_SESSION,
                            RemoteLockscreenValidationSession.class);
            ComponentName remoteLockscreenValidationServiceComponent =
                    intent.getParcelableExtra(Intent.EXTRA_COMPONENT_NAME, ComponentName.class);

            String checkboxLabel = intent.getStringExtra(KeyguardManager.EXTRA_CHECKBOX_LABEL);
            final ChooseLockSettingsHelper.Builder builder =
                    new ChooseLockSettingsHelper.Builder(this);
            launchedCDC = builder
                    .setRemoteLockscreenValidation(true)
                    .setRemoteLockscreenValidationSession(remoteLockscreenValidationSession)
                    .setRemoteLockscreenValidationServiceComponent(
                            remoteLockscreenValidationServiceComponent)
                    .setRequestGatekeeperPasswordHandle(true)
                    .setReturnCredentials(true) // returns only password handle.
                    .setHeader(mTitle) // Show the title in the header location
                    .setDescription(mDetails)
                    .setCheckboxLabel(checkboxLabel)
                    .setAlternateButton(alternateButton)
                    .setExternal(true)
                    .show();
            return;
        } else if (prepareRepairMode) {
            final ChooseLockSettingsHelper.Builder builder =
                    new ChooseLockSettingsHelper.Builder(this);
            launchedCDC = builder.setHeader(mTitle)
                    .setDescription(mDetails)
                    .setExternal(true)
                    .setUserId(mUserId)
                    .setTaskOverlay(mTaskOverlay)
                    .setRequestWriteRepairModePassword(true)
                    .setForceVerifyPath(true)
                    .show();
        } else if (mLockPatternUtils.isManagedProfileWithUnifiedChallenge(mUserId)
                && isInternalActivity()) {
            // When the mForceVerifyPath is set to true, we launch the real confirm credential
            // activity with an explicit but fake challenge value (0L). This will result in
            // ConfirmLockPassword calling verifyTiedProfileChallenge() (if it's a profile with
            // unified challenge), due to the difference between
            // ConfirmLockPassword.startVerifyPassword() and
            // ConfirmLockPassword.startCheckPassword(). Calling verifyTiedProfileChallenge() here
            // is necessary when this is part of the turning on work profile flow, because it forces
            // unlocking the work profile even before the profile is running.
            // TODO: Remove the duplication of checkPassword and verifyPassword in
            //  ConfirmLockPassword,
            // LockPatternChecker and LockPatternUtils. verifyPassword should be the only API to
            // use, which optionally accepts a challenge.
            mForceVerifyPath = true;
            if (isBiometricAllowed(effectiveUserId, mUserId)) {
                showBiometricPrompt(promptInfo, mUserId);
                launchedBiometric = true;
            } else {
                showConfirmCredentials();
                launchedCDC = true;
            }
        } else if (android.os.Flags.allowPrivateProfile()
                && android.multiuser.Flags.enablePrivateSpaceFeatures()
                && userProperties != null
                && userProperties.isAuthAlwaysRequiredToDisableQuietMode()
                && isInternalActivity()) {
            // Force verification path is required to be invoked as we might need to verify the
            // tied profile challenge if the profile is using the unified challenge mode. This
            // would result in ConfirmLockPassword.startVerifyPassword/
            // ConfirmLockPattern.startVerifyPattern being called instead of the
            // startCheckPassword/startCheckPattern
            mForceVerifyPath = userProperties.isCredentialShareableWithParent();
            if (android.multiuser.Flags.enableBiometricsToUnlockPrivateSpace()
                    && isBiometricAllowed(effectiveUserId, mUserId)) {
<<<<<<< HEAD
                promptInfo.setUseParentProfileForDeviceCredential(true);
=======
                setBiometricPromptPropertiesForPrivateProfile(promptInfo);
>>>>>>> 7f2090d3
                showBiometricPrompt(promptInfo, effectiveUserId);
                launchedBiometric = true;
            } else {
                showConfirmCredentials();
                launchedCDC = true;
            }
        } else {
            if (isBiometricAllowed(effectiveUserId, mUserId)) {
                // Don't need to check if biometrics / pin/pattern/pass are enrolled. It will go to
                // onAuthenticationError and do the right thing automatically.
                showBiometricPrompt(promptInfo, mUserId);
                launchedBiometric = true;
            } else {
                showConfirmCredentials();
                launchedCDC = true;
            }
        }

        if (launchedCDC) {
            finish();
        } else if (launchedBiometric) {
            // Keep this activity alive until BiometricPrompt goes away
            mWaitingForBiometricCallback = true;
        } else {
            Log.d(TAG, "No pattern, password or PIN set.");
            setResult(Activity.RESULT_OK);
            finish();
        }
    }

    private static void setBiometricPromptPropertiesForPrivateProfile(PromptInfo promptInfo) {
        promptInfo.setUseParentProfileForDeviceCredential(true);
        promptInfo.setConfirmationRequested(false);
    }

    private String getTitleFromCredentialType(@LockPatternUtils.CredentialType int credentialType,
            boolean isEffectiveUserManagedProfile) {
        switch (credentialType) {
            case LockPatternUtils.CREDENTIAL_TYPE_PIN:
                if (isEffectiveUserManagedProfile) {
                    return mDevicePolicyManager.getResources().getString(
                            CONFIRM_WORK_PROFILE_PIN_HEADER,
                            () -> getString(R.string.lockpassword_confirm_your_work_pin_header));
                }

                return getString(R.string.lockpassword_confirm_your_pin_header);
            case LockPatternUtils.CREDENTIAL_TYPE_PATTERN:
                if (isEffectiveUserManagedProfile) {
                    return mDevicePolicyManager.getResources().getString(
                            CONFIRM_WORK_PROFILE_PATTERN_HEADER,
                            () -> getString(
                                    R.string.lockpassword_confirm_your_work_pattern_header));
                }

                return getString(R.string.lockpassword_confirm_your_pattern_header);
            case LockPatternUtils.CREDENTIAL_TYPE_PASSWORD:
                if (isEffectiveUserManagedProfile) {
                    return mDevicePolicyManager.getResources().getString(
                            CONFIRM_WORK_PROFILE_PASSWORD_HEADER,
                            () -> getString(
                                    R.string.lockpassword_confirm_your_work_password_header));
                }

                return getString(R.string.lockpassword_confirm_your_password_header);
        }
        return null;
    }

    @Override
    protected void onStart() {
        super.onStart();
        // Translucent activity that is "visible", so it doesn't complain about finish()
        // not being called before onResume().
        setVisible(true);

        if ((getResources().getConfiguration().uiMode & Configuration.UI_MODE_NIGHT_MASK)
                != Configuration.UI_MODE_NIGHT_YES) {
            getWindow().getInsetsController().setSystemBarsAppearance(
                    APPEARANCE_LIGHT_STATUS_BARS, APPEARANCE_LIGHT_STATUS_BARS);
        }
    }

    @Override
    public void onPause() {
        super.onPause();
        if (!isChangingConfigurations()) {
            mGoingToBackground = true;
            if (!mWaitingForBiometricCallback) {
                finish();
            }
        } else {
            mGoingToBackground = false;
        }
    }

    /**
     * Checks if the calling uid has the permission to set biometric dialog icon and description.
     */
    private static boolean hasSetBiometricDialogAdvanced(@NonNull Context context, int callingUid) {
        return context.checkPermission(SET_BIOMETRIC_DIALOG_ADVANCED, /* pid */ -1, callingUid)
                == PackageManager.PERMISSION_GRANTED;
    }

    // User could be locked while Effective user is unlocked even though the effective owns the
    // credential. Otherwise, biometric can't unlock fbe/keystore through
    // verifyTiedProfileChallenge. In such case, we also wanna show the user message that
    // biometric is disabled due to device restart.
    private boolean isStrongAuthRequired(int effectiveUserId) {
        return !mLockPatternUtils.isBiometricAllowedForUser(effectiveUserId)
                || doesUserStateEnforceStrongAuth(mUserId);
    }

    private boolean doesUserStateEnforceStrongAuth(int userId) {
        if (android.os.Flags.allowPrivateProfile()
                && android.multiuser.Flags.enableBiometricsToUnlockPrivateSpace()
                && android.multiuser.Flags.enablePrivateSpaceFeatures()) {
            // Check if CE storage for user is locked since biometrics can't unlock fbe/keystore of
            // the profile user using verifyTiedProfileChallenge. Biometrics can still be used if
            // the user is stopped with delayed locking (i.e., with storage unlocked), so the user
            // state (whether the user is in the RUNNING_UNLOCKED state) should not be relied upon.
            return !StorageManager.isCeStorageUnlocked(userId);
        }
        return !mUserManager.isUserUnlocked(userId);
    }

    private boolean isBiometricAllowed(int effectiveUserId, int realUserId) {
        return !isStrongAuthRequired(effectiveUserId) && !mLockPatternUtils
                .hasPendingEscrowToken(realUserId);
    }

    private void showBiometricPrompt(PromptInfo promptInfo, int userId) {
        mBiometricFragment = (BiometricFragment) getSupportFragmentManager()
                .findFragmentByTag(TAG_BIOMETRIC_FRAGMENT);
        boolean newFragment = false;

        if (mBiometricFragment == null) {
            mBiometricFragment = BiometricFragment.newInstance(promptInfo,
                    getCallingActivity());
            newFragment = true;
        }
        mBiometricFragment.setCallbacks(mExecutor, mAuthenticationCallback);
        // TODO(b/315864564): Move the logic of choosing the user id against which the
        //  authentication needs to happen to the BiometricPrompt API
        mBiometricFragment.setUser(userId);

        if (newFragment) {
            getSupportFragmentManager().beginTransaction()
                    .add(mBiometricFragment, TAG_BIOMETRIC_FRAGMENT).commit();
        }
    }

    /**
     * Shows ConfirmDeviceCredentials for normal apps.
     */
    private void showConfirmCredentials() {
        boolean launched = new ChooseLockSettingsHelper.Builder(this)
                .setHeader(mTitle)
                .setDescription(mDetails)
                .setExternal(true)
                .setUserId(mUserId)
                .setTaskOverlay(mTaskOverlay)
                .setForceVerifyPath(mForceVerifyPath)
                .show();

        if (!launched) {
            Log.d(TAG, "No pin/pattern/pass set");
            setResult(Activity.RESULT_OK);
        }
        finish();
    }

    private boolean isInternalActivity() {
        return this instanceof ConfirmDeviceCredentialActivity.InternalActivity;
    }

    private String getTitleFromOrganizationName(int userId) {
        DevicePolicyManager dpm = (DevicePolicyManager) getSystemService(
                Context.DEVICE_POLICY_SERVICE);
        CharSequence organizationNameForUser = (dpm != null)
                ? dpm.getOrganizationNameForUser(userId) : null;
        return organizationNameForUser != null ? organizationNameForUser.toString() : null;
    }
}<|MERGE_RESOLUTION|>--- conflicted
+++ resolved
@@ -20,14 +20,10 @@
 import static android.app.admin.DevicePolicyResources.Strings.Settings.CONFIRM_WORK_PROFILE_PASSWORD_HEADER;
 import static android.app.admin.DevicePolicyResources.Strings.Settings.CONFIRM_WORK_PROFILE_PATTERN_HEADER;
 import static android.app.admin.DevicePolicyResources.Strings.Settings.CONFIRM_WORK_PROFILE_PIN_HEADER;
-<<<<<<< HEAD
-import static android.view.WindowInsetsController.APPEARANCE_LIGHT_STATUS_BARS;
-=======
 import static android.Manifest.permission.SET_BIOMETRIC_DIALOG_ADVANCED;
 import static android.view.WindowInsetsController.APPEARANCE_LIGHT_STATUS_BARS;
 
 import static com.android.systemui.biometrics.Utils.toBitmap;
->>>>>>> 7f2090d3
 
 import android.app.Activity;
 import android.app.KeyguardManager;
@@ -38,15 +34,10 @@
 import android.content.ComponentName;
 import android.content.Context;
 import android.content.Intent;
-<<<<<<< HEAD
-import android.content.pm.UserProperties;
-import android.content.res.Configuration;
-=======
 import android.content.pm.PackageManager;
 import android.content.pm.UserProperties;
 import android.content.res.Configuration;
 import android.graphics.Bitmap;
->>>>>>> 7f2090d3
 import android.graphics.Color;
 import android.hardware.biometrics.BiometricConstants;
 import android.hardware.biometrics.BiometricPrompt;
@@ -58,10 +49,7 @@
 import android.os.UserHandle;
 import android.os.UserManager;
 import android.os.storage.StorageManager;
-<<<<<<< HEAD
-=======
 import android.text.TextUtils;
->>>>>>> 7f2090d3
 import android.util.Log;
 import android.view.WindowManager;
 
@@ -226,8 +214,6 @@
         promptInfo.setDescription(mDetails);
         promptInfo.setDisallowBiometricsIfPolicyExists(mCheckDevicePolicyManager);
 
-<<<<<<< HEAD
-=======
         if (android.multiuser.Flags.enablePrivateSpaceFeatures()
                 && android.multiuser.Flags.usePrivateSpaceIconInBiometricPrompt()
                 && hasSetBiometricDialogAdvanced(mContext, getLaunchedFromUid())
@@ -244,7 +230,6 @@
             }
         }
 
->>>>>>> 7f2090d3
         final int policyType = mDevicePolicyManager.getManagedSubscriptionsPolicy().getPolicyType();
 
         if (isEffectiveUserManagedProfile
@@ -356,11 +341,7 @@
             mForceVerifyPath = userProperties.isCredentialShareableWithParent();
             if (android.multiuser.Flags.enableBiometricsToUnlockPrivateSpace()
                     && isBiometricAllowed(effectiveUserId, mUserId)) {
-<<<<<<< HEAD
-                promptInfo.setUseParentProfileForDeviceCredential(true);
-=======
                 setBiometricPromptPropertiesForPrivateProfile(promptInfo);
->>>>>>> 7f2090d3
                 showBiometricPrompt(promptInfo, effectiveUserId);
                 launchedBiometric = true;
             } else {
