--- conflicted
+++ resolved
@@ -16,6 +16,8 @@
 
 // TODO (b/35202196): move this class out of the root of the package.
 package com.android.settings.password;
+
+import static android.app.admin.DevicePolicyResources.Strings.Settings.WORK_PROFILE_LOCK_ATTEMPTS_FAILED;
 
 import static com.android.settings.Utils.SETTINGS_PACKAGE_NAME;
 
@@ -152,6 +154,7 @@
             mForgotButton.setOnClickListener(v -> {
                 final Intent intent = new Intent();
                 intent.setClassName(SETTINGS_PACKAGE_NAME, ForgotPasswordActivity.class.getName());
+                intent.setFlags(Intent.FLAG_ACTIVITY_NEW_TASK);
                 intent.putExtra(Intent.EXTRA_USER_ID, mUserId);
                 getActivity().startActivity(intent);
                 getActivity().finish();
@@ -242,21 +245,18 @@
             // Last try
             final String title = getActivity().getString(
                     R.string.lock_last_attempt_before_wipe_warning_title);
-            final int messageId = getLastTryErrorMessage(userType);
-            LastTryDialog.show(fragmentManager, title, messageId,
+            final String overrideMessageId = getLastTryOverrideErrorMessageId(userType);
+            final int defaultMessageId = getLastTryDefaultErrorMessage(userType);
+            final String message = mDevicePolicyManager.getResources().getString(
+                    overrideMessageId, () -> getString(defaultMessageId));
+            LastTryDialog.show(fragmentManager, title, message,
                     android.R.string.ok, false /* dismiss */);
         } else {
             // Device, profile, or secondary user is wiped
-<<<<<<< HEAD
-            final int messageId = getWipeMessage(userType);
-            LastTryDialog.show(fragmentManager, null /* title */, messageId,
-                    R.string.lock_failed_attempts_now_wiping_dialog_dismiss, true /* dismiss */);
-=======
             final String message = getWipeMessage(userType);
             LastTryDialog.show(fragmentManager, null /* title */, message,
                     com.android.settingslib.R.string.failed_attempts_now_wiping_dialog_dismiss,
                     true /* dismiss */);
->>>>>>> eb6431dc
         }
     }
 
@@ -272,18 +272,12 @@
         }
     }
 
-    protected abstract int getLastTryErrorMessage(int userType);
-
-    private int getWipeMessage(int userType) {
+    protected abstract String getLastTryOverrideErrorMessageId(int userType);
+    protected abstract int getLastTryDefaultErrorMessage(int userType);
+
+    private String getWipeMessage(int userType) {
         switch (userType) {
             case USER_TYPE_PRIMARY:
-<<<<<<< HEAD
-                return R.string.lock_failed_attempts_now_wiping_device;
-            case USER_TYPE_MANAGED_PROFILE:
-                return R.string.lock_failed_attempts_now_wiping_profile;
-            case USER_TYPE_SECONDARY:
-                return R.string.lock_failed_attempts_now_wiping_user;
-=======
                 return getString(com.android.settingslib
                         .R.string.failed_attempts_now_wiping_device);
             case USER_TYPE_MANAGED_PROFILE:
@@ -293,7 +287,6 @@
                                 .R.string.failed_attempts_now_wiping_profile));
             case USER_TYPE_SECONDARY:
                 return getString(com.android.settingslib.R.string.failed_attempts_now_wiping_user);
->>>>>>> eb6431dc
             default:
                 throw new IllegalArgumentException("Unrecognized user type:" + userType);
         }
@@ -329,7 +322,7 @@
         private static final String ARG_BUTTON = "button";
         private static final String ARG_DISMISS = "dismiss";
 
-        static boolean show(FragmentManager from, String title, int message, int button,
+        static boolean show(FragmentManager from, String title, String message, int button,
                 boolean dismiss) {
             LastTryDialog existent = (LastTryDialog) from.findFragmentByTag(TAG);
             if (existent != null && !existent.isRemoving()) {
@@ -337,7 +330,7 @@
             }
             Bundle args = new Bundle();
             args.putString(ARG_TITLE, title);
-            args.putInt(ARG_MESSAGE, message);
+            args.putString(ARG_MESSAGE, message);
             args.putInt(ARG_BUTTON, button);
             args.putBoolean(ARG_DISMISS, dismiss);
 
@@ -367,7 +360,7 @@
         public Dialog onCreateDialog(Bundle savedInstanceState) {
             Dialog dialog = new AlertDialog.Builder(getActivity())
                     .setTitle(getArguments().getString(ARG_TITLE))
-                    .setMessage(getArguments().getInt(ARG_MESSAGE))
+                    .setMessage(getArguments().getString(ARG_MESSAGE))
                     .setPositiveButton(getArguments().getInt(ARG_BUTTON), null)
                     .create();
             dialog.setCanceledOnTouchOutside(false);
