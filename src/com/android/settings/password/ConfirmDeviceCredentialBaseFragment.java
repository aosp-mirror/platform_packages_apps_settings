/*
 * Copyright (C) 2015 The Android Open Source Project
 *
 * Licensed under the Apache License, Version 2.0 (the "License");
 * you may not use this file except in compliance with the License.
 * You may obtain a copy of the License at
 *
 *      http://www.apache.org/licenses/LICENSE-2.0
 *
 * Unless required by applicable law or agreed to in writing, software
 * distributed under the License is distributed on an "AS IS" BASIS,
 * WITHOUT WARRANTIES OR CONDITIONS OF ANY KIND, either express or implied.
 * See the License for the specific language governing permissions and
 * limitations under the License
 */

// TODO (b/35202196): move this class out of the root of the package.
package com.android.settings.password;

import static android.app.admin.DevicePolicyResources.Strings.Settings.WORK_PROFILE_LOCK_ATTEMPTS_FAILED;

import static com.android.settings.Utils.SETTINGS_PACKAGE_NAME;

import android.annotation.Nullable;
import android.app.Dialog;
import android.app.KeyguardManager;
import android.app.admin.DevicePolicyManager;
import android.content.Context;
import android.content.DialogInterface;
import android.content.Intent;
import android.content.pm.UserInfo;
import android.hardware.biometrics.BiometricManager;
import android.os.Bundle;
import android.os.Handler;
import android.os.UserHandle;
import android.os.UserManager;
import android.text.TextUtils;
import android.util.Log;
import android.view.View;
import android.widget.Button;
import android.widget.TextView;

import androidx.appcompat.app.AlertDialog;
import androidx.fragment.app.DialogFragment;
import androidx.fragment.app.FragmentManager;

import com.android.internal.widget.LockPatternUtils;
import com.android.settings.R;
import com.android.settings.Utils;
import com.android.settings.core.InstrumentedFragment;

/**
 * Base fragment to be shared for PIN/Pattern/Password confirmation fragments.
 */
public abstract class ConfirmDeviceCredentialBaseFragment extends InstrumentedFragment {
    public static final String TAG = ConfirmDeviceCredentialBaseFragment.class.getSimpleName();
    public static final String TITLE_TEXT = SETTINGS_PACKAGE_NAME + ".ConfirmCredentials.title";
    public static final String HEADER_TEXT = SETTINGS_PACKAGE_NAME + ".ConfirmCredentials.header";
    public static final String DETAILS_TEXT = SETTINGS_PACKAGE_NAME + ".ConfirmCredentials.details";
    public static final String DARK_THEME = SETTINGS_PACKAGE_NAME + ".ConfirmCredentials.darkTheme";
    public static final String SHOW_CANCEL_BUTTON =
            SETTINGS_PACKAGE_NAME + ".ConfirmCredentials.showCancelButton";
    public static final String SHOW_WHEN_LOCKED =
            SETTINGS_PACKAGE_NAME + ".ConfirmCredentials.showWhenLocked";
    public static final String USE_FADE_ANIMATION =
            SETTINGS_PACKAGE_NAME + ".ConfirmCredentials.useFadeAnimation";

    protected static final int USER_TYPE_PRIMARY = 1;
    protected static final int USER_TYPE_MANAGED_PROFILE = 2;
    protected static final int USER_TYPE_SECONDARY = 3;

    /** Time we wait before clearing a wrong input attempt (e.g. pattern) and the error message. */
    protected static final long CLEAR_WRONG_ATTEMPT_TIMEOUT_MS = 3000;

    protected boolean mReturnCredentials = false;
    protected boolean mReturnGatekeeperPassword = false;
    protected boolean mForceVerifyPath = false;
    protected Button mCancelButton;
    /** Button allowing managed profile password reset, null when is not shown. */
    @Nullable protected Button mForgotButton;
    protected int mEffectiveUserId;
    protected int mUserId;
    protected UserManager mUserManager;
    protected LockPatternUtils mLockPatternUtils;
    protected DevicePolicyManager mDevicePolicyManager;
    protected TextView mErrorTextView;
    protected final Handler mHandler = new Handler();
    protected boolean mFrp;
    private CharSequence mFrpAlternateButtonText;
    protected BiometricManager mBiometricManager;

    private boolean isInternalActivity() {
        return (getActivity() instanceof ConfirmLockPassword.InternalActivity)
                || (getActivity() instanceof ConfirmLockPattern.InternalActivity);
    }

    @Override
    public void onCreate(@Nullable Bundle savedInstanceState) {
        super.onCreate(savedInstanceState);
        final Intent intent = getActivity().getIntent();
        mFrpAlternateButtonText = intent.getCharSequenceExtra(
                KeyguardManager.EXTRA_ALTERNATE_BUTTON_LABEL);
        mReturnCredentials = intent.getBooleanExtra(
                ChooseLockSettingsHelper.EXTRA_KEY_RETURN_CREDENTIALS, false);

        mReturnGatekeeperPassword = intent.getBooleanExtra(
                ChooseLockSettingsHelper.EXTRA_KEY_REQUEST_GK_PW_HANDLE, false);
        mForceVerifyPath = intent.getBooleanExtra(
                ChooseLockSettingsHelper.EXTRA_KEY_FORCE_VERIFY, false);

        // Only take this argument into account if it belongs to the current profile.
        mUserId = Utils.getUserIdFromBundle(getActivity(), intent.getExtras(),
                isInternalActivity());
        mFrp = (mUserId == LockPatternUtils.USER_FRP);
        mUserManager = UserManager.get(getActivity());
        mEffectiveUserId = mUserManager.getCredentialOwnerProfile(mUserId);
        mLockPatternUtils = new LockPatternUtils(getActivity());
        mDevicePolicyManager = (DevicePolicyManager) getActivity().getSystemService(
                Context.DEVICE_POLICY_SERVICE);
        mBiometricManager = getActivity().getSystemService(BiometricManager.class);
    }

    @Override
    public void onViewCreated(View view, @Nullable Bundle savedInstanceState) {
        super.onViewCreated(view, savedInstanceState);
        mCancelButton = view.findViewById(R.id.cancelButton);
        boolean showCancelButton = getActivity().getIntent().getBooleanExtra(
                SHOW_CANCEL_BUTTON, false);
        boolean hasAlternateButton = mFrp && !TextUtils.isEmpty(mFrpAlternateButtonText);
        mCancelButton.setVisibility(showCancelButton || hasAlternateButton
                ? View.VISIBLE : View.GONE);
        if (hasAlternateButton) {
            mCancelButton.setText(mFrpAlternateButtonText);
        }
        mCancelButton.setOnClickListener(v -> {
            if (hasAlternateButton) {
                getActivity().setResult(KeyguardManager.RESULT_ALTERNATE);
            }
            getActivity().finish();
        });
        setupForgotButtonIfManagedProfile(view);
    }

    private void setupForgotButtonIfManagedProfile(View view) {
        if (mUserManager.isManagedProfile(mUserId)
                && mUserManager.isQuietModeEnabled(UserHandle.of(mUserId))
                && mDevicePolicyManager.canProfileOwnerResetPasswordWhenLocked(mUserId)) {
            mForgotButton = view.findViewById(R.id.forgotButton);
            if (mForgotButton == null) {
                Log.wtf(TAG, "Forgot button not found in managed profile credential dialog");
                return;
            }
            mForgotButton.setVisibility(View.VISIBLE);
            mForgotButton.setOnClickListener(v -> {
                final Intent intent = new Intent();
                intent.setClassName(SETTINGS_PACKAGE_NAME, ForgotPasswordActivity.class.getName());
                intent.setFlags(Intent.FLAG_ACTIVITY_NEW_TASK);
                intent.putExtra(Intent.EXTRA_USER_ID, mUserId);
                getActivity().startActivity(intent);
                getActivity().finish();
            });
        }
    }

    // User could be locked while Effective user is unlocked even though the effective owns the
    // credential. Otherwise, fingerprint can't unlock fbe/keystore through
    // verifyTiedProfileChallenge. In such case, we also wanna show the user message that
    // fingerprint is disabled due to device restart.
    protected boolean isStrongAuthRequired() {
        return mFrp
                || !mLockPatternUtils.isBiometricAllowedForUser(mEffectiveUserId)
                || !mUserManager.isUserUnlocked(mUserId);
    }

    @Override
    public void onResume() {
        super.onResume();
        refreshLockScreen();
    }

    protected void refreshLockScreen() {
        updateErrorMessage(mLockPatternUtils.getCurrentFailedPasswordAttempts(mEffectiveUserId));
    }

    protected void setAccessibilityTitle(CharSequence supplementalText) {
        Intent intent = getActivity().getIntent();
        if (intent != null) {
            CharSequence titleText = intent.getCharSequenceExtra(
                    ConfirmDeviceCredentialBaseFragment.TITLE_TEXT);
            if (supplementalText == null) {
                return;
            }
            if (titleText == null) {
                getActivity().setTitle(supplementalText);
            } else {
                String accessibilityTitle =
                        new StringBuilder(titleText).append(",").append(supplementalText).toString();
                getActivity().setTitle(Utils.createAccessibleSequence(titleText, accessibilityTitle));
            }
        }
    }

    @Override
    public void onPause() {
        super.onPause();
    }

    protected abstract void authenticationSucceeded();


    public void prepareEnterAnimation() {
    }

    public void startEnterAnimation() {
    }

    protected void reportFailedAttempt() {
        updateErrorMessage(
                mLockPatternUtils.getCurrentFailedPasswordAttempts(mEffectiveUserId) + 1);
        mLockPatternUtils.reportFailedPasswordAttempt(mEffectiveUserId);
    }

    protected void updateErrorMessage(int numAttempts) {
        final int maxAttempts =
                mLockPatternUtils.getMaximumFailedPasswordsForWipe(mEffectiveUserId);
        if (maxAttempts <= 0 || numAttempts <= 0) {
            return;
        }

        // Update the on-screen error string
        if (mErrorTextView != null) {
            final String message = getActivity().getString(
                    R.string.lock_failed_attempts_before_wipe, numAttempts, maxAttempts);
            showError(message, 0);
        }

        // Only show popup dialog before the last attempt and before wipe
        final int remainingAttempts = maxAttempts - numAttempts;
        if (remainingAttempts > 1) {
            return;
        }
        final FragmentManager fragmentManager = getChildFragmentManager();
        final int userType = getUserTypeForWipe();
        if (remainingAttempts == 1) {
            // Last try
            final String title = getActivity().getString(
                    R.string.lock_last_attempt_before_wipe_warning_title);
            final String overrideMessageId = getLastTryOverrideErrorMessageId(userType);
            final int defaultMessageId = getLastTryDefaultErrorMessage(userType);
            final String message = mDevicePolicyManager.getString(
                    overrideMessageId, () -> getString(defaultMessageId));
            LastTryDialog.show(fragmentManager, title, message,
                    android.R.string.ok, false /* dismiss */);
        } else {
            // Device, profile, or secondary user is wiped
            final String message = getWipeMessage(userType);
            LastTryDialog.show(fragmentManager, null /* title */, message,
                    com.android.settingslib.R.string.failed_attempts_now_wiping_dialog_dismiss,
                    true /* dismiss */);
        }
    }

    private int getUserTypeForWipe() {
        final UserInfo userToBeWiped = mUserManager.getUserInfo(
                mDevicePolicyManager.getProfileWithMinimumFailedPasswordsForWipe(mEffectiveUserId));
        if (userToBeWiped == null || userToBeWiped.isPrimary()) {
            return USER_TYPE_PRIMARY;
        } else if (userToBeWiped.isManagedProfile()) {
            return USER_TYPE_MANAGED_PROFILE;
        } else {
            return USER_TYPE_SECONDARY;
        }
    }

    protected abstract String getLastTryOverrideErrorMessageId(int userType);
    protected abstract int getLastTryDefaultErrorMessage(int userType);

    private String getWipeMessage(int userType) {
        switch (userType) {
            case USER_TYPE_PRIMARY:
                return getString(com.android.settingslib
                        .R.string.failed_attempts_now_wiping_device);
            case USER_TYPE_MANAGED_PROFILE:
<<<<<<< HEAD
                return mDevicePolicyManager.getString(WORK_PROFILE_LOCK_ATTEMPTS_FAILED,
                        () -> getString(R.string.lock_failed_attempts_now_wiping_profile));
=======
                return mDevicePolicyManager.getResources().getString(
                        WORK_PROFILE_LOCK_ATTEMPTS_FAILED,
                        () -> getString(com.android.settingslib
                                .R.string.failed_attempts_now_wiping_profile));
>>>>>>> 39ef1579
            case USER_TYPE_SECONDARY:
                return getString(com.android.settingslib.R.string.failed_attempts_now_wiping_user);
            default:
                throw new IllegalArgumentException("Unrecognized user type:" + userType);
        }
    }

    private final Runnable mResetErrorRunnable = new Runnable() {
        @Override
        public void run() {
            mErrorTextView.setText("");
        }
    };

    protected void showError(CharSequence msg, long timeout) {
        mErrorTextView.setText(msg);
        onShowError();
        mHandler.removeCallbacks(mResetErrorRunnable);
        if (timeout != 0) {
            mHandler.postDelayed(mResetErrorRunnable, timeout);
        }
    }

    protected abstract void onShowError();

    protected void showError(int msg, long timeout) {
        showError(getText(msg), timeout);
    }

    public static class LastTryDialog extends DialogFragment {
        private static final String TAG = LastTryDialog.class.getSimpleName();

        private static final String ARG_TITLE = "title";
        private static final String ARG_MESSAGE = "message";
        private static final String ARG_BUTTON = "button";
        private static final String ARG_DISMISS = "dismiss";

        static boolean show(FragmentManager from, String title, String message, int button,
                boolean dismiss) {
            LastTryDialog existent = (LastTryDialog) from.findFragmentByTag(TAG);
            if (existent != null && !existent.isRemoving()) {
                return false;
            }
            Bundle args = new Bundle();
            args.putString(ARG_TITLE, title);
            args.putString(ARG_MESSAGE, message);
            args.putInt(ARG_BUTTON, button);
            args.putBoolean(ARG_DISMISS, dismiss);

            DialogFragment dialog = new LastTryDialog();
            dialog.setArguments(args);
            dialog.show(from, TAG);
            from.executePendingTransactions();
            return true;
        }

        static void hide(FragmentManager from) {
            LastTryDialog dialog = (LastTryDialog) from.findFragmentByTag(TAG);
            if (dialog != null) {
                dialog.dismissAllowingStateLoss();
                from.executePendingTransactions();
            }
        }

        /**
         * Dialog setup.
         * <p>
         * To make it less likely that the dialog is dismissed accidentally, for example if the
         * device is malfunctioning or if the device is in a pocket, we set
         * {@code setCanceledOnTouchOutside(false)}.
         */
        @Override
        public Dialog onCreateDialog(Bundle savedInstanceState) {
            Dialog dialog = new AlertDialog.Builder(getActivity())
                    .setTitle(getArguments().getString(ARG_TITLE))
                    .setMessage(getArguments().getString(ARG_MESSAGE))
                    .setPositiveButton(getArguments().getInt(ARG_BUTTON), null)
                    .create();
            dialog.setCanceledOnTouchOutside(false);
            return dialog;
        }

        @Override
        public void onDismiss(final DialogInterface dialog) {
            super.onDismiss(dialog);
            if (getActivity() != null && getArguments().getBoolean(ARG_DISMISS)) {
                getActivity().finish();
            }
        }
    }
}<|MERGE_RESOLUTION|>--- conflicted
+++ resolved
@@ -281,15 +281,9 @@
                 return getString(com.android.settingslib
                         .R.string.failed_attempts_now_wiping_device);
             case USER_TYPE_MANAGED_PROFILE:
-<<<<<<< HEAD
                 return mDevicePolicyManager.getString(WORK_PROFILE_LOCK_ATTEMPTS_FAILED,
-                        () -> getString(R.string.lock_failed_attempts_now_wiping_profile));
-=======
-                return mDevicePolicyManager.getResources().getString(
-                        WORK_PROFILE_LOCK_ATTEMPTS_FAILED,
                         () -> getString(com.android.settingslib
                                 .R.string.failed_attempts_now_wiping_profile));
->>>>>>> 39ef1579
             case USER_TYPE_SECONDARY:
                 return getString(com.android.settingslib.R.string.failed_attempts_now_wiping_user);
             default:
