/*
 * Copyright (C) 2008 The Android Open Source Project
 *
 * Licensed under the Apache License, Version 2.0 (the "License");
 * you may not use this file except in compliance with the License.
 * You may obtain a copy of the License at
 *
 *      http://www.apache.org/licenses/LICENSE-2.0
 *
 * Unless required by applicable law or agreed to in writing, software
 * distributed under the License is distributed on an "AS IS" BASIS,
 * WITHOUT WARRANTIES OR CONDITIONS OF ANY KIND, either express or implied.
 * See the License for the specific language governing permissions and
 * limitations under the License.
 */

package com.android.settings.deviceinfo;

<<<<<<< HEAD
import com.android.settings.R;
import com.android.settings.SettingsPreferenceFragment;
import com.android.settings.deviceinfo.Constants.MediaDirectory;
import com.android.settings.deviceinfo.MemoryMeasurement.MeasurementReceiver;

import android.app.ActivityManager;
=======
>>>>>>> b593a628
import android.app.AlertDialog;
import android.app.Dialog;
import android.content.BroadcastReceiver;
import android.content.Context;
import android.content.DialogInterface;
import android.content.DialogInterface.OnCancelListener;
import android.content.Intent;
import android.content.IntentFilter;
<<<<<<< HEAD
import android.content.pm.ApplicationInfo;
=======
>>>>>>> b593a628
import android.content.res.Resources;
import android.os.Bundle;
import android.os.Environment;
import android.os.IBinder;
import android.os.Parcelable;
import android.os.RemoteException;
import android.os.ServiceManager;
import android.os.storage.IMountService;
import android.os.storage.StorageEventListener;
import android.os.storage.StorageManager;
import android.os.storage.StorageVolume;
import android.preference.Preference;
import android.preference.PreferenceScreen;
import android.util.Log;
import android.widget.Toast;

import com.android.settings.R;
import com.android.settings.SettingsPreferenceFragment;

public class Memory extends SettingsPreferenceFragment implements OnCancelListener {
    private static final String TAG = "MemorySettings";

    private static final int DLG_CONFIRM_UNMOUNT = 1;
    private static final int DLG_ERROR_UNMOUNT = 2;

    private Resources mResources;

    // The mountToggle Preference that has been clicked.
    // The click event will be discarded if this value is not null. Reset to null after (un)mount.
    private Preference mClickedMountToggle;
    private String mClickedMountPoint;
    
    // Access using getMountService()
    private IMountService mMountService = null;

    private StorageManager mStorageManager = null;

    private StorageVolumePreferenceCategory[] mStorageVolumePreferenceCategories;

    @Override
    public void onCreate(Bundle icicle) {
        super.onCreate(icicle);

        if (mStorageManager == null) {
            mStorageManager = (StorageManager) getSystemService(Context.STORAGE_SERVICE);
            mStorageManager.registerListener(mStorageListener);
        }

        addPreferencesFromResource(R.xml.device_info_memory);

        mResources = getResources();

<<<<<<< HEAD
        if (Environment.isExternalStorageEmulated()) {
            getPreferenceScreen().removePreference(mSdMountPreferenceGroup);
        }

        mInternalSize = findPreference(MEMORY_INTERNAL_SIZE);
        mInternalAppsColor = mRes.getColor(R.color.memory_apps_usage);
        mInternalUsedColor = android.graphics.Color.GRAY;
        mInternalAvailColor = mRes.getColor(R.color.memory_avail);
        final int buttonWidth = (int) mRes.getDimension(R.dimen.device_memory_usage_button_width);
        final int buttonHeight = (int) mRes.getDimension(R.dimen.device_memory_usage_button_height);

        // total available space
        mInternalAvail = findPreference(MEMORY_INTERNAL_AVAIL);
        mInternalAvail.setIcon(createRectShape(buttonHeight, buttonWidth, mInternalAvailColor));

        // used by apps
        mInternalAppsUsage = findPreference(MEMORY_INTERNAL_APPS);
        mInternalAppsUsage.setIcon(createRectShape(buttonHeight, buttonWidth, mInternalAppsColor));

        // space used by individual major directories on /sdcard
        for (int i = 0; i < Constants.NUM_MEDIA_DIRS_TRACKED; i++) {
            // nothing to be displayed for certain entries in Constants.mMediaDirs
            final MediaDirectory mediaDirectory = Constants.mMediaDirs.get(i);
            final String preferenceName = mediaDirectory.mPreferenceName;
            if (preferenceName == null) {
                continue;
            }
            mMediaPreferences[i] = findPreference(preferenceName);
            final int color = mRes.getColor(mediaDirectory.mColor);
            mMediaPreferences[i].setIcon(createRectShape(buttonHeight, buttonWidth, color));
=======
        try {
            IMountService mountService = IMountService.Stub.asInterface(ServiceManager
                    .getService("mount"));
            Parcelable[] volumes = mountService.getVolumeList();
            int length = volumes.length;
            mStorageVolumePreferenceCategories = new StorageVolumePreferenceCategory[length];
            for (int i = 0; i < length; i++) {
                StorageVolume storageVolume = (StorageVolume) volumes[i];
                StorageVolumePreferenceCategory storagePreferenceCategory =
                    new StorageVolumePreferenceCategory(getActivity(), mResources, storageVolume,
                            i == 0); // The first volume is the primary volume
                mStorageVolumePreferenceCategories[i] = storagePreferenceCategory;
                getPreferenceScreen().addPreference(storagePreferenceCategory);
                storagePreferenceCategory.init();
            }
        } catch (Exception e) {
            Log.e(TAG, "couldn't talk to MountService", e);
>>>>>>> b593a628
        }
    }

    @Override
    public void onResume() {
        super.onResume();
        IntentFilter intentFilter = new IntentFilter(Intent.ACTION_MEDIA_SCANNER_STARTED);
        intentFilter.addAction(Intent.ACTION_MEDIA_SCANNER_FINISHED);
        intentFilter.addDataScheme("file");
        getActivity().registerReceiver(mMediaScannerReceiver, intentFilter);

        for (int i = 0; i < mStorageVolumePreferenceCategories.length; i++) {
            mStorageVolumePreferenceCategories[i].onResume();
        }
    }

    StorageEventListener mStorageListener = new StorageEventListener() {
        @Override
        public void onStorageStateChanged(String path, String oldState, String newState) {
            Log.i(TAG, "Received storage state changed notification that " +
                    path + " changed state from " + oldState +
                    " to " + newState);
            for (int i = 0; i < mStorageVolumePreferenceCategories.length; i++) {
                StorageVolumePreferenceCategory svpc = mStorageVolumePreferenceCategories[i];
                if (path.equals(svpc.getMountPoint())) {
                    svpc.onStorageStateChanged();
                    break;
                }
            }
        }
    };

    @Override
    public void onPause() {
        super.onPause();
        getActivity().unregisterReceiver(mMediaScannerReceiver);
        for (int i = 0; i < mStorageVolumePreferenceCategories.length; i++) {
            mStorageVolumePreferenceCategories[i].onPause();
        }
    }

    @Override
    public void onDestroy() {
        if (mStorageManager != null && mStorageListener != null) {
            mStorageManager.unregisterListener(mStorageListener);
        }
        super.onDestroy();
    }

    private synchronized IMountService getMountService() {
       if (mMountService == null) {
           IBinder service = ServiceManager.getService("mount");
           if (service != null) {
               mMountService = IMountService.Stub.asInterface(service);
           } else {
               Log.e(TAG, "Can't get mount service");
           }
       }
       return mMountService;
    }
    
    @Override
    public boolean onPreferenceTreeClick(PreferenceScreen preferenceScreen, Preference preference) {
        for (int i = 0; i < mStorageVolumePreferenceCategories.length; i++) {
            StorageVolumePreferenceCategory svpc = mStorageVolumePreferenceCategories[i];
            Intent intent = svpc.intentForClick(preference);
            if (intent != null) {
                startActivity(intent);
                return true;
            }

            boolean mountToggleClicked = svpc.mountToggleClicked(preference);
            if (mountToggleClicked && mClickedMountToggle == null) {
                mClickedMountToggle = preference;
                mClickedMountPoint = svpc.getMountPoint();
                String state = svpc.getStorageVolumeState();
                if (state.equals(Environment.MEDIA_MOUNTED) ||
                        state.equals(Environment.MEDIA_MOUNTED_READ_ONLY)) {
                    unmount();
                } else {
                    mount();
                }
                return true;
            }
        }

        return false;
    }
     
    private final BroadcastReceiver mMediaScannerReceiver = new BroadcastReceiver() {
        @Override
        public void onReceive(Context context, Intent intent) {
            for (int i = 0; i < mStorageVolumePreferenceCategories.length; i++) {
                mStorageVolumePreferenceCategories[i].onMediaScannerFinished();
            }
        }
    };

    @Override
    public Dialog onCreateDialog(int id) {
        switch (id) {
        case DLG_CONFIRM_UNMOUNT:
                return new AlertDialog.Builder(getActivity())
                    .setTitle(R.string.dlg_confirm_unmount_title)
                    .setPositiveButton(R.string.dlg_ok, new DialogInterface.OnClickListener() {
                        public void onClick(DialogInterface dialog, int which) {
                            doUnmount();
                        }})
                    .setNegativeButton(R.string.cancel, null)
                    .setMessage(R.string.dlg_confirm_unmount_text)
                    .create();
        case DLG_ERROR_UNMOUNT:
                return new AlertDialog.Builder(getActivity())
            .setTitle(R.string.dlg_error_unmount_title)
            .setNeutralButton(R.string.dlg_ok, null)
            .setMessage(R.string.dlg_error_unmount_text)
            .create();
        }
        return null;
    }

    @Override
    protected void showDialog(int id) {
        super.showDialog(id);

        switch (id) {
            case DLG_CONFIRM_UNMOUNT:
            case DLG_ERROR_UNMOUNT:
                setOnCancelListener(this);
                break;
        }
    }

    private void doUnmount() {
        // Present a toast here
        Toast.makeText(getActivity(), R.string.unmount_inform_text, Toast.LENGTH_SHORT).show();
        IMountService mountService = getMountService();
        try {
            mClickedMountToggle.setEnabled(false);
            mClickedMountToggle.setTitle(mResources.getString(R.string.sd_ejecting_title));
            mClickedMountToggle.setSummary(mResources.getString(R.string.sd_ejecting_summary));
            mountService.unmountVolume(mClickedMountPoint, true);
        } catch (RemoteException e) {
            // Informative dialog to user that unmount failed.
            showDialogInner(DLG_ERROR_UNMOUNT);
        }
        mClickedMountToggle = null;
    }

    private void showDialogInner(int id) {
        removeDialog(id);
        showDialog(id);
    }

    private boolean hasAppsAccessingStorage() throws RemoteException {
        IMountService mountService = getMountService();
        int stUsers[] = mountService.getStorageUsers(mClickedMountPoint);
        if (stUsers != null && stUsers.length > 0) {
            return true;
        }
        // TODO FIXME Parameterize with mountPoint and uncomment.
        // On HC-MR2, no apps can be installed on sd and the emulated internal storage is not
        // removable: application cannot interfere with unmount
        /*
        ActivityManager am = (ActivityManager)getSystemService(Context.ACTIVITY_SERVICE);
        List<ApplicationInfo> list = am.getRunningExternalApplications();
        if (list != null && list.size() > 0) {
            return true;
        }
        */
        return false;
    }

    private void unmount() {
        // Check if external media is in use.
        try {
           if (hasAppsAccessingStorage()) {
               // Present dialog to user
               showDialogInner(DLG_CONFIRM_UNMOUNT);
           } else {
               doUnmount();
           }
        } catch (RemoteException e) {
            // Very unlikely. But present an error dialog anyway
            Log.e(TAG, "Is MountService running?");
            showDialogInner(DLG_ERROR_UNMOUNT);
            mClickedMountToggle = null;
        }
    }

    private void mount() {
        IMountService mountService = getMountService();
        try {
            if (mountService != null) {
                mountService.mountVolume(mClickedMountPoint);
            } else {
                Log.e(TAG, "Mount service is null, can't mount");
            }
        } catch (RemoteException ex) {
            // Not much can be done
        }
<<<<<<< HEAD
    }

    private void updateUiExact(long totalSize, long availSize, long appsSize, long[] mediaSizes) {
        // There are other things that can take up storage, but we didn't measure it.
        // add that unaccounted-for-usage to Apps Usage
        long appsPlusRemaining = totalSize - availSize;
        for (int i = 0; i < Constants.NUM_MEDIA_DIRS_TRACKED; i++) {
            if (Constants.mMediaDirs.get(i).mPreferenceName == null) {
                continue;
            }
            appsPlusRemaining -= mediaSizes[i];
        }

        mInternalSize.setSummary(formatSize(totalSize));
        mInternalAvail.setSummary(formatSize(availSize));
        mInternalAppsUsage.setSummary(formatSize(appsPlusRemaining));

        mInternalUsageChart.clear();
        mInternalUsageChart.addEntry(appsPlusRemaining / (float) totalSize, mInternalAppsColor);

        for (int i = 0; i < Constants.NUM_MEDIA_DIRS_TRACKED; i++) {
            if (Constants.mMediaDirs.get(i).mPreferenceName == null) {
                continue;
            }
            this.mMediaPreferences[i].setSummary(formatSize(mediaSizes[i]));
            // don't add entry to color chart for media usage and for zero-sized dirs
            if (mediaSizes[i] > 0) {
                final int color = mRes.getColor(Constants.mMediaDirs.get(i).mColor);
                mInternalUsageChart.addEntry(mediaSizes[i] / (float) totalSize, color);
            }
        }
        mInternalUsageChart.addEntry(availSize / (float) totalSize, mInternalAvailColor);
        mInternalUsageChart.commit();
    }

    private void updateUiApproximate(long totalSize, long availSize) {
        mInternalSize.setSummary(formatSize(totalSize));
        mInternalAvail.setSummary(formatSize(availSize));

        final long usedSize = totalSize - availSize;

        mInternalUsageChart.clear();
        mInternalUsageChart.addEntry(usedSize / (float) totalSize, mInternalUsedColor);
        mInternalUsageChart.commit();
    }

    private void updateExternalStorage(long totalSize, long availSize) {
        String status = Environment.getExternalStorageState();
        String readOnly = "";
        if (status.equals(Environment.MEDIA_MOUNTED_READ_ONLY)) {
            status = Environment.MEDIA_MOUNTED;
            readOnly = mRes.getString(R.string.read_only);
        }

        if (status.equals(Environment.MEDIA_MOUNTED)) {
            if (!Environment.isExternalStorageRemovable()) {
                // This device has built-in storage that is not removable.
                // There is no reason for the user to unmount it.
                if (mSdMountToggleAdded) {
                    mSdMountPreferenceGroup.removePreference(mSdMountToggle);
                    mSdMountToggleAdded = false;
                }
            }
            try {
                mSdSize.setSummary(formatSize(totalSize));
                mSdAvail.setSummary(formatSize(availSize) + readOnly);

                mSdMountToggle.setEnabled(true);
                mSdMountToggle.setTitle(mRes.getString(R.string.sd_eject));
                mSdMountToggle.setSummary(mRes.getString(R.string.sd_eject_summary));

            } catch (IllegalArgumentException e) {
                // this can occur if the SD card is removed, but we haven't
                // received the ACTION_MEDIA_REMOVED Intent yet.
                status = Environment.MEDIA_REMOVED;
            }
        } else {
            mSdSize.setSummary(mRes.getString(R.string.sd_unavailable));
            mSdAvail.setSummary(mRes.getString(R.string.sd_unavailable));

            if (!Environment.isExternalStorageRemovable()) {
                if (status.equals(Environment.MEDIA_UNMOUNTED)) {
                    if (!mSdMountToggleAdded) {
                        mSdMountPreferenceGroup.addPreference(mSdMountToggle);
                        mSdMountToggleAdded = true;
                    }
                }
            }

            if (status.equals(Environment.MEDIA_UNMOUNTED) || status.equals(Environment.MEDIA_NOFS)
                    || status.equals(Environment.MEDIA_UNMOUNTABLE)) {
                mSdMountToggle.setEnabled(true);
                mSdMountToggle.setTitle(mRes.getString(R.string.sd_mount));
                mSdMountToggle.setSummary(mRes.getString(R.string.sd_mount_summary));
            } else {
                mSdMountToggle.setEnabled(false);
                mSdMountToggle.setTitle(mRes.getString(R.string.sd_mount));
                mSdMountToggle.setSummary(mRes.getString(R.string.sd_insert_summary));
            }
        }
    }

    private String formatSize(long size) {
        return Formatter.formatFileSize(getActivity(), size);
=======
        mClickedMountToggle = null;
>>>>>>> b593a628
    }

    public void onCancel(DialogInterface dialog) {
        mClickedMountToggle = null;
    }
}<|MERGE_RESOLUTION|>--- conflicted
+++ resolved
@@ -16,15 +16,6 @@
 
 package com.android.settings.deviceinfo;
 
-<<<<<<< HEAD
-import com.android.settings.R;
-import com.android.settings.SettingsPreferenceFragment;
-import com.android.settings.deviceinfo.Constants.MediaDirectory;
-import com.android.settings.deviceinfo.MemoryMeasurement.MeasurementReceiver;
-
-import android.app.ActivityManager;
-=======
->>>>>>> b593a628
 import android.app.AlertDialog;
 import android.app.Dialog;
 import android.content.BroadcastReceiver;
@@ -33,10 +24,6 @@
 import android.content.DialogInterface.OnCancelListener;
 import android.content.Intent;
 import android.content.IntentFilter;
-<<<<<<< HEAD
-import android.content.pm.ApplicationInfo;
-=======
->>>>>>> b593a628
 import android.content.res.Resources;
 import android.os.Bundle;
 import android.os.Environment;
@@ -89,38 +76,6 @@
 
         mResources = getResources();
 
-<<<<<<< HEAD
-        if (Environment.isExternalStorageEmulated()) {
-            getPreferenceScreen().removePreference(mSdMountPreferenceGroup);
-        }
-
-        mInternalSize = findPreference(MEMORY_INTERNAL_SIZE);
-        mInternalAppsColor = mRes.getColor(R.color.memory_apps_usage);
-        mInternalUsedColor = android.graphics.Color.GRAY;
-        mInternalAvailColor = mRes.getColor(R.color.memory_avail);
-        final int buttonWidth = (int) mRes.getDimension(R.dimen.device_memory_usage_button_width);
-        final int buttonHeight = (int) mRes.getDimension(R.dimen.device_memory_usage_button_height);
-
-        // total available space
-        mInternalAvail = findPreference(MEMORY_INTERNAL_AVAIL);
-        mInternalAvail.setIcon(createRectShape(buttonHeight, buttonWidth, mInternalAvailColor));
-
-        // used by apps
-        mInternalAppsUsage = findPreference(MEMORY_INTERNAL_APPS);
-        mInternalAppsUsage.setIcon(createRectShape(buttonHeight, buttonWidth, mInternalAppsColor));
-
-        // space used by individual major directories on /sdcard
-        for (int i = 0; i < Constants.NUM_MEDIA_DIRS_TRACKED; i++) {
-            // nothing to be displayed for certain entries in Constants.mMediaDirs
-            final MediaDirectory mediaDirectory = Constants.mMediaDirs.get(i);
-            final String preferenceName = mediaDirectory.mPreferenceName;
-            if (preferenceName == null) {
-                continue;
-            }
-            mMediaPreferences[i] = findPreference(preferenceName);
-            final int color = mRes.getColor(mediaDirectory.mColor);
-            mMediaPreferences[i].setIcon(createRectShape(buttonHeight, buttonWidth, color));
-=======
         try {
             IMountService mountService = IMountService.Stub.asInterface(ServiceManager
                     .getService("mount"));
@@ -138,7 +93,6 @@
             }
         } catch (Exception e) {
             Log.e(TAG, "couldn't talk to MountService", e);
->>>>>>> b593a628
         }
     }
 
@@ -340,114 +294,7 @@
         } catch (RemoteException ex) {
             // Not much can be done
         }
-<<<<<<< HEAD
-    }
-
-    private void updateUiExact(long totalSize, long availSize, long appsSize, long[] mediaSizes) {
-        // There are other things that can take up storage, but we didn't measure it.
-        // add that unaccounted-for-usage to Apps Usage
-        long appsPlusRemaining = totalSize - availSize;
-        for (int i = 0; i < Constants.NUM_MEDIA_DIRS_TRACKED; i++) {
-            if (Constants.mMediaDirs.get(i).mPreferenceName == null) {
-                continue;
-            }
-            appsPlusRemaining -= mediaSizes[i];
-        }
-
-        mInternalSize.setSummary(formatSize(totalSize));
-        mInternalAvail.setSummary(formatSize(availSize));
-        mInternalAppsUsage.setSummary(formatSize(appsPlusRemaining));
-
-        mInternalUsageChart.clear();
-        mInternalUsageChart.addEntry(appsPlusRemaining / (float) totalSize, mInternalAppsColor);
-
-        for (int i = 0; i < Constants.NUM_MEDIA_DIRS_TRACKED; i++) {
-            if (Constants.mMediaDirs.get(i).mPreferenceName == null) {
-                continue;
-            }
-            this.mMediaPreferences[i].setSummary(formatSize(mediaSizes[i]));
-            // don't add entry to color chart for media usage and for zero-sized dirs
-            if (mediaSizes[i] > 0) {
-                final int color = mRes.getColor(Constants.mMediaDirs.get(i).mColor);
-                mInternalUsageChart.addEntry(mediaSizes[i] / (float) totalSize, color);
-            }
-        }
-        mInternalUsageChart.addEntry(availSize / (float) totalSize, mInternalAvailColor);
-        mInternalUsageChart.commit();
-    }
-
-    private void updateUiApproximate(long totalSize, long availSize) {
-        mInternalSize.setSummary(formatSize(totalSize));
-        mInternalAvail.setSummary(formatSize(availSize));
-
-        final long usedSize = totalSize - availSize;
-
-        mInternalUsageChart.clear();
-        mInternalUsageChart.addEntry(usedSize / (float) totalSize, mInternalUsedColor);
-        mInternalUsageChart.commit();
-    }
-
-    private void updateExternalStorage(long totalSize, long availSize) {
-        String status = Environment.getExternalStorageState();
-        String readOnly = "";
-        if (status.equals(Environment.MEDIA_MOUNTED_READ_ONLY)) {
-            status = Environment.MEDIA_MOUNTED;
-            readOnly = mRes.getString(R.string.read_only);
-        }
-
-        if (status.equals(Environment.MEDIA_MOUNTED)) {
-            if (!Environment.isExternalStorageRemovable()) {
-                // This device has built-in storage that is not removable.
-                // There is no reason for the user to unmount it.
-                if (mSdMountToggleAdded) {
-                    mSdMountPreferenceGroup.removePreference(mSdMountToggle);
-                    mSdMountToggleAdded = false;
-                }
-            }
-            try {
-                mSdSize.setSummary(formatSize(totalSize));
-                mSdAvail.setSummary(formatSize(availSize) + readOnly);
-
-                mSdMountToggle.setEnabled(true);
-                mSdMountToggle.setTitle(mRes.getString(R.string.sd_eject));
-                mSdMountToggle.setSummary(mRes.getString(R.string.sd_eject_summary));
-
-            } catch (IllegalArgumentException e) {
-                // this can occur if the SD card is removed, but we haven't
-                // received the ACTION_MEDIA_REMOVED Intent yet.
-                status = Environment.MEDIA_REMOVED;
-            }
-        } else {
-            mSdSize.setSummary(mRes.getString(R.string.sd_unavailable));
-            mSdAvail.setSummary(mRes.getString(R.string.sd_unavailable));
-
-            if (!Environment.isExternalStorageRemovable()) {
-                if (status.equals(Environment.MEDIA_UNMOUNTED)) {
-                    if (!mSdMountToggleAdded) {
-                        mSdMountPreferenceGroup.addPreference(mSdMountToggle);
-                        mSdMountToggleAdded = true;
-                    }
-                }
-            }
-
-            if (status.equals(Environment.MEDIA_UNMOUNTED) || status.equals(Environment.MEDIA_NOFS)
-                    || status.equals(Environment.MEDIA_UNMOUNTABLE)) {
-                mSdMountToggle.setEnabled(true);
-                mSdMountToggle.setTitle(mRes.getString(R.string.sd_mount));
-                mSdMountToggle.setSummary(mRes.getString(R.string.sd_mount_summary));
-            } else {
-                mSdMountToggle.setEnabled(false);
-                mSdMountToggle.setTitle(mRes.getString(R.string.sd_mount));
-                mSdMountToggle.setSummary(mRes.getString(R.string.sd_insert_summary));
-            }
-        }
-    }
-
-    private String formatSize(long size) {
-        return Formatter.formatFileSize(getActivity(), size);
-=======
         mClickedMountToggle = null;
->>>>>>> b593a628
     }
 
     public void onCancel(DialogInterface dialog) {
