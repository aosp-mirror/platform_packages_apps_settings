--- conflicted
+++ resolved
@@ -199,16 +199,11 @@
             removePreferenceFromScreen(KEY_SERIAL_NUMBER);
         }
 
-<<<<<<< HEAD
-        //Remove SimStatus and Imei for Secondary user as it access Phone b/19165700
-        //TODO: the bug above will surface in split system user mode.
-        if (!UserManager.get(this).isAdminUser()) {
-=======
         // Remove SimStatus and Imei for Secondary user as it access Phone b/19165700
         // Also remove on Wi-Fi only devices.
-        if (UserHandle.myUserId() != UserHandle.USER_OWNER
+        //TODO: the bug above will surface in split system user mode.
+        if (!UserManager.get(this).isAdminUser()
                 || Utils.isWifiOnly(this)) {
->>>>>>> 8e189344
             removePreferenceFromScreen(KEY_SIM_STATUS);
             removePreferenceFromScreen(KEY_IMEI_INFO);
         }
