/*
 * Copyright (C) 2012 The Android Open Source Project
 *
 * Licensed under the Apache License, Version 2.0 (the "License");
 * you may not use this file except in compliance with the License.
 * You may obtain a copy of the License at
 *
 *      http://www.apache.org/licenses/LICENSE-2.0
 *
 * Unless required by applicable law or agreed to in writing, software
 * distributed under the License is distributed on an "AS IS" BASIS,
 * WITHOUT WARRANTIES OR CONDITIONS OF ANY KIND, either express or implied.
 * See the License for the specific language governing permissions and
 * limitations under the License.
 */

package com.android.settings.users;

import android.annotation.NonNull;
import android.app.Activity;
import android.app.ActivityManager;
import android.app.Dialog;
import android.app.admin.DevicePolicyManager;
import android.app.settings.SettingsEnums;
import android.content.BroadcastReceiver;
import android.content.Context;
import android.content.DialogInterface;
import android.content.Intent;
import android.content.IntentFilter;
import android.content.SharedPreferences;
import android.content.pm.UserInfo;
import android.content.res.Resources;
import android.graphics.Bitmap;
import android.graphics.BitmapFactory;
import android.graphics.drawable.Drawable;
import android.net.Uri;
import android.os.AsyncTask;
import android.os.Bundle;
import android.os.Handler;
import android.os.Message;
import android.os.Process;
import android.os.RemoteException;
import android.os.UserHandle;
import android.os.UserManager;
import android.provider.ContactsContract;
import android.text.TextUtils;
import android.util.Log;
import android.util.SparseArray;
import android.view.Menu;
import android.view.MenuInflater;
import android.view.MenuItem;
import android.widget.SimpleAdapter;
import android.widget.Toast;

import androidx.annotation.VisibleForTesting;
import androidx.annotation.WorkerThread;
import androidx.appcompat.app.AlertDialog;
import androidx.preference.Preference;
import androidx.preference.PreferenceGroup;
import androidx.preference.PreferenceScreen;

import com.android.internal.util.UserIcons;
import com.android.internal.widget.LockPatternUtils;
import com.android.settings.R;
import com.android.settings.SettingsActivity;
import com.android.settings.SettingsPreferenceFragment;
import com.android.settings.Utils;
import com.android.settings.core.SubSettingLauncher;
import com.android.settings.password.ChooseLockGeneric;
import com.android.settings.search.BaseSearchIndexProvider;
import com.android.settings.widget.MainSwitchBarController;
import com.android.settings.widget.SettingsMainSwitchBar;
import com.android.settingslib.RestrictedLockUtils.EnforcedAdmin;
import com.android.settingslib.RestrictedLockUtilsInternal;
import com.android.settingslib.RestrictedPreference;
import com.android.settingslib.drawable.CircleFramedDrawable;
import com.android.settingslib.search.SearchIndexable;
import com.android.settingslib.users.EditUserInfoController;
import com.android.settingslib.users.UserCreatingDialog;
import com.android.settingslib.utils.ThreadUtils;

import com.google.android.setupcompat.util.WizardManagerHelper;

import java.io.IOException;
import java.io.InputStream;
import java.util.ArrayList;
import java.util.Collections;
import java.util.HashMap;
import java.util.List;
import java.util.concurrent.ExecutorService;
import java.util.concurrent.Executors;
import java.util.concurrent.atomic.AtomicBoolean;

/**
 * Screen that manages the list of users on the device.
 * Secondary users and a guest user can be created if there is no restriction.
 *
 * The first user in the list is always the current user.
 * Owner is the primary user.
 */
@SearchIndexable
public class UserSettings extends SettingsPreferenceFragment
        implements Preference.OnPreferenceClickListener,
        MultiUserSwitchBarController.OnMultiUserSwitchChangedListener,
        DialogInterface.OnDismissListener {

    private static final String TAG = "UserSettings";

    /** UserId of the user being removed */
    private static final String SAVE_REMOVING_USER = "removing_user";

    private static final String KEY_USER_LIST = "user_list";
    private static final String KEY_USER_ME = "user_me";
    private static final String KEY_USER_GUEST = "user_guest";
    private static final String KEY_ADD_GUEST = "guest_add";
    private static final String KEY_ADD_USER = "user_add";
    private static final String KEY_ADD_USER_WHEN_LOCKED = "user_settings_add_users_when_locked";
    private static final String KEY_MULTIUSER_TOP_INTRO = "multiuser_top_intro";

    private static final int MENU_REMOVE_USER = Menu.FIRST;

    private static final IntentFilter USER_REMOVED_INTENT_FILTER;

    private static final int DIALOG_CONFIRM_REMOVE = 1;
    private static final int DIALOG_ADD_USER = 2;
    // Dialogs with id 3 and 4 got removed
    private static final int DIALOG_USER_CANNOT_MANAGE = 5;
    private static final int DIALOG_CHOOSE_USER_TYPE = 6;
    private static final int DIALOG_NEED_LOCKSCREEN = 7;
    private static final int DIALOG_CONFIRM_EXIT_GUEST = 8;
    private static final int DIALOG_USER_PROFILE_EDITOR = 9;
    private static final int DIALOG_USER_PROFILE_EDITOR_ADD_USER = 10;
    private static final int DIALOG_USER_PROFILE_EDITOR_ADD_RESTRICTED_PROFILE = 11;
    private static final int DIALOG_CONFIRM_RESET_GUEST = 12;

    private static final int MESSAGE_UPDATE_LIST = 1;
    private static final int MESSAGE_USER_CREATED = 2;

    private static final int USER_TYPE_USER = 1;
    private static final int USER_TYPE_RESTRICTED_PROFILE = 2;

    private static final int REQUEST_CHOOSE_LOCK = 10;
    private static final int REQUEST_EDIT_GUEST = 11;

    static final int RESULT_GUEST_REMOVED = 100;

    private static final String KEY_ADD_USER_LONG_MESSAGE_DISPLAYED =
            "key_add_user_long_message_displayed";

    private static final String KEY_TITLE = "title";
    private static final String KEY_SUMMARY = "summary";

    static {
        USER_REMOVED_INTENT_FILTER = new IntentFilter(Intent.ACTION_USER_REMOVED);
        USER_REMOVED_INTENT_FILTER.addAction(Intent.ACTION_USER_INFO_CHANGED);
    }

    @VisibleForTesting
    PreferenceGroup mUserListCategory;
    @VisibleForTesting
    UserPreference mMePreference;
    @VisibleForTesting
    RestrictedPreference mAddGuest;
    @VisibleForTesting
    RestrictedPreference mAddUser;
    @VisibleForTesting
    SparseArray<Bitmap> mUserIcons = new SparseArray<>();
    private int mRemovingUserId = -1;
    private boolean mAddingUser;
    private boolean mGuestUserAutoCreated;
    private String mAddingUserName;
    private UserCapabilities mUserCaps;
    private boolean mShouldUpdateUserList = true;
    private final Object mUserLock = new Object();
    private UserManager mUserManager;
    private static SparseArray<Bitmap> sDarkDefaultUserBitmapCache = new SparseArray<>();

    private MultiUserSwitchBarController mSwitchBarController;
    private EditUserInfoController mEditUserInfoController =
            new EditUserInfoController(Utils.FILE_PROVIDER_AUTHORITY);
    private AddUserWhenLockedPreferenceController mAddUserWhenLockedPreferenceController;
    private MultiUserTopIntroPreferenceController mMultiUserTopIntroPreferenceController;
    private UserCreatingDialog mUserCreatingDialog;
    private final AtomicBoolean mGuestCreationScheduled = new AtomicBoolean();
    private final ExecutorService mExecutor = Executors.newSingleThreadExecutor();

    private CharSequence mPendingUserName;
    private Drawable mPendingUserIcon;

    // A place to cache the generated default avatar
    private Drawable mDefaultIconDrawable;

    // TODO:   Replace current Handler solution to something that doesn't leak memory and works
    // TODO:   during a configuration change
    private Handler mHandler = new Handler() {
        @Override
        public void handleMessage(Message msg) {
            switch (msg.what) {
                case MESSAGE_UPDATE_LIST:
                    updateUserList();
                    break;
                case MESSAGE_USER_CREATED:
                    onUserCreated(msg.arg1);
                    break;
            }
        }
    };

    private BroadcastReceiver mUserChangeReceiver = new BroadcastReceiver() {
        @Override
        public void onReceive(Context context, Intent intent) {
            if (intent.getAction().equals(Intent.ACTION_USER_REMOVED)) {
                mRemovingUserId = -1;
            } else if (intent.getAction().equals(Intent.ACTION_USER_INFO_CHANGED)) {
                int userHandle = intent.getIntExtra(Intent.EXTRA_USER_HANDLE, -1);
                if (userHandle != -1) {
                    mUserIcons.remove(userHandle);
                }
            }
            mHandler.sendEmptyMessage(MESSAGE_UPDATE_LIST);
        }
    };

    @Override
    public int getMetricsCategory() {
        return SettingsEnums.USER;
    }

    @Override
    public void onActivityCreated(Bundle savedInstanceState) {
        super.onActivityCreated(savedInstanceState);
        // Assume we are in a SettingsActivity. This is only safe because we currently use
        // SettingsActivity as base for all preference fragments.
        final SettingsActivity activity = (SettingsActivity) getActivity();
        final SettingsMainSwitchBar switchBar = activity.getSwitchBar();
        switchBar.setTitle(getContext().getString(R.string.multiple_users_main_switch_title));
        switchBar.show();
        mSwitchBarController = new MultiUserSwitchBarController(activity,
                new MainSwitchBarController(switchBar), this /* listener */);
        getSettingsLifecycle().addObserver(mSwitchBarController);
    }

    @Override
    public void onCreate(Bundle icicle) {
        super.onCreate(icicle);
        addPreferencesFromResource(R.xml.user_settings);
        final Activity activity = getActivity();
        if (!WizardManagerHelper.isDeviceProvisioned(activity)) {
            activity.finish();
            return;
        }

        mGuestUserAutoCreated = getPrefContext().getResources().getBoolean(
                        com.android.internal.R.bool.config_guestUserAutoCreated);

        mAddUserWhenLockedPreferenceController = new AddUserWhenLockedPreferenceController(
                activity, KEY_ADD_USER_WHEN_LOCKED);

        mMultiUserTopIntroPreferenceController = new MultiUserTopIntroPreferenceController(activity,
                KEY_MULTIUSER_TOP_INTRO);

        final PreferenceScreen screen = getPreferenceScreen();
        mAddUserWhenLockedPreferenceController.displayPreference(screen);
        mMultiUserTopIntroPreferenceController.displayPreference(screen);

        screen.findPreference(mAddUserWhenLockedPreferenceController.getPreferenceKey())
                .setOnPreferenceChangeListener(mAddUserWhenLockedPreferenceController);

        if (icicle != null) {
            if (icicle.containsKey(SAVE_REMOVING_USER)) {
                mRemovingUserId = icicle.getInt(SAVE_REMOVING_USER);
            }
            mEditUserInfoController.onRestoreInstanceState(icicle);
        }

        mUserCaps = UserCapabilities.create(activity);
        mUserManager = (UserManager) activity.getSystemService(Context.USER_SERVICE);
        if (!mUserCaps.mEnabled) {
            return;
        }

        final int myUserId = UserHandle.myUserId();

        mUserListCategory = (PreferenceGroup) findPreference(KEY_USER_LIST);
        mMePreference = new UserPreference(getPrefContext(), null /* attrs */, myUserId);
        mMePreference.setKey(KEY_USER_ME);
        mMePreference.setOnPreferenceClickListener(this);
        if (mUserCaps.mIsAdmin) {
            mMePreference.setSummary(R.string.user_admin);
        }

        mAddGuest = findPreference(KEY_ADD_GUEST);
        mAddGuest.setOnPreferenceClickListener(this);

        mAddUser = findPreference(KEY_ADD_USER);
        if (!mUserCaps.mCanAddRestrictedProfile) {
            // Label should only mention adding a "user", not a "profile"
            mAddUser.setTitle(R.string.user_add_user_menu);
        }
        mAddUser.setOnPreferenceClickListener(this);

        activity.registerReceiverAsUser(
                mUserChangeReceiver, UserHandle.ALL, USER_REMOVED_INTENT_FILTER, null, mHandler);

        updateUI();
        mShouldUpdateUserList = false;
    }

    @Override
    public void onResume() {
        super.onResume();

        if (!mUserCaps.mEnabled) {
            return;
        }
        final PreferenceScreen screen = getPreferenceScreen();

        mAddUserWhenLockedPreferenceController.updateState(screen.findPreference(
                mAddUserWhenLockedPreferenceController.getPreferenceKey()));

        if (mShouldUpdateUserList) {
            updateUI();
        }
    }

    @Override
    public void onPause() {
        mShouldUpdateUserList = true;
        super.onPause();
    }

    @Override
    public void onDestroy() {
        super.onDestroy();

        if (mUserCaps == null || !mUserCaps.mEnabled) {
            return;
        }

        getActivity().unregisterReceiver(mUserChangeReceiver);
    }

    @Override
    public void onSaveInstanceState(Bundle outState) {
        mEditUserInfoController.onSaveInstanceState(outState);
        outState.putInt(SAVE_REMOVING_USER, mRemovingUserId);
        super.onSaveInstanceState(outState);
    }

    @Override
    public void startActivityForResult(Intent intent, int requestCode) {
        mEditUserInfoController.startingActivityForResult();
        super.startActivityForResult(intent, requestCode);
    }

    @Override
    public void onCreateOptionsMenu(Menu menu, MenuInflater inflater) {
        int pos = 0;
        // TODO(b/191509236): The menu item does not need to be accessible for guest users,
        //  regardless of mGuestUserAutoCreated
        if (!mUserCaps.mIsAdmin && canSwitchUserNow() && !(isCurrentUserGuest()
                && mGuestUserAutoCreated)) {
            String nickname = mUserManager.getUserName();
            MenuItem removeThisUser = menu.add(0, MENU_REMOVE_USER, pos++,
                    getResources().getString(R.string.user_remove_user_menu, nickname));
            removeThisUser.setShowAsAction(MenuItem.SHOW_AS_ACTION_NEVER);

            final EnforcedAdmin disallowRemoveUserAdmin =
                    RestrictedLockUtilsInternal.checkIfRestrictionEnforced(getContext(),
                            UserManager.DISALLOW_REMOVE_USER, UserHandle.myUserId());
            RestrictedLockUtilsInternal.setMenuItemAsDisabledByAdmin(getContext(), removeThisUser,
                    disallowRemoveUserAdmin);
        }
        super.onCreateOptionsMenu(menu, inflater);
    }

    @Override
    public boolean onOptionsItemSelected(MenuItem item) {
        final int itemId = item.getItemId();
        if (itemId == MENU_REMOVE_USER) {
            onRemoveUserClicked(UserHandle.myUserId());
            return true;
        } else {
            return super.onOptionsItemSelected(item);
        }
    }

    @Override
    public void onMultiUserSwitchChanged(boolean newState) {
        updateUI();
    }

    private void updateUI() {
        mUserCaps.updateAddUserCapabilities(getActivity());
        loadProfile();
        updateUserList();
    }

    /**
     * Loads profile information for the current user.
     */
    private void loadProfile() {
        if (isCurrentUserGuest()) {
            // No need to load profile information
            mMePreference.setIcon(getEncircledDefaultIcon());
            mMePreference.setTitle(
                    mGuestUserAutoCreated ? com.android.settingslib.R.string.guest_reset_guest
                            : R.string.user_exit_guest_title);
            mMePreference.setSelectable(true);
            // removing a guest will result in switching back to the admin user
            mMePreference.setEnabled(canSwitchUserNow());
            return;
        }

        new AsyncTask<Void, Void, String>() {
            @Override
            protected void onPostExecute(String result) {
                finishLoadProfile(result);
            }

            @Override
            protected String doInBackground(Void... values) {
                UserInfo user = mUserManager.getUserInfo(UserHandle.myUserId());
                if (user.iconPath == null || user.iconPath.equals("")) {
                    // Assign profile photo.
                    copyMeProfilePhoto(getActivity(), user);
                }
                return user.name;
            }
        }.execute();
    }

    private void finishLoadProfile(String profileName) {
        if (getActivity() == null) {
            return;
        }
        mMePreference.setTitle(getString(R.string.user_you, profileName));
        int myUserId = UserHandle.myUserId();
        Bitmap b = mUserManager.getUserIcon(myUserId);
        if (b != null) {
            mMePreference.setIcon(encircle(b));
            mUserIcons.put(myUserId, b);
        }
    }

    private boolean hasLockscreenSecurity() {
        LockPatternUtils lpu = new LockPatternUtils(getActivity());
        return lpu.isSecure(UserHandle.myUserId());
    }

    private void launchChooseLockscreen() {
        Intent chooseLockIntent = new Intent(DevicePolicyManager.ACTION_SET_NEW_PASSWORD);
        chooseLockIntent.putExtra(ChooseLockGeneric.ChooseLockGenericFragment.HIDE_INSECURE_OPTIONS,
                true);
        startActivityForResult(chooseLockIntent, REQUEST_CHOOSE_LOCK);
    }

    @Override
    public void onActivityResult(int requestCode, int resultCode, Intent data) {
        super.onActivityResult(requestCode, resultCode, data);

        if (requestCode == REQUEST_CHOOSE_LOCK) {
            if (resultCode != Activity.RESULT_CANCELED && hasLockscreenSecurity()) {
                addUserNow(USER_TYPE_RESTRICTED_PROFILE);
            }
        } else if (mGuestUserAutoCreated && requestCode == REQUEST_EDIT_GUEST
                && resultCode == RESULT_GUEST_REMOVED) {
            scheduleGuestCreation();
        } else {
            mEditUserInfoController.onActivityResult(requestCode, resultCode, data);
        }
    }

    private void onAddUserClicked(int userType) {
        synchronized (mUserLock) {
            if (mRemovingUserId == -1 && !mAddingUser) {
                switch (userType) {
                    case USER_TYPE_USER:
                        showDialog(DIALOG_ADD_USER);
                        break;
                    case USER_TYPE_RESTRICTED_PROFILE:
                        if (hasLockscreenSecurity()) {
                            showDialog(DIALOG_USER_PROFILE_EDITOR_ADD_RESTRICTED_PROFILE);
                        } else {
                            showDialog(DIALOG_NEED_LOCKSCREEN);
                        }
                        break;
                }
            }
        }
    }

    private void onRemoveUserClicked(int userId) {
        synchronized (mUserLock) {
            if (mRemovingUserId == -1 && !mAddingUser) {
                mRemovingUserId = userId;
                showDialog(DIALOG_CONFIRM_REMOVE);
            }
        }
    }

    private void onUserCreated(int userId) {
        hideUserCreatingDialog();
        // prevent crash when config changes during user creation
        if (getContext() == null) {
            return;
        }
        mAddingUser = false;
        UserInfo userInfo = mUserManager.getUserInfo(userId);
        openUserDetails(userInfo, true);
    }

    private void hideUserCreatingDialog() {
        if (mUserCreatingDialog != null && mUserCreatingDialog.isShowing()) {
            mUserCreatingDialog.dismiss();
        }
    }

    private void onUserCreationFailed() {
        Toast.makeText(getContext(),
                com.android.settingslib.R.string.add_user_failed,
                Toast.LENGTH_SHORT).show();
        hideUserCreatingDialog();
    }

    private void openUserDetails(UserInfo userInfo, boolean newUser) {
        Bundle extras = new Bundle();
        extras.putInt(UserDetailsSettings.EXTRA_USER_ID, userInfo.id);
        extras.putBoolean(AppRestrictionsFragment.EXTRA_NEW_USER, newUser);

        final Context context = getContext();
        SubSettingLauncher launcher = new SubSettingLauncher(context)
                .setDestination(UserDetailsSettings.class.getName())
                .setArguments(extras)
                .setTitleText(getUserName(context, userInfo))
                .setSourceMetricsCategory(getMetricsCategory());
        if (mGuestUserAutoCreated && userInfo.isGuest()) {
            launcher.setResultListener(this, REQUEST_EDIT_GUEST);
        }
        launcher.launch();
    }

    @Override
    public void onDialogShowing() {
        super.onDialogShowing();

        setOnDismissListener(this);
    }

    @Override
    public Dialog onCreateDialog(int dialogId) {
        Context context = getActivity();
        if (context == null) {
            return null;
        }
        switch (dialogId) {
            case DIALOG_CONFIRM_REMOVE: {
                Dialog dlg =
                        UserDialogs.createRemoveDialog(getActivity(), mRemovingUserId,
                                new DialogInterface.OnClickListener() {
                                    public void onClick(DialogInterface dialog, int which) {
                                        removeUserNow();
                                    }
                                }
                        );
                return dlg;
            }
            case DIALOG_USER_CANNOT_MANAGE:
                return new AlertDialog.Builder(context)
                        .setMessage(R.string.user_cannot_manage_message)
                        .setPositiveButton(android.R.string.ok, null)
                        .create();
            case DIALOG_ADD_USER: {
                final SharedPreferences preferences = getActivity().getPreferences(
                        Context.MODE_PRIVATE);
                final boolean longMessageDisplayed = preferences.getBoolean(
                        KEY_ADD_USER_LONG_MESSAGE_DISPLAYED, false);
                final int messageResId = longMessageDisplayed
                        ? com.android.settingslib.R.string.user_add_user_message_short
                        : com.android.settingslib.R.string.user_add_user_message_long;
                Dialog dlg = new AlertDialog.Builder(context)
                        .setTitle(com.android.settingslib.R.string.user_add_user_title)
                        .setMessage(messageResId)
                        .setPositiveButton(android.R.string.ok,
                                new DialogInterface.OnClickListener() {
                                    public void onClick(DialogInterface dialog, int which) {
                                        showDialog(DIALOG_USER_PROFILE_EDITOR_ADD_USER);
                                        if (!longMessageDisplayed) {
                                            preferences.edit().putBoolean(
                                                    KEY_ADD_USER_LONG_MESSAGE_DISPLAYED,
                                                    true).apply();
                                        }
                                    }
                                })
                        .setNegativeButton(android.R.string.cancel, null)
                        .create();
                return dlg;
            }
            case DIALOG_CHOOSE_USER_TYPE: {
                List<HashMap<String, String>> data = new ArrayList<HashMap<String, String>>();
                HashMap<String, String> addUserItem = new HashMap<String, String>();
                addUserItem.put(KEY_TITLE, getString(
                        com.android.settingslib.R.string.user_add_user_item_title));
                addUserItem.put(KEY_SUMMARY, getString(
                        com.android.settingslib.R.string.user_add_user_item_summary));
                HashMap<String, String> addProfileItem = new HashMap<String, String>();
                addProfileItem.put(KEY_TITLE, getString(
                        com.android.settingslib.R.string.user_add_profile_item_title));
                addProfileItem.put(KEY_SUMMARY, getString(
                        com.android.settingslib.R.string.user_add_profile_item_summary));
                data.add(addUserItem);
                data.add(addProfileItem);
                AlertDialog.Builder builder = new AlertDialog.Builder(context);
                SimpleAdapter adapter = new SimpleAdapter(builder.getContext(),
                        data, R.layout.two_line_list_item,
                        new String[]{KEY_TITLE, KEY_SUMMARY},
                        new int[]{R.id.title, R.id.summary});
                builder.setTitle(com.android.settingslib.R.string.user_add_user_type_title);
                builder.setAdapter(adapter,
                        new DialogInterface.OnClickListener() {
                            @Override
                            public void onClick(DialogInterface dialog, int which) {
                                onAddUserClicked(which == 0
                                        ? USER_TYPE_USER
                                        : USER_TYPE_RESTRICTED_PROFILE);
                            }
                        });
                return builder.create();
            }
            case DIALOG_NEED_LOCKSCREEN: {
                Dialog dlg = new AlertDialog.Builder(context)
                        .setMessage(com.android.settingslib.R.string.user_need_lock_message)
                        .setPositiveButton(com.android.settingslib.R.string.user_set_lock_button,
                                new DialogInterface.OnClickListener() {
                                    @Override
                                    public void onClick(DialogInterface dialog, int which) {
                                        launchChooseLockscreen();
                                    }
                                })
                        .setNegativeButton(android.R.string.cancel, null)
                        .create();
                return dlg;
            }
            case DIALOG_CONFIRM_EXIT_GUEST: {
                Dialog dlg = new AlertDialog.Builder(context)
                        .setTitle(R.string.user_exit_guest_confirm_title)
                        .setMessage(R.string.user_exit_guest_confirm_message)
                        .setPositiveButton(R.string.user_exit_guest_dialog_remove,
                                new DialogInterface.OnClickListener() {
                                    @Override
                                    public void onClick(DialogInterface dialog, int which) {
                                        exitGuest();
                                    }
                                })
                        .setNegativeButton(android.R.string.cancel, null)
                        .create();
                return dlg;
            }
            case DIALOG_USER_PROFILE_EDITOR: {
                return buildEditCurrentUserDialog();
            }
            case DIALOG_USER_PROFILE_EDITOR_ADD_USER: {
                synchronized (mUserLock) {
                    mPendingUserName = getString(
                            com.android.settingslib.R.string.user_new_user_name);
                    mPendingUserIcon = null;
                }
                return buildAddUserDialog(USER_TYPE_USER);
            }
            case DIALOG_USER_PROFILE_EDITOR_ADD_RESTRICTED_PROFILE: {
                synchronized (mUserLock) {
                    mPendingUserName = getString(
                            com.android.settingslib.R.string.user_new_profile_name);
                    mPendingUserIcon = null;
                }
                return buildAddUserDialog(USER_TYPE_RESTRICTED_PROFILE);
            }
            case DIALOG_CONFIRM_RESET_GUEST: {
                return UserDialogs.createResetGuestDialog(getActivity(),
                        (dialog, which) -> resetGuest());
            }
            default:
                return null;
        }
    }

    private Dialog buildEditCurrentUserDialog() {
        final Activity activity = getActivity();
        if (activity == null) {
            return null;
        }

        UserInfo user = mUserManager.getUserInfo(Process.myUserHandle().getIdentifier());
        Drawable userIcon = Utils.getUserIcon(activity, mUserManager, user);

        return mEditUserInfoController.createDialog(
                activity,
                this::startActivityForResult,
                userIcon,
                user.name,
                getString(com.android.settingslib.R.string.profile_info_settings_title),
                (newUserName, newUserIcon) -> {
                    if (newUserIcon != userIcon) {
                        ThreadUtils.postOnBackgroundThread(() ->
                                mUserManager.setUserIcon(user.id,
                                        UserIcons.convertToBitmapAtUserIconSize(
                                                activity.getResources(), newUserIcon)));
                        mMePreference.setIcon(newUserIcon);
                    }

                    if (!TextUtils.isEmpty(newUserName) && !newUserName.equals(user.name)) {
                        mMePreference.setTitle(newUserName);
                        mUserManager.setUserName(user.id, newUserName);
                    }
                }, null);
    }

    private Dialog buildAddUserDialog(int userType) {
        Dialog d;
        synchronized (mUserLock) {
            d = mEditUserInfoController.createDialog(
                    getActivity(),
                    this::startActivityForResult,
                    null,
                    mPendingUserName.toString(),
                    getString(userType == USER_TYPE_USER
                            ? com.android.settingslib.R.string.user_info_settings_title
                            : com.android.settingslib.R.string.profile_info_settings_title),
                    (userName, userIcon) -> {
                        mPendingUserIcon = userIcon;
                        mPendingUserName = userName;
                        addUserNow(userType);
                    },
                    () -> {
                        synchronized (mUserLock) {
                            mPendingUserIcon = null;
                            mPendingUserName = null;
                        }
                    }
            );
        }
        return d;
    }

    @Override
    public int getDialogMetricsCategory(int dialogId) {
        switch (dialogId) {
            case DIALOG_CONFIRM_REMOVE:
                return SettingsEnums.DIALOG_USER_REMOVE;
            case DIALOG_USER_CANNOT_MANAGE:
                return SettingsEnums.DIALOG_USER_CANNOT_MANAGE;
            case DIALOG_ADD_USER:
                return SettingsEnums.DIALOG_USER_ADD;
            case DIALOG_CHOOSE_USER_TYPE:
                return SettingsEnums.DIALOG_USER_CHOOSE_TYPE;
            case DIALOG_NEED_LOCKSCREEN:
                return SettingsEnums.DIALOG_USER_NEED_LOCKSCREEN;
            case DIALOG_CONFIRM_EXIT_GUEST:
            case DIALOG_CONFIRM_RESET_GUEST:
                return SettingsEnums.DIALOG_USER_CONFIRM_EXIT_GUEST;
            case DIALOG_USER_PROFILE_EDITOR:
            case DIALOG_USER_PROFILE_EDITOR_ADD_USER:
            case DIALOG_USER_PROFILE_EDITOR_ADD_RESTRICTED_PROFILE:
                return SettingsEnums.DIALOG_USER_EDIT_PROFILE;
            default:
                return 0;
        }
    }

    private void removeUserNow() {
        if (mRemovingUserId == UserHandle.myUserId()) {
            removeThisUser();
        } else {
            ThreadUtils.postOnBackgroundThread(new Runnable() {
                @Override
                public void run() {
                    synchronized (mUserLock) {
                        mUserManager.removeUser(mRemovingUserId);
                        mHandler.sendEmptyMessage(MESSAGE_UPDATE_LIST);
                    }
                }
            });
        }
    }

    private void removeThisUser() {
        if (!canSwitchUserNow()) {
            Log.w(TAG, "Cannot remove current user when switching is disabled");
            return;
        }
        try {
            getContext().getSystemService(UserManager.class)
                    .removeUserOrSetEphemeral(UserHandle.myUserId(),
                            /* evenWhenDisallowed= */ false);
            ActivityManager.getService().switchUser(UserHandle.USER_SYSTEM);
        } catch (RemoteException re) {
            Log.e(TAG, "Unable to remove self user");
        }
    }

    private void addUserNow(final int userType) {
        synchronized (mUserLock) {
            mAddingUser = true;
            mAddingUserName = userType == USER_TYPE_USER
                    ? (mPendingUserName != null ? mPendingUserName.toString()
                    : getString(R.string.user_new_user_name))
                    : (mPendingUserName != null ? mPendingUserName.toString()
                            : getString(R.string.user_new_profile_name));
        }

        mUserCreatingDialog = new UserCreatingDialog(getActivity());
        mUserCreatingDialog.show();
        ThreadUtils.postOnBackgroundThread(new Runnable() {
            @Override
            public void run() {
                UserInfo user;
                String username;

                synchronized (mUserLock) {
                    username = mAddingUserName;
                }

                // Could take a few seconds
                if (userType == USER_TYPE_USER) {
                    user = mUserManager.createUser(username, 0);
                } else {
                    user = mUserManager.createRestrictedProfile(username);
                }

                synchronized (mUserLock) {
                    if (user == null) {
                        mAddingUser = false;
                        mPendingUserIcon = null;
                        mPendingUserName = null;
                        ThreadUtils.postOnMainThread(() -> onUserCreationFailed());
                        return;
                    }

                    Drawable newUserIcon = mPendingUserIcon;
                    if (newUserIcon == null) {
                        newUserIcon = UserIcons.getDefaultUserIcon(getResources(), user.id, false);
                    }
                    mUserManager.setUserIcon(user.id, UserIcons.convertToBitmap(newUserIcon));

                    if (userType == USER_TYPE_USER) {
                        mHandler.sendEmptyMessage(MESSAGE_UPDATE_LIST);
                    }

                    mHandler.sendMessage(mHandler.obtainMessage(
                            MESSAGE_USER_CREATED, user.id, user.serialNumber));

                    mPendingUserIcon = null;
                    mPendingUserName = null;
                }
<<<<<<< HEAD
=======

                Drawable newUserIcon = mPendingUserIcon;
                if (newUserIcon == null) {
                    newUserIcon = UserIcons.getDefaultUserIcon(getResources(), user.id, false);
                }
                mUserManager.setUserIcon(
                        user.id, UserIcons.convertToBitmapAtUserIconSize(
                                getResources(), newUserIcon));

                if (mUserType == USER_TYPE_USER) {
                    mHandler.sendEmptyMessage(MESSAGE_UPDATE_LIST);
                }

                mHandler.sendMessage(mHandler.obtainMessage(
                        MESSAGE_USER_CREATED, user.id, user.serialNumber));

                mPendingUserIcon = null;
                mPendingUserName = null;
>>>>>>> 3c65556c
            }
        });
    }

    /**
     * Erase the current user (guest) and switch to another user.
     */
    @VisibleForTesting
    void exitGuest() {
        // Just to be safe
        if (!isCurrentUserGuest()) {
            return;
        }
        mMetricsFeatureProvider.action(getActivity(),
                SettingsEnums.ACTION_USER_GUEST_EXIT_CONFIRMED);
        removeThisUser();
    }

    /**
     * Erase the current user (assuming it is a guest user), and create a new one in the background
     */
    @VisibleForTesting
    void resetGuest() {
        // Just to be safe
        if (!isCurrentUserGuest()) {
            return;
        }
        int guestUserId = UserHandle.myUserId();
        // Using markGuestForDeletion allows us to create a new guest before this one is
        // fully removed. This could happen if someone calls scheduleGuestCreation()
        // immediately after calling this method.
        boolean marked = mUserManager.markGuestForDeletion(guestUserId);
        if (!marked) {
            Log.w(TAG, "Couldn't mark the guest for deletion for user " + guestUserId);
            return;
        }
        exitGuest();
        scheduleGuestCreation();
    }

    /**
     * Create a guest user in the background
     */
    @VisibleForTesting
    void scheduleGuestCreation() {
        // TODO(b/191067027): Move guest recreation to system_server
        if (mGuestCreationScheduled.compareAndSet(/* expect= */ false, /* update= */ true)) {
            // Once mGuestCreationScheduled=true, mAddGuest needs to be updated so that it shows
            // "Resetting guest..."
            mHandler.sendEmptyMessage(MESSAGE_UPDATE_LIST);
            mExecutor.execute(() -> {
                UserInfo guest = mUserManager.createGuest(
                        getContext(), getString(com.android.settingslib.R.string.user_guest));
                mGuestCreationScheduled.set(false);
                if (guest == null) {
                    Log.e(TAG, "Unable to automatically recreate guest user");
                }
                // The list needs to be updated whether or not guest creation worked. If guest
                // creation failed, the list needs to update so that "Add guest" is displayed.
                // Otherwise, the UX could be stuck in a state where there is no way to switch to
                // the guest user (e.g. Guest would not be selectable, and it would be stuck
                // saying "Resetting guest...")
                mHandler.sendEmptyMessage(MESSAGE_UPDATE_LIST);
            });
        }
    }

    @VisibleForTesting
    void updateUserList() {
        final Context context = getActivity();
        if (context == null) {
            return;
        }
        final List<UserInfo> users = mUserManager.getAliveUsers();

        final ArrayList<Integer> missingIcons = new ArrayList<>();
        final ArrayList<UserPreference> userPreferences = new ArrayList<>();
        userPreferences.add(mMePreference);

        boolean canOpenUserDetails =
                mUserCaps.mIsAdmin || (canSwitchUserNow() && !mUserCaps.mDisallowSwitchUser);
        for (UserInfo user : users) {
            if (!user.supportsSwitchToByUser()) {
                // Only users that can be switched to should show up here.
                // e.g. Managed profiles appear under Accounts Settings instead
                continue;
            }
            UserPreference pref;
            if (user.id == UserHandle.myUserId()) {
                pref = mMePreference;
            } else {
                final Context prefContext = getPrefContext();
                pref = new UserPreference(prefContext, null, user.id);
                pref.setTitle(getUserName(prefContext, user));
                userPreferences.add(pref);
                pref.setOnPreferenceClickListener(this);
                pref.setEnabled(canOpenUserDetails);
                pref.setSelectable(true);

                if (user.isGuest()) {
                    pref.setIcon(getEncircledDefaultIcon());
                    pref.setKey(KEY_USER_GUEST);
                    if (mUserCaps.mDisallowSwitchUser) {
                        pref.setDisabledByAdmin(
                                RestrictedLockUtilsInternal.getDeviceOwner(context));
                    } else {
                        pref.setDisabledByAdmin(null);
                    }
                } else {
                    pref.setKey("id=" + user.id);
                    if (user.isAdmin()) {
                        pref.setSummary(R.string.user_admin);
                    }
                }
            }
            if (pref == null) {
                continue;
            }
            if (user.id != UserHandle.myUserId() && !user.isGuest() && !user.isInitialized()) {
                // sometimes after creating a guest the initialized flag isn't immediately set
                // and we don't want to show "Not set up" summary for them
                if (user.isRestricted()) {
                    pref.setSummary(R.string.user_summary_restricted_not_set_up);
                } else {
                    pref.setSummary(R.string.user_summary_not_set_up);
                    // Disallow setting up user which results in user switching when the
                    // restriction is set.
                    pref.setEnabled(!mUserCaps.mDisallowSwitchUser && canSwitchUserNow());
                }
            } else if (user.isRestricted()) {
                pref.setSummary(R.string.user_summary_restricted_profile);
            }
            if (user.iconPath != null) {
                if (mUserIcons.get(user.id) == null) {
                    // Icon not loaded yet, print a placeholder
                    missingIcons.add(user.id);
                    pref.setIcon(getEncircledDefaultIcon());
                } else {
                    setPhotoId(pref, user);
                }
            } else {
                // Icon not available yet, print a placeholder
                pref.setIcon(getEncircledDefaultIcon());
            }
        }

        // Add a temporary entry for the user being created
        if (mAddingUser) {
            UserPreference pref = new UserPreference(getPrefContext(), null,
                    UserPreference.USERID_UNKNOWN);
            pref.setEnabled(false);
            pref.setTitle(mAddingUserName);
            pref.setIcon(getEncircledDefaultIcon());
            userPreferences.add(pref);
        }


        // Sort list of users by serialNum
        Collections.sort(userPreferences, UserPreference.SERIAL_NUMBER_COMPARATOR);

        getActivity().invalidateOptionsMenu();

        // Load the icons
        if (missingIcons.size() > 0) {
            loadIconsAsync(missingIcons);
        }

        // If profiles are supported, mUserListCategory will have a special title
        if (mUserCaps.mCanAddRestrictedProfile) {
            mUserListCategory.setTitle(R.string.user_list_title);
        } else {
            mUserListCategory.setTitle(null);
        }

        // Remove everything from mUserListCategory and add new users.
        mUserListCategory.removeAll();

        // If multi-user is disabled, just show top info and return.
        final Preference addUserOnLockScreen = getPreferenceScreen().findPreference(
                mAddUserWhenLockedPreferenceController.getPreferenceKey());
        mAddUserWhenLockedPreferenceController.updateState(addUserOnLockScreen);

        final Preference multiUserTopIntroPrefence = getPreferenceScreen().findPreference(
                mMultiUserTopIntroPreferenceController.getPreferenceKey());
        mMultiUserTopIntroPreferenceController.updateState(multiUserTopIntroPrefence);
        mUserListCategory.setVisible(mUserCaps.mUserSwitcherEnabled);

        updateAddGuest(context, users.stream().anyMatch(UserInfo::isGuest));
        updateAddUser(context);

        if (!mUserCaps.mUserSwitcherEnabled) {
            return;
        }

        for (UserPreference userPreference : userPreferences) {
            userPreference.setOrder(Preference.DEFAULT_ORDER);
            mUserListCategory.addPreference(userPreference);
        }

    }

    private boolean isCurrentUserGuest() {
        return mUserCaps.mIsGuest;
    }

    private boolean canSwitchUserNow() {
        return mUserManager.getUserSwitchability() == UserManager.SWITCHABILITY_STATUS_OK;
    }

    private void updateAddGuest(Context context, boolean isGuestAlreadyCreated) {
        if (!isGuestAlreadyCreated && mUserCaps.mCanAddGuest
                && WizardManagerHelper.isDeviceProvisioned(context)
                && mUserCaps.mUserSwitcherEnabled) {
            mAddGuest.setVisible(true);
            mAddGuest.setIcon(getEncircledDefaultIcon());
            mAddGuest.setSelectable(true);
            if (mGuestUserAutoCreated && mGuestCreationScheduled.get()) {
                mAddGuest.setTitle(com.android.settingslib.R.string.user_guest);
                mAddGuest.setSummary(R.string.guest_resetting);
                mAddGuest.setEnabled(false);
            } else {
                mAddGuest.setTitle(com.android.settingslib.R.string.guest_new_guest);
                mAddGuest.setEnabled(canSwitchUserNow());
            }
        } else {
            mAddGuest.setVisible(false);
        }
    }

    private void updateAddUser(Context context) {
        if ((mUserCaps.mCanAddUser || mUserCaps.mDisallowAddUserSetByAdmin)
                && WizardManagerHelper.isDeviceProvisioned(context)
                && mUserCaps.mUserSwitcherEnabled) {
            mAddUser.setVisible(true);
            mAddUser.setSelectable(true);
            final boolean canAddMoreUsers = mUserManager.canAddMoreUsers();
            mAddUser.setEnabled(canAddMoreUsers && !mAddingUser && canSwitchUserNow());
            if (!canAddMoreUsers) {
                mAddUser.setSummary(
                        getString(R.string.user_add_max_count, getRealUsersCount()));
            } else {
                mAddUser.setSummary(null);
            }
            if (mAddUser.isEnabled()) {
                mAddUser.setDisabledByAdmin(
                        mUserCaps.mDisallowAddUser ? mUserCaps.mEnforcedAdmin : null);
            }
        } else {
            mAddUser.setVisible(false);
        }
    }

    /**
     * @return number of non-guest non-managed users
     */
    @VisibleForTesting
    int getRealUsersCount() {
        return (int) mUserManager.getUsers()
                .stream()
                .filter(user -> !user.isGuest() && !user.isProfile())
                .count();
    }

    private void loadIconsAsync(List<Integer> missingIcons) {
        new AsyncTask<List<Integer>, Void, Void>() {
            @Override
            protected void onPostExecute(Void result) {
                updateUserList();
            }

            @Override
            protected Void doInBackground(List<Integer>... values) {
                for (int userId : values[0]) {
                    Bitmap bitmap = mUserManager.getUserIcon(userId);
                    if (bitmap == null) {
                        bitmap = getDefaultUserIconAsBitmap(getContext().getResources(), userId);
                    }
                    mUserIcons.append(userId, bitmap);
                }
                return null;
            }
        }.execute(missingIcons);
    }

    private Drawable getEncircledDefaultIcon() {
        if (mDefaultIconDrawable == null) {
            mDefaultIconDrawable = encircle(
                    getDefaultUserIconAsBitmap(getContext().getResources(), UserHandle.USER_NULL));
        }
        return mDefaultIconDrawable;
    }

    private void setPhotoId(Preference pref, UserInfo user) {
        Bitmap bitmap = mUserIcons.get(user.id);
        if (bitmap != null) {
            pref.setIcon(encircle(bitmap));
        }
    }

    /** Returns the user's name, or the appropriate string in the case of a Guest. */
    public static String getUserName(Context context, @NonNull UserInfo userInfo) {
        if (userInfo.isGuest()) {
            return context.getString(R.string.user_guest);
        }
        return userInfo.name;
    }

    @Override
    public boolean onPreferenceClick(Preference pref) {
        if (pref == mMePreference) {
            if (isCurrentUserGuest()) {
                if (mGuestUserAutoCreated) {
                    showDialog(DIALOG_CONFIRM_RESET_GUEST);
                } else {
                    showDialog(DIALOG_CONFIRM_EXIT_GUEST);
                }
            } else {
                showDialog(DIALOG_USER_PROFILE_EDITOR);
            }
            return true;
        } else if (pref instanceof UserPreference) {
            UserInfo userInfo = mUserManager.getUserInfo(((UserPreference) pref).getUserId());
            openUserDetails(userInfo, false);
            return true;
        } else if (pref == mAddUser) {
            // If we allow both types, show a picker, otherwise directly go to
            // flow for full user.
            if (mUserCaps.mCanAddRestrictedProfile) {
                showDialog(DIALOG_CHOOSE_USER_TYPE);
            } else {
                onAddUserClicked(USER_TYPE_USER);
            }
            return true;
        } else if (pref == mAddGuest) {
            mAddGuest.setEnabled(false); // prevent multiple tap issue
            mMetricsFeatureProvider.action(getActivity(), SettingsEnums.ACTION_USER_GUEST_ADD);
            UserInfo guest = mUserManager.createGuest(
                    getContext(), getString(com.android.settingslib.R.string.user_guest));
            if (guest == null) {
                Toast.makeText(getContext(),
                        com.android.settingslib.R.string.add_user_failed,
                        Toast.LENGTH_SHORT).show();
                return true;
            }
            openUserDetails(guest, true);
            return true;
        }
        return false;
    }

    private Drawable encircle(Bitmap icon) {
        Drawable circled = CircleFramedDrawable.getInstance(getActivity(), icon);
        return circled;
    }

    @Override
    public void onDismiss(DialogInterface dialog) {
        synchronized (mUserLock) {
            mRemovingUserId = -1;
            updateUserList();
        }
    }

    @Override
    public int getHelpResource() {
        return R.string.help_url_users;
    }

    /**
     * Returns a default user icon (as a {@link Bitmap}) for the given user.
     *
     * Note that for guest users, you should pass in {@code UserHandle.USER_NULL}.
     *
     * @param resources resources object to fetch the user icon.
     * @param userId    the user id or {@code UserHandle.USER_NULL} for a non-user specific icon
     */
    private static Bitmap getDefaultUserIconAsBitmap(Resources resources, int userId) {
        Bitmap bitmap = null;
        // Try finding the corresponding bitmap in the dark bitmap cache
        bitmap = sDarkDefaultUserBitmapCache.get(userId);
        if (bitmap == null) {
            bitmap = UserIcons.convertToBitmapAtUserIconSize(resources,
                    UserIcons.getDefaultUserIcon(resources, userId, false));
            // Save it to cache
            sDarkDefaultUserBitmapCache.put(userId, bitmap);
        }
        return bitmap;
    }

    /**
     * Assign the default photo to user with {@paramref userId}
     *
     * @param context used to get the {@link UserManager}
     * @param userId  used to get the icon bitmap
     * @return true if assign photo successfully, false if failed
     */
    @VisibleForTesting
    static boolean assignDefaultPhoto(Context context, int userId) {
        if (context == null) {
            return false;
        }
        UserManager um = (UserManager) context.getSystemService(Context.USER_SERVICE);
        Bitmap bitmap = getDefaultUserIconAsBitmap(context.getResources(), userId);
        um.setUserIcon(userId, bitmap);

        return true;
    }

    @WorkerThread
    static void copyMeProfilePhoto(Context context, UserInfo user) {
        Uri contactUri = ContactsContract.Profile.CONTENT_URI;

        int userId = user != null ? user.id : UserHandle.myUserId();

        InputStream avatarDataStream = ContactsContract.Contacts.openContactPhotoInputStream(
                context.getContentResolver(),
                contactUri, true);
        // If there's no profile photo, assign a default avatar
        if (avatarDataStream == null) {
            assignDefaultPhoto(context, userId);
            return;
        }

        UserManager um = (UserManager) context.getSystemService(Context.USER_SERVICE);
        Bitmap icon = BitmapFactory.decodeStream(avatarDataStream);
        um.setUserIcon(userId, icon);
        try {
            avatarDataStream.close();
        } catch (IOException ioe) {
        }
    }

    public static final BaseSearchIndexProvider SEARCH_INDEX_DATA_PROVIDER =
            new BaseSearchIndexProvider(R.xml.user_settings) {

                @Override
                protected boolean isPageSearchEnabled(Context context) {
                    final UserCapabilities userCaps = UserCapabilities.create(context);
                    return userCaps.mEnabled;
                }

                @Override
                public List<String> getNonIndexableKeysFromXml(Context context, int xmlResId,
                        boolean suppressAllPage) {
                    final List<String> niks = super.getNonIndexableKeysFromXml(context, xmlResId,
                            suppressAllPage);
                    AddUserWhenLockedPreferenceController controller =
                            new AddUserWhenLockedPreferenceController(
                                    context, KEY_ADD_USER_WHEN_LOCKED);
                    controller.updateNonIndexableKeys(niks);
                    new AutoSyncDataPreferenceController(context, null /* parent */)
                            .updateNonIndexableKeys(niks);
                    new AutoSyncPersonalDataPreferenceController(context, null /* parent */)
                            .updateNonIndexableKeys(niks);
                    new AutoSyncWorkDataPreferenceController(context, null /* parent */)
                            .updateNonIndexableKeys(niks);
                    return niks;
                }
            };
}<|MERGE_RESOLUTION|>--- conflicted
+++ resolved
@@ -40,6 +40,7 @@
 import android.os.Message;
 import android.os.Process;
 import android.os.RemoteException;
+import android.os.Trace;
 import android.os.UserHandle;
 import android.os.UserManager;
 import android.provider.ContactsContract;
@@ -114,8 +115,10 @@
     private static final String KEY_USER_GUEST = "user_guest";
     private static final String KEY_ADD_GUEST = "guest_add";
     private static final String KEY_ADD_USER = "user_add";
+    private static final String KEY_ADD_SUPERVISED_USER = "supervised_user_add";
     private static final String KEY_ADD_USER_WHEN_LOCKED = "user_settings_add_users_when_locked";
     private static final String KEY_MULTIUSER_TOP_INTRO = "multiuser_top_intro";
+    private static final String KEY_TIMEOUT_TO_USER_ZERO = "timeout_to_user_zero_preference";
 
     private static final int MENU_REMOVE_USER = Menu.FIRST;
 
@@ -164,10 +167,13 @@
     @VisibleForTesting
     RestrictedPreference mAddUser;
     @VisibleForTesting
+    RestrictedPreference mAddSupervisedUser;
+    @VisibleForTesting
     SparseArray<Bitmap> mUserIcons = new SparseArray<>();
     private int mRemovingUserId = -1;
     private boolean mAddingUser;
     private boolean mGuestUserAutoCreated;
+    private String mConfigSupervisedUserCreationPackage;
     private String mAddingUserName;
     private UserCapabilities mUserCaps;
     private boolean mShouldUpdateUserList = true;
@@ -180,6 +186,7 @@
             new EditUserInfoController(Utils.FILE_PROVIDER_AUTHORITY);
     private AddUserWhenLockedPreferenceController mAddUserWhenLockedPreferenceController;
     private MultiUserTopIntroPreferenceController mMultiUserTopIntroPreferenceController;
+    private TimeoutToUserZeroPreferenceController mTimeoutToUserZeroPreferenceController;
     private UserCreatingDialog mUserCreatingDialog;
     private final AtomicBoolean mGuestCreationScheduled = new AtomicBoolean();
     private final ExecutorService mExecutor = Executors.newSingleThreadExecutor();
@@ -259,9 +266,13 @@
         mMultiUserTopIntroPreferenceController = new MultiUserTopIntroPreferenceController(activity,
                 KEY_MULTIUSER_TOP_INTRO);
 
+        mTimeoutToUserZeroPreferenceController = new TimeoutToUserZeroPreferenceController(activity,
+                KEY_TIMEOUT_TO_USER_ZERO);
+
         final PreferenceScreen screen = getPreferenceScreen();
         mAddUserWhenLockedPreferenceController.displayPreference(screen);
         mMultiUserTopIntroPreferenceController.displayPreference(screen);
+        mTimeoutToUserZeroPreferenceController.displayPreference(screen);
 
         screen.findPreference(mAddUserWhenLockedPreferenceController.getPreferenceKey())
                 .setOnPreferenceChangeListener(mAddUserWhenLockedPreferenceController);
@@ -299,8 +310,13 @@
         }
         mAddUser.setOnPreferenceClickListener(this);
 
+        setConfigSupervisedUserCreationPackage();
+        mAddSupervisedUser = findPreference(KEY_ADD_SUPERVISED_USER);
+        mAddSupervisedUser.setOnPreferenceClickListener(this);
+
         activity.registerReceiverAsUser(
-                mUserChangeReceiver, UserHandle.ALL, USER_REMOVED_INTENT_FILTER, null, mHandler);
+                mUserChangeReceiver, UserHandle.ALL, USER_REMOVED_INTENT_FILTER, null, mHandler,
+                Context.RECEIVER_EXPORTED_UNAUDITED);
 
         updateUI();
         mShouldUpdateUserList = false;
@@ -317,6 +333,8 @@
 
         mAddUserWhenLockedPreferenceController.updateState(screen.findPreference(
                 mAddUserWhenLockedPreferenceController.getPreferenceKey()));
+        mTimeoutToUserZeroPreferenceController.updateState(screen.findPreference(
+                mTimeoutToUserZeroPreferenceController.getPreferenceKey()));
 
         if (mShouldUpdateUserList) {
             updateUI();
@@ -488,6 +506,22 @@
                 }
             }
         }
+    }
+
+    private void onAddSupervisedUserClicked() {
+        final Intent intent = new Intent()
+                .setAction(UserManager.ACTION_CREATE_SUPERVISED_USER)
+                .setPackage(mConfigSupervisedUserCreationPackage)
+                .addFlags(Intent.FLAG_ACTIVITY_NEW_TASK);
+
+        // TODO(b/209659998): [to-be-removed] fallback activity for supervised user creation.
+        if (getActivity().getPackageManager().resolveActivity(intent, 0) == null) {
+            intent
+                .setClass(getContext(), AddSupervisedUserActivity.class)
+                .setPackage(null);
+        }
+
+        startActivity(intent);
     }
 
     private void onRemoveUserClicked(int userId) {
@@ -790,8 +824,8 @@
         }
         try {
             getContext().getSystemService(UserManager.class)
-                    .removeUserOrSetEphemeral(UserHandle.myUserId(),
-                            /* evenWhenDisallowed= */ false);
+                    .removeUserWhenPossible(UserHandle.of(UserHandle.myUserId()),
+                            /* overrideDevicePolicy= */ false);
             ActivityManager.getService().switchUser(UserHandle.USER_SYSTEM);
         } catch (RemoteException re) {
             Log.e(TAG, "Unable to remove self user");
@@ -799,6 +833,7 @@
     }
 
     private void addUserNow(final int userType) {
+        Trace.beginAsyncSection("UserSettings.addUserNow", 0);
         synchronized (mUserLock) {
             mAddingUser = true;
             mAddingUserName = userType == USER_TYPE_USER
@@ -810,50 +845,48 @@
 
         mUserCreatingDialog = new UserCreatingDialog(getActivity());
         mUserCreatingDialog.show();
-        ThreadUtils.postOnBackgroundThread(new Runnable() {
-            @Override
-            public void run() {
-                UserInfo user;
-                String username;
-
-                synchronized (mUserLock) {
-                    username = mAddingUserName;
-                }
-
-                // Could take a few seconds
-                if (userType == USER_TYPE_USER) {
-                    user = mUserManager.createUser(username, 0);
-                } else {
-                    user = mUserManager.createRestrictedProfile(username);
-                }
-
-                synchronized (mUserLock) {
-                    if (user == null) {
-                        mAddingUser = false;
-                        mPendingUserIcon = null;
-                        mPendingUserName = null;
-                        ThreadUtils.postOnMainThread(() -> onUserCreationFailed());
-                        return;
-                    }
-
-                    Drawable newUserIcon = mPendingUserIcon;
-                    if (newUserIcon == null) {
-                        newUserIcon = UserIcons.getDefaultUserIcon(getResources(), user.id, false);
-                    }
-                    mUserManager.setUserIcon(user.id, UserIcons.convertToBitmap(newUserIcon));
-
-                    if (userType == USER_TYPE_USER) {
-                        mHandler.sendEmptyMessage(MESSAGE_UPDATE_LIST);
-                    }
-
-                    mHandler.sendMessage(mHandler.obtainMessage(
-                            MESSAGE_USER_CREATED, user.id, user.serialNumber));
-
+        ThreadUtils.postOnBackgroundThread(new AddUserNowImpl(userType, mAddingUserName));
+    }
+
+    @VisibleForTesting
+    class AddUserNowImpl implements Runnable{
+        int mUserType;
+        String mImplAddUserName;
+
+        AddUserNowImpl(final int userType, final String addUserName) {
+            mUserType = userType;
+            mImplAddUserName = addUserName;
+        }
+
+        @Override
+        public void run() {
+            runAddUser();
+            Trace.endAsyncSection("UserSettings.addUserNow", 0);
+        }
+
+        private void runAddUser() {
+            UserInfo user;
+            String username;
+
+            synchronized (mUserLock) {
+                username = mImplAddUserName;
+            }
+
+            // Could take a few seconds
+            if (mUserType == USER_TYPE_USER) {
+                user = mUserManager.createUser(username, 0);
+            } else {
+                user = mUserManager.createRestrictedProfile(username);
+            }
+
+            synchronized (mUserLock) {
+                if (user == null) {
+                    mAddingUser = false;
                     mPendingUserIcon = null;
                     mPendingUserName = null;
-                }
-<<<<<<< HEAD
-=======
+                    ThreadUtils.postOnMainThread(() -> onUserCreationFailed());
+                    return;
+                }
 
                 Drawable newUserIcon = mPendingUserIcon;
                 if (newUserIcon == null) {
@@ -872,10 +905,9 @@
 
                 mPendingUserIcon = null;
                 mPendingUserName = null;
->>>>>>> 3c65556c
-            }
-        });
-    }
+            }
+        }
+    };
 
     /**
      * Erase the current user (guest) and switch to another user.
@@ -1062,6 +1094,7 @@
 
         updateAddGuest(context, users.stream().anyMatch(UserInfo::isGuest));
         updateAddUser(context);
+        updateAddSupervisedUser(context);
 
         if (!mUserCaps.mUserSwitcherEnabled) {
             return;
@@ -1074,6 +1107,12 @@
 
     }
 
+    @VisibleForTesting
+    void setConfigSupervisedUserCreationPackage() {
+        mConfigSupervisedUserCreationPackage = getPrefContext().getString(
+                com.android.internal.R.string.config_supervisedUserCreationPackage);
+    }
+
     private boolean isCurrentUserGuest() {
         return mUserCaps.mIsGuest;
     }
@@ -1084,6 +1123,7 @@
 
     private void updateAddGuest(Context context, boolean isGuestAlreadyCreated) {
         if (!isGuestAlreadyCreated && mUserCaps.mCanAddGuest
+                && mUserManager.canAddMoreUsers(UserManager.USER_TYPE_FULL_GUEST)
                 && WizardManagerHelper.isDeviceProvisioned(context)
                 && mUserCaps.mUserSwitcherEnabled) {
             mAddGuest.setVisible(true);
@@ -1103,25 +1143,41 @@
     }
 
     private void updateAddUser(Context context) {
+        updateAddUserCommon(context, mAddUser, mUserCaps.mCanAddRestrictedProfile);
+    }
+
+    private void updateAddSupervisedUser(Context context) {
+        if (!TextUtils.isEmpty(mConfigSupervisedUserCreationPackage)) {
+            updateAddUserCommon(context, mAddSupervisedUser, false);
+        } else {
+            mAddSupervisedUser.setVisible(false);
+        }
+    }
+
+    private void updateAddUserCommon(Context context, RestrictedPreference addUser,
+            boolean canAddRestrictedProfile) {
         if ((mUserCaps.mCanAddUser || mUserCaps.mDisallowAddUserSetByAdmin)
                 && WizardManagerHelper.isDeviceProvisioned(context)
                 && mUserCaps.mUserSwitcherEnabled) {
-            mAddUser.setVisible(true);
-            mAddUser.setSelectable(true);
-            final boolean canAddMoreUsers = mUserManager.canAddMoreUsers();
-            mAddUser.setEnabled(canAddMoreUsers && !mAddingUser && canSwitchUserNow());
+            addUser.setVisible(true);
+            addUser.setSelectable(true);
+            final boolean canAddMoreUsers =
+                    mUserManager.canAddMoreUsers(UserManager.USER_TYPE_FULL_SECONDARY)
+                            || (canAddRestrictedProfile
+                            && mUserManager.canAddMoreUsers(UserManager.USER_TYPE_FULL_RESTRICTED));
+            addUser.setEnabled(canAddMoreUsers && !mAddingUser && canSwitchUserNow());
             if (!canAddMoreUsers) {
-                mAddUser.setSummary(
+                addUser.setSummary(
                         getString(R.string.user_add_max_count, getRealUsersCount()));
             } else {
-                mAddUser.setSummary(null);
-            }
-            if (mAddUser.isEnabled()) {
-                mAddUser.setDisabledByAdmin(
+                addUser.setSummary(null);
+            }
+            if (addUser.isEnabled()) {
+                addUser.setDisabledByAdmin(
                         mUserCaps.mDisallowAddUser ? mUserCaps.mEnforcedAdmin : null);
             }
         } else {
-            mAddUser.setVisible(false);
+            addUser.setVisible(false);
         }
     }
 
@@ -1206,11 +1262,19 @@
                 onAddUserClicked(USER_TYPE_USER);
             }
             return true;
+        } else if (pref == mAddSupervisedUser) {
+            mMetricsFeatureProvider.action(getActivity(), SettingsEnums.ACTION_USER_SUPERVISED_ADD);
+            Trace.beginSection("UserSettings.addSupervisedUser");
+            onAddSupervisedUserClicked();
+            Trace.endSection();
+            return true;
         } else if (pref == mAddGuest) {
             mAddGuest.setEnabled(false); // prevent multiple tap issue
             mMetricsFeatureProvider.action(getActivity(), SettingsEnums.ACTION_USER_GUEST_ADD);
+            Trace.beginSection("UserSettings.addGuest");
             UserInfo guest = mUserManager.createGuest(
                     getContext(), getString(com.android.settingslib.R.string.user_guest));
+            Trace.endSection();
             if (guest == null) {
                 Toast.makeText(getContext(),
                         com.android.settingslib.R.string.add_user_failed,
