--- conflicted
+++ resolved
@@ -16,40 +16,32 @@
 
 package com.android.settings.security;
 
-import android.app.admin.DevicePolicyManager;
 import android.content.Context;
 import android.os.UserHandle;
 import android.os.UserManager;
-import android.os.storage.StorageManager;
 import android.text.TextUtils;
 
 import androidx.preference.Preference;
 import androidx.preference.PreferenceScreen;
 
 import com.android.internal.widget.LockPatternUtils;
-import com.android.settings.R;
 import com.android.settings.SettingsPreferenceFragment;
 import com.android.settings.Utils;
 import com.android.settings.core.PreferenceControllerMixin;
-import com.android.settings.core.SubSettingLauncher;
 import com.android.settings.dashboard.DashboardFragment;
 import com.android.settings.overlay.FeatureFactory;
-import com.android.settings.password.ChooseLockGeneric;
-import com.android.settings.security.screenlock.ScreenLockSettings;
 import com.android.settings.widget.GearPreference;
 import com.android.settingslib.RestrictedLockUtils;
 import com.android.settingslib.RestrictedLockUtilsInternal;
 import com.android.settingslib.RestrictedPreference;
 import com.android.settingslib.core.AbstractPreferenceController;
 import com.android.settingslib.core.instrumentation.MetricsFeatureProvider;
-import com.android.settingslib.transition.SettingsTransitionHelper;
 
 public class ChangeScreenLockPreferenceController extends AbstractPreferenceController implements
         PreferenceControllerMixin, GearPreference.OnGearClickListener {
 
     private static final String KEY_UNLOCK_SET_OR_CHANGE = "unlock_set_or_change";
 
-    protected final DevicePolicyManager mDPM;
     protected final SettingsPreferenceFragment mHost;
     protected final UserManager mUm;
     protected final LockPatternUtils mLockPatternUtils;
@@ -57,28 +49,25 @@
     protected final int mUserId = UserHandle.myUserId();
     protected final int mProfileChallengeUserId;
     private final MetricsFeatureProvider mMetricsFeatureProvider;
+    private final ScreenLockPreferenceDetailsUtils mScreenLockPreferenceDetailUtils;
 
     protected RestrictedPreference mPreference;
 
     public ChangeScreenLockPreferenceController(Context context, SettingsPreferenceFragment host) {
         super(context);
         mUm = (UserManager) context.getSystemService(Context.USER_SERVICE);
-        mDPM = (DevicePolicyManager) context.getSystemService(Context.DEVICE_POLICY_SERVICE);
         mLockPatternUtils = FeatureFactory.getFactory(context)
                 .getSecurityFeatureProvider()
                 .getLockPatternUtils(context);
         mHost = host;
         mProfileChallengeUserId = Utils.getManagedProfileId(mUm, mUserId);
         mMetricsFeatureProvider = FeatureFactory.getFactory(context).getMetricsFeatureProvider();
-<<<<<<< HEAD
-=======
         mScreenLockPreferenceDetailUtils = new ScreenLockPreferenceDetailsUtils(context);
->>>>>>> eb6431dc
     }
 
     @Override
     public boolean isAvailable() {
-        return mContext.getResources().getBoolean(R.bool.config_show_unlock_set_or_change);
+        return mScreenLockPreferenceDetailUtils.isAvailable();
     }
 
     @Override
@@ -95,7 +84,7 @@
     @Override
     public void updateState(Preference preference) {
         if (mPreference != null && mPreference instanceof GearPreference) {
-            if (mLockPatternUtils.isSecure(mUserId)) {
+            if (mScreenLockPreferenceDetailUtils.shouldShowGearMenu()) {
                 ((GearPreference) mPreference).setOnGearClickListener(this);
             } else {
                 ((GearPreference) mPreference).setOnGearClickListener(null);
@@ -116,14 +105,7 @@
         if (TextUtils.equals(p.getKey(), getPreferenceKey())) {
             mMetricsFeatureProvider.logClickedPreference(p,
                     p.getExtras().getInt(DashboardFragment.CATEGORY));
-<<<<<<< HEAD
-            new SubSettingLauncher(mContext)
-                    .setDestination(ScreenLockSettings.class.getName())
-                    .setSourceMetricsCategory(mHost.getMetricsCategory())
-                    .launch();
-=======
             mScreenLockPreferenceDetailUtils.openScreenLockSettings(mHost.getMetricsCategory());
->>>>>>> eb6431dc
         }
     }
 
@@ -132,56 +114,12 @@
         if (!TextUtils.equals(preference.getKey(), getPreferenceKey())) {
             return super.handlePreferenceTreeClick(preference);
         }
-<<<<<<< HEAD
-        // TODO(b/35930129): Remove once existing password can be passed into vold directly.
-        // Currently we need this logic to ensure that the QUIET_MODE is off for any work
-        // profile with unified challenge on FBE-enabled devices. Otherwise, vold would not be
-        // able to complete the operation due to the lack of (old) encryption key.
-        if (mProfileChallengeUserId != UserHandle.USER_NULL
-                && !mLockPatternUtils.isSeparateProfileChallengeEnabled(mProfileChallengeUserId)
-                && StorageManager.isFileEncryptedNativeOnly()) {
-            if (Utils.startQuietModeDialogIfNecessary(mContext, mUm, mProfileChallengeUserId)) {
-                return false;
-            }
-        }
-
-        new SubSettingLauncher(mContext)
-                .setDestination(ChooseLockGeneric.ChooseLockGenericFragment.class.getName())
-                .setSourceMetricsCategory(mHost.getMetricsCategory())
-                .setTransitionType(SettingsTransitionHelper.TransitionType.TRANSITION_SLIDE)
-                .launch();
-        return true;
-=======
         return mScreenLockPreferenceDetailUtils.openChooseLockGenericFragment(
                 mHost.getMetricsCategory());
->>>>>>> eb6431dc
     }
 
     protected void updateSummary(Preference preference, int userId) {
-        if (!mLockPatternUtils.isSecure(userId)) {
-            if (userId == mProfileChallengeUserId
-                    || mLockPatternUtils.isLockScreenDisabled(userId)) {
-                preference.setSummary(R.string.unlock_set_unlock_mode_off);
-            } else {
-                preference.setSummary(R.string.unlock_set_unlock_mode_none);
-            }
-        } else {
-            switch (mLockPatternUtils.getKeyguardStoredPasswordQuality(userId)) {
-                case DevicePolicyManager.PASSWORD_QUALITY_SOMETHING:
-                    preference.setSummary(R.string.unlock_set_unlock_mode_pattern);
-                    break;
-                case DevicePolicyManager.PASSWORD_QUALITY_NUMERIC:
-                case DevicePolicyManager.PASSWORD_QUALITY_NUMERIC_COMPLEX:
-                    preference.setSummary(R.string.unlock_set_unlock_mode_pin);
-                    break;
-                case DevicePolicyManager.PASSWORD_QUALITY_ALPHABETIC:
-                case DevicePolicyManager.PASSWORD_QUALITY_ALPHANUMERIC:
-                case DevicePolicyManager.PASSWORD_QUALITY_COMPLEX:
-                case DevicePolicyManager.PASSWORD_QUALITY_MANAGED:
-                    preference.setSummary(R.string.unlock_set_unlock_mode_password);
-                    break;
-            }
-        }
+        preference.setSummary(mScreenLockPreferenceDetailUtils.getSummary(userId));
         mPreference.setEnabled(true);
     }
 
@@ -194,10 +132,7 @@
     void disableIfPasswordQualityManaged(int userId) {
         final RestrictedLockUtils.EnforcedAdmin admin = RestrictedLockUtilsInternal
                 .checkIfPasswordQualityIsSet(mContext, userId);
-        final DevicePolicyManager dpm = (DevicePolicyManager) mContext
-                .getSystemService(Context.DEVICE_POLICY_SERVICE);
-        if (admin != null && dpm.getPasswordQuality(admin.component, userId)
-                == DevicePolicyManager.PASSWORD_QUALITY_MANAGED) {
+        if (mScreenLockPreferenceDetailUtils.isPasswordQualityManaged(userId, admin)) {
             mPreference.setDisabledByAdmin(admin);
         }
     }
