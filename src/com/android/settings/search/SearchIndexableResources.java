--- conflicted
+++ resolved
@@ -67,6 +67,7 @@
 import com.android.settings.location.ScanningSettings;
 import com.android.settings.network.NetworkDashboardFragment;
 import com.android.settings.nfc.PaymentSettings;
+import com.android.settings.notification.ChannelImportanceSettings;
 import com.android.settings.notification.ConfigureNotificationSettings;
 import com.android.settings.notification.SoundSettings;
 import com.android.settings.notification.ZenModePrioritySettings;
@@ -183,12 +184,9 @@
                 R.drawable.ic_settings_accessibility);
         addIndex(AccessibilityShortcutPreferenceFragment.class, NO_DATA_RES_ID,
                 R.drawable.ic_settings_accessibility);
-<<<<<<< HEAD
-=======
         addIndex(ChannelImportanceSettings.class, NO_DATA_RES_ID,
                 R.drawable.ic_settings_notifications);
         addIndex(DreamSettings.class, NO_DATA_RES_ID, R.drawable.ic_settings_display);
->>>>>>> cd10e82e
     }
 
     private SearchIndexableResources() {
