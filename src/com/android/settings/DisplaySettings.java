--- conflicted
+++ resolved
@@ -26,13 +26,7 @@
 import android.content.Context;
 import android.content.res.Configuration;
 import android.content.res.Resources;
-<<<<<<< HEAD
 import android.database.ContentObserver;
-import android.hardware.display.DisplayManager;
-import android.hardware.display.WifiDisplay;
-import android.hardware.display.WifiDisplayStatus;
-=======
->>>>>>> 9d91d19d
 import android.os.Bundle;
 import android.os.Handler;
 import android.os.RemoteException;
@@ -64,8 +58,6 @@
     private static final String KEY_SCREEN_TIMEOUT = "screen_timeout";
     private static final String KEY_FONT_SIZE = "font_size";
     private static final String KEY_SCREEN_SAVER = "screensaver";
-<<<<<<< HEAD
-    private static final String KEY_WIFI_DISPLAY = "wifi_display";
     private static final String KEY_VOLUME_WAKE = "pref_volume_wake";
     private static final String KEY_SCREEN_OFF_ANIMATION = "screen_off_animation";
 
@@ -80,15 +72,7 @@
     private static final String ROTATION_ANGLE_180 = "180";
     private static final String ROTATION_ANGLE_270 = "270";
 
-    private DisplayManager mDisplayManager;
-
     private PreferenceScreen mDisplayRotationPreference;
-=======
-
-    private static final int DLG_GLOBAL_CHANGE_WARNING = 1;
-
-    private CheckBoxPreference mAccelerometer;
->>>>>>> 9d91d19d
     private WarnedListPreference mFontSizePref;
     private CheckBoxPreference mVolumeWake;
 
@@ -100,18 +84,10 @@
     private ListPreference mScreenTimeoutPreference;
     private Preference mScreenSaverPreference;
 
-<<<<<<< HEAD
-    private WifiDisplayStatus mWifiDisplayStatus;
-    private Preference mWifiDisplayPreference;
-
     private ListPreference mScreenOffAnimationPreference;
 
     private ContentObserver mAccelerometerRotationObserver = 
             new ContentObserver(new Handler()) {
-=======
-    private final RotationPolicy.RotationPolicyListener mRotationPolicyListener =
-            new RotationPolicy.RotationPolicyListener() {
->>>>>>> 9d91d19d
         @Override
         public void onChange(boolean selfChange) {
             updateDisplayRotationPreferenceDescription();
@@ -160,17 +136,6 @@
         mFontSizePref = (WarnedListPreference) findPreference(KEY_FONT_SIZE);
         mFontSizePref.setOnPreferenceChangeListener(this);
         mFontSizePref.setOnPreferenceClickListener(this);
-<<<<<<< HEAD
-
-        mDisplayManager = (DisplayManager)getActivity().getSystemService(
-                Context.DISPLAY_SERVICE);
-        mWifiDisplayStatus = mDisplayManager.getWifiDisplayStatus();
-        mWifiDisplayPreference = (Preference)findPreference(KEY_WIFI_DISPLAY);
-        if (mWifiDisplayStatus.getFeatureState()
-                == WifiDisplayStatus.FEATURE_STATE_UNAVAILABLE) {
-            getPreferenceScreen().removePreference(mWifiDisplayPreference);
-            mWifiDisplayPreference = null;
-        }
 
         mVolumeWake = (CheckBoxPreference) findPreference(KEY_VOLUME_WAKE);
         if (mVolumeWake != null) {
@@ -220,22 +185,6 @@
             }
         }
         preference.setSummary(summary);
-=======
-        mNotificationPulse = (CheckBoxPreference) findPreference(KEY_NOTIFICATION_PULSE);
-        if (mNotificationPulse != null
-                && getResources().getBoolean(
-                        com.android.internal.R.bool.config_intrusiveNotificationLed) == false) {
-            getPreferenceScreen().removePreference(mNotificationPulse);
-        } else {
-            try {
-                mNotificationPulse.setChecked(Settings.System.getInt(resolver,
-                        Settings.System.NOTIFICATION_LIGHT_PULSE) == 1);
-                mNotificationPulse.setOnPreferenceChangeListener(this);
-            } catch (SettingNotFoundException snfe) {
-                Log.e(TAG, Settings.System.NOTIFICATION_LIGHT_PULSE + " not found");
-            }
-        }
->>>>>>> 9d91d19d
     }
 
     private void updateTimeoutPreferenceDescription(long currentTimeout) {
@@ -362,16 +311,7 @@
                 Settings.System.getUriFor(Settings.System.ACCELEROMETER_ROTATION), true,
                 mAccelerometerRotationObserver);
 
-<<<<<<< HEAD
-        if (mWifiDisplayPreference != null) {
-            getActivity().registerReceiver(mReceiver, new IntentFilter(
-                    DisplayManager.ACTION_WIFI_DISPLAY_STATUS_CHANGED));
-            mWifiDisplayStatus = mDisplayManager.getWifiDisplayStatus();
-        }
-
         updateDisplayRotationPreferenceDescription();
-=======
->>>>>>> 9d91d19d
         updateState();
     }
 
@@ -379,16 +319,7 @@
     public void onPause() {
         super.onPause();
 
-<<<<<<< HEAD
         getContentResolver().unregisterContentObserver(mAccelerometerRotationObserver);
-
-        if (mWifiDisplayPreference != null) {
-            getActivity().unregisterReceiver(mReceiver);
-        }
-=======
-        RotationPolicy.unregisterRotationPolicyListener(getActivity(),
-                mRotationPolicyListener);
->>>>>>> 9d91d19d
     }
 
     @Override
@@ -408,12 +339,8 @@
     private void updateState() {
         readFontSizePreference(mFontSizePref);
         updateScreenSaverSummary();
-<<<<<<< HEAD
-        updateWifiDisplaySummary();
         updateLightPulseSummary();
         updateBatteryPulseSummary();
-=======
->>>>>>> 9d91d19d
     }
 
     private void updateScreenSaverSummary() {
@@ -421,30 +348,6 @@
             mScreenSaverPreference.setSummary(
                     DreamSettings.getSummaryTextWithDreamName(getActivity()));
         }
-    }
-
-<<<<<<< HEAD
-    private void updateWifiDisplaySummary() {
-        if (mWifiDisplayPreference != null) {
-            switch (mWifiDisplayStatus.getFeatureState()) {
-                case WifiDisplayStatus.FEATURE_STATE_OFF:
-                    mWifiDisplayPreference.setSummary(R.string.wifi_display_summary_off);
-                    break;
-                case WifiDisplayStatus.FEATURE_STATE_ON:
-                    mWifiDisplayPreference.setSummary(R.string.wifi_display_summary_on);
-                    break;
-                case WifiDisplayStatus.FEATURE_STATE_DISABLED:
-                default:
-                    mWifiDisplayPreference.setSummary(R.string.wifi_display_summary_disabled);
-                    break;
-            }
-        }
-=======
-    private void updateAccelerometerRotationCheckbox() {
-        if (getActivity() == null) return;
-
-        mAccelerometer.setChecked(!RotationPolicy.isRotationLocked(getActivity()));
->>>>>>> 9d91d19d
     }
 
     public void writeFontSizePreference(Object objValue) {
