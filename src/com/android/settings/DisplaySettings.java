--- conflicted
+++ resolved
@@ -25,13 +25,7 @@
 import android.content.Context;
 import android.content.res.Configuration;
 import android.content.res.Resources;
-<<<<<<< HEAD
 import android.database.ContentObserver;
-import android.hardware.display.DisplayManager;
-import android.hardware.display.WifiDisplay;
-import android.hardware.display.WifiDisplayStatus;
-=======
->>>>>>> 9d91d19d
 import android.os.Bundle;
 import android.os.Handler;
 import android.os.RemoteException;
@@ -64,8 +58,6 @@
     private static final String KEY_NOTIFICATION_PULSE = "notification_pulse";
     private static final String KEY_BATTERY_LIGHT = "battery_light";
     private static final String KEY_SCREEN_SAVER = "screensaver";
-<<<<<<< HEAD
-    private static final String KEY_WIFI_DISPLAY = "wifi_display";
     private static final String KEY_DISPLAY_ROTATION = "display_rotation";
     private static final String KEY_LOCKSCREEN_ROTATION = "lockscreen_rotation";
     private static final String KEY_WAKEUP_WHEN_PLUGGED_UNPLUGGED = "wakeup_when_plugged_unplugged";
@@ -81,15 +73,7 @@
 
     private static final int DLG_GLOBAL_CHANGE_WARNING = 1;
 
-    private DisplayManager mDisplayManager;
-
     private PreferenceScreen mDisplayRotationPreference;    
-=======
-
-    private static final int DLG_GLOBAL_CHANGE_WARNING = 1;
-
-    private CheckBoxPreference mAccelerometer;
->>>>>>> 9d91d19d
     private WarnedListPreference mFontSizePref;
     private PreferenceCategory mLightOptions;
     private PreferenceScreen mNotificationPulse;
@@ -102,10 +86,6 @@
     private ListPreference mScreenTimeoutPreference;
     private Preference mScreenSaverPreference;
 
-<<<<<<< HEAD
-    private WifiDisplayStatus mWifiDisplayStatus;
-    private Preference mWifiDisplayPreference;
-
     private ContentObserver mAccelerometerRotationObserver =
             new ContentObserver(new Handler()) {
         @Override
@@ -114,8 +94,6 @@
         }
     };
 
-=======
->>>>>>> 9d91d19d
     private final RotationPolicy.RotationPolicyListener mRotationPolicyListener =
             new RotationPolicy.RotationPolicyListener() {
         @Override
@@ -157,22 +135,12 @@
         mScreenTimeoutPreference.setOnPreferenceChangeListener(this);
         disableUnusableTimeouts(mScreenTimeoutPreference);
         updateTimeoutPreferenceDescription(currentTimeout);
+	updateDisplayRotationPreferenceDescription();
 
         mFontSizePref = (WarnedListPreference) findPreference(KEY_FONT_SIZE);
         mFontSizePref.setOnPreferenceChangeListener(this);
         mFontSizePref.setOnPreferenceClickListener(this);
-<<<<<<< HEAD
-	updateDisplayRotationPreferenceDescription();
-
-        mDisplayManager = (DisplayManager)getActivity().getSystemService(
-                Context.DISPLAY_SERVICE);
-        mWifiDisplayStatus = mDisplayManager.getWifiDisplayStatus();
-        mWifiDisplayPreference = (Preference)findPreference(KEY_WIFI_DISPLAY);
-        if (mWifiDisplayStatus.getFeatureState()
-                == WifiDisplayStatus.FEATURE_STATE_UNAVAILABLE) {
-            getPreferenceScreen().removePreference(mWifiDisplayPreference);
-            mWifiDisplayPreference = null;
-        }	
+		
 
         mLightOptions = (PreferenceCategory) prefSet.findPreference(KEY_LIGHT_OPTIONS);
         mNotificationPulse = (PreferenceScreen) findPreference(KEY_NOTIFICATION_PULSE);
@@ -258,22 +226,6 @@
             summary.append(" " + getString(R.string.display_rotation_unit));
         }
         mDisplayRotationPreference.setSummary(summary);
-=======
-        mNotificationPulse = (CheckBoxPreference) findPreference(KEY_NOTIFICATION_PULSE);
-        if (mNotificationPulse != null
-                && getResources().getBoolean(
-                        com.android.internal.R.bool.config_intrusiveNotificationLed) == false) {
-            getPreferenceScreen().removePreference(mNotificationPulse);
-        } else {
-            try {
-                mNotificationPulse.setChecked(Settings.System.getInt(resolver,
-                        Settings.System.NOTIFICATION_LIGHT_PULSE) == 1);
-                mNotificationPulse.setOnPreferenceChangeListener(this);
-            } catch (SettingNotFoundException snfe) {
-                Log.e(TAG, Settings.System.NOTIFICATION_LIGHT_PULSE + " not found");
-            }
-        }
->>>>>>> 9d91d19d
     }
 
     private void updateTimeoutPreferenceDescription(long currentTimeout) {
@@ -382,20 +334,13 @@
         RotationPolicy.registerRotationPolicyListener(getActivity(),
                 mRotationPolicyListener);
 
-<<<<<<< HEAD
-	// Display rotation observer
-        getContentResolver().registerContentObserver(
+	final ContentResolver resolver = getContentResolver();
+
+        // Display rotation observer
+        resolver.registerContentObserver(
                 Settings.System.getUriFor(Settings.System.ACCELEROMETER_ROTATION), true,
                 mAccelerometerRotationObserver);
 
-        if (mWifiDisplayPreference != null) {
-            getActivity().registerReceiver(mReceiver, new IntentFilter(
-                    DisplayManager.ACTION_WIFI_DISPLAY_STATUS_CHANGED));
-            mWifiDisplayStatus = mDisplayManager.getWifiDisplayStatus();
-        }
-
-=======
->>>>>>> 9d91d19d
         updateState();
     }
 
@@ -405,6 +350,9 @@
 
         RotationPolicy.unregisterRotationPolicyListener(getActivity(),
                 mRotationPolicyListener);
+
+	// Display rotation observer
+        getContentResolver().unregisterContentObserver(mAccelerometerRotationObserver);
     }
 
     @Override
@@ -433,31 +381,6 @@
         }
     }
 
-<<<<<<< HEAD
-    private void updateWifiDisplaySummary() {
-        if (mWifiDisplayPreference != null) {
-            switch (mWifiDisplayStatus.getFeatureState()) {
-                case WifiDisplayStatus.FEATURE_STATE_OFF:
-                    mWifiDisplayPreference.setSummary(R.string.wifi_display_summary_off);
-                    break;
-                case WifiDisplayStatus.FEATURE_STATE_ON:
-                    mWifiDisplayPreference.setSummary(R.string.wifi_display_summary_on);
-                    break;
-                case WifiDisplayStatus.FEATURE_STATE_DISABLED:
-                default:
-                    mWifiDisplayPreference.setSummary(R.string.wifi_display_summary_disabled);
-                    break;
-            }
-        }
-    }    
-=======
-    private void updateAccelerometerRotationCheckbox() {
-        if (getActivity() == null) return;
-
-        mAccelerometer.setChecked(!RotationPolicy.isRotationLocked(getActivity()));
-    }
->>>>>>> 9d91d19d
-
     public void writeFontSizePreference(Object objValue) {
         try {
             mCurConfig.fontScale = Float.parseFloat(objValue.toString());
@@ -476,7 +399,6 @@
          }
     }
 
-<<<<<<< HEAD
     private void updateBatteryPulseDescription() {
         if (Settings.System.getInt(getActivity().getContentResolver(),
                 Settings.System.BATTERY_LIGHT_ENABLED, 1) == 1) {
@@ -486,9 +408,6 @@
         }
     }    
 
-=======
-    @Override
->>>>>>> 9d91d19d
     public boolean onPreferenceChange(Preference preference, Object objValue) {
         final String key = preference.getKey();
         if (KEY_SCREEN_TIMEOUT.equals(key)) {
