/*
 * Copyright (C) 2020 The Android Open Source Project
 *
 * Licensed under the Apache License, Version 2.0 (the "License");
 * you may not use this file except in compliance with the License.
 * You may obtain a copy of the License at
 *
 *      http://www.apache.org/licenses/LICENSE-2.0
 *
 * Unless required by applicable law or agreed to in writing, software
 * distributed under the License is distributed on an "AS IS" BASIS,
 * WITHOUT WARRANTIES OR CONDITIONS OF ANY KIND, either express or implied.
 * See the License for the specific language governing permissions and
 * limitations under the License.
 */

package com.android.settings.gestures;

import android.app.Activity;
import android.app.settings.SettingsEnums;
import android.content.ComponentName;
import android.content.Context;
import android.os.Bundle;
import android.os.UserHandle;

import com.android.internal.accessibility.AccessibilityShortcutController;
import com.android.settings.R;
import com.android.settings.accessibility.AccessibilityShortcutPreferenceFragment;
<<<<<<< HEAD
=======
import com.android.settings.accessibility.AccessibilityUtil.QuickSettingsTooltipType;
import com.android.settings.accessibility.ShortcutPreference;
>>>>>>> 3c65556c
import com.android.settings.search.BaseSearchIndexProvider;
import com.android.settingslib.widget.IllustrationPreference;

/**
 * Fragment for One-handed mode settings
 *
 * <p>The child {@link AccessibilityShortcutPreferenceFragment} shows the actual UI for
 * providing basic accessibility shortcut service setup.
 */
public class OneHandedSettings extends AccessibilityShortcutPreferenceFragment {

    private static final String ONE_HANDED_SHORTCUT_KEY = "one_handed_shortcuts_preference";
    private static final String ONE_HANDED_ILLUSTRATION_KEY = "one_handed_header";
    private String mFeatureName;
    private OneHandedSettingsUtils mUtils;

    @Override
    protected void updatePreferenceStates() {
        OneHandedSettingsUtils.setUserId(UserHandle.myUserId());
        super.updatePreferenceStates();

<<<<<<< HEAD
        final IllustrationPreference preference =
                (IllustrationPreference) getPreferenceScreen().findPreference(
                        ONE_HANDED_ILLUSTRATION_KEY);
        if (preference != null) {
            final boolean isSwipeDownNotification =
                    OneHandedSettingsUtils.isSwipeDownNotificationEnabled(getContext());
            preference.setLottieAnimationResId(
                    isSwipeDownNotification ? R.raw.lottie_swipe_for_notifications
                            : R.raw.lottie_one_hand_mode);
        }
=======
        final IllustrationPreference illustrationPreference =
                getPreferenceScreen().findPreference(ONE_HANDED_ILLUSTRATION_KEY);
        final boolean isSwipeDownNotification =
                OneHandedSettingsUtils.isSwipeDownNotificationEnabled(getContext());
        illustrationPreference.setLottieAnimationResId(
                isSwipeDownNotification ? R.raw.lottie_swipe_for_notifications
                        : R.raw.lottie_one_hand_mode);

        final MainSwitchPreference mainSwitchPreference =
                getPreferenceScreen().findPreference(ONE_HANDED_MAIN_SWITCH_KEY);
        mainSwitchPreference.addOnSwitchChangeListener((switchView, isChecked) -> {
            switchView.setChecked(isChecked);
            if (isChecked) {
                showQuickSettingsTooltipIfNeeded(QuickSettingsTooltipType.GUIDE_TO_DIRECT_USE);
            }
        });
>>>>>>> 3c65556c
    }

    @Override
    public int getDialogMetricsCategory(int dialogId) {
        final int dialogMetrics = super.getDialogMetricsCategory(dialogId);
        return dialogMetrics == SettingsEnums.ACTION_UNKNOWN ? SettingsEnums.SETTINGS_ONE_HANDED
                : dialogMetrics;
    }

    @Override
    public int getMetricsCategory() {
        return SettingsEnums.SETTINGS_ONE_HANDED;
    }

    @Override
    protected String getShortcutPreferenceKey() {
        return ONE_HANDED_SHORTCUT_KEY;
    }

    @Override
    protected boolean showGeneralCategory() {
        return true;
    }

    @Override
    public void onStart() {
        super.onStart();
        mUtils = new OneHandedSettingsUtils(this.getContext());
        mUtils.registerToggleAwareObserver(uri -> {
            Activity activity = getActivity();
            if (activity != null) {
                activity.runOnUiThread(() -> updatePreferenceStates());
            }
        });
    }

    @Override
    public void onStop() {
        super.onStop();
        mUtils.unregisterToggleAwareObserver();
    }

    @Override
    protected ComponentName getComponentName() {
        return AccessibilityShortcutController.ONE_HANDED_COMPONENT_NAME;
    }

    @Override
    protected CharSequence getLabelName() {
        return mFeatureName;
    }

    @Override
    protected int getPreferenceScreenResId() {
        return R.xml.one_handed_settings;
    }

    @Override
    protected String getLogTag() {
        return null;
    }

    @Override
    public void onCreate(Bundle savedInstanceState) {
        mFeatureName = getContext().getString(R.string.one_handed_title);
        super.onCreate(savedInstanceState);
    }

    public static final BaseSearchIndexProvider SEARCH_INDEX_DATA_PROVIDER =
            new BaseSearchIndexProvider(R.xml.one_handed_settings) {
                @Override
                protected boolean isPageSearchEnabled(Context context) {
                    return OneHandedSettingsUtils.isSupportOneHandedMode();
                }
            };
}<|MERGE_RESOLUTION|>--- conflicted
+++ resolved
@@ -26,13 +26,11 @@
 import com.android.internal.accessibility.AccessibilityShortcutController;
 import com.android.settings.R;
 import com.android.settings.accessibility.AccessibilityShortcutPreferenceFragment;
-<<<<<<< HEAD
-=======
 import com.android.settings.accessibility.AccessibilityUtil.QuickSettingsTooltipType;
 import com.android.settings.accessibility.ShortcutPreference;
->>>>>>> 3c65556c
 import com.android.settings.search.BaseSearchIndexProvider;
 import com.android.settingslib.widget.IllustrationPreference;
+import com.android.settingslib.widget.MainSwitchPreference;
 
 /**
  * Fragment for One-handed mode settings
@@ -44,6 +42,8 @@
 
     private static final String ONE_HANDED_SHORTCUT_KEY = "one_handed_shortcuts_preference";
     private static final String ONE_HANDED_ILLUSTRATION_KEY = "one_handed_header";
+    protected static final String ONE_HANDED_MAIN_SWITCH_KEY =
+            "gesture_one_handed_mode_enabled_main_switch";
     private String mFeatureName;
     private OneHandedSettingsUtils mUtils;
 
@@ -52,18 +52,6 @@
         OneHandedSettingsUtils.setUserId(UserHandle.myUserId());
         super.updatePreferenceStates();
 
-<<<<<<< HEAD
-        final IllustrationPreference preference =
-                (IllustrationPreference) getPreferenceScreen().findPreference(
-                        ONE_HANDED_ILLUSTRATION_KEY);
-        if (preference != null) {
-            final boolean isSwipeDownNotification =
-                    OneHandedSettingsUtils.isSwipeDownNotificationEnabled(getContext());
-            preference.setLottieAnimationResId(
-                    isSwipeDownNotification ? R.raw.lottie_swipe_for_notifications
-                            : R.raw.lottie_one_hand_mode);
-        }
-=======
         final IllustrationPreference illustrationPreference =
                 getPreferenceScreen().findPreference(ONE_HANDED_ILLUSTRATION_KEY);
         final boolean isSwipeDownNotification =
@@ -80,7 +68,6 @@
                 showQuickSettingsTooltipIfNeeded(QuickSettingsTooltipType.GUIDE_TO_DIRECT_USE);
             }
         });
->>>>>>> 3c65556c
     }
 
     @Override
@@ -98,6 +85,11 @@
     @Override
     protected String getShortcutPreferenceKey() {
         return ONE_HANDED_SHORTCUT_KEY;
+    }
+
+    @Override
+    protected void updateShortcutTitle(ShortcutPreference shortcutPreference) {
+        shortcutPreference.setTitle(R.string.one_handed_mode_shortcut_title);
     }
 
     @Override
@@ -134,6 +126,16 @@
     }
 
     @Override
+    protected ComponentName getTileComponentName() {
+        return AccessibilityShortcutController.ONE_HANDED_TILE_COMPONENT_NAME;
+    }
+
+    @Override
+    protected CharSequence getTileName() {
+        return mFeatureName;
+    }
+
+    @Override
     protected int getPreferenceScreenResId() {
         return R.xml.one_handed_settings;
     }
