/*
 * Copyright (C) 2017 The Android Open Source Project
 *
 * Licensed under the Apache License, Version 2.0 (the "License");
 * you may not use this file except in compliance with the License.
 * You may obtain a copy of the License at
 *
 *      http://www.apache.org/licenses/LICENSE-2.0
 *
 * Unless required by applicable law or agreed to in writing, software
 * distributed under the License is distributed on an "AS IS" BASIS,
 * WITHOUT WARRANTIES OR CONDITIONS OF ANY KIND, either express or implied.
 * See the License for the specific language governing permissions and
 * limitations under the License.
 */

package com.android.settings.fuelgauge;

import static com.android.settings.fuelgauge.batteryusage.ConvertUtils.isUserConsumer;

import android.app.Activity;
import android.app.ActivityManager;
import android.app.settings.SettingsEnums;
import android.content.Context;
import android.content.Intent;
import android.content.pm.PackageManager;
import android.os.Bundle;
import android.os.UserHandle;
import android.text.TextUtils;
import android.util.Log;
import android.view.View;

import androidx.annotation.NonNull;
import androidx.annotation.VisibleForTesting;
import androidx.preference.Preference;

import com.android.settings.R;
import com.android.settings.SettingsActivity;
import com.android.settings.Utils;
import com.android.settings.applications.appinfo.AppButtonsPreferenceController;
import com.android.settings.applications.appinfo.ButtonActionDialogFragment;
import com.android.settings.core.InstrumentedPreferenceFragment;
import com.android.settings.core.SubSettingLauncher;
import com.android.settings.dashboard.DashboardFragment;
import com.android.settings.fuelgauge.BatteryOptimizeHistoricalLogEntry.Action;
import com.android.settings.fuelgauge.batteryusage.AppOptModeSharedPreferencesUtils;
import com.android.settings.fuelgauge.batteryusage.BatteryDiffEntry;
import com.android.settings.fuelgauge.batteryusage.BatteryEntry;
import com.android.settings.overlay.FeatureFactory;
import com.android.settings.widget.EntityHeaderController;
import com.android.settingslib.PrimarySwitchPreference;
import com.android.settingslib.applications.AppUtils;
import com.android.settingslib.applications.ApplicationsState;
import com.android.settingslib.core.AbstractPreferenceController;
import com.android.settingslib.core.instrumentation.Instrumentable;
import com.android.settingslib.widget.LayoutPreference;

import java.util.ArrayList;
import java.util.List;
import java.util.concurrent.ExecutorService;
import java.util.concurrent.Executors;

/**
 * Power usage detail fragment for each app, this fragment contains <br>
 * <br>
 * 1. Detail battery usage information for app(i.e. usage time, usage amount) <br>
 * 2. Battery related controls for app(i.e uninstall, force stop)
 */
public class AdvancedPowerUsageDetail extends DashboardFragment
        implements ButtonActionDialogFragment.AppButtonsDialogListener,
                Preference.OnPreferenceClickListener,
                Preference.OnPreferenceChangeListener {
    public static final String TAG = "AdvancedPowerDetail";
    public static final String EXTRA_UID = "extra_uid";
    public static final String EXTRA_PACKAGE_NAME = "extra_package_name";
    public static final String EXTRA_FOREGROUND_TIME = "extra_foreground_time";
    public static final String EXTRA_BACKGROUND_TIME = "extra_background_time";
    public static final String EXTRA_SCREEN_ON_TIME = "extra_screen_on_time";
    public static final String EXTRA_ANOMALY_HINT_PREF_KEY = "extra_anomaly_hint_pref_key";
    public static final String EXTRA_ANOMALY_HINT_TEXT = "extra_anomaly_hint_text";
    public static final String EXTRA_SHOW_TIME_INFO = "extra_show_time_info";
    public static final String EXTRA_SLOT_TIME = "extra_slot_time";
    public static final String EXTRA_LABEL = "extra_label";
    public static final String EXTRA_ICON_ID = "extra_icon_id";
    public static final String EXTRA_POWER_USAGE_PERCENT = "extra_power_usage_percent";
    public static final String EXTRA_POWER_USAGE_AMOUNT = "extra_power_usage_amount";

    private static final String KEY_PREF_HEADER = "header_view";
    private static final String KEY_ALLOW_BACKGROUND_USAGE = "allow_background_usage";

    private static final int REQUEST_UNINSTALL = 0;
    private static final int REQUEST_REMOVE_DEVICE_ADMIN = 1;

    private final ExecutorService mExecutor = Executors.newSingleThreadExecutor();

    private AppButtonsPreferenceController mAppButtonsPreferenceController;
    private PowerUsageTimeController mPowerUsageTimeController;

    @VisibleForTesting LayoutPreference mHeaderPreference;
    @VisibleForTesting ApplicationsState mState;
    @VisibleForTesting ApplicationsState.AppEntry mAppEntry;
    @VisibleForTesting BatteryOptimizeUtils mBatteryOptimizeUtils;
    @VisibleForTesting PrimarySwitchPreference mAllowBackgroundUsagePreference;

    @VisibleForTesting @BatteryOptimizeUtils.OptimizationMode
    int mOptimizationMode = BatteryOptimizeUtils.MODE_UNKNOWN;

    @VisibleForTesting StringBuilder mLogStringBuilder;

    // A wrapper class to carry LaunchBatteryDetailPage required arguments.
    private static final class LaunchBatteryDetailPageArgs {
        private String mUsagePercent;
        private String mPackageName;
        private String mAppLabel;
        private String mSlotInformation;
        private String mAnomalyHintText;
        private String mAnomalyHintPrefKey;
        private int mUid;
        private int mIconId;
        private int mConsumedPower;
        private long mForegroundTimeMs;
        private long mBackgroundTimeMs;
        private long mScreenOnTimeMs;
        private boolean mShowTimeInformation;
        private boolean mIsUserEntry;
    }

    /** Launches battery details page for an individual battery consumer fragment. */
    public static void startBatteryDetailPage(
            Context context,
            int sourceMetricsCategory,
            BatteryDiffEntry diffEntry,
            String usagePercent,
            String slotInformation,
            boolean showTimeInformation,
            String anomalyHintPrefKey,
            String anomalyHintText) {
        final LaunchBatteryDetailPageArgs launchArgs = new LaunchBatteryDetailPageArgs();
        // configure the launch argument.
        launchArgs.mUsagePercent = usagePercent;
        launchArgs.mPackageName = diffEntry.getPackageName();
        launchArgs.mAppLabel = diffEntry.getAppLabel();
        launchArgs.mSlotInformation = slotInformation;
        launchArgs.mUid = (int) diffEntry.mUid;
        launchArgs.mIconId = diffEntry.getAppIconId();
        launchArgs.mConsumedPower = (int) diffEntry.mConsumePower;
        launchArgs.mShowTimeInformation = showTimeInformation;
        if (launchArgs.mShowTimeInformation) {
            launchArgs.mForegroundTimeMs = diffEntry.mForegroundUsageTimeInMs;
            launchArgs.mBackgroundTimeMs =
                    diffEntry.mBackgroundUsageTimeInMs + diffEntry.mForegroundServiceUsageTimeInMs;
            launchArgs.mScreenOnTimeMs = diffEntry.mScreenOnTimeInMs;
            launchArgs.mAnomalyHintPrefKey = anomalyHintPrefKey;
            launchArgs.mAnomalyHintText = anomalyHintText;
        }
        launchArgs.mIsUserEntry = isUserConsumer(diffEntry.mConsumerType);
        startBatteryDetailPage(context, sourceMetricsCategory, launchArgs);
    }

    /** Launches battery details page for an individual battery consumer. */
    public static void startBatteryDetailPage(
            Activity caller,
            InstrumentedPreferenceFragment fragment,
            BatteryEntry entry,
            String usagePercent) {
        final LaunchBatteryDetailPageArgs launchArgs = new LaunchBatteryDetailPageArgs();
        // configure the launch argument.
        launchArgs.mUsagePercent = usagePercent;
        launchArgs.mPackageName = entry.getDefaultPackageName();
        launchArgs.mAppLabel = entry.getLabel();
        launchArgs.mUid = entry.getUid();
        launchArgs.mIconId = entry.mIconId;
        launchArgs.mConsumedPower = (int) entry.getConsumedPower();
        launchArgs.mIsUserEntry = entry.isUserEntry();
        launchArgs.mShowTimeInformation = false;
        startBatteryDetailPage(caller, fragment.getMetricsCategory(), launchArgs);
    }

    private static void startBatteryDetailPage(
            Context context, int sourceMetricsCategory, LaunchBatteryDetailPageArgs launchArgs) {
        final Bundle args = new Bundle();
        if (launchArgs.mPackageName == null) {
            // populate data for system app
            args.putString(EXTRA_LABEL, launchArgs.mAppLabel);
            args.putInt(EXTRA_ICON_ID, launchArgs.mIconId);
            args.putString(EXTRA_PACKAGE_NAME, null);
        } else {
            // populate data for normal app
            args.putString(EXTRA_PACKAGE_NAME, launchArgs.mPackageName);
        }

        args.putInt(EXTRA_UID, launchArgs.mUid);
        args.putLong(EXTRA_BACKGROUND_TIME, launchArgs.mBackgroundTimeMs);
        args.putLong(EXTRA_FOREGROUND_TIME, launchArgs.mForegroundTimeMs);
        args.putLong(EXTRA_SCREEN_ON_TIME, launchArgs.mScreenOnTimeMs);
        args.putString(EXTRA_SLOT_TIME, launchArgs.mSlotInformation);
        args.putString(EXTRA_POWER_USAGE_PERCENT, launchArgs.mUsagePercent);
        args.putInt(EXTRA_POWER_USAGE_AMOUNT, launchArgs.mConsumedPower);
        args.putBoolean(EXTRA_SHOW_TIME_INFO, launchArgs.mShowTimeInformation);
        args.putString(EXTRA_ANOMALY_HINT_PREF_KEY, launchArgs.mAnomalyHintPrefKey);
        args.putString(EXTRA_ANOMALY_HINT_TEXT, launchArgs.mAnomalyHintText);
        final int userId =
                launchArgs.mIsUserEntry
                        ? ActivityManager.getCurrentUser()
                        : UserHandle.getUserId(launchArgs.mUid);

        new SubSettingLauncher(context)
                .setDestination(AdvancedPowerUsageDetail.class.getName())
                .setTitleRes(R.string.battery_details_title)
                .setArguments(args)
                .setSourceMetricsCategory(sourceMetricsCategory)
                .setUserHandle(new UserHandle(userId))
                .launch();
    }

    /** Start packageName's battery detail page. */
    public static void startBatteryDetailPage(
            Activity caller,
            Instrumentable instrumentable,
            String packageName,
            UserHandle userHandle) {
        final Bundle args = new Bundle(3);
        final PackageManager packageManager = caller.getPackageManager();
        args.putString(EXTRA_PACKAGE_NAME, packageName);
        args.putString(EXTRA_POWER_USAGE_PERCENT, Utils.formatPercentage(0));
        try {
            args.putInt(EXTRA_UID, packageManager.getPackageUid(packageName, 0 /* no flag */));
        } catch (PackageManager.NameNotFoundException e) {
            Log.w(TAG, "Cannot find package: " + packageName, e);
        }

        new SubSettingLauncher(caller)
                .setDestination(AdvancedPowerUsageDetail.class.getName())
                .setTitleRes(R.string.battery_details_title)
                .setArguments(args)
                .setSourceMetricsCategory(instrumentable.getMetricsCategory())
                .setUserHandle(userHandle)
                .launch();
    }

    @Override
    public void onAttach(Activity activity) {
        super.onAttach(activity);

        mState = ApplicationsState.getInstance(getActivity().getApplication());
    }

    @Override
    public void onCreate(Bundle icicle) {
        super.onCreate(icicle);

        final String packageName = getArguments().getString(EXTRA_PACKAGE_NAME);
        onCreateBackgroundUsageState(packageName);
        mHeaderPreference = findPreference(KEY_PREF_HEADER);

        if (packageName != null) {
            mAppEntry = mState.getEntry(packageName, UserHandle.myUserId());
        }
    }

    @Override
    public void onResume() {
        super.onResume();

        initHeader();
        mOptimizationMode = mBatteryOptimizeUtils.getAppOptimizationMode();
        initFooter();
        mLogStringBuilder = new StringBuilder("onResume mode = ").append(mOptimizationMode);
    }

    @Override
    public void onPause() {
        super.onPause();

        final int currentOptimizeMode = mBatteryOptimizeUtils.getAppOptimizationMode();
        mLogStringBuilder.append(", onPause mode = ").append(currentOptimizeMode);
        logMetricCategory(currentOptimizeMode);
<<<<<<< HEAD

        mExecutor.execute(
                () -> {
=======
        mExecutor.execute(
                () -> {
                    if (currentOptimizeMode != mOptimizationMode) {
                        AppOptModeSharedPreferencesUtils.deleteAppOptimizationModeEventByUid(
                                getContext(), mBatteryOptimizeUtils.getUid());
                    }
>>>>>>> 98a5dbfb
                    BatteryOptimizeLogUtils.writeLog(
                            getContext().getApplicationContext(),
                            Action.LEAVE,
                            BatteryOptimizeLogUtils.getPackageNameWithUserId(
                                    mBatteryOptimizeUtils.getPackageName(), UserHandle.myUserId()),
                            mLogStringBuilder.toString());
                });
        Log.d(TAG, "Leave with mode: " + currentOptimizeMode);
    }

    @VisibleForTesting
    void initHeader() {
        final View appSnippet = mHeaderPreference.findViewById(R.id.entity_header);
        final Activity context = getActivity();
        final Bundle bundle = getArguments();
        EntityHeaderController controller =
                EntityHeaderController.newInstance(context, this, appSnippet)
                        .setButtonActions(
                                EntityHeaderController.ActionType.ACTION_NONE,
                                EntityHeaderController.ActionType.ACTION_NONE);

        if (mAppEntry == null) {
            controller.setLabel(bundle.getString(EXTRA_LABEL));

            final int iconId = bundle.getInt(EXTRA_ICON_ID, 0);
            if (iconId == 0) {
                controller.setIcon(context.getPackageManager().getDefaultActivityIcon());
            } else {
                controller.setIcon(context.getDrawable(bundle.getInt(EXTRA_ICON_ID)));
            }
        } else {
            mState.ensureIcon(mAppEntry);
            controller.setLabel(mAppEntry);
            controller.setIcon(mAppEntry);
            controller.setIsInstantApp(AppUtils.isInstant(mAppEntry.info));
        }

        if (mPowerUsageTimeController != null) {
            final String slotTime = bundle.getString(EXTRA_SLOT_TIME);
            final long screenOnTimeInMs = bundle.getLong(EXTRA_SCREEN_ON_TIME);
            final long backgroundTimeMs = bundle.getLong(EXTRA_BACKGROUND_TIME);
            final String anomalyHintPrefKey = bundle.getString(EXTRA_ANOMALY_HINT_PREF_KEY);
            final String anomalyHintText = bundle.getString(EXTRA_ANOMALY_HINT_TEXT);
            mPowerUsageTimeController.handleScreenTimeUpdated(
                    slotTime,
                    screenOnTimeInMs,
                    backgroundTimeMs,
                    anomalyHintPrefKey,
                    anomalyHintText);
        }
        controller.done(true /* rebindActions */);
    }

    @VisibleForTesting
    void initFooter() {
        final String stateString;
        final String detailInfoString;
        final Context context = getContext();

        if (mBatteryOptimizeUtils.isDisabledForOptimizeModeOnly()) {
            // Present optimized only string when the package name is invalid.
            stateString = context.getString(R.string.manager_battery_usage_optimized_only);
            detailInfoString =
                    context.getString(R.string.manager_battery_usage_footer_limited, stateString);
        } else if (mBatteryOptimizeUtils.isSystemOrDefaultApp()) {
            // Present unrestricted only string when the package is system or default active app.
            stateString = context.getString(R.string.manager_battery_usage_unrestricted_only);
            detailInfoString =
                    context.getString(R.string.manager_battery_usage_footer_limited, stateString);
        } else {
            // Present default string to normal app.
            detailInfoString =
                    context.getString(
                            R.string.manager_battery_usage_allow_background_usage_summary);
        }
        mAllowBackgroundUsagePreference.setSummary(detailInfoString);
    }

    @Override
    public int getMetricsCategory() {
        return SettingsEnums.FUELGAUGE_POWER_USAGE_DETAIL;
    }

    @Override
    protected String getLogTag() {
        return TAG;
    }

    @Override
    protected int getPreferenceScreenResId() {
        return R.xml.power_usage_detail;
    }

    @Override
    protected List<AbstractPreferenceController> createPreferenceControllers(Context context) {
        final List<AbstractPreferenceController> controllers = new ArrayList<>();
        final Bundle bundle = getArguments();
        final int uid = bundle.getInt(EXTRA_UID, 0);
        final String packageName = bundle.getString(EXTRA_PACKAGE_NAME);

        mAppButtonsPreferenceController =
                new AppButtonsPreferenceController(
                        (SettingsActivity) getActivity(),
                        this,
                        getSettingsLifecycle(),
                        packageName,
                        mState,
                        REQUEST_UNINSTALL,
                        REQUEST_REMOVE_DEVICE_ADMIN);
        if (bundle.getBoolean(EXTRA_SHOW_TIME_INFO, false)) {
            mPowerUsageTimeController = new PowerUsageTimeController(getContext());
            controllers.add(mPowerUsageTimeController);
        }
        controllers.add(mAppButtonsPreferenceController);
        controllers.add(new AllowBackgroundPreferenceController(context, uid, packageName));

        return controllers;
    }

    @Override
    public void onActivityResult(int requestCode, int resultCode, Intent data) {
        super.onActivityResult(requestCode, resultCode, data);
        if (mAppButtonsPreferenceController != null) {
            mAppButtonsPreferenceController.handleActivityResult(requestCode, resultCode, data);
        }
    }

    @Override
    public void handleDialogClick(int id) {
        if (mAppButtonsPreferenceController != null) {
            mAppButtonsPreferenceController.handleDialogClick(id);
        }
    }

    @Override
    public boolean onPreferenceClick(Preference preference) {
        if (!(preference instanceof PrimarySwitchPreference)
                || !TextUtils.equals(preference.getKey(), KEY_ALLOW_BACKGROUND_USAGE)) {
            return false;
        }
        PowerBackgroundUsageDetail.startPowerBackgroundUsageDetailPage(
                getContext(), getArguments());
        return true;
    }

    @Override
    public boolean onPreferenceChange(@NonNull Preference preference, Object newValue) {
        if (!(preference instanceof PrimarySwitchPreference)
                || !TextUtils.equals(preference.getKey(), KEY_ALLOW_BACKGROUND_USAGE)) {
            return false;
        }
        if (newValue instanceof Boolean) {
            final boolean isAllowBackgroundUsage = (boolean) newValue;
            mBatteryOptimizeUtils.setAppUsageState(
                    isAllowBackgroundUsage
                            ? BatteryOptimizeUtils.MODE_OPTIMIZED
                            : BatteryOptimizeUtils.MODE_RESTRICTED,
                    Action.APPLY);
        }
        return true;
    }

    private void logMetricCategory(int currentOptimizeMode) {
        if (currentOptimizeMode == mOptimizationMode) {
            return;
        }
        int metricCategory = 0;
        switch (currentOptimizeMode) {
            case BatteryOptimizeUtils.MODE_UNRESTRICTED:
            case BatteryOptimizeUtils.MODE_OPTIMIZED:
                metricCategory = SettingsEnums.ACTION_APP_BATTERY_USAGE_ALLOW_BACKGROUND;
                break;
            case BatteryOptimizeUtils.MODE_RESTRICTED:
                metricCategory = SettingsEnums.ACTION_APP_BATTERY_USAGE_DISABLE_BACKGROUND;
                break;
        }
        if (metricCategory == 0) {
            return;
        }
        int finalMetricCategory = metricCategory;
        mExecutor.execute(
                () -> {
                    String packageName =
                            BatteryUtils.getLoggingPackageName(
                                    getContext(), mBatteryOptimizeUtils.getPackageName());
                    FeatureFactory.getFeatureFactory()
                            .getMetricsFeatureProvider()
                            .action(
                                    /* attribution */ SettingsEnums.LEAVE_APP_BATTERY_USAGE,
                                    /* action */ finalMetricCategory,
                                    /* pageId */ SettingsEnums.FUELGAUGE_POWER_USAGE_DETAIL,
                                    packageName,
                                    getArguments().getInt(EXTRA_POWER_USAGE_AMOUNT));
                });
    }

    private void onCreateBackgroundUsageState(String packageName) {
        mAllowBackgroundUsagePreference = findPreference(KEY_ALLOW_BACKGROUND_USAGE);
        if (mAllowBackgroundUsagePreference != null) {
            mAllowBackgroundUsagePreference.setOnPreferenceClickListener(this);
            mAllowBackgroundUsagePreference.setOnPreferenceChangeListener(this);
        }

        mBatteryOptimizeUtils =
                new BatteryOptimizeUtils(
                        getContext(), getArguments().getInt(EXTRA_UID), packageName);
    }
}<|MERGE_RESOLUTION|>--- conflicted
+++ resolved
@@ -275,18 +275,12 @@
         final int currentOptimizeMode = mBatteryOptimizeUtils.getAppOptimizationMode();
         mLogStringBuilder.append(", onPause mode = ").append(currentOptimizeMode);
         logMetricCategory(currentOptimizeMode);
-<<<<<<< HEAD
-
-        mExecutor.execute(
-                () -> {
-=======
         mExecutor.execute(
                 () -> {
                     if (currentOptimizeMode != mOptimizationMode) {
                         AppOptModeSharedPreferencesUtils.deleteAppOptimizationModeEventByUid(
                                 getContext(), mBatteryOptimizeUtils.getUid());
                     }
->>>>>>> 98a5dbfb
                     BatteryOptimizeLogUtils.writeLog(
                             getContext().getApplicationContext(),
                             Action.LEAVE,
