--- conflicted
+++ resolved
@@ -193,15 +193,10 @@
             final int mode = BatteryOptimizeUtils.getMode(appOps, info.uid, info.packageName);
             @BatteryOptimizeUtils.OptimizationMode
             final int optimizationMode =
-<<<<<<< HEAD
-                    BatteryOptimizeUtils.getAppOptimizationMode(
-                            mode, allowlistedApps.contains(info.packageName));
-=======
                     appOptModeMap.containsKey(info.uid)
                             ? (int) appOptModeMap.get(info.uid).getResetOptimizationMode()
                             : BatteryOptimizeUtils.getAppOptimizationMode(
                                     mode, allowlistedApps.contains(info.packageName));
->>>>>>> 76eef6d8
             // Ignores default optimized/unknown state or system/default apps.
             if (optimizationMode == BatteryOptimizeUtils.MODE_OPTIMIZED
                     || optimizationMode == BatteryOptimizeUtils.MODE_UNKNOWN
