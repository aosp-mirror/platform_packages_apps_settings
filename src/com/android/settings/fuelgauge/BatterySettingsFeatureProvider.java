/*
 * Copyright (C) 2021 The Android Open Source Project
 *
 * Licensed under the Apache License, Version 2.0 (the "License");
 * you may not use this file except in compliance with the License.
 * You may obtain a copy of the License at
 *
 *      http://www.apache.org/licenses/LICENSE-2.0
 *
 * Unless required by applicable law or agreed to in writing, software
 * distributed under the License is distributed on an "AS IS" BASIS,
 * WITHOUT WARRANTIES OR CONDITIONS OF ANY KIND, either express or implied.
 * See the License for the specific language governing permissions and
 * limitations under the License.
 */

package com.android.settings.fuelgauge;

import android.content.Context;

import androidx.annotation.NonNull;
import androidx.annotation.Nullable;

import com.android.settings.fuelgauge.batterytip.BatteryTipPolicy;
import com.android.settings.fuelgauge.batterytip.tips.BatteryTip;

import java.util.List;

/** Feature provider for battery settings usage. */
public interface BatterySettingsFeatureProvider {

    /** Returns true if manufacture date should be shown */
    boolean isManufactureDateAvailable(Context context, long manufactureDateMs);

    /** Returns true if first use date should be shown */
    boolean isFirstUseDateAvailable(Context context, long firstUseDateMs);

    /** Check whether the battery information page is enabled in the About phone page */
    boolean isBatteryInfoEnabled(Context context);

    /** A way to add more battery tip detectors. */
    void addBatteryTipDetector(
            Context context,
            List<BatteryTip> batteryTips,
            BatteryInfo batteryInfo,
            BatteryTipPolicy batteryTipPolicy);

    /** Return a label for the bottom summary during wireless charging. */
    @Nullable
    CharSequence getWirelessChargingLabel(@NonNull Context context, @NonNull BatteryInfo info);

<<<<<<< HEAD
=======
    /** Return a content description for the bottom summary during wireless charging. */
    @Nullable
    CharSequence getWirelessChargingContentDescription(
            @NonNull Context context, @NonNull BatteryInfo info);

>>>>>>> 76eef6d8
    /** Return a charging remaining time label for wireless charging. */
    @Nullable
    CharSequence getWirelessChargingRemainingLabel(
            @NonNull Context context, long remainingTimeMs, long currentTimeMs);

    /** Return true if it's in the charging optimization mode. */
    boolean isChargingOptimizationMode(@NonNull Context context);

    /** Return a charging remaining time label for charging optimization mode. */
    @Nullable
    CharSequence getChargingOptimizationRemainingLabel(
            @NonNull Context context,
            int batteryLevel,
            int pluggedStatus,
            long chargeRemainingTimeMs,
            long currentTimeMs);

    /** Return a charge label for charging optimization mode. */
    @Nullable
    CharSequence getChargingOptimizationChargeLabel(
            @NonNull Context context,
            int batteryLevel,
            String batteryPercentageString,
            long chargeRemainingTimeMs,
            long currentTimeMs);
}<|MERGE_RESOLUTION|>--- conflicted
+++ resolved
@@ -49,14 +49,11 @@
     @Nullable
     CharSequence getWirelessChargingLabel(@NonNull Context context, @NonNull BatteryInfo info);
 
-<<<<<<< HEAD
-=======
     /** Return a content description for the bottom summary during wireless charging. */
     @Nullable
     CharSequence getWirelessChargingContentDescription(
             @NonNull Context context, @NonNull BatteryInfo info);
 
->>>>>>> 76eef6d8
     /** Return a charging remaining time label for wireless charging. */
     @Nullable
     CharSequence getWirelessChargingRemainingLabel(
