/*
 * Copyright (C) 2017 The Android Open Source Project
 *
 * Licensed under the Apache License, Version 2.0 (the "License");
 * you may not use this file except in compliance with the License.
 * You may obtain a copy of the License at
 *
 *      http://www.apache.org/licenses/LICENSE-2.0
 *
 * Unless required by applicable law or agreed to in writing, software
 * distributed under the License is distributed on an "AS IS" BASIS,
 * WITHOUT WARRANTIES OR CONDITIONS OF ANY KIND, either express or implied.
 * See the License for the specific language governing permissions and
 * limitations under the License.
 */
package com.android.settings.fuelgauge;

import android.app.AppOpsManager;
import android.content.Context;
import android.content.Intent;
import android.content.IntentFilter;
import android.content.pm.ApplicationInfo;
import android.content.pm.PackageInfo;
import android.content.pm.PackageManager;
import android.content.pm.ResolveInfo;
import android.os.BatteryStats;
import android.os.BatteryStatsManager;
import android.os.BatteryUsageStats;
import android.os.BatteryUsageStatsQuery;
import android.os.Build;
import android.os.Bundle;
import android.os.Process;
import android.os.SystemClock;
import android.os.UserHandle;
import android.os.UserManager;
import android.text.format.DateUtils;
import android.util.Log;
import android.util.SparseLongArray;

import androidx.annotation.IntDef;
import androidx.annotation.Nullable;
import androidx.annotation.VisibleForTesting;
import androidx.annotation.WorkerThread;

import com.android.internal.os.BatteryStatsHelper;
import com.android.internal.util.ArrayUtils;
import com.android.settings.fuelgauge.batterytip.AnomalyDatabaseHelper;
import com.android.settings.fuelgauge.batterytip.AnomalyInfo;
import com.android.settings.fuelgauge.batterytip.BatteryDatabaseManager;
import com.android.settings.fuelgauge.batterytip.StatsManagerConfig;
import com.android.settings.overlay.FeatureFactory;
import com.android.settingslib.applications.AppUtils;
import com.android.settingslib.fuelgauge.Estimate;
import com.android.settingslib.fuelgauge.EstimateKt;
import com.android.settingslib.fuelgauge.PowerAllowlistBackend;
import com.android.settingslib.utils.PowerUtil;
import com.android.settingslib.utils.ThreadUtils;

import java.lang.annotation.Retention;
import java.lang.annotation.RetentionPolicy;
import java.time.Duration;
import java.time.Instant;
import java.util.Collections;
import java.util.Comparator;
import java.util.List;

/**
 * Utils for battery operation
 */
public class BatteryUtils {
    public static final int UID_NULL = -1;
    public static final int SDK_NULL = -1;

    @Retention(RetentionPolicy.SOURCE)
    @IntDef({StatusType.SCREEN_USAGE,
            StatusType.FOREGROUND,
            StatusType.BACKGROUND,
            StatusType.ALL
    })
    public @interface StatusType {
        int SCREEN_USAGE = 0;
        int FOREGROUND = 1;
        int BACKGROUND = 2;
        int ALL = 3;
    }

    private static final String TAG = "BatteryUtils";

    private static final int MIN_POWER_THRESHOLD_MILLI_AMP = 5;

    private static final int SECONDS_IN_HOUR = 60 * 60;
    private static BatteryUtils sInstance;
    private PackageManager mPackageManager;

    private AppOpsManager mAppOpsManager;
    private Context mContext;
    @VisibleForTesting
    PowerUsageFeatureProvider mPowerUsageFeatureProvider;

    public static BatteryUtils getInstance(Context context) {
        if (sInstance == null || sInstance.isDataCorrupted()) {
            sInstance = new BatteryUtils(context.getApplicationContext());
        }
        return sInstance;
    }

    @VisibleForTesting
    public BatteryUtils(Context context) {
        mContext = context;
        mPackageManager = context.getPackageManager();
        mAppOpsManager = (AppOpsManager) context.getSystemService(Context.APP_OPS_SERVICE);
        mPowerUsageFeatureProvider = FeatureFactory.getFactory(context)
                .getPowerUsageFeatureProvider(context);
    }

    public long getProcessTimeMs(@StatusType int type, @Nullable BatteryStats.Uid uid,
            int which) {
        if (uid == null) {
            return 0;
        }

        switch (type) {
            case StatusType.SCREEN_USAGE:
                return getScreenUsageTimeMs(uid, which);
            case StatusType.FOREGROUND:
                return getProcessForegroundTimeMs(uid, which);
            case StatusType.BACKGROUND:
                return getProcessBackgroundTimeMs(uid, which);
            case StatusType.ALL:
                return getProcessForegroundTimeMs(uid, which)
                        + getProcessBackgroundTimeMs(uid, which);
        }
        return 0;
    }

    private long getScreenUsageTimeMs(BatteryStats.Uid uid, int which, long rawRealTimeUs) {
        final int foregroundTypes[] = {BatteryStats.Uid.PROCESS_STATE_TOP};
        Log.v(TAG, "package: " + mPackageManager.getNameForUid(uid.getUid()));

        long timeUs = 0;
        for (int type : foregroundTypes) {
            final long localTime = uid.getProcessStateTime(type, rawRealTimeUs, which);
            Log.v(TAG, "type: " + type + " time(us): " + localTime);
            timeUs += localTime;
        }
        Log.v(TAG, "foreground time(us): " + timeUs);

        // Return the min value of STATE_TOP time and foreground activity time, since both of these
        // time have some errors
        return PowerUtil.convertUsToMs(
                Math.min(timeUs, getForegroundActivityTotalTimeUs(uid, rawRealTimeUs)));
    }

    private long getScreenUsageTimeMs(BatteryStats.Uid uid, int which) {
        final long rawRealTimeUs = PowerUtil.convertMsToUs(SystemClock.elapsedRealtime());
        return getScreenUsageTimeMs(uid, which, rawRealTimeUs);
    }

    private long getProcessBackgroundTimeMs(BatteryStats.Uid uid, int which) {
        final long rawRealTimeUs = PowerUtil.convertMsToUs(SystemClock.elapsedRealtime());
        final long timeUs = uid.getProcessStateTime(
                BatteryStats.Uid.PROCESS_STATE_BACKGROUND, rawRealTimeUs, which);

        Log.v(TAG, "package: " + mPackageManager.getNameForUid(uid.getUid()));
        Log.v(TAG, "background time(us): " + timeUs);
        return PowerUtil.convertUsToMs(timeUs);
    }

    private long getProcessForegroundTimeMs(BatteryStats.Uid uid, int which) {
        final long rawRealTimeUs = PowerUtil.convertMsToUs(SystemClock.elapsedRealtime());
        return getScreenUsageTimeMs(uid, which, rawRealTimeUs)
                + PowerUtil.convertUsToMs(getForegroundServiceTotalTimeUs(uid, rawRealTimeUs));
    }

    /**
<<<<<<< HEAD
     * Remove the {@link BatterySipper} that we should hide and smear the screen usage based on
     * foreground activity time.
     *
     * @param sippers sipper list that need to check and remove
     * @return the total power of the hidden items of {@link BatterySipper}
     * for proportional smearing
     */
    public double removeHiddenBatterySippers(List<BatterySipper> sippers) {
        double proportionalSmearPowerMah = 0;
        BatterySipper screenSipper = null;
        for (int i = sippers.size() - 1; i >= 0; i--) {
            final BatterySipper sipper = sippers.get(i);
            if (shouldHideSipper(sipper)) {
                sippers.remove(i);
                if (sipper.drainType != BatterySipper.DrainType.OVERCOUNTED
                        && sipper.drainType != BatterySipper.DrainType.SCREEN
                        && sipper.drainType != BatterySipper.DrainType.UNACCOUNTED
                        && sipper.drainType != BatterySipper.DrainType.BLUETOOTH
                        && sipper.drainType != BatterySipper.DrainType.WIFI
                        && sipper.drainType != BatterySipper.DrainType.IDLE
                        && !isHiddenSystemModule(sipper)) {
                    // Don't add it if it is overcounted, unaccounted, wifi, bluetooth, screen
                    // or hidden system modules
                    proportionalSmearPowerMah += sipper.totalPowerMah;
                }
            }

            if (sipper.drainType == BatterySipper.DrainType.SCREEN) {
                screenSipper = sipper;
            }
        }

        smearScreenBatterySipper(sippers, screenSipper);

        return proportionalSmearPowerMah;
    }

    /**
     * Smear the screen on power usage among {@code sippers}, based on ratio of foreground activity
     * time.
     */
    @VisibleForTesting
    void smearScreenBatterySipper(List<BatterySipper> sippers, BatterySipper screenSipper) {
        long totalActivityTimeMs = 0;
        final SparseLongArray activityTimeArray = new SparseLongArray();
        for (int i = 0, size = sippers.size(); i < size; i++) {
            final BatteryStats.Uid uid = sippers.get(i).uidObj;
            if (uid != null) {
                final long timeMs = getProcessTimeMs(StatusType.SCREEN_USAGE, uid,
                        BatteryStats.STATS_SINCE_CHARGED);
                activityTimeArray.put(uid.getUid(), timeMs);
                totalActivityTimeMs += timeMs;
            }
        }

        if (totalActivityTimeMs >= 10 * DateUtils.MINUTE_IN_MILLIS) {
            if (screenSipper == null) {
                Log.e(TAG, "screen sipper is null even when app screen time is not zero");
                return;
            }

            final double screenPowerMah = screenSipper.totalPowerMah;
            for (int i = 0, size = sippers.size(); i < size; i++) {
                final BatterySipper sipper = sippers.get(i);
                sipper.totalPowerMah += screenPowerMah * activityTimeArray.get(sipper.getUid(), 0)
                        / totalActivityTimeMs;
            }
        }
    }

    /**
     * Check whether we should hide the battery sipper.
=======
     * Returns true if the specified battery consumer should be excluded from the summary
     * battery consumption list.
>>>>>>> 7edaa43e
     */
    public boolean shouldHideUidBatteryConsumer(UidBatteryConsumer consumer) {
        return shouldHideUidBatteryConsumer(consumer,
                mPackageManager.getPackagesForUid(consumer.getUid()));
    }

    /**
<<<<<<< HEAD
     * Return {@code true} if one of packages in {@code sipper} is hidden system modules
     */
    public boolean isHiddenSystemModule(BatterySipper sipper) {
        if (sipper.uidObj == null) {
            return false;
        }
        sipper.mPackages = mPackageManager.getPackagesForUid(sipper.getUid());
        if (sipper.mPackages != null) {
            for (int i = 0, length = sipper.mPackages.length; i < length; i++) {
                if (AppUtils.isHiddenSystemModule(mContext, sipper.mPackages[i])) {
=======
     * Returns true if the specified battery consumer should be excluded from the summary
     * battery consumption list.
     */
    public boolean shouldHideUidBatteryConsumer(UidBatteryConsumer consumer, String[] packages) {
        return consumer.getConsumedPower() < MIN_POWER_THRESHOLD_MILLI_AMP_HOURS
                || mPowerUsageFeatureProvider.isTypeSystem(consumer.getUid(), packages)
                || shouldHideUidBatteryConsumerUnconditionally(consumer, packages);
    }

    /**
     * Returns true if the specified battery consumer should be excluded from
     * battery consumption lists, either short or full.
     */
    boolean shouldHideUidBatteryConsumerUnconditionally(UidBatteryConsumer consumer,
            String[] packages) {
        return consumer.getUid() < 0 || isHiddenSystemModule(packages);
    }

    /**
     * Returns true if the specified battery consumer should be excluded from the summary
     * battery consumption list.
     */
    public boolean shouldHideSystemBatteryConsumer(SystemBatteryConsumer consumer) {
        switch (consumer.getDrainType()) {
            case SystemBatteryConsumer.DRAIN_TYPE_IDLE:
            case SystemBatteryConsumer.DRAIN_TYPE_MOBILE_RADIO:
            case SystemBatteryConsumer.DRAIN_TYPE_SCREEN:
            case SystemBatteryConsumer.DRAIN_TYPE_BLUETOOTH:
            case SystemBatteryConsumer.DRAIN_TYPE_WIFI:
                return true;
            default:
                return consumer.getConsumedPower() < MIN_POWER_THRESHOLD_MILLI_AMP_HOURS;
        }
    }

    /**
     * Returns true if one the specified packages belongs to a hidden system module.
     */
    public boolean isHiddenSystemModule(String[] packages) {
        if (packages != null) {
            for (int i = 0, length = packages.length; i < length; i++) {
                if (AppUtils.isHiddenSystemModule(mContext, packages[i])) {
>>>>>>> 7edaa43e
                    return true;
                }
            }
        }

        return false;
    }

    /**
     * Calculate the power usage percentage for an app
     *
     * @param powerUsageMah   power used by the app
     * @param totalPowerMah   total power used in the system
     * @param hiddenPowerMah  power used by no-actionable app that we want to hide, i.e. Screen,
     *                        Android OS.
     * @param dischargeAmount The discharge amount calculated by {@link BatteryStats}
     * @return A percentage value scaled by {@paramref dischargeAmount}
     * @see BatteryStats#getDischargeAmount(int)
     */
    public double calculateBatteryPercent(double powerUsageMah, double totalPowerMah,
            double hiddenPowerMah, int dischargeAmount) {
        if (totalPowerMah == 0) {
            return 0;
        }

        return (powerUsageMah / (totalPowerMah - hiddenPowerMah)) * dischargeAmount;
    }

    /**
     * Find the package name for a {@link android.os.BatteryStats.Uid}
     *
     * @param uid id to get the package name
     * @return the package name. If there are multiple packages related to
     * given id, return the first one. Or return null if there are no known
     * packages with the given id
     * @see PackageManager#getPackagesForUid(int)
     */
    public String getPackageName(int uid) {
        final String[] packageNames = mPackageManager.getPackagesForUid(uid);

        return ArrayUtils.isEmpty(packageNames) ? null : packageNames[0];
    }

    /**
     * Find the targetSdkVersion for package with name {@code packageName}
     *
     * @return the targetSdkVersion, or {@link #SDK_NULL} if {@code packageName} doesn't exist
     */
    public int getTargetSdkVersion(final String packageName) {
        try {
            ApplicationInfo info = mPackageManager.getApplicationInfo(packageName,
                    PackageManager.GET_META_DATA);

            return info.targetSdkVersion;
        } catch (PackageManager.NameNotFoundException e) {
            Log.e(TAG, "Cannot find package: " + packageName, e);
        }

        return SDK_NULL;
    }

    /**
     * Check whether background restriction is enabled
     */
    public boolean isBackgroundRestrictionEnabled(final int targetSdkVersion, final int uid,
            final String packageName) {
        if (targetSdkVersion >= Build.VERSION_CODES.O) {
            return true;
        }
        final int mode = mAppOpsManager
                .checkOpNoThrow(AppOpsManager.OP_RUN_IN_BACKGROUND, uid, packageName);
        return mode == AppOpsManager.MODE_IGNORED || mode == AppOpsManager.MODE_ERRORED;
    }

    /**
     * Sort the {@code usageList} based on {@link BatterySipper#totalPowerMah}
     */
    public void sortUsageList(List<BatterySipper> usageList) {
        Collections.sort(usageList, new Comparator<BatterySipper>() {
            @Override
            public int compare(BatterySipper a, BatterySipper b) {
                return Double.compare(b.totalPowerMah, a.totalPowerMah);
            }
        });
    }

    /**
     * Calculate the time since last full charge, including the device off time
     *
     * @param batteryUsageStats  class that contains the data
     * @param currentTimeMs      current wall time
     * @return time in millis
     */
    public long calculateLastFullChargeTime(BatteryUsageStats batteryUsageStats,
            long currentTimeMs) {
        return currentTimeMs - batteryUsageStats.getStatsStartRealtime();
    }

    /**
     * Calculate the screen usage time since last full charge.
     *
     * @param batteryStatsHelper utility class that contains the screen usage data
     * @return time in millis
     */
    public long calculateScreenUsageTime(BatteryStatsHelper batteryStatsHelper) {
        final BatterySipper sipper = findBatterySipperByType(
                batteryStatsHelper.getUsageList(), BatterySipper.DrainType.SCREEN);
        return sipper != null ? sipper.usageTimeMs : 0;
    }

    public static void logRuntime(String tag, String message, long startTime) {
        Log.d(tag, message + ": " + (System.currentTimeMillis() - startTime) + "ms");
    }

    /**
     * Return {@code true} if battery is overheated and charging.
     */
    public static boolean isBatteryDefenderOn(BatteryInfo batteryInfo) {
        return batteryInfo.isOverheated && !batteryInfo.discharging;
    }

    /**
     * Find package uid from package name
     *
     * @param packageName used to find the uid
     * @return uid for packageName, or {@link #UID_NULL} if exception happens or
     * {@code packageName} is null
     */
    public int getPackageUid(String packageName) {
        try {
            return packageName == null ? UID_NULL : mPackageManager.getPackageUid(packageName,
                    PackageManager.GET_META_DATA);
        } catch (PackageManager.NameNotFoundException e) {
            return UID_NULL;
        }
    }

    public void setForceAppStandby(int uid, String packageName,
            int mode) {
        final boolean isPreOApp = isPreOApp(packageName);
        if (isPreOApp) {
            // Control whether app could run in the background if it is pre O app
            mAppOpsManager.setMode(AppOpsManager.OP_RUN_IN_BACKGROUND, uid, packageName, mode);
        }
        // Control whether app could run jobs in the background
        mAppOpsManager.setMode(AppOpsManager.OP_RUN_ANY_IN_BACKGROUND, uid, packageName, mode);

        ThreadUtils.postOnBackgroundThread(() -> {
            final BatteryDatabaseManager batteryDatabaseManager = BatteryDatabaseManager
                    .getInstance(mContext);
            if (mode == AppOpsManager.MODE_IGNORED) {
                batteryDatabaseManager.insertAction(AnomalyDatabaseHelper.ActionType.RESTRICTION,
                        uid, packageName, System.currentTimeMillis());
            } else if (mode == AppOpsManager.MODE_ALLOWED) {
                batteryDatabaseManager.deleteAction(AnomalyDatabaseHelper.ActionType.RESTRICTION,
                        uid, packageName);
            }
        });
    }

    public boolean isForceAppStandbyEnabled(int uid, String packageName) {
        return mAppOpsManager.checkOpNoThrow(AppOpsManager.OP_RUN_ANY_IN_BACKGROUND, uid,
                packageName) == AppOpsManager.MODE_IGNORED;
    }

    public boolean clearForceAppStandby(String packageName) {
        final int uid = getPackageUid(packageName);
        if (uid != UID_NULL && isForceAppStandbyEnabled(uid, packageName)) {
            setForceAppStandby(uid, packageName, AppOpsManager.MODE_ALLOWED);
            return true;
        } else {
            return false;
        }
    }

    public void initBatteryStatsHelper(BatteryStatsHelper statsHelper, Bundle bundle,
            UserManager userManager) {
        statsHelper.create(bundle);
        statsHelper.clearStats();
        statsHelper.refreshStats(BatteryStats.STATS_SINCE_CHARGED, userManager.getUserProfiles());
    }

    @WorkerThread
    public BatteryInfo getBatteryInfo(final String tag) {
        final BatteryStatsManager systemService = mContext.getSystemService(
                BatteryStatsManager.class);
        final BatteryUsageStats batteryUsageStats = systemService.getBatteryUsageStats(
                new BatteryUsageStatsQuery.Builder().includeBatteryHistory().build());

        final long startTime = System.currentTimeMillis();

        // Stuff we always need to get BatteryInfo
        final Intent batteryBroadcast = mContext.registerReceiver(null,
                new IntentFilter(Intent.ACTION_BATTERY_CHANGED));

        final long elapsedRealtimeUs = PowerUtil.convertMsToUs(
                SystemClock.elapsedRealtime());

        BatteryInfo batteryInfo;
        Estimate estimate = getEnhancedEstimate();

        // couldn't get estimate from cache or provider, use fallback
        if (estimate == null) {
            estimate = new Estimate(
                    PowerUtil.convertUsToMs(batteryUsageStats.getBatteryTimeRemainingMs()),
                    false /* isBasedOnUsage */,
                    EstimateKt.AVERAGE_TIME_TO_DISCHARGE_UNKNOWN);
        }

        BatteryUtils.logRuntime(tag, "BatteryInfoLoader post query", startTime);
        batteryInfo = BatteryInfo.getBatteryInfo(mContext, batteryBroadcast,
                batteryUsageStats, estimate, elapsedRealtimeUs, false /* shortString */);
        BatteryUtils.logRuntime(tag, "BatteryInfoLoader.loadInBackground", startTime);

        return batteryInfo;
    }

    @VisibleForTesting
    Estimate getEnhancedEstimate() {
        Estimate estimate = null;
        // Get enhanced prediction if available
        if (Duration.between(Estimate.getLastCacheUpdateTime(mContext), Instant.now())
                .compareTo(Duration.ofSeconds(10)) < 0) {
            estimate = Estimate.getCachedEstimateIfAvailable(mContext);
        } else if (mPowerUsageFeatureProvider != null &&
                mPowerUsageFeatureProvider.isEnhancedBatteryPredictionEnabled(mContext)) {
            estimate = mPowerUsageFeatureProvider.getEnhancedBatteryPrediction(mContext);
            if (estimate != null) {
                Estimate.storeCachedEstimate(mContext, estimate);
            }
        }
        return estimate;
    }

    /**
     * Find the {@link BatterySipper} with the corresponding {@link BatterySipper.DrainType}
     */
    public BatterySipper findBatterySipperByType(List<BatterySipper> usageList,
            BatterySipper.DrainType type) {
        for (int i = 0, size = usageList.size(); i < size; i++) {
            final BatterySipper sipper = usageList.get(i);
            if (sipper.drainType == type) {
                return sipper;
            }
        }
        return null;
    }

    private boolean isDataCorrupted() {
        return mPackageManager == null || mAppOpsManager == null;
    }

    @VisibleForTesting
    long getForegroundActivityTotalTimeUs(BatteryStats.Uid uid, long rawRealtimeUs) {
        final BatteryStats.Timer timer = uid.getForegroundActivityTimer();
        if (timer != null) {
            return timer.getTotalTimeLocked(rawRealtimeUs, BatteryStats.STATS_SINCE_CHARGED);
        }

        return 0;
    }

    @VisibleForTesting
    long getForegroundServiceTotalTimeUs(BatteryStats.Uid uid, long rawRealtimeUs) {
        final BatteryStats.Timer timer = uid.getForegroundServiceTimer();
        if (timer != null) {
            return timer.getTotalTimeLocked(rawRealtimeUs, BatteryStats.STATS_SINCE_CHARGED);
        }

        return 0;
    }

    public boolean isPreOApp(final String packageName) {
        try {
            ApplicationInfo info = mPackageManager.getApplicationInfo(packageName,
                    PackageManager.GET_META_DATA);

            return info.targetSdkVersion < Build.VERSION_CODES.O;
        } catch (PackageManager.NameNotFoundException e) {
            Log.e(TAG, "Cannot find package: " + packageName, e);
        }

        return false;
    }

    public boolean isPreOApp(final String[] packageNames) {
        if (ArrayUtils.isEmpty(packageNames)) {
            return false;
        }

        for (String packageName : packageNames) {
            if (isPreOApp(packageName)) {
                return true;
            }
        }

        return false;
    }

    /**
     * Return {@code true} if we should hide anomaly app represented by {@code uid}
     */
    public boolean shouldHideAnomaly(PowerAllowlistBackend powerAllowlistBackend, int uid,
            AnomalyInfo anomalyInfo) {
        final String[] packageNames = mPackageManager.getPackagesForUid(uid);
        if (ArrayUtils.isEmpty(packageNames)) {
            // Don't show it if app has been uninstalled
            return true;
        }

        return isSystemUid(uid) || powerAllowlistBackend.isAllowlisted(packageNames)
                || (isSystemApp(mPackageManager, packageNames) && !hasLauncherEntry(packageNames))
                || (isExcessiveBackgroundAnomaly(anomalyInfo) && !isPreOApp(packageNames));
    }

    private boolean isExcessiveBackgroundAnomaly(AnomalyInfo anomalyInfo) {
        return anomalyInfo.anomalyType
                == StatsManagerConfig.AnomalyType.EXCESSIVE_BACKGROUND_SERVICE;
    }

    private boolean isSystemUid(int uid) {
        final int appUid = UserHandle.getAppId(uid);
        return appUid >= Process.ROOT_UID && appUid < Process.FIRST_APPLICATION_UID;
    }

    private boolean isSystemApp(PackageManager packageManager, String[] packageNames) {
        for (String packageName : packageNames) {
            try {
                final ApplicationInfo info = packageManager.getApplicationInfo(packageName,
                        0 /* flags */);
                if ((info.flags & ApplicationInfo.FLAG_SYSTEM) != 0) {
                    return true;
                }
            } catch (PackageManager.NameNotFoundException e) {
                Log.e(TAG, "Package not found: " + packageName, e);
            }
        }

        return false;
    }

    private boolean hasLauncherEntry(String[] packageNames) {
        final Intent launchIntent = new Intent(Intent.ACTION_MAIN, null);
        launchIntent.addCategory(Intent.CATEGORY_LAUNCHER);

        // If we do not specify MATCH_DIRECT_BOOT_AWARE or
        // MATCH_DIRECT_BOOT_UNAWARE, system will derive and update the flags
        // according to the user's lock state. When the user is locked,
        // components
        // with ComponentInfo#directBootAware == false will be filtered. We should
        // explicitly include both direct boot aware and unaware components here.
        final List<ResolveInfo> resolveInfos = mPackageManager.queryIntentActivities(launchIntent,
                PackageManager.MATCH_DISABLED_COMPONENTS
                        | PackageManager.MATCH_DIRECT_BOOT_AWARE
                        | PackageManager.MATCH_DIRECT_BOOT_UNAWARE
                        | PackageManager.MATCH_SYSTEM_ONLY);
        for (int i = 0, size = resolveInfos.size(); i < size; i++) {
            final ResolveInfo resolveInfo = resolveInfos.get(i);
            if (ArrayUtils.contains(packageNames, resolveInfo.activityInfo.packageName)) {
                return true;
            }
        }

        return false;
    }

    /**
     * Return version number of an app represented by {@code packageName}, and return -1 if not
     * found.
     */
    public long getAppLongVersionCode(String packageName) {
        try {
            final PackageInfo packageInfo = mPackageManager.getPackageInfo(packageName,
                    0 /* flags */);
            return packageInfo.getLongVersionCode();
        } catch (PackageManager.NameNotFoundException e) {
            Log.e(TAG, "Cannot find package: " + packageName, e);
        }

        return -1L;
    }
}
<|MERGE_RESOLUTION|>--- conflicted
+++ resolved
@@ -30,12 +30,12 @@
 import android.os.Build;
 import android.os.Bundle;
 import android.os.Process;
+import android.os.SystemBatteryConsumer;
 import android.os.SystemClock;
+import android.os.UidBatteryConsumer;
 import android.os.UserHandle;
 import android.os.UserManager;
-import android.text.format.DateUtils;
 import android.util.Log;
-import android.util.SparseLongArray;
 
 import androidx.annotation.IntDef;
 import androidx.annotation.Nullable;
@@ -60,8 +60,6 @@
 import java.lang.annotation.RetentionPolicy;
 import java.time.Duration;
 import java.time.Instant;
-import java.util.Collections;
-import java.util.Comparator;
 import java.util.List;
 
 /**
@@ -87,6 +85,7 @@
     private static final String TAG = "BatteryUtils";
 
     private static final int MIN_POWER_THRESHOLD_MILLI_AMP = 5;
+    private static final double MIN_POWER_THRESHOLD_MILLI_AMP_HOURS = 0.002;
 
     private static final int SECONDS_IN_HOUR = 60 * 60;
     private static BatteryUtils sInstance;
@@ -173,83 +172,8 @@
     }
 
     /**
-<<<<<<< HEAD
-     * Remove the {@link BatterySipper} that we should hide and smear the screen usage based on
-     * foreground activity time.
-     *
-     * @param sippers sipper list that need to check and remove
-     * @return the total power of the hidden items of {@link BatterySipper}
-     * for proportional smearing
-     */
-    public double removeHiddenBatterySippers(List<BatterySipper> sippers) {
-        double proportionalSmearPowerMah = 0;
-        BatterySipper screenSipper = null;
-        for (int i = sippers.size() - 1; i >= 0; i--) {
-            final BatterySipper sipper = sippers.get(i);
-            if (shouldHideSipper(sipper)) {
-                sippers.remove(i);
-                if (sipper.drainType != BatterySipper.DrainType.OVERCOUNTED
-                        && sipper.drainType != BatterySipper.DrainType.SCREEN
-                        && sipper.drainType != BatterySipper.DrainType.UNACCOUNTED
-                        && sipper.drainType != BatterySipper.DrainType.BLUETOOTH
-                        && sipper.drainType != BatterySipper.DrainType.WIFI
-                        && sipper.drainType != BatterySipper.DrainType.IDLE
-                        && !isHiddenSystemModule(sipper)) {
-                    // Don't add it if it is overcounted, unaccounted, wifi, bluetooth, screen
-                    // or hidden system modules
-                    proportionalSmearPowerMah += sipper.totalPowerMah;
-                }
-            }
-
-            if (sipper.drainType == BatterySipper.DrainType.SCREEN) {
-                screenSipper = sipper;
-            }
-        }
-
-        smearScreenBatterySipper(sippers, screenSipper);
-
-        return proportionalSmearPowerMah;
-    }
-
-    /**
-     * Smear the screen on power usage among {@code sippers}, based on ratio of foreground activity
-     * time.
-     */
-    @VisibleForTesting
-    void smearScreenBatterySipper(List<BatterySipper> sippers, BatterySipper screenSipper) {
-        long totalActivityTimeMs = 0;
-        final SparseLongArray activityTimeArray = new SparseLongArray();
-        for (int i = 0, size = sippers.size(); i < size; i++) {
-            final BatteryStats.Uid uid = sippers.get(i).uidObj;
-            if (uid != null) {
-                final long timeMs = getProcessTimeMs(StatusType.SCREEN_USAGE, uid,
-                        BatteryStats.STATS_SINCE_CHARGED);
-                activityTimeArray.put(uid.getUid(), timeMs);
-                totalActivityTimeMs += timeMs;
-            }
-        }
-
-        if (totalActivityTimeMs >= 10 * DateUtils.MINUTE_IN_MILLIS) {
-            if (screenSipper == null) {
-                Log.e(TAG, "screen sipper is null even when app screen time is not zero");
-                return;
-            }
-
-            final double screenPowerMah = screenSipper.totalPowerMah;
-            for (int i = 0, size = sippers.size(); i < size; i++) {
-                final BatterySipper sipper = sippers.get(i);
-                sipper.totalPowerMah += screenPowerMah * activityTimeArray.get(sipper.getUid(), 0)
-                        / totalActivityTimeMs;
-            }
-        }
-    }
-
-    /**
-     * Check whether we should hide the battery sipper.
-=======
      * Returns true if the specified battery consumer should be excluded from the summary
      * battery consumption list.
->>>>>>> 7edaa43e
      */
     public boolean shouldHideUidBatteryConsumer(UidBatteryConsumer consumer) {
         return shouldHideUidBatteryConsumer(consumer,
@@ -257,18 +181,6 @@
     }
 
     /**
-<<<<<<< HEAD
-     * Return {@code true} if one of packages in {@code sipper} is hidden system modules
-     */
-    public boolean isHiddenSystemModule(BatterySipper sipper) {
-        if (sipper.uidObj == null) {
-            return false;
-        }
-        sipper.mPackages = mPackageManager.getPackagesForUid(sipper.getUid());
-        if (sipper.mPackages != null) {
-            for (int i = 0, length = sipper.mPackages.length; i < length; i++) {
-                if (AppUtils.isHiddenSystemModule(mContext, sipper.mPackages[i])) {
-=======
      * Returns true if the specified battery consumer should be excluded from the summary
      * battery consumption list.
      */
@@ -311,12 +223,10 @@
         if (packages != null) {
             for (int i = 0, length = packages.length; i < length; i++) {
                 if (AppUtils.isHiddenSystemModule(mContext, packages[i])) {
->>>>>>> 7edaa43e
                     return true;
                 }
             }
         }
-
         return false;
     }
 
@@ -325,19 +235,17 @@
      *
      * @param powerUsageMah   power used by the app
      * @param totalPowerMah   total power used in the system
-     * @param hiddenPowerMah  power used by no-actionable app that we want to hide, i.e. Screen,
-     *                        Android OS.
      * @param dischargeAmount The discharge amount calculated by {@link BatteryStats}
      * @return A percentage value scaled by {@paramref dischargeAmount}
      * @see BatteryStats#getDischargeAmount(int)
      */
     public double calculateBatteryPercent(double powerUsageMah, double totalPowerMah,
-            double hiddenPowerMah, int dischargeAmount) {
+            int dischargeAmount) {
         if (totalPowerMah == 0) {
             return 0;
         }
 
-        return (powerUsageMah / (totalPowerMah - hiddenPowerMah)) * dischargeAmount;
+        return (powerUsageMah / totalPowerMah) * dischargeAmount;
     }
 
     /**
@@ -387,18 +295,6 @@
     }
 
     /**
-     * Sort the {@code usageList} based on {@link BatterySipper#totalPowerMah}
-     */
-    public void sortUsageList(List<BatterySipper> usageList) {
-        Collections.sort(usageList, new Comparator<BatterySipper>() {
-            @Override
-            public int compare(BatterySipper a, BatterySipper b) {
-                return Double.compare(b.totalPowerMah, a.totalPowerMah);
-            }
-        });
-    }
-
-    /**
      * Calculate the time since last full charge, including the device off time
      *
      * @param batteryUsageStats  class that contains the data
@@ -408,18 +304,6 @@
     public long calculateLastFullChargeTime(BatteryUsageStats batteryUsageStats,
             long currentTimeMs) {
         return currentTimeMs - batteryUsageStats.getStatsStartRealtime();
-    }
-
-    /**
-     * Calculate the screen usage time since last full charge.
-     *
-     * @param batteryStatsHelper utility class that contains the screen usage data
-     * @return time in millis
-     */
-    public long calculateScreenUsageTime(BatteryStatsHelper batteryStatsHelper) {
-        final BatterySipper sipper = findBatterySipperByType(
-                batteryStatsHelper.getUsageList(), BatterySipper.DrainType.SCREEN);
-        return sipper != null ? sipper.usageTimeMs : 0;
     }
 
     public static void logRuntime(String tag, String message, long startTime) {
@@ -544,20 +428,6 @@
             }
         }
         return estimate;
-    }
-
-    /**
-     * Find the {@link BatterySipper} with the corresponding {@link BatterySipper.DrainType}
-     */
-    public BatterySipper findBatterySipperByType(List<BatterySipper> usageList,
-            BatterySipper.DrainType type) {
-        for (int i = 0, size = usageList.size(); i < size; i++) {
-            final BatterySipper sipper = usageList.get(i);
-            if (sipper.drainType == type) {
-                return sipper;
-            }
-        }
-        return null;
     }
 
     private boolean isDataCorrupted() {
@@ -693,4 +563,4 @@
 
         return -1L;
     }
-}
+}