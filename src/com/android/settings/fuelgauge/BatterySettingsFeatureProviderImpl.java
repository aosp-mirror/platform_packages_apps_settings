/*
 * Copyright (C) 2021 The Android Open Source Project
 *
 * Licensed under the Apache License, Version 2.0 (the "License");
 * you may not use this file except in compliance with the License.
 * You may obtain a copy of the License at
 *
 *      http://www.apache.org/licenses/LICENSE-2.0
 *
 * Unless required by applicable law or agreed to in writing, software
 * distributed under the License is distributed on an "AS IS" BASIS,
 * WITHOUT WARRANTIES OR CONDITIONS OF ANY KIND, either express or implied.
 * See the License for the specific language governing permissions and
 * limitations under the License.
 */

package com.android.settings.fuelgauge;

import android.content.Context;

import androidx.annotation.NonNull;
import androidx.annotation.Nullable;

import com.android.settings.fuelgauge.batterytip.BatteryTipPolicy;
import com.android.settings.fuelgauge.batterytip.detectors.LowBatteryDetector;
import com.android.settings.fuelgauge.batterytip.tips.BatteryTip;

import java.util.List;

/** Feature provider implementation for battery settings usage. */
public class BatterySettingsFeatureProviderImpl implements BatterySettingsFeatureProvider {

    @Override
    public boolean isManufactureDateAvailable(Context context, long manufactureDateMs) {
        return false;
    }

    @Override
    public boolean isFirstUseDateAvailable(Context context, long firstUseDateMs) {
        return false;
    }

    @Override
    public boolean isBatteryInfoEnabled(Context context) {
        return false;
    }

    @Override
    public void addBatteryTipDetector(
            Context context,
            List<BatteryTip> batteryTips,
            BatteryInfo batteryInfo,
            BatteryTipPolicy batteryTipPolicy) {
        batteryTips.add(new LowBatteryDetector(context, batteryTipPolicy, batteryInfo).detect());
    }

    @Override
    @Nullable
    public CharSequence getWirelessChargingLabel(
            @NonNull Context context, @NonNull BatteryInfo info) {
        return null;
    }

    @Nullable
    @Override
<<<<<<< HEAD
=======
    public CharSequence getWirelessChargingContentDescription(
            @NonNull Context context, @NonNull BatteryInfo info) {
        return null;
    }

    @Nullable
    @Override
>>>>>>> 98a5dbfb
    public CharSequence getWirelessChargingRemainingLabel(
            @NonNull Context context, long remainingTimeMs, long currentTimeMs) {
        return null;
    }

    @Override
    public boolean isChargingOptimizationMode(@NonNull Context context) {
        return false;
    }

    @Nullable
    @Override
    public CharSequence getChargingOptimizationRemainingLabel(
            @NonNull Context context,
            int batteryLevel,
            int pluggedStatus,
            long chargeRemainingTimeMs,
            long currentTimeMs) {
        return null;
    }

    @Nullable
    @Override
    public CharSequence getChargingOptimizationChargeLabel(
            @NonNull Context context,
            int batteryLevel,
            String batteryPercentageString,
            long chargeRemainingTimeMs,
            long currentTimeMs) {
        return null;
    }
}<|MERGE_RESOLUTION|>--- conflicted
+++ resolved
@@ -63,8 +63,6 @@
 
     @Nullable
     @Override
-<<<<<<< HEAD
-=======
     public CharSequence getWirelessChargingContentDescription(
             @NonNull Context context, @NonNull BatteryInfo info) {
         return null;
@@ -72,7 +70,6 @@
 
     @Nullable
     @Override
->>>>>>> 98a5dbfb
     public CharSequence getWirelessChargingRemainingLabel(
             @NonNull Context context, long remainingTimeMs, long currentTimeMs) {
         return null;
