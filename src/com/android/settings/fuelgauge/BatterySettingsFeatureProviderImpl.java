/*
 * Copyright (C) 2021 The Android Open Source Project
 *
 * Licensed under the Apache License, Version 2.0 (the "License");
 * you may not use this file except in compliance with the License.
 * You may obtain a copy of the License at
 *
 *      http://www.apache.org/licenses/LICENSE-2.0
 *
 * Unless required by applicable law or agreed to in writing, software
 * distributed under the License is distributed on an "AS IS" BASIS,
 * WITHOUT WARRANTIES OR CONDITIONS OF ANY KIND, either express or implied.
 * See the License for the specific language governing permissions and
 * limitations under the License.
 */

package com.android.settings.fuelgauge;

import android.content.Context;

import androidx.annotation.NonNull;
import androidx.annotation.Nullable;

import com.android.settings.fuelgauge.batterytip.BatteryTipPolicy;
import com.android.settings.fuelgauge.batterytip.detectors.LowBatteryDetector;
import com.android.settings.fuelgauge.batterytip.tips.BatteryTip;

import java.util.List;

/** Feature provider implementation for battery settings usage. */
public class BatterySettingsFeatureProviderImpl implements BatterySettingsFeatureProvider {

    @Override
    public boolean isManufactureDateAvailable(Context context, long manufactureDateMs) {
        return false;
    }

    @Override
    public boolean isFirstUseDateAvailable(Context context, long firstUseDateMs) {
        return false;
    }

    @Override
    public boolean isBatteryInfoEnabled(Context context) {
        return false;
    }

    @Override
    public void addBatteryTipDetector(
            Context context,
            List<BatteryTip> batteryTips,
            BatteryInfo batteryInfo,
            BatteryTipPolicy batteryTipPolicy) {
        batteryTips.add(new LowBatteryDetector(context, batteryTipPolicy, batteryInfo).detect());
    }

    @Override
    @Nullable
    public CharSequence getWirelessChargingLabel(
            @NonNull Context context, @NonNull BatteryInfo info) {
        return null;
    }

    @Nullable
    @Override
<<<<<<< HEAD
=======
    public CharSequence getWirelessChargingContentDescription(
            @NonNull Context context, @NonNull BatteryInfo info) {
        return null;
    }

    @Nullable
    @Override
>>>>>>> 76eef6d8
    public CharSequence getWirelessChargingRemainingLabel(
            @NonNull Context context, long remainingTimeMs, long currentTimeMs) {
        return null;
    }

    @Override
    public boolean isChargingOptimizationMode(@NonNull Context context) {
        return false;
    }

    @Nullable
    @Override
    public CharSequence getChargingOptimizationRemainingLabel(
            @NonNull Context context,
            int batteryLevel,
            int pluggedStatus,
            long chargeRemainingTimeMs,
            long currentTimeMs) {
        return null;
    }

    @Nullable
    @Override
    public CharSequence getChargingOptimizationChargeLabel(
            @NonNull Context context,
            int batteryLevel,
            String batteryPercentageString,
            long chargeRemainingTimeMs,
            long currentTimeMs) {
        return null;
    }
}<|MERGE_RESOLUTION|>--- conflicted
+++ resolved
@@ -63,8 +63,6 @@
 
     @Nullable
     @Override
-<<<<<<< HEAD
-=======
     public CharSequence getWirelessChargingContentDescription(
             @NonNull Context context, @NonNull BatteryInfo info) {
         return null;
@@ -72,7 +70,6 @@
 
     @Nullable
     @Override
->>>>>>> 76eef6d8
     public CharSequence getWirelessChargingRemainingLabel(
             @NonNull Context context, long remainingTimeMs, long currentTimeMs) {
         return null;
