/*
 * Copyright (C) 2021 The Android Open Source Project
 *
 * Licensed under the Apache License, Version 2.0 (the "License");
 * you may not use this file except in compliance with the License.
 * You may obtain a copy of the License at
 *
 *      http://www.apache.org/licenses/LICENSE-2.0
 *
 * Unless required by applicable law or agreed to in writing, software
 * distributed under the License is distributed on an "AS IS" BASIS,
 * WITHOUT WARRANTIES OR CONDITIONS OF ANY KIND, either express or implied.
 * See the License for the specific language governing permissions and
 * limitations under the License.
 */

package com.android.settings.fuelgauge;

import android.annotation.IntDef;
import android.app.AppOpsManager;
import android.content.Context;
import android.content.pm.ApplicationInfo;
import android.content.pm.IPackageManager;
import android.content.pm.PackageManager;
import android.content.pm.ParceledListSlice;
import android.content.pm.UserInfo;
import android.os.UserHandle;
import android.os.UserManager;
import android.util.ArraySet;
import android.util.Log;

import androidx.annotation.VisibleForTesting;

import com.android.settings.R;
import com.android.settings.fuelgauge.BatteryOptimizeHistoricalLogEntry.Action;
<<<<<<< HEAD
import com.android.settingslib.datastore.ChangeReason;
=======
import com.android.settings.fuelgauge.batteryusage.AppOptModeSharedPreferencesUtils;
import com.android.settingslib.datastore.DataChangeReason;
>>>>>>> 76eef6d8
import com.android.settingslib.fuelgauge.PowerAllowlistBackend;

import java.lang.annotation.Retention;
import java.lang.annotation.RetentionPolicy;
import java.util.Arrays;
import java.util.List;

/** A utility class for application usage operation. */
public class BatteryOptimizeUtils {
    private static final String TAG = "BatteryOptimizeUtils";
    private static final String UNKNOWN_PACKAGE = "unknown";

    // Avoid reload the data again since it is predefined in the resource/config.
    private static List<String> sBatteryOptimizeModeList = null;
    private static List<String> sBatteryUnrestrictModeList = null;

    @VisibleForTesting AppOpsManager mAppOpsManager;
    @VisibleForTesting BatteryUtils mBatteryUtils;
    @VisibleForTesting PowerAllowlistBackend mPowerAllowListBackend;
    @VisibleForTesting int mMode;
    @VisibleForTesting boolean mAllowListed;

    private final String mPackageName;
    private final Context mContext;
    private final int mUid;

    // If current user is admin, match apps from all users. Otherwise, only match the currect user.
    private static final int RETRIEVE_FLAG_ADMIN =
            PackageManager.MATCH_ANY_USER
                    | PackageManager.MATCH_DISABLED_COMPONENTS
                    | PackageManager.MATCH_DISABLED_UNTIL_USED_COMPONENTS;
    private static final int RETRIEVE_FLAG =
            PackageManager.MATCH_DISABLED_COMPONENTS
                    | PackageManager.MATCH_DISABLED_UNTIL_USED_COMPONENTS;

    // Optimization modes.
    public static final int MODE_UNKNOWN = 0;
    public static final int MODE_RESTRICTED = 1;
    public static final int MODE_UNRESTRICTED = 2;
    public static final int MODE_OPTIMIZED = 3;

    @IntDef(
            prefix = {"MODE_"},
            value = {
                MODE_UNKNOWN,
                MODE_RESTRICTED,
                MODE_UNRESTRICTED,
                MODE_OPTIMIZED,
            })
    @Retention(RetentionPolicy.SOURCE)
    static @interface OptimizationMode {}

    public BatteryOptimizeUtils(Context context, int uid, String packageName) {
        mUid = uid;
        mContext = context;
        mPackageName = packageName;
        mAppOpsManager = context.getSystemService(AppOpsManager.class);
        mBatteryUtils = BatteryUtils.getInstance(context);
        mPowerAllowListBackend = PowerAllowlistBackend.getInstance(context);
        mMode = getMode(mAppOpsManager, mUid, mPackageName);
        mAllowListed = mPowerAllowListBackend.isAllowlisted(mPackageName, mUid);
    }

    /** Gets the {@link OptimizationMode} based on mode and allowed list. */
    @OptimizationMode
    public static int getAppOptimizationMode(int mode, boolean isAllowListed) {
        if (!isAllowListed && mode == AppOpsManager.MODE_IGNORED) {
            return MODE_RESTRICTED;
        } else if (isAllowListed && mode == AppOpsManager.MODE_ALLOWED) {
            return MODE_UNRESTRICTED;
        } else if (!isAllowListed && mode == AppOpsManager.MODE_ALLOWED) {
            return MODE_OPTIMIZED;
        } else {
            return MODE_UNKNOWN;
        }
    }

    /** Gets the {@link OptimizationMode} for associated app. */
    @OptimizationMode
    public int getAppOptimizationMode(boolean refreshList) {
        if (refreshList) {
            mPowerAllowListBackend.refreshList();
        }
        mAllowListed = mPowerAllowListBackend.isAllowlisted(mPackageName, mUid);
        mMode =
                mAppOpsManager.checkOpNoThrow(
                        AppOpsManager.OP_RUN_ANY_IN_BACKGROUND, mUid, mPackageName);
        Log.d(
                TAG,
                String.format(
                        "refresh %s state, allowlisted = %s, mode = %d",
                        mPackageName, mAllowListed, mMode));
        return getAppOptimizationMode(mMode, mAllowListed);
    }

    /** Gets the {@link OptimizationMode} for associated app. */
    @OptimizationMode
    public int getAppOptimizationMode() {
        return getAppOptimizationMode(true);
    }

    /** Resets optimization mode for all applications. */
    public static void resetAppOptimizationMode(
            Context context, IPackageManager ipm, AppOpsManager aom) {
<<<<<<< HEAD
        resetAppOptimizationMode(
=======
        AppOptModeSharedPreferencesUtils.clearAll(context);
        resetAppOptimizationModeInternal(
>>>>>>> 76eef6d8
                context,
                ipm,
                aom,
                PowerAllowlistBackend.getInstance(context),
                BatteryUtils.getInstance(context));
    }

    /** Sets the {@link OptimizationMode} for associated app. */
    public void setAppUsageState(@OptimizationMode int mode, Action action) {
        if (getAppOptimizationMode() == mode) {
            Log.w(TAG, "set the same optimization mode for: " + mPackageName);
            return;
        }
        setAppUsageStateInternal(
                mContext, mode, mUid, mPackageName, mBatteryUtils, mPowerAllowListBackend, action);
    }

    /** Return {@code true} if it is disabled for default optimized mode only. */
    public boolean isDisabledForOptimizeModeOnly() {
        return getForceBatteryOptimizeModeList(mContext).contains(mPackageName)
                || mBatteryUtils.getPackageUid(mPackageName) == BatteryUtils.UID_NULL;
    }

    /** Return {@code true} if this package is system or default active app. */
    public boolean isSystemOrDefaultApp() {
        mPowerAllowListBackend.refreshList();
        return isSystemOrDefaultApp(mContext, mPowerAllowListBackend, mPackageName, mUid);
    }

    /** Return {@code true} if the optimization mode of this package can be changed */
    public boolean isOptimizeModeMutable() {
        return !isDisabledForOptimizeModeOnly() && !isSystemOrDefaultApp();
    }

    /**
     * Return {@code true} if the optimization mode is mutable and current state is not restricted
     */
    public boolean isSelectorPreferenceEnabled() {
        // Enable the preference if apps are not set into restricted mode, otherwise disable it
        return isOptimizeModeMutable()
                && getAppOptimizationMode() != BatteryOptimizeUtils.MODE_RESTRICTED;
    }

<<<<<<< HEAD
=======
    String getPackageName() {
        return mPackageName == null ? UNKNOWN_PACKAGE : mPackageName;
    }

    int getUid() {
        return mUid;
    }

>>>>>>> 76eef6d8
    /** Gets the list of installed applications. */
    public static ArraySet<ApplicationInfo> getInstalledApplications(
            Context context, IPackageManager ipm) {
        final ArraySet<ApplicationInfo> applications = new ArraySet<>();
        final UserManager um = context.getSystemService(UserManager.class);
        for (UserInfo userInfo : um.getProfiles(UserHandle.myUserId())) {
            try {
                @SuppressWarnings("unchecked")
                final ParceledListSlice<ApplicationInfo> infoList =
                        ipm.getInstalledApplications(
                                userInfo.isAdmin() ? RETRIEVE_FLAG_ADMIN : RETRIEVE_FLAG,
                                userInfo.id);
                if (infoList != null) {
                    applications.addAll(infoList.getList());
                }
            } catch (Exception e) {
                Log.e(TAG, "getInstalledApplications() is failed", e);
                return null;
            }
        }
        // Removes the application which is disabled by the system.
        applications.removeIf(
                info ->
                        info.enabledSetting != PackageManager.COMPONENT_ENABLED_STATE_DISABLED_USER
                                && !info.enabled);
        return applications;
    }

    @VisibleForTesting
<<<<<<< HEAD
    static void resetAppOptimizationMode(
=======
    static void resetAppOptimizationModeInternal(
>>>>>>> 76eef6d8
            Context context,
            IPackageManager ipm,
            AppOpsManager aom,
            PowerAllowlistBackend allowlistBackend,
            BatteryUtils batteryUtils) {
        final ArraySet<ApplicationInfo> applications = getInstalledApplications(context, ipm);
        if (applications == null || applications.isEmpty()) {
            Log.w(TAG, "no data found in the getInstalledApplications()");
            return;
        }

        // App preferences are already clear when code reach here, and there may be no
        // setAppUsageStateInternal call to notifyChange. So always trigger notifyChange here.
<<<<<<< HEAD
        BatterySettingsStorage.get(context).notifyChange(ChangeReason.DELETE);
=======
        BatterySettingsStorage.get(context).notifyChange(DataChangeReason.DELETE);
>>>>>>> 76eef6d8

        allowlistBackend.refreshList();
        // Resets optimization mode for each application.
        for (ApplicationInfo info : applications) {
            final int mode =
                    aom.checkOpNoThrow(
                            AppOpsManager.OP_RUN_ANY_IN_BACKGROUND, info.uid, info.packageName);
            @OptimizationMode
            final int optimizationMode =
                    getAppOptimizationMode(
                            mode, allowlistBackend.isAllowlisted(info.packageName, info.uid));
            // Ignores default optimized/unknown state or system/default apps.
            if (optimizationMode == MODE_OPTIMIZED
                    || optimizationMode == MODE_UNKNOWN
                    || isSystemOrDefaultApp(
                            context, allowlistBackend, info.packageName, info.uid)) {
                continue;
            }

            // Resets to the default mode: MODE_OPTIMIZED.
            setAppUsageStateInternal(
                    context,
                    MODE_OPTIMIZED,
                    info.uid,
                    info.packageName,
                    batteryUtils,
                    allowlistBackend,
                    Action.RESET);
        }
    }

    static int getMode(AppOpsManager appOpsManager, int uid, String packageName) {
        return appOpsManager.checkOpNoThrow(
                AppOpsManager.OP_RUN_ANY_IN_BACKGROUND, uid, packageName);
    }

    static boolean isSystemOrDefaultApp(
            Context context,
            PowerAllowlistBackend powerAllowlistBackend,
            String packageName,
            int uid) {
        return powerAllowlistBackend.isSysAllowlisted(packageName)
                // Always forced unrestricted apps are one type of system important apps.
                || getForceBatteryUnrestrictModeList(context).contains(packageName)
                || powerAllowlistBackend.isDefaultActiveApp(packageName, uid);
    }

    static List<String> getForceBatteryOptimizeModeList(Context context) {
        if (sBatteryOptimizeModeList == null) {
            sBatteryOptimizeModeList =
                    Arrays.asList(
                            context.getResources()
                                    .getStringArray(
                                            R.array.config_force_battery_optimize_mode_apps));
        }
        return sBatteryOptimizeModeList;
    }

    static List<String> getForceBatteryUnrestrictModeList(Context context) {
        if (sBatteryUnrestrictModeList == null) {
            sBatteryUnrestrictModeList =
                    Arrays.asList(
                            context.getResources()
                                    .getStringArray(
                                            R.array.config_force_battery_unrestrict_mode_apps));
        }
        return sBatteryUnrestrictModeList;
    }

    private static void setAppUsageStateInternal(
            Context context,
            @OptimizationMode int mode,
            int uid,
            String packageName,
            BatteryUtils batteryUtils,
            PowerAllowlistBackend powerAllowlistBackend,
            Action action) {
        if (mode == MODE_UNKNOWN) {
            Log.d(TAG, "set unknown app optimization mode.");
            return;
        }

        // MODE_RESTRICTED = AppOpsManager.MODE_IGNORED + !allowListed
        // MODE_UNRESTRICTED = AppOpsManager.MODE_ALLOWED + allowListed
        // MODE_OPTIMIZED = AppOpsManager.MODE_ALLOWED + !allowListed
        final int appOpsManagerMode =
                mode == MODE_RESTRICTED ? AppOpsManager.MODE_IGNORED : AppOpsManager.MODE_ALLOWED;
        final boolean allowListed = mode == MODE_UNRESTRICTED;

        setAppOptimizationModeInternal(
                context,
                appOpsManagerMode,
                allowListed,
                uid,
                packageName,
                batteryUtils,
                powerAllowlistBackend,
                action);
    }

    private static void setAppOptimizationModeInternal(
            Context context,
            int appStandbyMode,
            boolean allowListed,
            int uid,
            String packageName,
            BatteryUtils batteryUtils,
            PowerAllowlistBackend powerAllowlistBackend,
            Action action) {
        final String packageNameKey =
                BatteryOptimizeLogUtils.getPackageNameWithUserId(
                        packageName, UserHandle.myUserId());
        try {
            batteryUtils.setForceAppStandby(uid, packageName, appStandbyMode);
            if (allowListed) {
                powerAllowlistBackend.addApp(packageName, uid);
            } else {
                powerAllowlistBackend.removeApp(packageName, uid);
            }
        } catch (Exception e) {
            // Error cases, set standby mode as -1 for logging.
            appStandbyMode = -1;
            Log.e(TAG, "set OPTIMIZATION MODE failed for " + packageName, e);
        }
        BatteryOptimizeLogUtils.writeLog(
                context, action, packageNameKey, createLogEvent(appStandbyMode, allowListed));
        if (action != Action.RESET) { // reset has been notified in resetAppOptimizationMode
            BatterySettingsStorage.get(context).notifyChange(toChangeReason(action));
        }
    }

    private static String createLogEvent(int appStandbyMode, boolean allowListed) {
        return appStandbyMode < 0
                ? "Apply optimize setting ERROR"
                : String.format(
                        "\tStandbyMode: %s, allowListed: %s, mode: %s",
                        appStandbyMode,
                        allowListed,
                        getAppOptimizationMode(appStandbyMode, allowListed));
    }

<<<<<<< HEAD
    private static @ChangeReason int toChangeReason(Action action) {
        return action == Action.RESTORE ? ChangeReason.RESTORE : ChangeReason.UPDATE;
=======
    private static @DataChangeReason int toChangeReason(Action action) {
        return action == Action.RESTORE ? DataChangeReason.RESTORE : DataChangeReason.UPDATE;
>>>>>>> 76eef6d8
    }
}<|MERGE_RESOLUTION|>--- conflicted
+++ resolved
@@ -33,12 +33,8 @@
 
 import com.android.settings.R;
 import com.android.settings.fuelgauge.BatteryOptimizeHistoricalLogEntry.Action;
-<<<<<<< HEAD
-import com.android.settingslib.datastore.ChangeReason;
-=======
 import com.android.settings.fuelgauge.batteryusage.AppOptModeSharedPreferencesUtils;
 import com.android.settingslib.datastore.DataChangeReason;
->>>>>>> 76eef6d8
 import com.android.settingslib.fuelgauge.PowerAllowlistBackend;
 
 import java.lang.annotation.Retention;
@@ -143,12 +139,8 @@
     /** Resets optimization mode for all applications. */
     public static void resetAppOptimizationMode(
             Context context, IPackageManager ipm, AppOpsManager aom) {
-<<<<<<< HEAD
-        resetAppOptimizationMode(
-=======
         AppOptModeSharedPreferencesUtils.clearAll(context);
         resetAppOptimizationModeInternal(
->>>>>>> 76eef6d8
                 context,
                 ipm,
                 aom,
@@ -192,8 +184,6 @@
                 && getAppOptimizationMode() != BatteryOptimizeUtils.MODE_RESTRICTED;
     }
 
-<<<<<<< HEAD
-=======
     String getPackageName() {
         return mPackageName == null ? UNKNOWN_PACKAGE : mPackageName;
     }
@@ -202,7 +192,6 @@
         return mUid;
     }
 
->>>>>>> 76eef6d8
     /** Gets the list of installed applications. */
     public static ArraySet<ApplicationInfo> getInstalledApplications(
             Context context, IPackageManager ipm) {
@@ -232,11 +221,7 @@
     }
 
     @VisibleForTesting
-<<<<<<< HEAD
-    static void resetAppOptimizationMode(
-=======
     static void resetAppOptimizationModeInternal(
->>>>>>> 76eef6d8
             Context context,
             IPackageManager ipm,
             AppOpsManager aom,
@@ -250,11 +235,7 @@
 
         // App preferences are already clear when code reach here, and there may be no
         // setAppUsageStateInternal call to notifyChange. So always trigger notifyChange here.
-<<<<<<< HEAD
-        BatterySettingsStorage.get(context).notifyChange(ChangeReason.DELETE);
-=======
         BatterySettingsStorage.get(context).notifyChange(DataChangeReason.DELETE);
->>>>>>> 76eef6d8
 
         allowlistBackend.refreshList();
         // Resets optimization mode for each application.
@@ -396,12 +377,7 @@
                         getAppOptimizationMode(appStandbyMode, allowListed));
     }
 
-<<<<<<< HEAD
-    private static @ChangeReason int toChangeReason(Action action) {
-        return action == Action.RESTORE ? ChangeReason.RESTORE : ChangeReason.UPDATE;
-=======
     private static @DataChangeReason int toChangeReason(Action action) {
         return action == Action.RESTORE ? DataChangeReason.RESTORE : DataChangeReason.UPDATE;
->>>>>>> 76eef6d8
     }
 }