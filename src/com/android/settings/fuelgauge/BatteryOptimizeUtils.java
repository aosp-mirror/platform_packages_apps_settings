/*
 * Copyright (C) 2021 The Android Open Source Project
 *
 * Licensed under the Apache License, Version 2.0 (the "License");
 * you may not use this file except in compliance with the License.
 * You may obtain a copy of the License at
 *
 *      http://www.apache.org/licenses/LICENSE-2.0
 *
 * Unless required by applicable law or agreed to in writing, software
 * distributed under the License is distributed on an "AS IS" BASIS,
 * WITHOUT WARRANTIES OR CONDITIONS OF ANY KIND, either express or implied.
 * See the License for the specific language governing permissions and
 * limitations under the License.
 */

package com.android.settings.fuelgauge;

import android.annotation.IntDef;
import android.app.AppOpsManager;
import android.content.Context;
import android.content.pm.ApplicationInfo;
import android.content.pm.IPackageManager;
import android.content.pm.PackageManager;
import android.content.pm.ParceledListSlice;
import android.content.pm.UserInfo;
import android.os.UserHandle;
import android.os.UserManager;
import android.util.ArraySet;
import android.util.Log;

import androidx.annotation.VisibleForTesting;

import com.android.settings.R;
import com.android.settings.fuelgauge.BatteryOptimizeHistoricalLogEntry.Action;
<<<<<<< HEAD
import com.android.settingslib.datastore.ChangeReason;
=======
import com.android.settings.fuelgauge.batteryusage.AppOptModeSharedPreferencesUtils;
import com.android.settingslib.datastore.DataChangeReason;
>>>>>>> 98a5dbfb
import com.android.settingslib.fuelgauge.PowerAllowlistBackend;

import java.lang.annotation.Retention;
import java.lang.annotation.RetentionPolicy;
import java.util.Arrays;
import java.util.List;

/** A utility class for application usage operation. */
public class BatteryOptimizeUtils {
    private static final String TAG = "BatteryOptimizeUtils";
    private static final String UNKNOWN_PACKAGE = "unknown";

    // Avoid reload the data again since it is predefined in the resource/config.
    private static List<String> sBatteryOptimizeModeList = null;
    private static List<String> sBatteryUnrestrictModeList = null;

    @VisibleForTesting AppOpsManager mAppOpsManager;
    @VisibleForTesting BatteryUtils mBatteryUtils;
    @VisibleForTesting PowerAllowlistBackend mPowerAllowListBackend;
    @VisibleForTesting int mMode;
    @VisibleForTesting boolean mAllowListed;

    private final String mPackageName;
    private final Context mContext;
    private final int mUid;

    // If current user is admin, match apps from all users. Otherwise, only match the currect user.
    private static final int RETRIEVE_FLAG_ADMIN =
            PackageManager.MATCH_ANY_USER
                    | PackageManager.MATCH_DISABLED_COMPONENTS
                    | PackageManager.MATCH_DISABLED_UNTIL_USED_COMPONENTS;
    private static final int RETRIEVE_FLAG =
            PackageManager.MATCH_DISABLED_COMPONENTS
                    | PackageManager.MATCH_DISABLED_UNTIL_USED_COMPONENTS;

    // Optimization modes.
    public static final int MODE_UNKNOWN = 0;
    public static final int MODE_RESTRICTED = 1;
    public static final int MODE_UNRESTRICTED = 2;
    public static final int MODE_OPTIMIZED = 3;

    @IntDef(
            prefix = {"MODE_"},
            value = {
                MODE_UNKNOWN,
                MODE_RESTRICTED,
                MODE_UNRESTRICTED,
                MODE_OPTIMIZED,
            })
    @Retention(RetentionPolicy.SOURCE)
    static @interface OptimizationMode {}

    public BatteryOptimizeUtils(Context context, int uid, String packageName) {
        mUid = uid;
        mContext = context;
        mPackageName = packageName;
        mAppOpsManager = context.getSystemService(AppOpsManager.class);
        mBatteryUtils = BatteryUtils.getInstance(context);
        mPowerAllowListBackend = PowerAllowlistBackend.getInstance(context);
        mMode = getMode(mAppOpsManager, mUid, mPackageName);
        mAllowListed = mPowerAllowListBackend.isAllowlisted(mPackageName, mUid);
    }

    /** Gets the {@link OptimizationMode} based on mode and allowed list. */
    @OptimizationMode
    public static int getAppOptimizationMode(int mode, boolean isAllowListed) {
        if (!isAllowListed && mode == AppOpsManager.MODE_IGNORED) {
            return MODE_RESTRICTED;
        } else if (isAllowListed && mode == AppOpsManager.MODE_ALLOWED) {
            return MODE_UNRESTRICTED;
        } else if (!isAllowListed && mode == AppOpsManager.MODE_ALLOWED) {
            return MODE_OPTIMIZED;
        } else {
            return MODE_UNKNOWN;
        }
    }

    /** Gets the {@link OptimizationMode} for associated app. */
    @OptimizationMode
    public int getAppOptimizationMode(boolean refreshList) {
        if (refreshList) {
            mPowerAllowListBackend.refreshList();
        }
        mAllowListed = mPowerAllowListBackend.isAllowlisted(mPackageName, mUid);
        mMode =
                mAppOpsManager.checkOpNoThrow(
                        AppOpsManager.OP_RUN_ANY_IN_BACKGROUND, mUid, mPackageName);
        Log.d(
                TAG,
                String.format(
                        "refresh %s state, allowlisted = %s, mode = %d",
                        mPackageName, mAllowListed, mMode));
        return getAppOptimizationMode(mMode, mAllowListed);
    }

    /** Gets the {@link OptimizationMode} for associated app. */
    @OptimizationMode
    public int getAppOptimizationMode() {
        return getAppOptimizationMode(true);
    }

    /** Resets optimization mode for all applications. */
    public static void resetAppOptimizationMode(
            Context context, IPackageManager ipm, AppOpsManager aom) {
        AppOptModeSharedPreferencesUtils.clearAll(context);
        resetAppOptimizationModeInternal(
                context,
                ipm,
                aom,
                PowerAllowlistBackend.getInstance(context),
                BatteryUtils.getInstance(context));
    }

    /** Sets the {@link OptimizationMode} for associated app. */
    public void setAppUsageState(@OptimizationMode int mode, Action action) {
        if (getAppOptimizationMode() == mode) {
            Log.w(TAG, "set the same optimization mode for: " + mPackageName);
            return;
        }
        setAppUsageStateInternal(
                mContext, mode, mUid, mPackageName, mBatteryUtils, mPowerAllowListBackend, action);
    }

    /** Return {@code true} if it is disabled for default optimized mode only. */
    public boolean isDisabledForOptimizeModeOnly() {
        return getForceBatteryOptimizeModeList(mContext).contains(mPackageName)
                || mBatteryUtils.getPackageUid(mPackageName) == BatteryUtils.UID_NULL;
    }

    /** Return {@code true} if this package is system or default active app. */
    public boolean isSystemOrDefaultApp() {
        mPowerAllowListBackend.refreshList();
        return isSystemOrDefaultApp(mContext, mPowerAllowListBackend, mPackageName, mUid);
    }

    /** Return {@code true} if the optimization mode of this package can be changed */
    public boolean isOptimizeModeMutable() {
        return !isDisabledForOptimizeModeOnly() && !isSystemOrDefaultApp();
    }

    /**
     * Return {@code true} if the optimization mode is mutable and current state is not restricted
     */
    public boolean isSelectorPreferenceEnabled() {
        // Enable the preference if apps are not set into restricted mode, otherwise disable it
        return isOptimizeModeMutable()
                && getAppOptimizationMode() != BatteryOptimizeUtils.MODE_RESTRICTED;
    }

    String getPackageName() {
        return mPackageName == null ? UNKNOWN_PACKAGE : mPackageName;
    }

    int getUid() {
        return mUid;
    }

    /** Gets the list of installed applications. */
    public static ArraySet<ApplicationInfo> getInstalledApplications(
            Context context, IPackageManager ipm) {
        final ArraySet<ApplicationInfo> applications = new ArraySet<>();
        final UserManager um = context.getSystemService(UserManager.class);
        for (UserInfo userInfo : um.getProfiles(UserHandle.myUserId())) {
            try {
                @SuppressWarnings("unchecked")
                final ParceledListSlice<ApplicationInfo> infoList =
                        ipm.getInstalledApplications(
                                userInfo.isAdmin() ? RETRIEVE_FLAG_ADMIN : RETRIEVE_FLAG,
                                userInfo.id);
                if (infoList != null) {
                    applications.addAll(infoList.getList());
                }
            } catch (Exception e) {
                Log.e(TAG, "getInstalledApplications() is failed", e);
                return null;
            }
        }
        // Removes the application which is disabled by the system.
        applications.removeIf(
                info ->
                        info.enabledSetting != PackageManager.COMPONENT_ENABLED_STATE_DISABLED_USER
                                && !info.enabled);
        return applications;
    }

    @VisibleForTesting
    static void resetAppOptimizationModeInternal(
            Context context,
            IPackageManager ipm,
            AppOpsManager aom,
            PowerAllowlistBackend allowlistBackend,
            BatteryUtils batteryUtils) {
        final ArraySet<ApplicationInfo> applications = getInstalledApplications(context, ipm);
        if (applications == null || applications.isEmpty()) {
            Log.w(TAG, "no data found in the getInstalledApplications()");
            return;
        }

        // App preferences are already clear when code reach here, and there may be no
        // setAppUsageStateInternal call to notifyChange. So always trigger notifyChange here.
        BatterySettingsStorage.get(context).notifyChange(ChangeReason.DELETE);

        allowlistBackend.refreshList();
        // Resets optimization mode for each application.
        for (ApplicationInfo info : applications) {
            final int mode =
                    aom.checkOpNoThrow(
                            AppOpsManager.OP_RUN_ANY_IN_BACKGROUND, info.uid, info.packageName);
            @OptimizationMode
            final int optimizationMode =
                    getAppOptimizationMode(
                            mode, allowlistBackend.isAllowlisted(info.packageName, info.uid));
            // Ignores default optimized/unknown state or system/default apps.
            if (optimizationMode == MODE_OPTIMIZED
                    || optimizationMode == MODE_UNKNOWN
                    || isSystemOrDefaultApp(
                            context, allowlistBackend, info.packageName, info.uid)) {
                continue;
            }

            // Resets to the default mode: MODE_OPTIMIZED.
            setAppUsageStateInternal(
                    context,
                    MODE_OPTIMIZED,
                    info.uid,
                    info.packageName,
                    batteryUtils,
                    allowlistBackend,
                    Action.RESET);
        }
    }

    static int getMode(AppOpsManager appOpsManager, int uid, String packageName) {
        return appOpsManager.checkOpNoThrow(
                AppOpsManager.OP_RUN_ANY_IN_BACKGROUND, uid, packageName);
    }

    static boolean isSystemOrDefaultApp(
            Context context,
            PowerAllowlistBackend powerAllowlistBackend,
            String packageName,
            int uid) {
        return powerAllowlistBackend.isSysAllowlisted(packageName)
                // Always forced unrestricted apps are one type of system important apps.
                || getForceBatteryUnrestrictModeList(context).contains(packageName)
                || powerAllowlistBackend.isDefaultActiveApp(packageName, uid);
    }

    static List<String> getForceBatteryOptimizeModeList(Context context) {
        if (sBatteryOptimizeModeList == null) {
            sBatteryOptimizeModeList =
                    Arrays.asList(
                            context.getResources()
                                    .getStringArray(
                                            R.array.config_force_battery_optimize_mode_apps));
        }
        return sBatteryOptimizeModeList;
    }

    static List<String> getForceBatteryUnrestrictModeList(Context context) {
        if (sBatteryUnrestrictModeList == null) {
            sBatteryUnrestrictModeList =
                    Arrays.asList(
                            context.getResources()
                                    .getStringArray(
                                            R.array.config_force_battery_unrestrict_mode_apps));
        }
        return sBatteryUnrestrictModeList;
    }

    private static void setAppUsageStateInternal(
            Context context,
            @OptimizationMode int mode,
            int uid,
            String packageName,
            BatteryUtils batteryUtils,
            PowerAllowlistBackend powerAllowlistBackend,
            Action action) {
        if (mode == MODE_UNKNOWN) {
            Log.d(TAG, "set unknown app optimization mode.");
            return;
        }

        // MODE_RESTRICTED = AppOpsManager.MODE_IGNORED + !allowListed
        // MODE_UNRESTRICTED = AppOpsManager.MODE_ALLOWED + allowListed
        // MODE_OPTIMIZED = AppOpsManager.MODE_ALLOWED + !allowListed
        final int appOpsManagerMode =
                mode == MODE_RESTRICTED ? AppOpsManager.MODE_IGNORED : AppOpsManager.MODE_ALLOWED;
        final boolean allowListed = mode == MODE_UNRESTRICTED;

        setAppOptimizationModeInternal(
                context,
                appOpsManagerMode,
                allowListed,
                uid,
                packageName,
                batteryUtils,
                powerAllowlistBackend,
                action);
    }

    private static void setAppOptimizationModeInternal(
            Context context,
            int appStandbyMode,
            boolean allowListed,
            int uid,
            String packageName,
            BatteryUtils batteryUtils,
            PowerAllowlistBackend powerAllowlistBackend,
            Action action) {
        final String packageNameKey =
                BatteryOptimizeLogUtils.getPackageNameWithUserId(
                        packageName, UserHandle.myUserId());
        try {
            batteryUtils.setForceAppStandby(uid, packageName, appStandbyMode);
            if (allowListed) {
                powerAllowlistBackend.addApp(packageName, uid);
            } else {
                powerAllowlistBackend.removeApp(packageName, uid);
            }
        } catch (Exception e) {
            // Error cases, set standby mode as -1 for logging.
            appStandbyMode = -1;
            Log.e(TAG, "set OPTIMIZATION MODE failed for " + packageName, e);
        }
        BatteryOptimizeLogUtils.writeLog(
                context, action, packageNameKey, createLogEvent(appStandbyMode, allowListed));
        if (action != Action.RESET) { // reset has been notified in resetAppOptimizationMode
            BatterySettingsStorage.get(context).notifyChange(toChangeReason(action));
        }
    }

    private static String createLogEvent(int appStandbyMode, boolean allowListed) {
        return appStandbyMode < 0
                ? "Apply optimize setting ERROR"
                : String.format(
                        "\tStandbyMode: %s, allowListed: %s, mode: %s",
                        appStandbyMode,
                        allowListed,
                        getAppOptimizationMode(appStandbyMode, allowListed));
    }

    private static @ChangeReason int toChangeReason(Action action) {
        return action == Action.RESTORE ? ChangeReason.RESTORE : ChangeReason.UPDATE;
    }
}<|MERGE_RESOLUTION|>--- conflicted
+++ resolved
@@ -33,12 +33,8 @@
 
 import com.android.settings.R;
 import com.android.settings.fuelgauge.BatteryOptimizeHistoricalLogEntry.Action;
-<<<<<<< HEAD
-import com.android.settingslib.datastore.ChangeReason;
-=======
 import com.android.settings.fuelgauge.batteryusage.AppOptModeSharedPreferencesUtils;
 import com.android.settingslib.datastore.DataChangeReason;
->>>>>>> 98a5dbfb
 import com.android.settingslib.fuelgauge.PowerAllowlistBackend;
 
 import java.lang.annotation.Retention;
@@ -239,7 +235,7 @@
 
         // App preferences are already clear when code reach here, and there may be no
         // setAppUsageStateInternal call to notifyChange. So always trigger notifyChange here.
-        BatterySettingsStorage.get(context).notifyChange(ChangeReason.DELETE);
+        BatterySettingsStorage.get(context).notifyChange(DataChangeReason.DELETE);
 
         allowlistBackend.refreshList();
         // Resets optimization mode for each application.
@@ -381,7 +377,7 @@
                         getAppOptimizationMode(appStandbyMode, allowListed));
     }
 
-    private static @ChangeReason int toChangeReason(Action action) {
-        return action == Action.RESTORE ? ChangeReason.RESTORE : ChangeReason.UPDATE;
+    private static @DataChangeReason int toChangeReason(Action action) {
+        return action == Action.RESTORE ? DataChangeReason.RESTORE : DataChangeReason.UPDATE;
     }
 }