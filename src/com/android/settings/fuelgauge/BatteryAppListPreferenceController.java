/*
 * Copyright (C) 2017 The Android Open Source Project
 * Licensed under the Apache License, Version 2.0 (the "License");
 * you may not use this file except in compliance with the License.
 * You may obtain a copy of the License at
 *
 *      http://www.apache.org/licenses/LICENSE-2.0
 *
 * Unless required by applicable law or agreed to in writing, software
 * distributed under the License is distributed on an "AS IS" BASIS,
 * WITHOUT WARRANTIES OR CONDITIONS OF ANY KIND, either express or implied.
 * See the License for the specific language governing permissions and
 * limitations under the License.
 *
 *
 */

package com.android.settings.fuelgauge;

import android.app.Activity;
import android.content.Context;
import android.content.pm.PackageManager;
import android.graphics.drawable.Drawable;
import android.os.AggregateBatteryConsumer;
import android.os.BatteryConsumer;
import android.os.BatteryUsageStats;
import android.os.Handler;
import android.os.Looper;
import android.os.Message;
import android.os.Process;
import android.os.UidBatteryConsumer;
import android.os.UserBatteryConsumer;
import android.os.UserHandle;
import android.os.UserManager;
import android.text.TextUtils;
import android.text.format.DateUtils;
import android.util.ArrayMap;
import android.util.SparseArray;
import android.util.Log;

import androidx.annotation.VisibleForTesting;
import androidx.preference.Preference;
import androidx.preference.PreferenceGroup;
import androidx.preference.PreferenceScreen;

import com.android.internal.os.PowerProfile;
import com.android.settings.R;
import com.android.settings.SettingsActivity;
import com.android.settings.core.InstrumentedPreferenceFragment;
import com.android.settings.core.PreferenceControllerMixin;
import com.android.settingslib.core.AbstractPreferenceController;
import com.android.settingslib.core.lifecycle.Lifecycle;
import com.android.settingslib.core.lifecycle.LifecycleObserver;
import com.android.settingslib.core.lifecycle.events.OnDestroy;
import com.android.settingslib.core.lifecycle.events.OnPause;
import com.android.settingslib.utils.StringUtil;

import java.util.ArrayList;
import java.util.Comparator;
import java.util.List;

/**
 * Controller that update the battery header view
 */
public class BatteryAppListPreferenceController extends AbstractPreferenceController
        implements PreferenceControllerMixin, LifecycleObserver, OnPause, OnDestroy {
    private static final String TAG = "BatteryAppListPreferenceController";
    @VisibleForTesting
    static final boolean USE_FAKE_DATA = false;
    private static final int MAX_ITEMS_TO_LIST = USE_FAKE_DATA ? 30 : 20;
    private static final int MIN_AVERAGE_POWER_THRESHOLD_MILLI_AMP = 10;
    private static final String MEDIASERVER_PACKAGE_NAME = "mediaserver";

    private final String mPreferenceKey;
    @VisibleForTesting
    PreferenceGroup mAppListGroup;
    private BatteryUsageStats mBatteryUsageStats;
    private ArrayMap<String, Preference> mPreferenceCache;
    @VisibleForTesting
    BatteryUtils mBatteryUtils;
    private final UserManager mUserManager;
    private final PackageManager mPackageManager;
    private final SettingsActivity mActivity;
    private final InstrumentedPreferenceFragment mFragment;
    private Context mPrefContext;

    /**
     * Battery attribution list configuration.
     */
    public interface Config {
        /**
         * Returns true if the attribution list should be shown.
         */
        boolean shouldShowBatteryAttributionList(Context context);
    }

    @VisibleForTesting
    static Config sConfig = new Config() {
        @Override
        public boolean shouldShowBatteryAttributionList(Context context) {
            if (USE_FAKE_DATA) {
                return true;
            }

            PowerProfile powerProfile = new PowerProfile(context);
<<<<<<< HEAD
            return powerProfile.getAveragePower(PowerProfile.POWER_SCREEN_FULL)
                    >= MIN_AVERAGE_POWER_THRESHOLD_MILLI_AMP;
=======
            // Cheap hack to try to figure out if the power_profile.xml was populated.
            final double averagePowerForOrdinal = powerProfile.getAveragePowerForOrdinal(
                    PowerProfile.POWER_GROUP_DISPLAY_SCREEN_FULL, 0);
            final boolean shouldShowBatteryAttributionList =
                    averagePowerForOrdinal >= MIN_AVERAGE_POWER_THRESHOLD_MILLI_AMP;
            if (!shouldShowBatteryAttributionList) {
                Log.w(TAG, "shouldShowBatteryAttributionList(): " + averagePowerForOrdinal);
            }
            return shouldShowBatteryAttributionList;
>>>>>>> 3c65556c
        }
    };

    private final Handler mHandler = new Handler(Looper.getMainLooper()) {
        @Override
        public void handleMessage(Message msg) {
            switch (msg.what) {
                case BatteryEntry.MSG_UPDATE_NAME_ICON:
                    BatteryEntry entry = (BatteryEntry) msg.obj;
                    PowerGaugePreference pgp = mAppListGroup.findPreference(entry.getKey());
                    if (pgp != null) {
                        final int userId = UserHandle.getUserId(entry.getUid());
                        final UserHandle userHandle = new UserHandle(userId);
                        pgp.setIcon(mUserManager.getBadgedIconForUser(entry.getIcon(), userHandle));
                        pgp.setTitle(entry.name);
                        if (entry.isAppEntry()) {
                            pgp.setContentDescription(entry.name);
                        }
                    }
                    break;
                case BatteryEntry.MSG_REPORT_FULLY_DRAWN:
                    Activity activity = mActivity;
                    if (activity != null) {
                        activity.reportFullyDrawn();
                    }
                    break;
            }
            super.handleMessage(msg);
        }
    };

    public BatteryAppListPreferenceController(Context context, String preferenceKey,
            Lifecycle lifecycle, SettingsActivity activity,
            InstrumentedPreferenceFragment fragment) {
        super(context);

        if (lifecycle != null) {
            lifecycle.addObserver(this);
        }

        mPreferenceKey = preferenceKey;
        mBatteryUtils = BatteryUtils.getInstance(context);
        mUserManager = (UserManager) context.getSystemService(Context.USER_SERVICE);
        mPackageManager = context.getPackageManager();
        mActivity = activity;
        mFragment = fragment;
    }

    @Override
    public void onPause() {
        BatteryEntry.stopRequestQueue();
        mHandler.removeMessages(BatteryEntry.MSG_UPDATE_NAME_ICON);
    }

    @Override
    public void onDestroy() {
        if (mActivity.isChangingConfigurations()) {
            BatteryEntry.clearUidCache();
        }
    }

    @Override
    public void displayPreference(PreferenceScreen screen) {
        super.displayPreference(screen);
        mPrefContext = screen.getContext();
        mAppListGroup = screen.findPreference(mPreferenceKey);
        mAppListGroup.setTitle(mPrefContext.getString(R.string.power_usage_list_summary));
    }

    @Override
    public boolean isAvailable() {
        return true;
    }

    @Override
    public String getPreferenceKey() {
        return mPreferenceKey;
    }

    @Override
    public boolean handlePreferenceTreeClick(Preference preference) {
        if (preference instanceof PowerGaugePreference) {
            PowerGaugePreference pgp = (PowerGaugePreference) preference;
            BatteryEntry entry = pgp.getInfo();
            AdvancedPowerUsageDetail.startBatteryDetailPage(mActivity,
                    mFragment, entry, pgp.getPercent(), /*isValidToShowSummary=*/ true);
            return true;
        }
        return false;
    }

    /**
     * Refreshes the list of battery consumers using the supplied BatteryUsageStats.
     */
    public void refreshAppListGroup(BatteryUsageStats batteryUsageStats, boolean showAllApps) {
        if (!isAvailable()) {
            return;
        }

        mBatteryUsageStats = USE_FAKE_DATA ? getFakeStats() : batteryUsageStats;
        mAppListGroup.setTitle(R.string.power_usage_list_summary);

        boolean addedSome = false;

        cacheRemoveAllPrefs(mAppListGroup);
        mAppListGroup.setOrderingAsAdded(false);

        if (sConfig.shouldShowBatteryAttributionList(mContext)) {
            final int dischargePercentage = getDischargePercentage(batteryUsageStats);
            final List<BatteryEntry> usageList =
                getCoalescedUsageList(showAllApps, /*loadDataInBackground=*/ true);
            final double totalPower = batteryUsageStats.getConsumedPower();
            final int numSippers = usageList.size();
            for (int i = 0; i < numSippers; i++) {
                final BatteryEntry entry = usageList.get(i);

                final double percentOfTotal = mBatteryUtils.calculateBatteryPercent(
                        entry.getConsumedPower(), totalPower, dischargePercentage);

                if (((int) (percentOfTotal + .5)) < 1) {
                    continue;
                }

                final UserHandle userHandle = new UserHandle(UserHandle.getUserId(entry.getUid()));
                final Drawable badgedIcon = mUserManager.getBadgedIconForUser(entry.getIcon(),
                        userHandle);
                final CharSequence contentDescription = mUserManager.getBadgedLabelForUser(
                        entry.getLabel(), userHandle);

                final String key = entry.getKey();
                PowerGaugePreference pref = (PowerGaugePreference) getCachedPreference(key);
                if (pref == null) {
                    pref = new PowerGaugePreference(mPrefContext, badgedIcon,
                            contentDescription, entry);
                    pref.setKey(key);
                }
                entry.percent = percentOfTotal;
                pref.setTitle(entry.getLabel());
                pref.setOrder(i + 1);
                pref.setPercent(percentOfTotal);
                pref.shouldShowAnomalyIcon(false);
                setUsageSummary(pref, entry);
                addedSome = true;
                mAppListGroup.addPreference(pref);
                if (mAppListGroup.getPreferenceCount() - getCachedCount()
                        > (MAX_ITEMS_TO_LIST + 1)) {
                    break;
                }
            }
        }
        if (!addedSome) {
            addNotAvailableMessage();
        }
        removeCachedPrefs(mAppListGroup);

        BatteryEntry.startRequestQueue();
    }

    /**
     * Gets the BatteryEntry list by using the supplied BatteryUsageStats.
     */
    public List<BatteryEntry> getBatteryEntryList(
            BatteryUsageStats batteryUsageStats, boolean showAllApps) {
        mBatteryUsageStats = USE_FAKE_DATA ? getFakeStats() : batteryUsageStats;
        if (!sConfig.shouldShowBatteryAttributionList(mContext)) {
            return null;
        }
        final int dischargePercentage = getDischargePercentage(batteryUsageStats);
        final List<BatteryEntry> usageList =
            getCoalescedUsageList(showAllApps, /*loadDataInBackground=*/ false);
        final double totalPower = batteryUsageStats.getConsumedPower();
        for (int i = 0; i < usageList.size(); i++) {
            final BatteryEntry entry = usageList.get(i);
            final double percentOfTotal = mBatteryUtils.calculateBatteryPercent(
                    entry.getConsumedPower(), totalPower, dischargePercentage);
            entry.percent = percentOfTotal;
        }
        return usageList;
    }

    private int getDischargePercentage(BatteryUsageStats batteryUsageStats) {
        int dischargePercentage = batteryUsageStats.getDischargePercentage();
        if (dischargePercentage < 0) {
            dischargePercentage = 0;
        }
        return dischargePercentage;
    }

    /**
     * We want to coalesce some UIDs. For example, dex2oat runs under a shared gid that
     * exists for all users of the same app. We detect this case and merge the power use
     * for dex2oat to the device OWNER's use of the app.
     *
     * @return A sorted list of apps using power.
     */
    private List<BatteryEntry> getCoalescedUsageList(
            boolean showAllApps, boolean loadDataInBackground) {
        final SparseArray<BatteryEntry> batteryEntryList = new SparseArray<>();

        final ArrayList<BatteryEntry> results = new ArrayList<>();
        final List<UidBatteryConsumer> uidBatteryConsumers =
                mBatteryUsageStats.getUidBatteryConsumers();

        // Sort to have all apps with "real" UIDs first, followed by apps that are supposed
        // to be combined with the real ones.
        uidBatteryConsumers.sort(Comparator.comparingInt(
                consumer -> consumer.getUid() == getRealUid(consumer) ? 0 : 1));

        for (int i = 0, size = uidBatteryConsumers.size(); i < size; i++) {
            final UidBatteryConsumer consumer = uidBatteryConsumers.get(i);
            final int uid = getRealUid(consumer);

            final String[] packages = mPackageManager.getPackagesForUid(uid);
            if (mBatteryUtils.shouldHideUidBatteryConsumerUnconditionally(consumer, packages)) {
                continue;
            }

            final boolean isHidden = mBatteryUtils.shouldHideUidBatteryConsumer(consumer, packages);
            if (isHidden && !showAllApps) {
                continue;
            }

            final int index = batteryEntryList.indexOfKey(uid);
            if (index < 0) {
                // New entry.
                batteryEntryList.put(uid, new BatteryEntry(mContext, mHandler, mUserManager,
                        consumer, isHidden, uid, packages, null, loadDataInBackground));
            } else {
                // Combine BatterySippers if we already have one with this UID.
                final BatteryEntry existingSipper = batteryEntryList.valueAt(index);
                existingSipper.add(consumer);
            }
        }

        final BatteryConsumer deviceConsumer = mBatteryUsageStats.getAggregateBatteryConsumer(
                BatteryUsageStats.AGGREGATE_BATTERY_CONSUMER_SCOPE_DEVICE);
        final BatteryConsumer appsConsumer = mBatteryUsageStats.getAggregateBatteryConsumer(
                BatteryUsageStats.AGGREGATE_BATTERY_CONSUMER_SCOPE_ALL_APPS);

        for (int componentId = 0; componentId < BatteryConsumer.POWER_COMPONENT_COUNT;
                componentId++) {
            if (!showAllApps
                    && mBatteryUtils.shouldHideDevicePowerComponent(deviceConsumer, componentId)) {
                continue;
            }

            results.add(new BatteryEntry(mContext, componentId,
                    deviceConsumer.getConsumedPower(componentId),
                    appsConsumer.getConsumedPower(componentId),
                    deviceConsumer.getUsageDurationMillis(componentId)));
        }

        for (int componentId = BatteryConsumer.FIRST_CUSTOM_POWER_COMPONENT_ID;
                componentId < BatteryConsumer.FIRST_CUSTOM_POWER_COMPONENT_ID
                        + deviceConsumer.getCustomPowerComponentCount();
                componentId++) {
            if (!showAllApps) {
                continue;
            }

            results.add(new BatteryEntry(mContext, componentId,
                    deviceConsumer.getCustomPowerComponentName(componentId),
                    deviceConsumer.getConsumedPowerForCustomComponent(componentId),
                    appsConsumer.getConsumedPowerForCustomComponent(componentId)));
        }

        if (showAllApps) {
            final List<UserBatteryConsumer> userBatteryConsumers =
                    mBatteryUsageStats.getUserBatteryConsumers();
            for (int i = 0, size = userBatteryConsumers.size(); i < size; i++) {
                final UserBatteryConsumer consumer = userBatteryConsumers.get(i);
                results.add(new BatteryEntry(mContext, mHandler, mUserManager,
                        consumer, /* isHidden */ true, Process.INVALID_UID, null, null,
                        loadDataInBackground));
            }
        }

        final int numUidSippers = batteryEntryList.size();

        for (int i = 0; i < numUidSippers; i++) {
            results.add(batteryEntryList.valueAt(i));
        }

        // The sort order must have changed, so re-sort based on total power use.
        results.sort(BatteryEntry.COMPARATOR);
        return results;
    }

    private int getRealUid(UidBatteryConsumer consumer) {
        int realUid = consumer.getUid();

        // Check if this UID is a shared GID. If so, we combine it with the OWNER's
        // actual app UID.
        if (isSharedGid(consumer.getUid())) {
            realUid = UserHandle.getUid(UserHandle.USER_SYSTEM,
                    UserHandle.getAppIdFromSharedAppGid(consumer.getUid()));
        }

        // Check if this UID is a system UID (mediaserver, logd, nfc, drm, etc).
        if (isSystemUid(realUid)
                && !MEDIASERVER_PACKAGE_NAME.equals(consumer.getPackageWithHighestDrain())) {
            // Use the system UID for all UIDs running in their own sandbox that
            // are not apps. We exclude mediaserver because we already are expected to
            // report that as a separate item.
            realUid = Process.SYSTEM_UID;
        }
        return realUid;
    }

    @VisibleForTesting
    void setUsageSummary(Preference preference, BatteryEntry entry) {
        // Only show summary when usage time is longer than one minute
        final long usageTimeMs = entry.getTimeInForegroundMs();
        if (shouldShowSummary(entry) && usageTimeMs >= DateUtils.MINUTE_IN_MILLIS) {
            final CharSequence timeSequence =
                    StringUtil.formatElapsedTime(mContext, usageTimeMs, false, false);
            preference.setSummary(
                    entry.isHidden()
                            ? timeSequence
                            : TextUtils.expandTemplate(mContext.getText(R.string.battery_used_for),
                                    timeSequence));
        }
    }

    private void cacheRemoveAllPrefs(PreferenceGroup group) {
        mPreferenceCache = new ArrayMap<>();
        final int N = group.getPreferenceCount();
        for (int i = 0; i < N; i++) {
            Preference p = group.getPreference(i);
            if (TextUtils.isEmpty(p.getKey())) {
                continue;
            }
            mPreferenceCache.put(p.getKey(), p);
        }
    }

    private boolean shouldShowSummary(BatteryEntry entry) {
        final CharSequence[] allowlistPackages = mContext.getResources()
                .getTextArray(R.array.allowlist_hide_summary_in_battery_usage);
        final String target = entry.getDefaultPackageName();

        for (CharSequence packageName : allowlistPackages) {
            if (TextUtils.equals(target, packageName)) {
                return false;
            }
        }
        return true;
    }

    private static boolean isSharedGid(int uid) {
        return UserHandle.getAppIdFromSharedAppGid(uid) > 0;
    }

    private static boolean isSystemUid(int uid) {
        final int appUid = UserHandle.getAppId(uid);
        return appUid >= Process.SYSTEM_UID && appUid < Process.FIRST_APPLICATION_UID;
    }

    private BatteryUsageStats getFakeStats() {
        BatteryUsageStats.Builder builder = new BatteryUsageStats.Builder(new String[0])
                .setDischargePercentage(100);

        float use = 500;
        final AggregateBatteryConsumer.Builder appsBatteryConsumerBuilder =
                builder.getAggregateBatteryConsumerBuilder(
                        BatteryUsageStats.AGGREGATE_BATTERY_CONSUMER_SCOPE_ALL_APPS);
        final AggregateBatteryConsumer.Builder deviceBatteryConsumerBuilder =
                builder.getAggregateBatteryConsumerBuilder(
                        BatteryUsageStats.AGGREGATE_BATTERY_CONSUMER_SCOPE_DEVICE);
        for (@BatteryConsumer.PowerComponent int componentId : new int[]{
                BatteryConsumer.POWER_COMPONENT_AMBIENT_DISPLAY,
                BatteryConsumer.POWER_COMPONENT_BLUETOOTH,
                BatteryConsumer.POWER_COMPONENT_CAMERA,
                BatteryConsumer.POWER_COMPONENT_FLASHLIGHT,
                BatteryConsumer.POWER_COMPONENT_IDLE,
                BatteryConsumer.POWER_COMPONENT_MEMORY,
                BatteryConsumer.POWER_COMPONENT_MOBILE_RADIO,
                BatteryConsumer.POWER_COMPONENT_PHONE,
                BatteryConsumer.POWER_COMPONENT_SCREEN,
                BatteryConsumer.POWER_COMPONENT_WIFI,
        }) {
            appsBatteryConsumerBuilder.setConsumedPower(componentId, use);
            deviceBatteryConsumerBuilder.setConsumedPower(componentId, use * 2);
            use += 5;
        }

        use = 450;
        for (int i = 0; i < 100; i++) {
            builder.getOrCreateUidBatteryConsumerBuilder(
                            new FakeUid(Process.FIRST_APPLICATION_UID + i))
                    .setTimeInStateMs(UidBatteryConsumer.STATE_FOREGROUND, 10000 + i * 1000)
                    .setTimeInStateMs(UidBatteryConsumer.STATE_BACKGROUND, 20000 + i * 2000)
                    .setConsumedPower(BatteryConsumer.POWER_COMPONENT_CPU, use);
            use += 1;
        }

        // Simulate dex2oat process.
        builder.getOrCreateUidBatteryConsumerBuilder(new FakeUid(Process.FIRST_APPLICATION_UID))
                .setUsageDurationMillis(BatteryConsumer.POWER_COMPONENT_CPU, 100000)
                .setConsumedPower(BatteryConsumer.POWER_COMPONENT_CPU, 1000.0)
                .setPackageWithHighestDrain("dex2oat");

        builder.getOrCreateUidBatteryConsumerBuilder(new FakeUid(Process.FIRST_APPLICATION_UID + 1))
                .setUsageDurationMillis(BatteryConsumer.POWER_COMPONENT_CPU, 100000)
                .setConsumedPower(BatteryConsumer.POWER_COMPONENT_CPU, 1000.0)
                .setPackageWithHighestDrain("dex2oat");

        builder.getOrCreateUidBatteryConsumerBuilder(
                        new FakeUid(UserHandle.getSharedAppGid(Process.LOG_UID)))
                .setUsageDurationMillis(BatteryConsumer.POWER_COMPONENT_CPU, 100000)
                .setConsumedPower(BatteryConsumer.POWER_COMPONENT_CPU, 900.0);

        return builder.build();
    }

    private Preference getCachedPreference(String key) {
        return mPreferenceCache != null ? mPreferenceCache.remove(key) : null;
    }

    private void removeCachedPrefs(PreferenceGroup group) {
        for (Preference p : mPreferenceCache.values()) {
            group.removePreference(p);
        }
        mPreferenceCache = null;
    }

    private int getCachedCount() {
        return mPreferenceCache != null ? mPreferenceCache.size() : 0;
    }

    private void addNotAvailableMessage() {
        final String NOT_AVAILABLE = "not_available";
        Preference notAvailable = getCachedPreference(NOT_AVAILABLE);
        if (notAvailable == null) {
            notAvailable = new Preference(mPrefContext);
            notAvailable.setKey(NOT_AVAILABLE);
            notAvailable.setTitle(R.string.power_usage_not_available);
            notAvailable.setSelectable(false);
            mAppListGroup.addPreference(notAvailable);
        }
    }
}<|MERGE_RESOLUTION|>--- conflicted
+++ resolved
@@ -48,6 +48,7 @@
 import com.android.settings.SettingsActivity;
 import com.android.settings.core.InstrumentedPreferenceFragment;
 import com.android.settings.core.PreferenceControllerMixin;
+import com.android.settings.overlay.FeatureFactory;
 import com.android.settingslib.core.AbstractPreferenceController;
 import com.android.settingslib.core.lifecycle.Lifecycle;
 import com.android.settingslib.core.lifecycle.LifecycleObserver;
@@ -103,10 +104,6 @@
             }
 
             PowerProfile powerProfile = new PowerProfile(context);
-<<<<<<< HEAD
-            return powerProfile.getAveragePower(PowerProfile.POWER_SCREEN_FULL)
-                    >= MIN_AVERAGE_POWER_THRESHOLD_MILLI_AMP;
-=======
             // Cheap hack to try to figure out if the power_profile.xml was populated.
             final double averagePowerForOrdinal = powerProfile.getAveragePowerForOrdinal(
                     PowerProfile.POWER_GROUP_DISPLAY_SCREEN_FULL, 0);
@@ -116,7 +113,6 @@
                 Log.w(TAG, "shouldShowBatteryAttributionList(): " + averagePowerForOrdinal);
             }
             return shouldShowBatteryAttributionList;
->>>>>>> 3c65556c
         }
     };
 
@@ -454,8 +450,10 @@
     }
 
     private boolean shouldShowSummary(BatteryEntry entry) {
-        final CharSequence[] allowlistPackages = mContext.getResources()
-                .getTextArray(R.array.allowlist_hide_summary_in_battery_usage);
+        final CharSequence[] allowlistPackages =
+                FeatureFactory.getFactory(mContext)
+                        .getPowerUsageFeatureProvider(mContext)
+                        .getHideApplicationSummary(mContext);
         final String target = entry.getDefaultPackageName();
 
         for (CharSequence packageName : allowlistPackages) {
@@ -505,8 +503,7 @@
 
         use = 450;
         for (int i = 0; i < 100; i++) {
-            builder.getOrCreateUidBatteryConsumerBuilder(
-                            new FakeUid(Process.FIRST_APPLICATION_UID + i))
+            builder.getOrCreateUidBatteryConsumerBuilder(Process.FIRST_APPLICATION_UID + i)
                     .setTimeInStateMs(UidBatteryConsumer.STATE_FOREGROUND, 10000 + i * 1000)
                     .setTimeInStateMs(UidBatteryConsumer.STATE_BACKGROUND, 20000 + i * 2000)
                     .setConsumedPower(BatteryConsumer.POWER_COMPONENT_CPU, use);
@@ -514,18 +511,17 @@
         }
 
         // Simulate dex2oat process.
-        builder.getOrCreateUidBatteryConsumerBuilder(new FakeUid(Process.FIRST_APPLICATION_UID))
+        builder.getOrCreateUidBatteryConsumerBuilder(Process.FIRST_APPLICATION_UID)
                 .setUsageDurationMillis(BatteryConsumer.POWER_COMPONENT_CPU, 100000)
                 .setConsumedPower(BatteryConsumer.POWER_COMPONENT_CPU, 1000.0)
                 .setPackageWithHighestDrain("dex2oat");
 
-        builder.getOrCreateUidBatteryConsumerBuilder(new FakeUid(Process.FIRST_APPLICATION_UID + 1))
+        builder.getOrCreateUidBatteryConsumerBuilder(Process.FIRST_APPLICATION_UID + 1)
                 .setUsageDurationMillis(BatteryConsumer.POWER_COMPONENT_CPU, 100000)
                 .setConsumedPower(BatteryConsumer.POWER_COMPONENT_CPU, 1000.0)
                 .setPackageWithHighestDrain("dex2oat");
 
-        builder.getOrCreateUidBatteryConsumerBuilder(
-                        new FakeUid(UserHandle.getSharedAppGid(Process.LOG_UID)))
+        builder.getOrCreateUidBatteryConsumerBuilder(UserHandle.getSharedAppGid(Process.LOG_UID))
                 .setUsageDurationMillis(BatteryConsumer.POWER_COMPONENT_CPU, 100000)
                 .setConsumedPower(BatteryConsumer.POWER_COMPONENT_CPU, 900.0);
 
