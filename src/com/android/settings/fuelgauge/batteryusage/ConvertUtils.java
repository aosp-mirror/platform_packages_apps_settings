/*
 * Copyright (C) 2022 The Android Open Source Project
 *
 * Licensed under the Apache License, Version 2.0 (the "License");
 * you may not use this file except in compliance with the License.
 * You may obtain a copy of the License at
 *
 *      http://www.apache.org/licenses/LICENSE-2.0
 *
 * Unless required by applicable law or agreed to in writing, software
 * distributed under the License is distributed on an "AS IS" BASIS,
 * WITHOUT WARRANTIES OR CONDITIONS OF ANY KIND, either express or implied.
 * See the License for the specific language governing permissions and
 * limitations under the License.
 */
package com.android.settings.fuelgauge.batteryusage;

import android.annotation.IntDef;
import android.annotation.Nullable;
import android.app.usage.IUsageStatsManager;
import android.app.usage.UsageEvents.Event;
import android.app.usage.UsageStatsManager;
import android.content.ContentValues;
import android.content.Context;
import android.content.pm.PackageManager;
import android.database.Cursor;
import android.os.BatteryUsageStats;
import android.os.Build;
import android.os.LocaleList;
import android.os.RemoteException;
import android.os.UserHandle;
import android.text.TextUtils;
import android.text.format.DateFormat;
import android.util.Base64;
import android.util.Log;

import androidx.annotation.VisibleForTesting;

import com.android.settings.fuelgauge.BatteryUtils;
import com.android.settings.fuelgauge.batteryusage.db.AppUsageEventEntity;
import com.android.settings.fuelgauge.batteryusage.db.BatteryEventEntity;

import java.lang.annotation.Retention;
import java.lang.annotation.RetentionPolicy;
import java.util.Locale;
import java.util.TimeZone;

/** A utility class to convert data into another types. */
public final class ConvertUtils {
    private static final String TAG = "ConvertUtils";

    /** A fake package name to represent no BatteryEntry data. */
    public static final String FAKE_PACKAGE_NAME = "fake_package";

    @IntDef(prefix = {"CONSUMER_TYPE"}, value = {
            CONSUMER_TYPE_UNKNOWN,
            CONSUMER_TYPE_UID_BATTERY,
            CONSUMER_TYPE_USER_BATTERY,
            CONSUMER_TYPE_SYSTEM_BATTERY,
    })
    @Retention(RetentionPolicy.SOURCE)
    public @interface ConsumerType {
    }

    public static final int CONSUMER_TYPE_UNKNOWN = 0;
    public static final int CONSUMER_TYPE_UID_BATTERY = 1;
    public static final int CONSUMER_TYPE_USER_BATTERY = 2;
    public static final int CONSUMER_TYPE_SYSTEM_BATTERY = 3;

    private ConvertUtils() {
    }

    /** Converts {@link BatteryEntry} to content values */
    public static ContentValues convertBatteryEntryToContentValues(
            final BatteryEntry entry,
            final BatteryUsageStats batteryUsageStats,
            final int batteryLevel,
            final int batteryStatus,
            final int batteryHealth,
            final long bootTimestamp,
            final long timestamp,
            final boolean isFullChargeStart) {
        final ContentValues values = new ContentValues();
        if (entry != null && batteryUsageStats != null) {
            values.put(BatteryHistEntry.KEY_UID, Long.valueOf(entry.getUid()));
            values.put(BatteryHistEntry.KEY_USER_ID,
                    Long.valueOf(UserHandle.getUserId(entry.getUid())));
            values.put(BatteryHistEntry.KEY_PACKAGE_NAME,
                    entry.getDefaultPackageName());
            values.put(BatteryHistEntry.KEY_CONSUMER_TYPE,
                    Integer.valueOf(entry.getConsumerType()));
        } else {
            values.put(BatteryHistEntry.KEY_PACKAGE_NAME, FAKE_PACKAGE_NAME);
        }
        values.put(BatteryHistEntry.KEY_TIMESTAMP, Long.valueOf(timestamp));
        values.put(BatteryHistEntry.KEY_IS_FULL_CHARGE_CYCLE_START,
                Boolean.valueOf(isFullChargeStart));
        final BatteryInformation batteryInformation =
                constructBatteryInformation(
                        entry,
                        batteryUsageStats,
                        batteryLevel,
                        batteryStatus,
                        batteryHealth,
                        bootTimestamp);
        values.put(BatteryHistEntry.KEY_BATTERY_INFORMATION,
                convertBatteryInformationToString(batteryInformation));
        // Save the BatteryInformation unencoded string into database for debugging.
        if (Build.TYPE.equals("userdebug")) {
            values.put(
                    BatteryHistEntry.KEY_BATTERY_INFORMATION_DEBUG, batteryInformation.toString());
        }
        return values;
    }

    /** Converts {@link AppUsageEvent} to content values */
    public static ContentValues convertAppUsageEventToContentValues(final AppUsageEvent event) {
        final ContentValues values = new ContentValues();
        values.put(AppUsageEventEntity.KEY_UID, event.getUid());
        values.put(AppUsageEventEntity.KEY_USER_ID, event.getUserId());
        values.put(AppUsageEventEntity.KEY_TIMESTAMP, event.getTimestamp());
        values.put(AppUsageEventEntity.KEY_APP_USAGE_EVENT_TYPE, event.getType().getNumber());
        values.put(AppUsageEventEntity.KEY_PACKAGE_NAME, event.getPackageName());
        values.put(AppUsageEventEntity.KEY_INSTANCE_ID, event.getInstanceId());
        values.put(AppUsageEventEntity.KEY_TASK_ROOT_PACKAGE_NAME, event.getTaskRootPackageName());
        return values;
    }

    /** Converts {@link BatteryEvent} to content values */
    public static ContentValues convertBatteryEventToContentValues(final BatteryEvent event) {
        final ContentValues values = new ContentValues();
        values.put(BatteryEventEntity.KEY_TIMESTAMP, event.getTimestamp());
        values.put(BatteryEventEntity.KEY_BATTERY_EVENT_TYPE, event.getType().getNumber());
        values.put(BatteryEventEntity.KEY_BATTERY_LEVEL, event.getBatteryLevel());
        return values;
    }

    /** Gets the encoded string from {@link BatteryInformation} instance. */
    public static String convertBatteryInformationToString(
            final BatteryInformation batteryInformation) {
        return Base64.encodeToString(batteryInformation.toByteArray(), Base64.DEFAULT);
    }

    /** Gets the {@link BatteryInformation} instance from {@link ContentValues}. */
    public static BatteryInformation getBatteryInformation(
            final ContentValues values, final String key) {
        final BatteryInformation defaultInstance = BatteryInformation.getDefaultInstance();
        if (values != null && values.containsKey(key)) {
            return BatteryUtils.parseProtoFromString(values.getAsString(key), defaultInstance);
        }
        return defaultInstance;
    }

    /** Gets the {@link BatteryInformation} instance from {@link Cursor}. */
    public static BatteryInformation getBatteryInformation(final Cursor cursor, final String key) {
        final BatteryInformation defaultInstance = BatteryInformation.getDefaultInstance();
        final int columnIndex = cursor.getColumnIndex(key);
        if (columnIndex >= 0) {
            return BatteryUtils.parseProtoFromString(
                    cursor.getString(columnIndex), defaultInstance);
        }
        return defaultInstance;
    }

    /** Converts to {@link BatteryHistEntry} */
    public static BatteryHistEntry convertToBatteryHistEntry(
            BatteryEntry entry,
            BatteryUsageStats batteryUsageStats) {
        return new BatteryHistEntry(
                convertBatteryEntryToContentValues(
                        entry,
                        batteryUsageStats,
                        /*batteryLevel=*/ 0,
                        /*batteryStatus=*/ 0,
                        /*batteryHealth=*/ 0,
                        /*bootTimestamp=*/ 0,
                        /*timestamp=*/ 0,
                        /*isFullChargeStart=*/ false));
    }

    /** Converts to {@link AppUsageEvent} from {@link Event} */
    @Nullable
    public static AppUsageEvent convertToAppUsageEvent(
            Context context, final IUsageStatsManager usageStatsManager, final Event event,
            final long userId) {
        final String packageName = event.getPackageName();
        if (packageName == null) {
            // See b/190609174: Event package names should never be null, but sometimes they are.
            // Note that system events like device shutting down should still come with the android
            // package name.
            Log.w(TAG, String.format(
                    "Ignoring a usage event with null package name (timestamp=%d, type=%d)",
                    event.getTimeStamp(), event.getEventType()));
            return null;
        }

        final AppUsageEvent.Builder appUsageEventBuilder = AppUsageEvent.newBuilder();
        appUsageEventBuilder
                .setTimestamp(event.getTimeStamp())
                .setType(getAppUsageEventType(event.getEventType()))
                .setPackageName(packageName)
                .setUserId(userId);

        final String taskRootPackageName = getTaskRootPackageName(event);
        if (taskRootPackageName != null) {
            appUsageEventBuilder.setTaskRootPackageName(taskRootPackageName);
        }

        final String effectivePackageName =
                getEffectivePackageName(usageStatsManager, packageName, taskRootPackageName);
        try {
            final long uid = context
                    .getPackageManager()
                    .getPackageUidAsUser(effectivePackageName, (int) userId);
            appUsageEventBuilder.setUid(uid);
        } catch (PackageManager.NameNotFoundException e) {
            Log.w(TAG, String.format(
                    "Fail to get uid for package %s of user %d)", event.getPackageName(), userId));
            return null;
        }

        try {
            appUsageEventBuilder.setInstanceId(event.getInstanceId());
        } catch (NoClassDefFoundError | NoSuchMethodError e) {
            Log.w(TAG, "UsageEvent instance ID API error");
        }

        return appUsageEventBuilder.build();
    }

    /** Converts to {@link AppUsageEvent} from {@link Cursor} */
    public static AppUsageEvent convertToAppUsageEventFromCursor(final Cursor cursor) {
        final AppUsageEvent.Builder eventBuilder = AppUsageEvent.newBuilder();
        eventBuilder.setTimestamp(getLongFromCursor(cursor, AppUsageEventEntity.KEY_TIMESTAMP));
        eventBuilder.setType(
                AppUsageEventType.forNumber(
                        getIntegerFromCursor(
                                cursor, AppUsageEventEntity.KEY_APP_USAGE_EVENT_TYPE)));
        eventBuilder.setPackageName(
                getStringFromCursor(cursor, AppUsageEventEntity.KEY_PACKAGE_NAME));
        eventBuilder.setInstanceId(
                getIntegerFromCursor(cursor, AppUsageEventEntity.KEY_INSTANCE_ID));
        eventBuilder.setTaskRootPackageName(
                getStringFromCursor(cursor, AppUsageEventEntity.KEY_TASK_ROOT_PACKAGE_NAME));
        eventBuilder.setUserId(getLongFromCursor(cursor, AppUsageEventEntity.KEY_USER_ID));
        eventBuilder.setUid(getLongFromCursor(cursor, AppUsageEventEntity.KEY_UID));
        return eventBuilder.build();
    }

<<<<<<< HEAD
    /** Converts UTC timestamp to human readable local time string. */
    public static String utcToLocalTime(Context context, long timestamp) {
        final Locale locale = getLocale(context);
=======
    /** Converts to {@link BatteryEvent} from {@link BatteryEventType} */
    public static BatteryEvent convertToBatteryEvent(
            long timestamp, BatteryEventType type, int batteryLevel) {
        final BatteryEvent.Builder eventBuilder = BatteryEvent.newBuilder();
        eventBuilder.setTimestamp(timestamp);
        eventBuilder.setType(type);
        eventBuilder.setBatteryLevel(batteryLevel);
        return eventBuilder.build();
    }

    /** Converts to {@link BatteryEvent} from {@link Cursor} */
    public static BatteryEvent convertToBatteryEventFromCursor(final Cursor cursor) {
        final BatteryEvent.Builder eventBuilder = BatteryEvent.newBuilder();
        eventBuilder.setTimestamp(getLongFromCursor(cursor, BatteryEventEntity.KEY_TIMESTAMP));
        eventBuilder.setType(
                BatteryEventType.forNumber(
                        getIntegerFromCursor(
                                cursor, BatteryEventEntity.KEY_BATTERY_EVENT_TYPE)));
        eventBuilder.setBatteryLevel(
                getIntegerFromCursor(cursor, BatteryEventEntity.KEY_BATTERY_LEVEL));
        return eventBuilder.build();
    }

    /** Converts UTC timestamp to local time string for logging only, so use the US locale for
     *  better readability in debugging. */
    public static String utcToLocalTimeForLogging(long timestamp) {
        final Locale locale = Locale.US;
>>>>>>> f03d4c07
        final String pattern =
                DateFormat.getBestDateTimePattern(locale, "MMM dd,yyyy HH:mm:ss");
        return DateFormat.format(pattern, timestamp).toString();
    }

    /** Converts UTC timestamp to local time hour data. */
    public static String utcToLocalTimeHour(
            final Context context, final long timestamp, final boolean is24HourFormat) {
        final Locale locale = getLocale(context);
        // e.g. for 12-hour format: 9 PM
        // e.g. for 24-hour format: 09:00
        final String skeleton = is24HourFormat ? "HHm" : "ha";
        final String pattern = DateFormat.getBestDateTimePattern(locale, skeleton);
        return DateFormat.format(pattern, timestamp).toString();
    }

    /** Converts UTC timestamp to local time day of week data. */
    public static String utcToLocalTimeDayOfWeek(
            final Context context, final long timestamp, final boolean isAbbreviation) {
        final Locale locale = getLocale(context);
        final String pattern = DateFormat.getBestDateTimePattern(locale,
                isAbbreviation ? "E" : "EEEE");
        return DateFormat.format(pattern, timestamp).toString();
    }

    @VisibleForTesting
    static Locale getLocale(Context context) {
        if (context == null) {
            return Locale.getDefault();
        }
        final LocaleList locales =
                context.getResources().getConfiguration().getLocales();
        return locales != null && !locales.isEmpty() ? locales.get(0)
                : Locale.getDefault();
    }

    /**
     * Returns the package name the app usage should be attributed to.
     *
     * <ul>
     *   <li>If {@link UsageStatsManager#getUsageSource()} returns {@link
     *       UsageStatsManager#USAGE_SOURCE_CURRENT_ACTIVITY}, this method will return packageName.
     *   <li>If {@link UsageStatsManager#getUsageSource()} returns {@link
     *       UsageStatsManager#USAGE_SOURCE_TASK_ROOT_ACTIVITY}, this method will return
     *       taskRootPackageName if it exists, or packageName otherwise.
     * </ul>
     */
    @VisibleForTesting
    static String getEffectivePackageName(
            final IUsageStatsManager usageStatsManager, final String packageName,
            final String taskRootPackageName) {
        int usageSource = getUsageSource(usageStatsManager);
        switch (usageSource) {
            case UsageStatsManager.USAGE_SOURCE_TASK_ROOT_ACTIVITY:
                return !TextUtils.isEmpty(taskRootPackageName)
                        ? taskRootPackageName
                        : packageName;
            case UsageStatsManager.USAGE_SOURCE_CURRENT_ACTIVITY:
                return packageName;
            default:
                Log.e(TAG, "Unexpected usage source: " + usageSource);
                return packageName;
        }
    }

    /**
     * Returns the package name of the task root when this event was reported when {@code event} is
     * one of:
     *
     * <ul>
     *   <li>{@link Event#ACTIVITY_RESUMED}
     *   <li>{@link Event#ACTIVITY_STOPPED}
     * </ul>
     */
    @Nullable
    private static String getTaskRootPackageName(Event event) {
        int eventType = event.getEventType();
        if (eventType != Event.ACTIVITY_RESUMED && eventType != Event.ACTIVITY_STOPPED) {
            // Task root is only relevant for ACTIVITY_* events.
            return null;
        }

        try {
            String taskRootPackageName = event.getTaskRootPackageName();
            if (taskRootPackageName == null) {
                Log.w(TAG, String.format(
                        "Null task root in event with timestamp %d, type=%d, package %s",
                        event.getTimeStamp(), event.getEventType(), event.getPackageName()));
            }
            return taskRootPackageName;
        } catch (NoSuchMethodError e) {
            Log.w(TAG, "Failed to call Event#getTaskRootPackageName()");
            return null;
        }
    }

    /**
     * Returns what App Usage Observers will consider the source of usage for an activity.
     *
     * @see UsageStatsManager#getUsageSource()
     */
    private static int getUsageSource(final IUsageStatsManager usageStatsManager) {
        try {
            return usageStatsManager.getUsageSource();
        } catch (RemoteException e) {
            Log.e(TAG, "Failed to getUsageSource", e);
            return UsageStatsManager.USAGE_SOURCE_CURRENT_ACTIVITY;
        }
    }

    private static AppUsageEventType getAppUsageEventType(final int eventType) {
        switch (eventType) {
            case Event.ACTIVITY_RESUMED:
                return AppUsageEventType.ACTIVITY_RESUMED;
            case Event.ACTIVITY_STOPPED:
                return AppUsageEventType.ACTIVITY_STOPPED;
            case Event.DEVICE_SHUTDOWN:
                return AppUsageEventType.DEVICE_SHUTDOWN;
            default:
                return AppUsageEventType.UNKNOWN;
        }
    }

    private static BatteryInformation constructBatteryInformation(
            final BatteryEntry entry,
            final BatteryUsageStats batteryUsageStats,
            final int batteryLevel,
            final int batteryStatus,
            final int batteryHealth,
            final long bootTimestamp) {
        final DeviceBatteryState deviceBatteryState =
                DeviceBatteryState
                        .newBuilder()
                        .setBatteryLevel(batteryLevel)
                        .setBatteryStatus(batteryStatus)
                        .setBatteryHealth(batteryHealth)
                        .build();
        final BatteryInformation.Builder batteryInformationBuilder =
                BatteryInformation
                        .newBuilder()
                        .setDeviceBatteryState(deviceBatteryState)
                        .setBootTimestamp(bootTimestamp)
                        .setZoneId(TimeZone.getDefault().getID());
        if (entry != null && batteryUsageStats != null) {
            batteryInformationBuilder
                    .setIsHidden(entry.isHidden())
                    .setAppLabel(entry.getLabel() != null ? entry.getLabel() : "")
                    .setTotalPower(batteryUsageStats.getConsumedPower())
                    .setConsumePower(entry.getConsumedPower())
                    .setForegroundUsageConsumePower(entry.getConsumedPowerInForeground())
                    .setForegroundServiceUsageConsumePower(
                            entry.getConsumedPowerInForegroundService())
                    .setBackgroundUsageConsumePower(entry.getConsumedPowerInBackground())
                    .setCachedUsageConsumePower(entry.getConsumedPowerInCached())
                    .setPercentOfTotal(entry.mPercent)
                    .setDrainType(entry.getPowerComponentId())
                    .setForegroundUsageTimeInMs(entry.getTimeInForegroundMs())
                    .setBackgroundUsageTimeInMs(entry.getTimeInBackgroundMs());
        }

        return batteryInformationBuilder.build();
    }

    private static int getIntegerFromCursor(final Cursor cursor, final String key) {
        final int columnIndex = cursor.getColumnIndex(key);
        if (columnIndex >= 0) {
            return cursor.getInt(columnIndex);
        }
        return 0;
    }

    private static long getLongFromCursor(final Cursor cursor, final String key) {
        final int columnIndex = cursor.getColumnIndex(key);
        if (columnIndex >= 0) {
            return cursor.getLong(columnIndex);
        }
        return 0L;
    }

    private static String getStringFromCursor(final Cursor cursor, final String key) {
        final int columnIndex = cursor.getColumnIndex(key);
        if (columnIndex >= 0) {
            return cursor.getString(columnIndex);
        }
        return "";
    }
}<|MERGE_RESOLUTION|>--- conflicted
+++ resolved
@@ -247,11 +247,6 @@
         return eventBuilder.build();
     }
 
-<<<<<<< HEAD
-    /** Converts UTC timestamp to human readable local time string. */
-    public static String utcToLocalTime(Context context, long timestamp) {
-        final Locale locale = getLocale(context);
-=======
     /** Converts to {@link BatteryEvent} from {@link BatteryEventType} */
     public static BatteryEvent convertToBatteryEvent(
             long timestamp, BatteryEventType type, int batteryLevel) {
@@ -279,7 +274,6 @@
      *  better readability in debugging. */
     public static String utcToLocalTimeForLogging(long timestamp) {
         final Locale locale = Locale.US;
->>>>>>> f03d4c07
         final String pattern =
                 DateFormat.getBestDateTimePattern(locale, "MMM dd,yyyy HH:mm:ss");
         return DateFormat.format(pattern, timestamp).toString();
