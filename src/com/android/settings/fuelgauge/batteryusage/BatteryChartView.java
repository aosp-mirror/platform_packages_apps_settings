--- conflicted
+++ resolved
@@ -28,23 +28,17 @@
 import android.graphics.Paint;
 import android.graphics.Path;
 import android.graphics.Rect;
-<<<<<<< HEAD
-=======
 import android.os.Bundle;
->>>>>>> 9b24df2c
 import android.util.AttributeSet;
 import android.util.Log;
 import android.view.HapticFeedbackConstants;
 import android.view.MotionEvent;
 import android.view.View;
-<<<<<<< HEAD
-=======
 import android.view.ViewParent;
 import android.view.accessibility.AccessibilityEvent;
 import android.view.accessibility.AccessibilityManager;
 import android.view.accessibility.AccessibilityNodeInfo;
 import android.view.accessibility.AccessibilityNodeProvider;
->>>>>>> 9b24df2c
 import android.widget.TextView;
 
 import androidx.annotation.NonNull;
@@ -90,10 +84,7 @@
     private Paint mDividerPaint;
     private Paint mTrapezoidPaint;
     private Paint mTextPaint;
-<<<<<<< HEAD
-=======
     private AccessibilityNodeProvider mAccessibilityNodeProvider;
->>>>>>> 9b24df2c
     private BatteryChartView.OnSelectListener mOnSelectListener;
 
     @VisibleForTesting
@@ -279,8 +270,6 @@
         view.performHapticFeedback(HapticFeedbackConstants.CONTEXT_CLICK);
     }
 
-<<<<<<< HEAD
-=======
     private boolean sendAccessibilityEvent(int virtualDescendantId, int eventType) {
         ViewParent parent = getParent();
         if (parent == null || !AccessibilityManager.getInstance(mContext).isEnabled()) {
@@ -300,7 +289,6 @@
         }
     }
 
->>>>>>> 9b24df2c
     private void initializeTrapezoidSlots(int count) {
         mTrapezoidSlots = new TrapezoidSlot[count];
         for (int index = 0; index < mTrapezoidSlots.length; index++) {
@@ -609,8 +597,6 @@
                 formatPercentage(/*percentage=*/ 0, /*round=*/ true)};
     }
 
-<<<<<<< HEAD
-=======
     private class BatteryChartAccessibilityNodeProvider extends AccessibilityNodeProvider {
         @Override
         public AccessibilityNodeInfo createAccessibilityNodeInfo(int virtualViewId) {
@@ -668,7 +654,6 @@
         }
     }
 
->>>>>>> 9b24df2c
     // A container class for each trapezoid left and right location.
     @VisibleForTesting
     static final class TrapezoidSlot {
