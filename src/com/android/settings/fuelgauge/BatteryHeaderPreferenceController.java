--- conflicted
+++ resolved
@@ -97,12 +97,9 @@
             final CharSequence wirelessChargingLabel =
                     mBatterySettingsFeatureProvider.getWirelessChargingLabel(mContext, info);
             if (wirelessChargingLabel != null) {
-<<<<<<< HEAD
-=======
                 mBatteryUsageProgressBarPref.setBottomSummaryContentDescription(
                         mBatterySettingsFeatureProvider
                                 .getWirelessChargingContentDescription(mContext, info));
->>>>>>> 76eef6d8
                 return wirelessChargingLabel;
             }
         }
