--- conflicted
+++ resolved
@@ -1195,16 +1195,9 @@
                 } else {
                     rebuild(R.id.sort_order_alpha, true);
                 }
-<<<<<<< HEAD
-            } else if (mManageApplications.mListType == LIST_TYPE_BATTERY_OPTIMIZATION) {
-                logAppBatteryUsage(filterType);
-            } else {
-                rebuild();
-=======
                 return;
             } else if (mManageApplications.mListType == LIST_TYPE_BATTERY_OPTIMIZATION) {
                 logAppBatteryUsage(filterType);
->>>>>>> 0bad7288
             }
             rebuild();
         }
@@ -1341,11 +1334,7 @@
         }
 
         private void logAppBatteryUsage(int filterType) {
-<<<<<<< HEAD
-            switch(filterType) {
-=======
             switch (filterType) {
->>>>>>> 0bad7288
                 case FILTER_APPS_BATTERY_UNRESTRICTED:
                     logAction(SettingsEnums.ACTION_BATTERY_OPTIMIZED_APPS_FILTER_UNRESTRICTED);
                     break;
