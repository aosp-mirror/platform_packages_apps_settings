--- conflicted
+++ resolved
@@ -29,6 +29,8 @@
 import com.android.settings.accessibility.AccessibilitySettings;
 import com.android.settings.accessibility.AccessibilitySettingsForSetupWizard;
 import com.android.settings.accessibility.CaptionPropertiesFragment;
+import com.android.settings.accessibility.TextReadingPreferenceFragmentForSetupWizard;
+import com.android.settings.accessibility.ToggleColorInversionPreferenceFragment;
 import com.android.settings.accessibility.ToggleDaltonizerPreferenceFragment;
 import com.android.settings.accessibility.ToggleReduceBrightColorsPreferenceFragment;
 import com.android.settings.accounts.AccountDashboardFragment;
@@ -41,6 +43,7 @@
 import com.android.settings.applications.UsageAccessDetails;
 import com.android.settings.applications.appinfo.AlarmsAndRemindersDetails;
 import com.android.settings.applications.appinfo.AppInfoDashboardFragment;
+import com.android.settings.applications.appinfo.AppLocaleDetails;
 import com.android.settings.applications.appinfo.DrawOverlayDetails;
 import com.android.settings.applications.appinfo.ExternalSourcesDetails;
 import com.android.settings.applications.appinfo.ManageExternalStorageDetails;
@@ -69,6 +72,7 @@
 import com.android.settings.biometrics.face.FaceSettings;
 import com.android.settings.biometrics.fingerprint.FingerprintSettings;
 import com.android.settings.bluetooth.BluetoothDeviceDetailsFragment;
+import com.android.settings.bluetooth.BluetoothPairingDetail;
 import com.android.settings.bugreporthandler.BugReportHandlerPicker;
 import com.android.settings.connecteddevice.AdvancedConnectedDeviceDashboardFragment;
 import com.android.settings.connecteddevice.ConnectedDeviceDashboardFragment;
@@ -86,6 +90,7 @@
 import com.android.settings.deviceinfo.aboutphone.MyDeviceInfoFragment;
 import com.android.settings.deviceinfo.firmwareversion.FirmwareVersionSettings;
 import com.android.settings.deviceinfo.legal.ModuleLicensesDashboard;
+import com.android.settings.display.AutoBrightnessSettings;
 import com.android.settings.display.NightDisplaySettings;
 import com.android.settings.display.SmartAutoRotatePreferenceFragment;
 import com.android.settings.display.darkmode.DarkModeSettingsFragment;
@@ -96,10 +101,12 @@
 import com.android.settings.fuelgauge.batterysaver.BatterySaverScheduleSettings;
 import com.android.settings.fuelgauge.batterysaver.BatterySaverSettings;
 import com.android.settings.gestures.AssistGestureSettings;
+import com.android.settings.gestures.ButtonNavigationSettingsFragment;
 import com.android.settings.gestures.DoubleTapPowerSettings;
 import com.android.settings.gestures.DoubleTapScreenSettings;
 import com.android.settings.gestures.DoubleTwistGestureSettings;
 import com.android.settings.gestures.GestureNavigationSettingsFragment;
+import com.android.settings.gestures.OneHandedSettings;
 import com.android.settings.gestures.PickupGestureSettings;
 import com.android.settings.gestures.PowerMenuSettings;
 import com.android.settings.gestures.SwipeToNotificationSettings;
@@ -114,11 +121,14 @@
 import com.android.settings.localepicker.LocaleListEditor;
 import com.android.settings.location.LocationServices;
 import com.android.settings.location.LocationSettings;
+import com.android.settings.location.WifiScanningFragment;
 import com.android.settings.network.MobileNetworkListFragment;
 import com.android.settings.network.NetworkDashboardFragment;
 import com.android.settings.network.NetworkProviderSettings;
 import com.android.settings.network.apn.ApnEditor;
 import com.android.settings.network.apn.ApnSettings;
+import com.android.settings.network.telephony.MobileNetworkSettings;
+import com.android.settings.network.telephony.NetworkSelectSettings;
 import com.android.settings.nfc.AndroidBeam;
 import com.android.settings.nfc.PaymentSettings;
 import com.android.settings.notification.ConfigureNotificationSettings;
@@ -141,8 +151,8 @@
 import com.android.settings.print.PrintJobSettingsFragment;
 import com.android.settings.print.PrintSettingsFragment;
 import com.android.settings.privacy.PrivacyDashboardFragment;
-import com.android.settings.security.CryptKeeperSettings;
 import com.android.settings.security.LockscreenDashboardFragment;
+import com.android.settings.security.SecurityAdvancedSettings;
 import com.android.settings.security.SecuritySettings;
 import com.android.settings.shortcut.CreateShortcut;
 import com.android.settings.sound.MediaControlsSettings;
@@ -161,6 +171,7 @@
 import com.android.settings.wifi.WifiSettings;
 import com.android.settings.wifi.calling.WifiCallingDisclaimerFragment;
 import com.android.settings.wifi.calling.WifiCallingSettings;
+import com.android.settings.wifi.details.WifiNetworkDetailsFragment;
 import com.android.settings.wifi.p2p.WifiP2pSettings;
 import com.android.settings.wifi.savedaccesspoints2.SavedAccessPointsWifiSettings2;
 import com.android.settings.wifi.tether.WifiTetherSettings;
@@ -174,7 +185,9 @@
     public static final String[] ENTRY_FRAGMENTS = {
             AdvancedConnectedDeviceDashboardFragment.class.getName(),
             CreateShortcut.class.getName(),
+            BluetoothPairingDetail.class.getName(),
             WifiSettings.class.getName(),
+            WifiNetworkDetailsFragment.class.getName(),
             ConfigureWifiSettings.class.getName(),
             SavedAccessPointsWifiSettings2.class.getName(),
             AllInOneTetherSettings.class.getName(),
@@ -201,17 +214,21 @@
             ProcessStatsUi.class.getName(),
             NotificationStation.class.getName(),
             LocationSettings.class.getName(),
+            WifiScanningFragment.class.getName(),
             PrivacyDashboardFragment.class.getName(),
             LocationServices.class.getName(),
             SecuritySettings.class.getName(),
+            SecurityAdvancedSettings.class.getName(),
             UsageAccessDetails.class.getName(),
             PrivacySettings.class.getName(),
             DeviceAdminSettings.class.getName(),
             AccessibilityDetailsSettingsFragment.class.getName(),
             AccessibilitySettings.class.getName(),
             AccessibilitySettingsForSetupWizard.class.getName(),
+            TextReadingPreferenceFragmentForSetupWizard.class.getName(),
             CaptionPropertiesFragment.class.getName(),
             ToggleDaltonizerPreferenceFragment.class.getName(),
+            ToggleColorInversionPreferenceFragment.class.getName(),
             ToggleReduceBrightColorsPreferenceFragment.class.getName(),
             TextToSpeechSettings.class.getName(),
             PrivateVolumeForget.class.getName(),
@@ -232,7 +249,6 @@
             PickupGestureSettings.class.getName(),
             DoubleTwistGestureSettings.class.getName(),
             SystemNavigationGestureSettings.class.getName(),
-            CryptKeeperSettings.class.getName(),
             DataUsageSummary.class.getName(),
             DreamSettings.class.getName(),
             UserSettings.class.getName(),
@@ -310,14 +326,13 @@
             DarkModeSettingsFragment.class.getName(),
             BugReportHandlerPicker.class.getName(),
             GestureNavigationSettingsFragment.class.getName(),
+            ButtonNavigationSettingsFragment.class.getName(),
             InteractAcrossProfilesSettings.class.getName(),
             InteractAcrossProfilesDetails.class.getName(),
             MediaControlsSettings.class.getName(),
             NetworkProviderSettings.class.getName(),
+            NetworkSelectSettings.class.getName(),
             AlarmsAndRemindersDetails.class.getName(),
-<<<<<<< HEAD
-            MediaManagementAppsDetails.class.getName()
-=======
             MediaManagementAppsDetails.class.getName(),
             AutoBrightnessSettings.class.getName(),
             OneHandedSettings.class.getName(),
@@ -325,7 +340,6 @@
             AppLocaleDetails.class.getName(),
             TurnScreenOnSettings.class.getName(),
             TurnScreenOnDetails.class.getName()
->>>>>>> eb6431dc
     };
 
     public static final String[] SETTINGS_FOR_RESTRICTED = {
@@ -347,6 +361,7 @@
             Settings.WifiSettingsActivity.class.getName(),
             Settings.DataUsageSummaryActivity.class.getName(),
             Settings.NetworkProviderSettingsActivity.class.getName(),
+            Settings.NetworkSelectActivity.class.getName(),
             // Home page > Connected devices
             Settings.BluetoothSettingsActivity.class.getName(),
             Settings.WifiDisplaySettingsActivity.class.getName(),
@@ -356,6 +371,8 @@
             Settings.ConfigureNotificationSettingsActivity.class.getName(),
             Settings.ManageApplicationsActivity.class.getName(),
             Settings.PaymentSettingsActivity.class.getName(),
+            // Home page > Display
+            Settings.AdaptiveBrightnessActivity.class.getName(),
             // Home page > Security & screen lock
             Settings.LocationSettingsActivity.class.getName(),
             // Home page > System
