--- conflicted
+++ resolved
@@ -17,11 +17,7 @@
 package com.android.settings.spa
 
 import android.content.Context
-<<<<<<< HEAD
-import com.android.settings.spa.about.AboutPhonePageProvider
-=======
 import android.util.FeatureFlagUtils
->>>>>>> 81279b4c
 import com.android.settings.spa.app.AllAppListPageProvider
 import com.android.settings.spa.app.AppsMainPageProvider
 import com.android.settings.spa.app.appinfo.AppInfoSettingsProvider
@@ -88,7 +84,6 @@
                 BackgroundInstalledAppsPageProvider,
                 CloneAppInfoSettingsProvider,
                 NetworkAndInternetPageProvider,
-                AboutPhonePageProvider,
                 ) + togglePermissionAppListTemplate.createPageProviders(),
             rootPages = listOf(
                 HomePageProvider.createSettingsPage()
