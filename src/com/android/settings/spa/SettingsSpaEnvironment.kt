/*
 * Copyright (C) 2022 The Android Open Source Project
 *
 * Licensed under the Apache License, Version 2.0 (the "License");
 * you may not use this file except in compliance with the License.
 * You may obtain a copy of the License at
 *
 *      http://www.apache.org/licenses/LICENSE-2.0
 *
 * Unless required by applicable law or agreed to in writing, software
 * distributed under the License is distributed on an "AS IS" BASIS,
 * WITHOUT WARRANTIES OR CONDITIONS OF ANY KIND, either express or implied.
 * See the License for the specific language governing permissions and
 * limitations under the License.
 */

package com.android.settings.spa

import android.content.Context
import android.util.FeatureFlagUtils
import com.android.settings.network.apn.ApnEditPageProvider
<<<<<<< HEAD
=======
import com.android.settings.print.PrintSettingsPageProvider
>>>>>>> 7f2090d3
import com.android.settings.spa.about.AboutPhonePageProvider
import com.android.settings.spa.app.AllAppListPageProvider
import com.android.settings.spa.app.AppsMainPageProvider
import com.android.settings.spa.app.appcompat.UserAspectRatioAppsPageProvider
import com.android.settings.spa.app.appinfo.AppInfoSettingsProvider
import com.android.settings.spa.app.appinfo.CloneAppInfoSettingsProvider
import com.android.settings.spa.app.backgroundinstall.BackgroundInstalledAppsPageProvider
import com.android.settings.spa.app.battery.BatteryOptimizationModeAppListPageProvider
import com.android.settings.spa.app.specialaccess.AlarmsAndRemindersAppListProvider
import com.android.settings.spa.app.specialaccess.AllFilesAccessAppListProvider
import com.android.settings.spa.app.specialaccess.DisplayOverOtherAppsAppListProvider
import com.android.settings.spa.app.specialaccess.InstallUnknownAppsListProvider
import com.android.settings.spa.app.specialaccess.LongBackgroundTasksAppListProvider
import com.android.settings.spa.app.specialaccess.MediaManagementAppsAppListProvider
import com.android.settings.spa.app.specialaccess.MediaRoutingControlAppListProvider
import com.android.settings.spa.app.specialaccess.ModifySystemSettingsAppListProvider
import com.android.settings.spa.app.specialaccess.NfcTagAppsSettingsProvider
import com.android.settings.spa.app.specialaccess.PictureInPictureListProvider
import com.android.settings.spa.app.specialaccess.SpecialAppAccessPageProvider
import com.android.settings.spa.app.specialaccess.TurnScreenOnAppsAppListProvider
import com.android.settings.spa.app.specialaccess.UseFullScreenIntentAppListProvider
import com.android.settings.spa.app.specialaccess.WifiControlAppListProvider
import com.android.settings.spa.app.storage.StorageAppListPageProvider
import com.android.settings.spa.core.instrumentation.SpaLogProvider
import com.android.settings.spa.development.UsageStatsPageProvider
import com.android.settings.spa.development.compat.PlatformCompatAppListPageProvider
import com.android.settings.spa.home.HomePageProvider
import com.android.settings.spa.network.NetworkAndInternetPageProvider
import com.android.settings.spa.network.NetworkCellularGroupProvider
import com.android.settings.spa.network.SimOnboardingPageProvider
import com.android.settings.spa.notification.AppListNotificationsPageProvider
import com.android.settings.spa.notification.NotificationMainPageProvider
import com.android.settings.spa.system.AppLanguagesPageProvider
import com.android.settings.spa.system.LanguageAndInputPageProvider
import com.android.settings.spa.system.SystemMainPageProvider
import com.android.settings.wifi.details2.WifiPrivacyPageProvider
import com.android.settingslib.spa.framework.common.SettingsPageProviderRepository
import com.android.settingslib.spa.framework.common.SpaEnvironment
import com.android.settingslib.spa.framework.common.SpaLogger
import com.android.settingslib.spa.framework.common.createSettingsPage
import com.android.settingslib.spaprivileged.template.app.TogglePermissionAppListProvider
import com.android.settingslib.spaprivileged.template.app.TogglePermissionAppListTemplate

open class SettingsSpaEnvironment(context: Context) : SpaEnvironment(context) {
    open fun getTogglePermissionAppListProviders(): List<TogglePermissionAppListProvider> {
        return listOf(
            AllFilesAccessAppListProvider,
            DisplayOverOtherAppsAppListProvider,
            MediaManagementAppsAppListProvider,
            MediaRoutingControlAppListProvider,
            ModifySystemSettingsAppListProvider,
            UseFullScreenIntentAppListProvider,
            PictureInPictureListProvider,
            InstallUnknownAppsListProvider,
            AlarmsAndRemindersAppListProvider,
            WifiControlAppListProvider,
            NfcTagAppsSettingsProvider,
            LongBackgroundTasksAppListProvider,
            TurnScreenOnAppsAppListProvider,
        )
    }

    override val pageProviderRepository = lazy {
        val togglePermissionAppListTemplate = TogglePermissionAppListTemplate(
            allProviders = getTogglePermissionAppListProviders()
        )
        SettingsPageProviderRepository(
            allPageProviders = settingsPageProviders()
                + togglePermissionAppListTemplate.createPageProviders(),
            rootPages = listOf(
                HomePageProvider.createSettingsPage()
            ),
        )
    }


    open fun settingsPageProviders() = listOf(
        HomePageProvider,
        AppsMainPageProvider,
        AllAppListPageProvider,
        AppInfoSettingsProvider,
        SpecialAppAccessPageProvider,
        NotificationMainPageProvider,
        AppListNotificationsPageProvider,
        SystemMainPageProvider,
        LanguageAndInputPageProvider,
        AppLanguagesPageProvider,
        UsageStatsPageProvider,
        PlatformCompatAppListPageProvider,
        BackgroundInstalledAppsPageProvider,
        UserAspectRatioAppsPageProvider,
        CloneAppInfoSettingsProvider,
        NetworkAndInternetPageProvider,
        AboutPhonePageProvider,
        StorageAppListPageProvider.Apps,
        StorageAppListPageProvider.Games,
        ApnEditPageProvider,
        SimOnboardingPageProvider,
        BatteryOptimizationModeAppListPageProvider,
        NetworkCellularGroupProvider(),
        WifiPrivacyPageProvider,
<<<<<<< HEAD
=======
        PrintSettingsPageProvider,
>>>>>>> 7f2090d3
    )

    override val logger = if (FeatureFlagUtils.isEnabled(
            context, FeatureFlagUtils.SETTINGS_ENABLE_SPA_METRICS
        )
    ) SpaLogProvider
    else object : SpaLogger {}
}<|MERGE_RESOLUTION|>--- conflicted
+++ resolved
@@ -19,10 +19,7 @@
 import android.content.Context
 import android.util.FeatureFlagUtils
 import com.android.settings.network.apn.ApnEditPageProvider
-<<<<<<< HEAD
-=======
 import com.android.settings.print.PrintSettingsPageProvider
->>>>>>> 7f2090d3
 import com.android.settings.spa.about.AboutPhonePageProvider
 import com.android.settings.spa.app.AllAppListPageProvider
 import com.android.settings.spa.app.AppsMainPageProvider
@@ -124,10 +121,7 @@
         BatteryOptimizationModeAppListPageProvider,
         NetworkCellularGroupProvider(),
         WifiPrivacyPageProvider,
-<<<<<<< HEAD
-=======
         PrintSettingsPageProvider,
->>>>>>> 7f2090d3
     )
 
     override val logger = if (FeatureFlagUtils.isEnabled(
