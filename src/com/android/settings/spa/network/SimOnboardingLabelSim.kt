/*
 * Copyright (C) 2024 The Android Open Source Project
 *
 * Licensed under the Apache License, Version 2.0 (the "License");
 * you may not use this file except in compliance with the License.
 * You may obtain a copy of the License at
 *
 *      http://www.apache.org/licenses/LICENSE-2.0
 *
 * Unless required by applicable law or agreed to in writing, software
 * distributed under the License is distributed on an "AS IS" BASIS,
 * WITHOUT WARRANTIES OR CONDITIONS OF ANY KIND, either express or implied.
 * See the License for the specific language governing permissions and
 * limitations under the License.
 */

package com.android.settings.spa.network

import android.telephony.SubscriptionInfo
import androidx.compose.foundation.layout.fillMaxWidth
import androidx.compose.foundation.layout.padding
import androidx.compose.material.icons.Icons
import androidx.compose.material.icons.outlined.SignalCellularAlt
import androidx.compose.material3.Text
import androidx.compose.runtime.Composable
import androidx.compose.runtime.getValue
import androidx.compose.runtime.mutableStateOf
import androidx.compose.runtime.remember
import androidx.compose.runtime.setValue
import androidx.compose.ui.Modifier
import androidx.compose.ui.res.stringResource
import com.android.settings.R
import com.android.settings.network.SimOnboardingService
import com.android.settingslib.spa.framework.theme.SettingsDimension
import com.android.settingslib.spa.widget.dialog.AlertDialogButton
import com.android.settingslib.spa.widget.dialog.rememberAlertDialogPresenter
import com.android.settingslib.spa.widget.editor.SettingsOutlinedTextField

import com.android.settingslib.spa.widget.preference.Preference
import com.android.settingslib.spa.widget.preference.PreferenceModel
import com.android.settingslib.spa.widget.scaffold.BottomAppBarButton
import com.android.settingslib.spa.widget.scaffold.SuwScaffold

/**
 * the sim onboarding label compose
 */
@Composable
fun SimOnboardingLabelSimImpl(
    nextAction: () -> Unit,
    cancelAction: () -> Unit,
    onboardingService: SimOnboardingService
) {
    SuwScaffold(
        imageVector = Icons.Outlined.SignalCellularAlt,
        title = stringResource(R.string.sim_onboarding_label_sim_title),
        actionButton = BottomAppBarButton(
            text = stringResource(R.string.sim_onboarding_next),
            onClick = nextAction
        ),
        dismissButton = BottomAppBarButton(
            text = stringResource(R.string.cancel),
            onClick = cancelAction
        ),
    ) {
        LabelSimBody(onboardingService)
    }
}

@Composable
private fun LabelSimBody(onboardingService: SimOnboardingService) {
    SimOnboardingMessage(stringResource(R.string.sim_onboarding_label_sim_msg))

    for (subInfo in onboardingService.getSelectableSubscriptionInfoList()) {
        LabelSimPreference(onboardingService, subInfo)
    }
}

@Composable
private fun LabelSimPreference(
    onboardingService: SimOnboardingService,
    subInfo: SubscriptionInfo,
) {
    val originalSimCarrierName = subInfo.displayName.toString()
    var titleSimName by remember {
        mutableStateOf(onboardingService.getSubscriptionInfoDisplayName(subInfo))
    }
    val phoneNumber = phoneNumber(subInfo)
    val alertDialogPresenter = rememberAlertDialogPresenter(
        confirmButton = AlertDialogButton(
            stringResource(R.string.mobile_network_sim_name_rename),
            titleSimName.isNotBlank()
        ) {
            onboardingService.addItemForRenaming(
                subInfo, if (titleSimName.isEmpty()) originalSimCarrierName else titleSimName
            )
        },
        dismissButton = AlertDialogButton(
            stringResource(R.string.cancel),
        ) {
            titleSimName = onboardingService.getSubscriptionInfoDisplayName(subInfo)
        },
        title = stringResource(R.string.sim_onboarding_label_sim_dialog_title),
        text = {
            Text(
                phoneNumber.value ?: "",
                modifier = Modifier.padding(bottom = SettingsDimension.itemPaddingVertical)
            )
            SettingsOutlinedTextField(
                value = titleSimName,
                label = stringResource(R.string.sim_onboarding_label_sim_dialog_label),
                placeholder = {Text(text = originalSimCarrierName)},
                modifier = Modifier.fillMaxWidth()
            ) {
<<<<<<< HEAD
                titleSimName = if (it.isEmpty()) originalSimCarrierName else it
=======
                titleSimName = it
>>>>>>> 411d5c15
            }
        },
    )
    Preference(object : PreferenceModel {
        override val title = titleSimName
        override val summary = { phoneNumber.value ?: "" }
        override val onClick = alertDialogPresenter::open
    })
}<|MERGE_RESOLUTION|>--- conflicted
+++ resolved
@@ -28,6 +28,7 @@
 import androidx.compose.runtime.remember
 import androidx.compose.runtime.setValue
 import androidx.compose.ui.Modifier
+import androidx.compose.ui.platform.testTag
 import androidx.compose.ui.res.stringResource
 import com.android.settings.R
 import com.android.settings.network.SimOnboardingService
@@ -109,13 +110,9 @@
                 value = titleSimName,
                 label = stringResource(R.string.sim_onboarding_label_sim_dialog_label),
                 placeholder = {Text(text = originalSimCarrierName)},
-                modifier = Modifier.fillMaxWidth()
+                modifier = Modifier.fillMaxWidth().testTag("contentInput")
             ) {
-<<<<<<< HEAD
-                titleSimName = if (it.isEmpty()) originalSimCarrierName else it
-=======
                 titleSimName = it
->>>>>>> 411d5c15
             }
         },
     )
