--- conflicted
+++ resolved
@@ -16,11 +16,7 @@
 
 package com.android.settings.notification;
 
-<<<<<<< HEAD
-import android.app.INotificationManager;
-=======
 import android.app.ActivityThread;
->>>>>>> 8e58411b
 import android.app.NotificationManager;
 import android.content.BroadcastReceiver;
 import android.content.Context;
@@ -31,76 +27,35 @@
 import android.os.Handler;
 import android.os.Looper;
 import android.os.Message;
-<<<<<<< HEAD
-import android.os.ServiceManager;
-import android.os.Vibrator;
-=======
 import android.provider.DeviceConfig;
->>>>>>> 8e58411b
 import android.service.notification.NotificationListenerService;
 
 import androidx.lifecycle.OnLifecycleEvent;
-
-<<<<<<< HEAD
-import com.android.internal.annotations.VisibleForTesting;
-=======
+import androidx.preference.PreferenceScreen;
+
 import com.android.internal.config.sysui.SystemUiDeviceConfigFlags;
->>>>>>> 8e58411b
 import com.android.settings.R;
 import com.android.settingslib.core.lifecycle.Lifecycle;
 
-<<<<<<< HEAD
-import java.util.Objects;
-=======
 import java.util.Set;
->>>>>>> 8e58411b
 
 /**
- * Update notification volume icon in Settings in response to user adjusting volume
+ * Update notification volume icon in Settings in response to user adjusting volume.
  */
 public class NotificationVolumePreferenceController extends
         RingerModeAffectedVolumePreferenceController {
 
     private static final String KEY_NOTIFICATION_VOLUME = "notification_volume";
-<<<<<<< HEAD
-=======
     private static final String TAG = "NotificationVolumePreferenceController";
->>>>>>> 8e58411b
 
     private final RingReceiver mReceiver = new RingReceiver();
     private final H mHandler = new H();
-<<<<<<< HEAD
-    private INotificationManager mNoMan;
-
-
-    private int mMuteIcon;
-    private final int mNormalIconId =  R.drawable.ic_notifications;
-    private final int mVibrateIconId = R.drawable.ic_volume_ringer_vibrate;
-    private final int mSilentIconId = R.drawable.ic_notifications_off_24dp;
-=======
->>>>>>> 8e58411b
-
-    private final boolean mRingNotificationAliased;
-
 
     public NotificationVolumePreferenceController(Context context) {
         this(context, KEY_NOTIFICATION_VOLUME);
     }
 
     public NotificationVolumePreferenceController(Context context, String key) {
-<<<<<<< HEAD
-        super(context, key);
-        mVibrator = (Vibrator) mContext.getSystemService(Context.VIBRATOR_SERVICE);
-        if (mVibrator != null && !mVibrator.hasVibrator()) {
-            mVibrator = null;
-        }
-
-        mRingNotificationAliased = mContext.getResources().getBoolean(
-                com.android.internal.R.bool.config_alias_ring_notif_stream_types);
-        updateRingerMode();
-    }
-
-=======
         super(context, key, TAG);
 
         mNormalIconId =  R.drawable.ic_notifications;
@@ -152,20 +107,14 @@
         }
     }
 
->>>>>>> 8e58411b
     @OnLifecycleEvent(Lifecycle.Event.ON_RESUME)
     @Override
     public void onResume() {
         super.onResume();
         mReceiver.register(true);
-<<<<<<< HEAD
-        updateEffectsSuppressor();
-        updatePreferenceIconAndSliderState();
-=======
         Binder.withCleanCallingIdentity(()
                 -> DeviceConfig.addOnPropertiesChangedListener(DeviceConfig.NAMESPACE_SYSTEMUI,
                 ActivityThread.currentApplication().getMainExecutor(), this::onDeviceConfigChange));
->>>>>>> 8e58411b
     }
 
     @OnLifecycleEvent(Lifecycle.Event.ON_PAUSE)
@@ -173,41 +122,18 @@
     public void onPause() {
         super.onPause();
         mReceiver.register(false);
-<<<<<<< HEAD
-=======
         Binder.withCleanCallingIdentity(() ->
                 DeviceConfig.removeOnPropertiesChangedListener(this::onDeviceConfigChange));
->>>>>>> 8e58411b
     }
 
     @Override
     public int getAvailabilityStatus() {
-<<<<<<< HEAD
-
-        // Show separate notification slider if ring/notification are not aliased by AudioManager --
-        // if they are, notification volume is controlled by RingVolumePreferenceController.
-        return mContext.getResources().getBoolean(R.bool.config_show_notification_volume)
-                && (!mRingNotificationAliased || !Utils.isVoiceCapable(mContext))
-                && !mHelper.isSingleVolume()
-                ? AVAILABLE : UNSUPPORTED_ON_DEVICE;
-    }
-
-    @Override
-    public boolean isSliceable() {
-        return TextUtils.equals(getPreferenceKey(), KEY_NOTIFICATION_VOLUME);
-    }
-
-    @Override
-    public boolean isPublicSlice() {
-        return true;
-=======
         boolean separateNotification = isSeparateNotificationConfigEnabled();
         return mContext.getResources().getBoolean(R.bool.config_show_notification_volume)
                 && !mHelper.isSingleVolume() && separateNotification
                 ? (mRingerMode == AudioManager.RINGER_MODE_NORMAL
                     ? AVAILABLE : DISABLED_DEPENDENT_SETTING)
                 : UNSUPPORTED_ON_DEVICE;
->>>>>>> 8e58411b
     }
 
     @Override
