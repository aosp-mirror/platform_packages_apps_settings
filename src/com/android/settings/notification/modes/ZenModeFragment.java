/*
 * Copyright (C) 2024 The Android Open Source Project
 *
 * Licensed under the Apache License, Version 2.0 (the "License");
 * you may not use this file except in compliance with the License.
 * You may obtain a copy of the License at
 *
 *      http://www.apache.org/licenses/LICENSE-2.0
 *
 * Unless required by applicable law or agreed to in writing, software
 * distributed under the License is distributed on an "AS IS" BASIS,
 * WITHOUT WARRANTIES OR CONDITIONS OF ANY KIND, either express or implied.
 * See the License for the specific language governing permissions and
 * limitations under the License.
 */

package com.android.settings.notification.modes;

import android.app.Application;
import android.app.AutomaticZenRule;
import android.app.settings.SettingsEnums;
import android.content.Context;

import com.android.settings.R;
import com.android.settingslib.applications.ApplicationsState;
import com.android.settingslib.core.AbstractPreferenceController;

import java.util.ArrayList;
import java.util.List;

public class ZenModeFragment extends ZenModeFragmentBase {

    @Override
    protected int getPreferenceScreenResId() {
        return R.xml.modes_rule_settings;
    }

    @Override
    protected List<AbstractPreferenceController> createPreferenceControllers(Context context) {
        List<AbstractPreferenceController> prefControllers = new ArrayList<>();
        prefControllers.add(new ZenModeHeaderController(context, "header", this, mBackend));
        prefControllers.add(new ZenModeButtonPreferenceController(context, "activate", mBackend));
        prefControllers.add(new ZenModeActionsPreferenceController(context, "actions", mBackend));
        prefControllers.add(new ZenModePeopleLinkPreferenceController(
<<<<<<< HEAD
                context, "zen_mode_people", mBackend));
=======
                context, "zen_mode_people", mBackend, mHelperBackend));
        prefControllers.add(new ZenModeAppsLinkPreferenceController(
                context, "zen_mode_apps", this,
                ApplicationsState.getInstance((Application) context.getApplicationContext()),
                mBackend, mHelperBackend));
>>>>>>> 411d5c15
        prefControllers.add(new ZenModeOtherLinkPreferenceController(
                context, "zen_other_settings", mBackend, mHelperBackend));
        prefControllers.add(new ZenModeDisplayLinkPreferenceController(
<<<<<<< HEAD
                context, "mode_display_settings", mBackend));
=======
                context, "mode_display_settings", mBackend, mHelperBackend));
        prefControllers.add(new ZenModeSetTriggerLinkPreferenceController(context,
                "zen_automatic_trigger_category", mBackend));
>>>>>>> 411d5c15
        return prefControllers;
    }

    @Override
    public void onStart() {
        super.onStart();

        // Set title for the entire screen
        ZenMode mode = getMode();
        AutomaticZenRule azr = getAZR();
        if (mode == null || azr == null) {
            return;
        }
        getActivity().setTitle(azr.getName());
    }

    @Override
    public int getMetricsCategory() {
        // TODO: b/332937635 - make this the correct metrics category
        return SettingsEnums.NOTIFICATION_ZEN_MODE_AUTOMATION;
    }
}<|MERGE_RESOLUTION|>--- conflicted
+++ resolved
@@ -42,25 +42,17 @@
         prefControllers.add(new ZenModeButtonPreferenceController(context, "activate", mBackend));
         prefControllers.add(new ZenModeActionsPreferenceController(context, "actions", mBackend));
         prefControllers.add(new ZenModePeopleLinkPreferenceController(
-<<<<<<< HEAD
-                context, "zen_mode_people", mBackend));
-=======
                 context, "zen_mode_people", mBackend, mHelperBackend));
         prefControllers.add(new ZenModeAppsLinkPreferenceController(
                 context, "zen_mode_apps", this,
                 ApplicationsState.getInstance((Application) context.getApplicationContext()),
                 mBackend, mHelperBackend));
->>>>>>> 411d5c15
         prefControllers.add(new ZenModeOtherLinkPreferenceController(
                 context, "zen_other_settings", mBackend, mHelperBackend));
         prefControllers.add(new ZenModeDisplayLinkPreferenceController(
-<<<<<<< HEAD
-                context, "mode_display_settings", mBackend));
-=======
                 context, "mode_display_settings", mBackend, mHelperBackend));
         prefControllers.add(new ZenModeSetTriggerLinkPreferenceController(context,
                 "zen_automatic_trigger_category", mBackend));
->>>>>>> 411d5c15
         return prefControllers;
     }
 
