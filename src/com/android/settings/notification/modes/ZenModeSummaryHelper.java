/*
 * Copyright (C) 2024 The Android Open Source Project
 *
 * Licensed under the Apache License, Version 2.0 (the "License");
 * you may not use this file except in compliance with the License.
 * You may obtain a copy of the License at
 *
 *      http://www.apache.org/licenses/LICENSE-2.0
 *
 * Unless required by applicable law or agreed to in writing, software
 * distributed under the License is distributed on an "AS IS" BASIS,
 * WITHOUT WARRANTIES OR CONDITIONS OF ANY KIND, either express or implied.
 * See the License for the specific language governing permissions and
 * limitations under the License.
 */
package com.android.settings.notification.modes;

import static android.service.notification.ZenPolicy.CONVERSATION_SENDERS_ANYONE;
import static android.service.notification.ZenPolicy.CONVERSATION_SENDERS_IMPORTANT;
import static android.service.notification.ZenPolicy.CONVERSATION_SENDERS_NONE;
import static android.service.notification.ZenPolicy.PEOPLE_TYPE_ANYONE;
import static android.service.notification.ZenPolicy.PEOPLE_TYPE_CONTACTS;
import static android.service.notification.ZenPolicy.PEOPLE_TYPE_NONE;
import static android.service.notification.ZenPolicy.PRIORITY_CATEGORY_ALARMS;
import static android.service.notification.ZenPolicy.PRIORITY_CATEGORY_CALLS;
import static android.service.notification.ZenPolicy.PRIORITY_CATEGORY_CONVERSATIONS;
import static android.service.notification.ZenPolicy.PRIORITY_CATEGORY_EVENTS;
import static android.service.notification.ZenPolicy.PRIORITY_CATEGORY_MEDIA;
import static android.service.notification.ZenPolicy.PRIORITY_CATEGORY_MESSAGES;
import static android.service.notification.ZenPolicy.PRIORITY_CATEGORY_REMINDERS;
import static android.service.notification.ZenPolicy.PRIORITY_CATEGORY_REPEAT_CALLERS;
import static android.service.notification.ZenPolicy.PRIORITY_CATEGORY_SYSTEM;
import static android.service.notification.ZenPolicy.VISUAL_EFFECT_AMBIENT;
import static android.service.notification.ZenPolicy.VISUAL_EFFECT_BADGE;
import static android.service.notification.ZenPolicy.VISUAL_EFFECT_FULL_SCREEN_INTENT;
import static android.service.notification.ZenPolicy.VISUAL_EFFECT_LIGHTS;
import static android.service.notification.ZenPolicy.VISUAL_EFFECT_NOTIFICATION_LIST;
import static android.service.notification.ZenPolicy.VISUAL_EFFECT_PEEK;
import static android.service.notification.ZenPolicy.VISUAL_EFFECT_STATUS_BAR;

import android.content.Context;
import android.icu.text.MessageFormat;
import android.service.notification.ZenDeviceEffects;
import android.service.notification.ZenPolicy;

import androidx.annotation.NonNull;
import androidx.annotation.Nullable;

import com.android.settings.R;

import java.util.ArrayList;
import java.util.Arrays;
import java.util.HashMap;
import java.util.List;
import java.util.Locale;
import java.util.Map;
import java.util.Set;
import java.util.function.Predicate;

class ZenModeSummaryHelper {

    private final Context mContext;
    private final ZenHelperBackend mBackend;

    ZenModeSummaryHelper(Context context, ZenHelperBackend backend) {
        mContext = context;
        mBackend = backend;
    }

    private static final int[] ALL_PRIORITY_CATEGORIES = {
            PRIORITY_CATEGORY_ALARMS,
            PRIORITY_CATEGORY_MEDIA,
            PRIORITY_CATEGORY_SYSTEM,
            PRIORITY_CATEGORY_MESSAGES,
            PRIORITY_CATEGORY_CONVERSATIONS,
            PRIORITY_CATEGORY_EVENTS,
            PRIORITY_CATEGORY_REMINDERS,
            PRIORITY_CATEGORY_CALLS,
            PRIORITY_CATEGORY_REPEAT_CALLERS,
    };

    String getOtherSoundCategoriesSummary(ZenMode zenMode) {
        List<String> enabledCategories = getEnabledCategories(
                zenMode.getPolicy(),
                category -> PRIORITY_CATEGORY_ALARMS == category
                        || PRIORITY_CATEGORY_MEDIA == category
                        || PRIORITY_CATEGORY_SYSTEM == category
                        || PRIORITY_CATEGORY_REMINDERS == category
                        || PRIORITY_CATEGORY_EVENTS == category,
                true);
        int numCategories = enabledCategories.size();
        MessageFormat msgFormat = new MessageFormat(
                mContext.getString(R.string.zen_mode_other_sounds_summary),
                Locale.getDefault());
        Map<String, Object> args = new HashMap<>();
        args.put("count", numCategories);
        if (numCategories >= 1) {
            args.put("sound_category_1", enabledCategories.get(0));
            if (numCategories >= 2) {
                args.put("sound_category_2", enabledCategories.get(1));
                if (numCategories == 3) {
                    args.put("sound_category_3", enabledCategories.get(2));
                }
            }
        }
        return msgFormat.format(args);
    }

    String getCallsSettingSummary(ZenMode zenMode) {
        List<String> enabledCategories = getEnabledCategories(zenMode.getPolicy(),
                category -> PRIORITY_CATEGORY_CALLS == category
                        || PRIORITY_CATEGORY_REPEAT_CALLERS == category, true);
        int numCategories = enabledCategories.size();
        if (numCategories == 0) {
            return mContext.getString(R.string.zen_mode_none_calls);
        } else if (numCategories == 1) {
            return mContext.getString(R.string.zen_mode_calls_summary_one,
                    enabledCategories.get(0));
        } else {
            return mContext.getString(R.string.zen_mode_calls_summary_two,
                    enabledCategories.get(0),
                    enabledCategories.get(1));
        }
    }

    String getMessagesSettingSummary(ZenPolicy policy) {
        List<String> enabledCategories = getEnabledCategories(policy,
                category -> PRIORITY_CATEGORY_MESSAGES == category
                        || PRIORITY_CATEGORY_CONVERSATIONS == category, true);
        int numCategories = enabledCategories.size();
        if (numCategories == 0) {
            return mContext.getString(R.string.zen_mode_none_messages);
        } else if (numCategories == 1) {
            return enabledCategories.get(0);
        } else {
            // While this string name seems like a slight misnomer: it's borrowing the analogous
            // calls-summary functionality to combine two permissions.
            return mContext.getString(R.string.zen_mode_calls_summary_two,
                    enabledCategories.get(0),
                    enabledCategories.get(1));
        }
    }

    String getBlockedEffectsSummary(ZenMode zenMode) {
        List<Integer> relevantVisualEffects = new ArrayList<>();
        relevantVisualEffects.add(VISUAL_EFFECT_FULL_SCREEN_INTENT);
        relevantVisualEffects.add(VISUAL_EFFECT_PEEK);
        relevantVisualEffects.add(VISUAL_EFFECT_STATUS_BAR);
        relevantVisualEffects.add(VISUAL_EFFECT_BADGE);
        relevantVisualEffects.add(VISUAL_EFFECT_AMBIENT);
        relevantVisualEffects.add(VISUAL_EFFECT_NOTIFICATION_LIST);
        if (mContext.getResources()
                .getBoolean(com.android.internal.R.bool.config_intrusiveNotificationLed)) {
            relevantVisualEffects.add(VISUAL_EFFECT_LIGHTS);
        }

        if (shouldShowAllVisualEffects(zenMode.getPolicy(), relevantVisualEffects)) {
            return mContext.getResources().getString(
                    R.string.zen_mode_restrict_notifications_summary_muted);
        } else if (shouldHideAllVisualEffects(zenMode.getPolicy(), relevantVisualEffects)) {
            return mContext.getResources().getString(
                    R.string.zen_mode_restrict_notifications_summary_hidden);
        } else {
            return mContext.getResources().getString(
                    R.string.zen_mode_restrict_notifications_summary_custom);
        }
    }

    private boolean shouldShowAllVisualEffects(ZenPolicy policy, List<Integer> relevantEffects) {
        for (int i = 0; i < relevantEffects.size(); i++) {
            if (!policy.isVisualEffectAllowed(relevantEffects.get(i), false)) {
                return false;
            }
        }
        return true;
    }

    private boolean shouldHideAllVisualEffects(ZenPolicy policy, List<Integer> relevantEffects) {
        for (int i = 0; i < relevantEffects.size(); i++) {
            if (policy.isVisualEffectAllowed(relevantEffects.get(i), false)) {
                return false;
            }
        }
        return true;
    }

    String getDisplayEffectsSummary(ZenMode zenMode) {
        boolean isFirst = true;
        List<String> enabledEffects = new ArrayList<>();
        if (!zenMode.getPolicy().shouldShowAllVisualEffects()) {
            enabledEffects.add(getBlockedEffectsSummary(zenMode));
            isFirst = false;
        }
        ZenDeviceEffects currEffects =  zenMode.getRule().getDeviceEffects();
        if (currEffects != null) {
            if (currEffects.shouldDisplayGrayscale()) {
                if (isFirst) {
                    enabledEffects.add(mContext.getString(R.string.mode_grayscale_title));
                } else {
                    enabledEffects.add(mContext.getString(
                            R.string.mode_grayscale_title_secondary_list));
                }
                isFirst = false;
            }
            if (currEffects.shouldSuppressAmbientDisplay()) {
                if (isFirst) {
                    enabledEffects.add(mContext.getString(R.string.mode_aod_title));
                } else {
                    enabledEffects.add(mContext.getString(
                            R.string.mode_aod_title_secondary_list));
                }
                isFirst = false;
            }
            if (currEffects.shouldDimWallpaper()) {
                if (isFirst) {
                    enabledEffects.add(mContext.getString(R.string.mode_wallpaper_title));
                } else {
                    enabledEffects.add(mContext.getString(
                            R.string.mode_wallpaper_title_secondary_list));
                }
                isFirst = false;
            }
            if (currEffects.shouldUseNightMode()) {
                if (isFirst) {
                    enabledEffects.add(mContext.getString(R.string.mode_dark_theme_title));
                } else {
                    enabledEffects.add(mContext.getString(
                            R.string.mode_dark_theme_title_secondary_list));
                }
                isFirst = false;
            }
        }

        int numCategories = enabledEffects.size();
        MessageFormat msgFormat = new MessageFormat(
                mContext.getString(R.string.mode_display_settings_summary),
                Locale.getDefault());
        Map<String, Object> args = new HashMap<>();
        args.put("count", numCategories);
        if (numCategories >= 1) {
            args.put("effect_1", enabledEffects.get(0));
            if (numCategories >= 2) {
                args.put("effect_2", enabledEffects.get(1));
                if (numCategories == 3) {
                    args.put("effect_3", enabledEffects.get(2));
                }
            }
        }
        return msgFormat.format(args);
    }

    private List<String> getEnabledCategories(ZenPolicy policy,
            Predicate<Integer> filteredCategories, boolean capitalizeFirstInList) {
        List<String> enabledCategories = new ArrayList<>();
        for (int category : ALL_PRIORITY_CATEGORIES) {
            boolean isFirst = capitalizeFirstInList && enabledCategories.isEmpty();
            if (filteredCategories.test(category) && policy.isCategoryAllowed(category, false)) {
                if (category == PRIORITY_CATEGORY_REPEAT_CALLERS
                        && policy.isCategoryAllowed(PRIORITY_CATEGORY_CALLS, false)
                        && policy.getPriorityCallSenders() == PEOPLE_TYPE_ANYONE) {
                    continue;
                }

                // For conversations, only the "priority conversations" setting is relevant; any
                // other setting is subsumed by the messages-specific messaging.
                if (category == PRIORITY_CATEGORY_CONVERSATIONS
                        && policy.isCategoryAllowed(PRIORITY_CATEGORY_CONVERSATIONS, false)
                        && policy.getPriorityConversationSenders()
                        != CONVERSATION_SENDERS_IMPORTANT) {
                    continue;
                }

                enabledCategories.add(getCategory(category, policy, isFirst));
            }
        }
        return enabledCategories;
    }

    private String getCategory(int category, ZenPolicy policy, boolean isFirst) {
        if (category == PRIORITY_CATEGORY_ALARMS) {
            if (isFirst) {
                return mContext.getString(R.string.zen_mode_alarms_list_first);
            } else {
                return mContext.getString(R.string.zen_mode_alarms_list);
            }
        } else if (category == PRIORITY_CATEGORY_MEDIA) {
            if (isFirst) {
                return mContext.getString(R.string.zen_mode_media_list_first);
            } else {
                return mContext.getString(R.string.zen_mode_media_list);
            }
        } else if (category == PRIORITY_CATEGORY_SYSTEM) {
            if (isFirst) {
                return mContext.getString(R.string.zen_mode_system_list_first);
            } else {
                return mContext.getString(R.string.zen_mode_system_list);
            }
        } else if (category == PRIORITY_CATEGORY_MESSAGES) {
            if (policy.getPriorityMessageSenders() == PEOPLE_TYPE_ANYONE) {
                return mContext.getString(R.string.zen_mode_from_anyone);
            } else if (policy.getPriorityMessageSenders() == PEOPLE_TYPE_CONTACTS) {
                return mContext.getString(R.string.zen_mode_from_contacts);
            } else {
                return mContext.getString(R.string.zen_mode_from_starred);
            }
        } else if (category == PRIORITY_CATEGORY_CONVERSATIONS
                && policy.getPriorityConversationSenders() == CONVERSATION_SENDERS_IMPORTANT) {
            if (isFirst) {
                return mContext.getString(R.string.zen_mode_from_important_conversations);
            } else {
                return mContext.getString(
                        R.string.zen_mode_from_important_conversations_second);
            }
        } else if (category == PRIORITY_CATEGORY_EVENTS) {
            if (isFirst) {
                return mContext.getString(R.string.zen_mode_events_list_first);
            } else {
                return mContext.getString(R.string.zen_mode_events_list);
            }
        } else if (category == PRIORITY_CATEGORY_REMINDERS) {
            if (isFirst) {
                return mContext.getString(R.string.zen_mode_reminders_list_first);
            } else {
                return mContext.getString(R.string.zen_mode_reminders_list);
            }
        } else if (category == PRIORITY_CATEGORY_CALLS) {
            if (policy.getPriorityCallSenders() == PEOPLE_TYPE_ANYONE) {
                if (isFirst) {
                    return mContext.getString(R.string.zen_mode_from_anyone);
                }
                return mContext.getString(R.string.zen_mode_all_callers);
            } else if (policy.getPriorityCallSenders() == PEOPLE_TYPE_CONTACTS) {
                if (isFirst) {
                    return mContext.getString(R.string.zen_mode_from_contacts);
                }
                return mContext.getString(R.string.zen_mode_contacts_callers);
            } else {
                if (isFirst) {
                    return mContext.getString(R.string.zen_mode_from_starred);
                }
                return mContext.getString(R.string.zen_mode_starred_callers);
            }
        } else if (category == PRIORITY_CATEGORY_REPEAT_CALLERS) {
            if (isFirst) {
                return mContext.getString(R.string.zen_mode_repeat_callers);
            } else {
                return mContext.getString(R.string.zen_mode_repeat_callers_list);
            }
        }

        return "";
    }

    public String getStarredContactsSummary() {
        List<String> starredContacts = mBackend.getStarredContacts();
        int numStarredContacts = starredContacts.size();
        MessageFormat msgFormat = new MessageFormat(
                mContext.getString(R.string.zen_mode_starred_contacts_summary_contacts),
                Locale.getDefault());
        Map<String, Object> args = new HashMap<>();
        args.put("count", numStarredContacts);
        if (numStarredContacts >= 1) {
            args.put("contact_1", starredContacts.get(0));
            if (numStarredContacts >= 2) {
                args.put("contact_2", starredContacts.get(1));
                if (numStarredContacts == 3) {
                    args.put("contact_3", starredContacts.get(2));
                }
            }
        }
        return msgFormat.format(args);
    }

    public String getContactsNumberSummary() {
        MessageFormat msgFormat = new MessageFormat(
                mContext.getString(R.string.zen_mode_contacts_count),
                Locale.getDefault());
        Map<String, Object> args = new HashMap<>();
        args.put("count", mBackend.queryAllContactsData().getCount());
        return msgFormat.format(args);
    }

    public String getPeopleSummary(ZenMode zenMode) {
        final int callersAllowed = zenMode.getPolicy().getPriorityCallSenders();
        final int messagesAllowed = zenMode.getPolicy().getPriorityMessageSenders();
        final int conversationsAllowed = zenMode.getPolicy().getPriorityConversationSenders();
        final boolean areRepeatCallersAllowed =
                zenMode.getPolicy().isCategoryAllowed(PRIORITY_CATEGORY_REPEAT_CALLERS, false);

        if (callersAllowed == PEOPLE_TYPE_ANYONE
                && messagesAllowed == PEOPLE_TYPE_ANYONE
                && conversationsAllowed == CONVERSATION_SENDERS_ANYONE) {
            return mContext.getResources().getString(R.string.zen_mode_people_all);
        } else if (callersAllowed == PEOPLE_TYPE_NONE
                && messagesAllowed == PEOPLE_TYPE_NONE
                && conversationsAllowed == CONVERSATION_SENDERS_NONE
                && !areRepeatCallersAllowed) {
            return mContext.getResources().getString(R.string.zen_mode_people_none);
        } else {
            return mContext.getResources().getString(R.string.zen_mode_people_some);
        }
    }
<<<<<<< HEAD
=======

    /**
     * Generates a summary to display under the top level "Apps" preference for a mode, based
     * on the given mode and provided set of apps.
     */
    public @NonNull String getAppsSummary(@NonNull ZenMode zenMode,
            @Nullable Set<String> appsBypassing) {
        if (zenMode.getPolicy().getAllowedChannels() == ZenPolicy.CHANNEL_POLICY_PRIORITY) {
            return formatAppsList(appsBypassing);
        } else if (zenMode.getPolicy().getAllowedChannels() == ZenPolicy.CHANNEL_POLICY_NONE) {
            return mContext.getResources().getString(R.string.zen_mode_apps_none_apps);
        } else if (zenMode.getPolicy().getAllowedChannels() == ZenMode.CHANNEL_POLICY_ALL) {
            return mContext.getResources().getString(R.string.zen_mode_apps_all_apps);
        }
        return "";
    }

    /**
     * Generates a formatted string declaring which apps can interrupt in the style of
     * "App, App2, and 4 more can interrupt."
     * Apps selected for explicit mention are selected in order from the provided set sorted
     * alphabetically.
     */
    public @NonNull String formatAppsList(@Nullable Set<String> appsBypassingDnd) {
        if (appsBypassingDnd == null) {
            return mContext.getResources().getString(R.string.zen_mode_apps_priority_apps);
        }
        final int numAppsBypassingDnd = appsBypassingDnd.size();
        String[] appsBypassingDndArr = appsBypassingDnd.toArray(new String[numAppsBypassingDnd]);
        // Sorts the provided apps alphabetically.
        Arrays.sort(appsBypassingDndArr);
        MessageFormat msgFormat = new MessageFormat(
                mContext.getString(R.string.zen_mode_apps_subtext),
                Locale.getDefault());
        Map<String, Object> args = new HashMap<>();
        args.put("count", numAppsBypassingDnd);
        if (numAppsBypassingDnd >= 1) {
            args.put("app_1", appsBypassingDndArr[0]);
            if (numAppsBypassingDnd >= 2) {
                args.put("app_2", appsBypassingDndArr[1]);
                if (numAppsBypassingDnd == 3) {
                    args.put("app_3", appsBypassingDndArr[2]);
                }
            }
        }
        return msgFormat.format(args);
    }
>>>>>>> 411d5c15
}<|MERGE_RESOLUTION|>--- conflicted
+++ resolved
@@ -400,8 +400,6 @@
             return mContext.getResources().getString(R.string.zen_mode_people_some);
         }
     }
-<<<<<<< HEAD
-=======
 
     /**
      * Generates a summary to display under the top level "Apps" preference for a mode, based
@@ -449,5 +447,4 @@
         }
         return msgFormat.format(args);
     }
->>>>>>> 411d5c15
 }