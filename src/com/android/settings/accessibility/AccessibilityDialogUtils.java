/*
 * Copyright (C) 2019 The Android Open Source Project
 *
 * Licensed under the Apache License, Version 2.0 (the "License");
 * you may not use this file except in compliance with the License.
 * You may obtain a copy of the License at
 *
 *      http://www.apache.org/licenses/LICENSE-2.0
 *
 * Unless required by applicable law or agreed to in writing, software
 * distributed under the License is distributed on an "AS IS" BASIS,
 * WITHOUT WARRANTIES OR CONDITIONS OF ANY KIND, either express or implied.
 * See the License for the specific language governing permissions and
 * limitations under the License.
 */

package com.android.settings.accessibility;

import static com.android.settings.accessibility.ItemInfoArrayAdapter.ItemInfo;

import android.app.Dialog;
import android.app.settings.SettingsEnums;
import android.content.Context;
import android.content.DialogInterface;
import android.content.res.TypedArray;
import android.graphics.drawable.Drawable;
import android.icu.text.MessageFormat;
import android.text.Spannable;
import android.text.SpannableString;
import android.text.SpannableStringBuilder;
import android.text.TextUtils;
import android.text.method.LinkMovementMethod;
import android.text.style.ImageSpan;
import android.view.LayoutInflater;
import android.view.View;
import android.widget.AbsListView;
import android.widget.AdapterView;
import android.widget.CheckBox;
import android.widget.ImageView;
import android.widget.LinearLayout;
import android.widget.ListView;
import android.widget.ScrollView;
import android.widget.TextView;

import androidx.annotation.ColorInt;
import androidx.annotation.IntDef;
import androidx.annotation.NonNull;
import androidx.annotation.Nullable;
import androidx.appcompat.app.AlertDialog;
import androidx.core.content.ContextCompat;

import com.android.settings.R;
import com.android.settings.core.SubSettingLauncher;
import com.android.settings.utils.AnnotationSpan;

import java.lang.annotation.Retention;
import java.lang.annotation.RetentionPolicy;
import java.util.List;


/**
 * Utility class for creating the edit dialog.
 */
public class AccessibilityDialogUtils {

    /** Denotes the dialog emuns for show dialog. */
    @Retention(RetentionPolicy.SOURCE)
    public @interface DialogEnums {

        /** OPEN: Settings > Accessibility > Any toggle service > Shortcut > Settings. */
        int EDIT_SHORTCUT = 1;

        /** OPEN: Settings > Accessibility > Magnification > Shortcut > Settings. */
        int MAGNIFICATION_EDIT_SHORTCUT = 1001;

        /**
         * OPEN: Settings > Accessibility > Downloaded toggle service > Toggle use service to
         * enable service.
         */
        int ENABLE_WARNING_FROM_TOGGLE = 1002;

        /** OPEN: Settings > Accessibility > Downloaded toggle service > Shortcut checkbox. */
        int ENABLE_WARNING_FROM_SHORTCUT = 1003;

        /**
         * OPEN: Settings > Accessibility > Downloaded toggle service > Shortcut checkbox
         * toggle.
         */
        int ENABLE_WARNING_FROM_SHORTCUT_TOGGLE = 1004;

        /**
         * OPEN: Settings > Accessibility > Downloaded toggle service > Toggle use service to
         * disable service.
         */
        int DISABLE_WARNING_FROM_TOGGLE = 1005;

        /**
         * OPEN: Settings > Accessibility > Magnification > Toggle user service in button
         * navigation.
         */
        int ACCESSIBILITY_BUTTON_TUTORIAL = 1006;

        /**
         * OPEN: Settings > Accessibility > Magnification > Toggle user service in gesture
         * navigation.
         */
        int GESTURE_NAVIGATION_TUTORIAL = 1007;

        /**
         * OPEN: Settings > Accessibility > Downloaded toggle service > Toggle user service > Show
         * launch tutorial.
         */
        int LAUNCH_ACCESSIBILITY_TUTORIAL = 1008;

        /**
         * OPEN: Settings > Accessibility > Display size and text > Click 'Reset settings' button.
         */
        int DIALOG_RESET_SETTINGS = 1009;
    }

    /**
     * IntDef enum for dialog type that indicates different dialog for user to choose the shortcut
     * type.
     */
    @Retention(RetentionPolicy.SOURCE)
    @IntDef({
         DialogType.EDIT_SHORTCUT_GENERIC,
         DialogType.EDIT_SHORTCUT_GENERIC_SUW,
         DialogType.EDIT_SHORTCUT_MAGNIFICATION,
         DialogType.EDIT_SHORTCUT_MAGNIFICATION_SUW,
    })

    public @interface DialogType {
        int EDIT_SHORTCUT_GENERIC = 0;
        int EDIT_SHORTCUT_GENERIC_SUW = 1;
        int EDIT_SHORTCUT_MAGNIFICATION = 2;
        int EDIT_SHORTCUT_MAGNIFICATION_SUW = 3;
    }

    /**
     * Method to show the edit shortcut dialog.
     *
     * @param context A valid context
     * @param dialogType The type of edit shortcut dialog
     * @param dialogTitle The title of edit shortcut dialog
     * @param listener The listener to determine the action of edit shortcut dialog
     * @return A edit shortcut dialog for showing
     */
    public static AlertDialog showEditShortcutDialog(Context context, int dialogType,
            CharSequence dialogTitle, DialogInterface.OnClickListener listener) {
        final AlertDialog alertDialog = createDialog(context, dialogType, dialogTitle, listener);
        alertDialog.show();
        setScrollIndicators(alertDialog);
        return alertDialog;
    }

    /**
<<<<<<< HEAD
     * Method to show the magnification edit shortcut dialog in Magnification.
     *
     * @param context A valid context
     * @param positiveBtnListener The positive button listener
     * @return A magnification edit shortcut dialog in Magnification
     */
    public static Dialog createMagnificationSwitchShortcutDialog(Context context,
            CustomButtonsClickListener positiveBtnListener) {
        final View contentView = createSwitchShortcutDialogContentView(context);
        final AlertDialog alertDialog = new AlertDialog.Builder(context)
                .setView(contentView)
                .setTitle(context.getString(
                        R.string.accessibility_magnification_switch_shortcut_title))
                .create();
        setCustomButtonsClickListener(alertDialog, contentView,
                positiveBtnListener, /* negativeBtnListener= */ null);
        setScrollIndicators(contentView);
        return alertDialog;
=======
     * Updates the software shortcut in edit shortcut dialog.
     *
     * @param context A valid context
     * @param editShortcutDialog Need to be a type of edit shortcut dialog
     * @return True if the update is successful
     */
    public static boolean updateSoftwareShortcutInDialog(Context context,
            Dialog editShortcutDialog) {
        final View container = editShortcutDialog.findViewById(R.id.container_layout);
        if (container != null) {
            initSoftwareShortcut(context, container);
            return true;
        }
        return false;
>>>>>>> eb6431dc
    }

    private static AlertDialog createDialog(Context context, int dialogType,
            CharSequence dialogTitle, DialogInterface.OnClickListener listener) {

        final AlertDialog alertDialog = new AlertDialog.Builder(context)
                .setView(createEditDialogContentView(context, dialogType))
                .setTitle(dialogTitle)
                .setPositiveButton(R.string.save, listener)
                .setNegativeButton(R.string.cancel,
                        (DialogInterface dialog, int which) -> dialog.dismiss())
                .create();

        return alertDialog;
    }

    /**
     * Sets the scroll indicators for dialog view. The indicators appears while content view is
     * out of vision for vertical scrolling.
     */
    private static void setScrollIndicators(AlertDialog dialog) {
        final ScrollView scrollView = dialog.findViewById(R.id.container_layout);
        setScrollIndicators(scrollView);
    }

    /**
     * Sets the scroll indicators for dialog view. The indicators appear while content view is
     * out of vision for vertical scrolling.
     *
     * @param view The view contains customized dialog content. Usually it is {@link ScrollView} or
     *             {@link AbsListView}
     */
    private static void setScrollIndicators(@NonNull View view) {
        view.setScrollIndicators(
                View.SCROLL_INDICATOR_TOP | View.SCROLL_INDICATOR_BOTTOM,
                View.SCROLL_INDICATOR_TOP | View.SCROLL_INDICATOR_BOTTOM);
    }

    /**
     * Get a content View for the edit shortcut dialog.
     *
     * @param context A valid context
     * @param dialogType The type of edit shortcut dialog
     * @return A content view suitable for viewing
     */
    private static View createEditDialogContentView(Context context, int dialogType) {
        final LayoutInflater inflater = (LayoutInflater) context.getSystemService(
                Context.LAYOUT_INFLATER_SERVICE);

        View contentView = null;

        switch (dialogType) {
            case DialogType.EDIT_SHORTCUT_GENERIC:
                contentView = inflater.inflate(
                        R.layout.accessibility_edit_shortcut, null);
                initSoftwareShortcut(context, contentView);
                initHardwareShortcut(context, contentView);
                break;
            case DialogType.EDIT_SHORTCUT_GENERIC_SUW:
                contentView = inflater.inflate(
                        R.layout.accessibility_edit_shortcut, null);
                initSoftwareShortcutForSUW(context, contentView);
                initHardwareShortcut(context, contentView);
                break;
            case DialogType.EDIT_SHORTCUT_MAGNIFICATION:
                contentView = inflater.inflate(
                        R.layout.accessibility_edit_shortcut_magnification, null);
                initSoftwareShortcut(context, contentView);
                initHardwareShortcut(context, contentView);
                initMagnifyShortcut(context, contentView);
                initAdvancedWidget(contentView);
                break;
            case DialogType.EDIT_SHORTCUT_MAGNIFICATION_SUW:
                contentView = inflater.inflate(
                        R.layout.accessibility_edit_shortcut_magnification, null);
                initSoftwareShortcutForSUW(context, contentView);
                initHardwareShortcut(context, contentView);
                initMagnifyShortcut(context, contentView);
                initAdvancedWidget(contentView);
                break;
            default:
                throw new IllegalArgumentException();
        }

        return contentView;
    }

    private static void setupShortcutWidget(View view, CharSequence titleText,
            CharSequence summaryText, int imageResId) {
        final CheckBox checkBox = view.findViewById(R.id.checkbox);
        checkBox.setText(titleText);
        final TextView summary = view.findViewById(R.id.summary);
        if (TextUtils.isEmpty(summaryText)) {
            summary.setVisibility(View.GONE);
        } else {
            summary.setText(summaryText);
            summary.setMovementMethod(LinkMovementMethod.getInstance());
            summary.setFocusable(false);
        }
        final ImageView image = view.findViewById(R.id.image);
        image.setImageResource(imageResId);
    }

    private static void initSoftwareShortcutForSUW(Context context, View view) {
        final View dialogView = view.findViewById(R.id.software_shortcut);
        final CharSequence title = context.getText(
                R.string.accessibility_shortcut_edit_dialog_title_software);
        final TextView summary = dialogView.findViewById(R.id.summary);
        final int lineHeight = summary.getLineHeight();

        setupShortcutWidget(dialogView, title,
                retrieveSoftwareShortcutSummaryForSUW(context, lineHeight),
                retrieveSoftwareShortcutImageResId(context));
    }

    private static void initSoftwareShortcut(Context context, View view) {
        final View dialogView = view.findViewById(R.id.software_shortcut);
        final CharSequence title = context.getText(
                R.string.accessibility_shortcut_edit_dialog_title_software);
        final TextView summary = dialogView.findViewById(R.id.summary);
        final int lineHeight = summary.getLineHeight();

        setupShortcutWidget(dialogView, title,
                retrieveSoftwareShortcutSummary(context, lineHeight),
                retrieveSoftwareShortcutImageResId(context));
    }

    private static void initHardwareShortcut(Context context, View view) {
        final View dialogView = view.findViewById(R.id.hardware_shortcut);
        final CharSequence title = context.getText(
                R.string.accessibility_shortcut_edit_dialog_title_hardware);
        final CharSequence summary = context.getText(
                R.string.accessibility_shortcut_edit_dialog_summary_hardware);
        setupShortcutWidget(dialogView, title, summary,
                R.drawable.accessibility_shortcut_type_hardware);
        // TODO(b/142531156): Use vector drawable instead of temporal png file to avoid distorted.
    }

    private static void initMagnifyShortcut(Context context, View view) {
        final View dialogView = view.findViewById(R.id.triple_tap_shortcut);
        final CharSequence title = context.getText(
                R.string.accessibility_shortcut_edit_dialog_title_triple_tap);
        String summary = context.getString(
                R.string.accessibility_shortcut_edit_dialog_summary_triple_tap);
        // Format the number '3' in the summary.
        final Object[] arguments = {3};
        summary = MessageFormat.format(summary, arguments);

        setupShortcutWidget(dialogView, title, summary,
                R.drawable.accessibility_shortcut_type_triple_tap);
        // TODO(b/142531156): Use vector drawable instead of temporal png file to avoid distorted.
    }

    private static void initAdvancedWidget(View view) {
        final LinearLayout advanced = view.findViewById(R.id.advanced_shortcut);
        final View tripleTap = view.findViewById(R.id.triple_tap_shortcut);
        advanced.setOnClickListener((View v) -> {
            advanced.setVisibility(View.GONE);
            tripleTap.setVisibility(View.VISIBLE);
        });
    }

    private static CharSequence retrieveSoftwareShortcutSummaryForSUW(Context context,
            int lineHeight) {
        final SpannableStringBuilder sb = new SpannableStringBuilder();
        if (!AccessibilityUtil.isFloatingMenuEnabled(context)) {
            sb.append(getSummaryStringWithIcon(context, lineHeight));
        }
        return sb;
    }

    private static CharSequence retrieveSoftwareShortcutSummary(Context context, int lineHeight) {
        final SpannableStringBuilder sb = new SpannableStringBuilder();
        if (!AccessibilityUtil.isFloatingMenuEnabled(context)) {
            sb.append(getSummaryStringWithIcon(context, lineHeight));
            sb.append("\n\n");
        }
        sb.append(getCustomizeAccessibilityButtonLink(context));
        return sb;
    }

    private static int retrieveSoftwareShortcutImageResId(Context context) {
        return AccessibilityUtil.isFloatingMenuEnabled(context)
                ? R.drawable.accessibility_shortcut_type_software_floating
                : R.drawable.accessibility_shortcut_type_software;
    }

    private static CharSequence getCustomizeAccessibilityButtonLink(Context context) {
        final View.OnClickListener linkListener = v -> new SubSettingLauncher(context)
                .setDestination(AccessibilityButtonFragment.class.getName())
                .setSourceMetricsCategory(
                        SettingsEnums.SWITCH_SHORTCUT_DIALOG_ACCESSIBILITY_BUTTON_SETTINGS)
                .launch();
        final AnnotationSpan.LinkInfo linkInfo = new AnnotationSpan.LinkInfo(
                AnnotationSpan.LinkInfo.DEFAULT_ANNOTATION, linkListener);

        return AnnotationSpan.linkify(context.getText(
                R.string.accessibility_shortcut_edit_dialog_summary_software_floating), linkInfo);
    }

    private static SpannableString getSummaryStringWithIcon(Context context, int lineHeight) {
        final String summary = context
                .getString(R.string.accessibility_shortcut_edit_dialog_summary_software);
        final SpannableString spannableMessage = SpannableString.valueOf(summary);

        // Icon
        final int indexIconStart = summary.indexOf("%s");
        final int indexIconEnd = indexIconStart + 2;
        final Drawable icon = context.getDrawable(R.drawable.ic_accessibility_new);
        final ImageSpan imageSpan = new ImageSpan(icon);
        imageSpan.setContentDescription("");
        icon.setBounds(0, 0, lineHeight, lineHeight);
        spannableMessage.setSpan(
                imageSpan, indexIconStart, indexIconEnd,
                Spannable.SPAN_EXCLUSIVE_EXCLUSIVE);
        return spannableMessage;
    }

    /**
     * Returns the color associated with the specified attribute in the context's theme.
     */
    @ColorInt
    private static int getThemeAttrColor(final Context context, final int attributeColor) {
        final int colorResId = getAttrResourceId(context, attributeColor);
        return ContextCompat.getColor(context, colorResId);
    }

    /**
     * Returns the identifier of the resolved resource assigned to the given attribute.
     */
    private static int getAttrResourceId(final Context context, final int attributeColor) {
        final int[] attrs = {attributeColor};
        final TypedArray typedArray = context.obtainStyledAttributes(attrs);
        final int colorResId = typedArray.getResourceId(0, 0);
        typedArray.recycle();
        return colorResId;
    }

    /**
     * Creates a dialog with the given view.
     *
     * @param context A valid context
     * @param dialogTitle The title of the dialog
     * @param customView The customized view
     * @param positiveButtonText The text of the positive button
     * @param positiveListener This listener will be invoked when the positive button in the dialog
     *                         is clicked
     * @param negativeButtonText The text of the negative button
     * @param negativeListener This listener will be invoked when the negative button in the dialog
     *                         is clicked
     * @return the {@link Dialog} with the given view
     */
    public static Dialog createCustomDialog(Context context, CharSequence dialogTitle,
            View customView, CharSequence positiveButtonText,
            DialogInterface.OnClickListener positiveListener, CharSequence negativeButtonText,
            DialogInterface.OnClickListener negativeListener) {
        final AlertDialog alertDialog = new AlertDialog.Builder(context)
                .setView(customView)
                .setTitle(dialogTitle)
                .setCancelable(true)
                .setPositiveButton(positiveButtonText, positiveListener)
                .setNegativeButton(negativeButtonText, negativeListener)
                .create();
        if (customView instanceof ScrollView || customView instanceof AbsListView) {
            setScrollIndicators(customView);
        }
        return alertDialog;
    }

    /**
     * Creates a single choice {@link ListView} with given {@link ItemInfo} list.
     *
     * @param context A context.
     * @param itemInfoList A {@link ItemInfo} list.
     * @param itemListener The listener will be invoked when the item is clicked.
     */
    @NonNull
    public static ListView createSingleChoiceListView(@NonNull Context context,
            @NonNull List<? extends ItemInfo> itemInfoList,
            @Nullable AdapterView.OnItemClickListener itemListener) {
        final ListView list = new ListView(context);
        // Set an id to save its state.
        list.setId(android.R.id.list);
        list.setDivider(/* divider= */ null);
        list.setChoiceMode(ListView.CHOICE_MODE_SINGLE);
        final ItemInfoArrayAdapter
                adapter = new ItemInfoArrayAdapter(context, itemInfoList);
        list.setAdapter(adapter);
        list.setOnItemClickListener(itemListener);
        return list;
    }
}<|MERGE_RESOLUTION|>--- conflicted
+++ resolved
@@ -31,6 +31,7 @@
 import android.text.TextUtils;
 import android.text.method.LinkMovementMethod;
 import android.text.style.ImageSpan;
+import android.util.Log;
 import android.view.LayoutInflater;
 import android.view.View;
 import android.widget.AbsListView;
@@ -43,15 +44,20 @@
 import android.widget.TextView;
 
 import androidx.annotation.ColorInt;
+import androidx.annotation.DrawableRes;
 import androidx.annotation.IntDef;
 import androidx.annotation.NonNull;
 import androidx.annotation.Nullable;
+import androidx.annotation.RawRes;
 import androidx.appcompat.app.AlertDialog;
 import androidx.core.content.ContextCompat;
 
 import com.android.settings.R;
 import com.android.settings.core.SubSettingLauncher;
 import com.android.settings.utils.AnnotationSpan;
+
+import com.airbnb.lottie.LottieAnimationView;
+import com.airbnb.lottie.LottieDrawable;
 
 import java.lang.annotation.Retention;
 import java.lang.annotation.RetentionPolicy;
@@ -62,6 +68,7 @@
  * Utility class for creating the edit dialog.
  */
 public class AccessibilityDialogUtils {
+    private static final String TAG = "AccessibilityDialogUtils";
 
     /** Denotes the dialog emuns for show dialog. */
     @Retention(RetentionPolicy.SOURCE)
@@ -155,26 +162,6 @@
     }
 
     /**
-<<<<<<< HEAD
-     * Method to show the magnification edit shortcut dialog in Magnification.
-     *
-     * @param context A valid context
-     * @param positiveBtnListener The positive button listener
-     * @return A magnification edit shortcut dialog in Magnification
-     */
-    public static Dialog createMagnificationSwitchShortcutDialog(Context context,
-            CustomButtonsClickListener positiveBtnListener) {
-        final View contentView = createSwitchShortcutDialogContentView(context);
-        final AlertDialog alertDialog = new AlertDialog.Builder(context)
-                .setView(contentView)
-                .setTitle(context.getString(
-                        R.string.accessibility_magnification_switch_shortcut_title))
-                .create();
-        setCustomButtonsClickListener(alertDialog, contentView,
-                positiveBtnListener, /* negativeBtnListener= */ null);
-        setScrollIndicators(contentView);
-        return alertDialog;
-=======
      * Updates the software shortcut in edit shortcut dialog.
      *
      * @param context A valid context
@@ -189,7 +176,6 @@
             return true;
         }
         return false;
->>>>>>> eb6431dc
     }
 
     private static AlertDialog createDialog(Context context, int dialogType,
@@ -278,9 +264,22 @@
     }
 
     private static void setupShortcutWidget(View view, CharSequence titleText,
-            CharSequence summaryText, int imageResId) {
+            CharSequence summaryText, @DrawableRes int imageResId) {
+        setupShortcutWidgetWithTitleAndSummary(view, titleText, summaryText);
+        setupShortcutWidgetWithImageResource(view, imageResId);
+    }
+
+    private static void setupShortcutWidgetWithImageRawResource(View view, CharSequence titleText,
+            CharSequence summaryText, @RawRes int imageRawResId) {
+        setupShortcutWidgetWithTitleAndSummary(view, titleText, summaryText);
+        setupShortcutWidgetWithImageRawResource(view, imageRawResId);
+    }
+
+    private static void setupShortcutWidgetWithTitleAndSummary(View view, CharSequence titleText,
+            CharSequence summaryText) {
         final CheckBox checkBox = view.findViewById(R.id.checkbox);
         checkBox.setText(titleText);
+
         final TextView summary = view.findViewById(R.id.summary);
         if (TextUtils.isEmpty(summaryText)) {
             summary.setVisibility(View.GONE);
@@ -289,8 +288,23 @@
             summary.setMovementMethod(LinkMovementMethod.getInstance());
             summary.setFocusable(false);
         }
-        final ImageView image = view.findViewById(R.id.image);
-        image.setImageResource(imageResId);
+    }
+
+    private static void setupShortcutWidgetWithImageResource(View view,
+            @DrawableRes int imageResId) {
+        final ImageView imageView = view.findViewById(R.id.image);
+        imageView.setImageResource(imageResId);
+    }
+
+    private static void setupShortcutWidgetWithImageRawResource(View view,
+            @RawRes int imageRawResId) {
+        final LottieAnimationView lottieView = view.findViewById(R.id.image);
+        lottieView.setFailureListener(
+                result -> Log.w(TAG, "Invalid image raw resource id: " + imageRawResId,
+                        result));
+        lottieView.setAnimation(imageRawResId);
+        lottieView.setRepeatCount(LottieDrawable.INFINITE);
+        lottieView.playAnimation();
     }
 
     private static void initSoftwareShortcutForSUW(Context context, View view) {
@@ -307,12 +321,11 @@
 
     private static void initSoftwareShortcut(Context context, View view) {
         final View dialogView = view.findViewById(R.id.software_shortcut);
-        final CharSequence title = context.getText(
-                R.string.accessibility_shortcut_edit_dialog_title_software);
         final TextView summary = dialogView.findViewById(R.id.summary);
         final int lineHeight = summary.getLineHeight();
 
-        setupShortcutWidget(dialogView, title,
+        setupShortcutWidget(dialogView,
+                retrieveTitle(context),
                 retrieveSoftwareShortcutSummary(context, lineHeight),
                 retrieveSoftwareShortcutImageResId(context));
     }
@@ -325,7 +338,6 @@
                 R.string.accessibility_shortcut_edit_dialog_summary_hardware);
         setupShortcutWidget(dialogView, title, summary,
                 R.drawable.accessibility_shortcut_type_hardware);
-        // TODO(b/142531156): Use vector drawable instead of temporal png file to avoid distorted.
     }
 
     private static void initMagnifyShortcut(Context context, View view) {
@@ -338,9 +350,8 @@
         final Object[] arguments = {3};
         summary = MessageFormat.format(summary, arguments);
 
-        setupShortcutWidget(dialogView, title, summary,
-                R.drawable.accessibility_shortcut_type_triple_tap);
-        // TODO(b/142531156): Use vector drawable instead of temporal png file to avoid distorted.
+        setupShortcutWidgetWithImageRawResource(dialogView, title, summary,
+                R.raw.accessibility_shortcut_type_triple_tap);
     }
 
     private static void initAdvancedWidget(View view) {
@@ -361,20 +372,49 @@
         return sb;
     }
 
+    private static CharSequence retrieveTitle(Context context) {
+        int resId;
+        if (AccessibilityUtil.isFloatingMenuEnabled(context)) {
+            resId = R.string.accessibility_shortcut_edit_dialog_title_software;
+        } else if (AccessibilityUtil.isGestureNavigateEnabled(context)) {
+            resId = R.string.accessibility_shortcut_edit_dialog_title_software_by_gesture;
+        } else {
+            resId = R.string.accessibility_shortcut_edit_dialog_title_software;
+        }
+        return context.getText(resId);
+    }
+
     private static CharSequence retrieveSoftwareShortcutSummary(Context context, int lineHeight) {
         final SpannableStringBuilder sb = new SpannableStringBuilder();
-        if (!AccessibilityUtil.isFloatingMenuEnabled(context)) {
+        if (AccessibilityUtil.isFloatingMenuEnabled(context)) {
+            sb.append(getCustomizeAccessibilityButtonLink(context));
+        } else if (AccessibilityUtil.isGestureNavigateEnabled(context)) {
+            final int resId = AccessibilityUtil.isTouchExploreEnabled(context)
+                    ? R.string.accessibility_shortcut_edit_dialog_summary_software_gesture_talkback
+                    : R.string.accessibility_shortcut_edit_dialog_summary_software_gesture;
+            sb.append(context.getText(resId));
+            sb.append("\n\n");
+            sb.append(getCustomizeAccessibilityButtonLink(context));
+        } else {
             sb.append(getSummaryStringWithIcon(context, lineHeight));
             sb.append("\n\n");
-        }
-        sb.append(getCustomizeAccessibilityButtonLink(context));
+            sb.append(getCustomizeAccessibilityButtonLink(context));
+        }
         return sb;
     }
 
     private static int retrieveSoftwareShortcutImageResId(Context context) {
-        return AccessibilityUtil.isFloatingMenuEnabled(context)
-                ? R.drawable.accessibility_shortcut_type_software_floating
-                : R.drawable.accessibility_shortcut_type_software;
+        int resId;
+        if (AccessibilityUtil.isFloatingMenuEnabled(context)) {
+            resId = R.drawable.accessibility_shortcut_type_software_floating;
+        } else if (AccessibilityUtil.isGestureNavigateEnabled(context)) {
+            resId = AccessibilityUtil.isTouchExploreEnabled(context)
+                    ? R.drawable.accessibility_shortcut_type_software_gesture_talkback
+                    : R.drawable.accessibility_shortcut_type_software_gesture;
+        } else {
+            resId = R.drawable.accessibility_shortcut_type_software;
+        }
+        return resId;
     }
 
     private static CharSequence getCustomizeAccessibilityButtonLink(Context context) {
@@ -385,7 +425,6 @@
                 .launch();
         final AnnotationSpan.LinkInfo linkInfo = new AnnotationSpan.LinkInfo(
                 AnnotationSpan.LinkInfo.DEFAULT_ANNOTATION, linkListener);
-
         return AnnotationSpan.linkify(context.getText(
                 R.string.accessibility_shortcut_edit_dialog_summary_software_floating), linkInfo);
     }
