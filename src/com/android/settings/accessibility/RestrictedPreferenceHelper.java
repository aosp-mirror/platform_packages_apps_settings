/*
 * Copyright (C) 2022 The Android Open Source Project
 *
 * Licensed under the Apache License, Version 2.0 (the "License");
 * you may not use this file except in compliance with the License.
 * You may obtain a copy of the License at
 *
 *      http://www.apache.org/licenses/LICENSE-2.0
 *
 * Unless required by applicable law or agreed to in writing, software
 * distributed under the License is distributed on an "AS IS" BASIS,
 * WITHOUT WARRANTIES OR CONDITIONS OF ANY KIND, either express or implied.
 * See the License for the specific language governing permissions and
 * limitations under the License.
 */

package com.android.settings.accessibility;

import static com.android.settings.accessibility.AccessibilitySettings.VOICE_ACCESS_SERVICE;
<<<<<<< HEAD
import static com.android.settingslib.widget.TwoTargetPreference.ICON_SIZE_MEDIUM;
=======
>>>>>>> 98a5dbfb

import android.accessibilityservice.AccessibilityServiceInfo;
import android.accessibilityservice.AccessibilityShortcutInfo;
import android.app.AppOpsManager;
import android.app.admin.DevicePolicyManager;
import android.content.ComponentName;
import android.content.Context;
import android.content.pm.ActivityInfo;
import android.content.pm.ResolveInfo;
import android.os.Bundle;
import android.os.UserHandle;
import android.text.TextUtils;

import com.android.settings.R;
<<<<<<< HEAD
import com.android.settings.Utils;
import com.android.settings.development.Enable16kUtils;
import com.android.settings.overlay.FeatureFactory;
=======
import com.android.settings.development.Enable16kUtils;
>>>>>>> 98a5dbfb
import com.android.settingslib.RestrictedLockUtils;
import com.android.settingslib.RestrictedLockUtilsInternal;
import com.android.settingslib.RestrictedPreference;
import com.android.settingslib.accessibility.AccessibilityUtils;

import java.util.ArrayList;
import java.util.List;
import java.util.Set;

/**
 * This class helps setup RestrictedPreference for accessibility.
 */
public class RestrictedPreferenceHelper {
    // Index of the first preference in a preference category.
    private static final int FIRST_PREFERENCE_IN_CATEGORY_INDEX = -1;

    private final Context mContext;
    private final DevicePolicyManager mDpm;
    private final AppOpsManager mAppOps;

    public RestrictedPreferenceHelper(Context context) {
        mContext = context;
        mDpm = context.getSystemService(DevicePolicyManager.class);
        mAppOps = context.getSystemService(AppOpsManager.class);
    }

    /**
     * Creates the list of {@link RestrictedPreference} with the installedServices arguments.
     *
     * @param installedServices The list of {@link AccessibilityServiceInfo}s of the
     *                          installed accessibility services
     * @return The list of {@link RestrictedPreference}
     */
    public List<RestrictedPreference> createAccessibilityServicePreferenceList(
            List<AccessibilityServiceInfo> installedServices) {

        final Set<ComponentName> enabledServices =
                AccessibilityUtils.getEnabledServicesFromSettings(mContext);
        final List<String> permittedServices = mDpm.getPermittedAccessibilityServices(
                UserHandle.myUserId());
        final int installedServicesSize = installedServices.size();

        final List<RestrictedPreference> preferenceList = new ArrayList<>(
                installedServicesSize);

        for (int i = 0; i < installedServicesSize; ++i) {
            final AccessibilityServiceInfo info = installedServices.get(i);
            final ResolveInfo resolveInfo = info.getResolveInfo();
            final String packageName = resolveInfo.serviceInfo.packageName;
            // TODO(b/335443194) Voice access is not available in 16kB mode.
            if (packageName.contains(VOICE_ACCESS_SERVICE)
                    && Enable16kUtils.isPageAgnosticModeOn(mContext)) {
                continue;
            }
<<<<<<< HEAD
=======

>>>>>>> 98a5dbfb
            final ComponentName componentName = new ComponentName(packageName,
                    resolveInfo.serviceInfo.name);
            final boolean serviceEnabled = enabledServices.contains(componentName);

            RestrictedPreference preference = new AccessibilityServicePreference(
                    mContext, packageName, resolveInfo.serviceInfo.applicationInfo.uid,
                    info, serviceEnabled);
            setRestrictedPreferenceEnabled(preference, permittedServices, serviceEnabled);
<<<<<<< HEAD

            final String prefKey = preference.getKey();
            final int imageRes = info.getAnimatedImageRes();
            final CharSequence intro = info.loadIntro(mPm);
            final CharSequence description = AccessibilitySettings.getServiceDescription(
                    mContext, info, serviceEnabled);
            final String htmlDescription = info.loadHtmlDescription(mPm);
            final String settingsClassName = info.getSettingsActivityName();
            final String tileServiceClassName = info.getTileServiceName();
            final int metricsCategory = FeatureFactory.getFeatureFactory()
                    .getAccessibilityMetricsFeatureProvider()
                    .getDownloadedFeatureMetricsCategory(componentName);

            putBasicExtras(preference, prefKey, title, intro, description, imageRes,
                    htmlDescription, componentName, metricsCategory);
            putServiceExtras(preference, resolveInfo, serviceEnabled);
            putSettingsExtras(preference, packageName, settingsClassName);
            putTileServiceExtras(preference, packageName, tileServiceClassName);

=======
>>>>>>> 98a5dbfb
            preferenceList.add(preference);
        }
        return preferenceList;
    }

    /**
     * Creates the list of {@link AccessibilityActivityPreference} with the installedShortcuts
     * arguments.
     *
     * @param installedShortcuts The list of {@link AccessibilityShortcutInfo}s of the
     *                           installed accessibility shortcuts
     * @return The list of {@link AccessibilityActivityPreference}
     */
    public List<AccessibilityActivityPreference> createAccessibilityActivityPreferenceList(
            List<AccessibilityShortcutInfo> installedShortcuts) {
        final Set<ComponentName> enabledServices =
                AccessibilityUtils.getEnabledServicesFromSettings(mContext);
        final List<String> permittedServices = mDpm.getPermittedAccessibilityServices(
                UserHandle.myUserId());

        final int installedShortcutsSize = installedShortcuts.size();
        final List<AccessibilityActivityPreference> preferenceList = new ArrayList<>(
                installedShortcutsSize);

        for (int i = 0; i < installedShortcutsSize; ++i) {
            final AccessibilityShortcutInfo info = installedShortcuts.get(i);
            final ActivityInfo activityInfo = info.getActivityInfo();
            final ComponentName componentName = info.getComponentName();

            final boolean serviceEnabled = enabledServices.contains(componentName);
            AccessibilityActivityPreference preference = new AccessibilityActivityPreference(
                    mContext, componentName.getPackageName(), activityInfo.applicationInfo.uid,
                    info);
            setRestrictedPreferenceEnabled(preference, permittedServices, serviceEnabled);
<<<<<<< HEAD

            final String prefKey = preference.getKey();
            final CharSequence intro = info.loadIntro(mPm);
            final String description = info.loadDescription(mPm);
            final int imageRes = info.getAnimatedImageRes();
            final String htmlDescription = info.loadHtmlDescription(mPm);
            final String settingsClassName = info.getSettingsActivityName();
            final String tileServiceClassName = info.getTileServiceName();
            final int metricsCategory = FeatureFactory.getFeatureFactory()
                    .getAccessibilityMetricsFeatureProvider()
                    .getDownloadedFeatureMetricsCategory(componentName);

            putBasicExtras(preference, prefKey, title, intro, description, imageRes,
                    htmlDescription, componentName, metricsCategory);
            putSettingsExtras(preference, componentName.getPackageName(), settingsClassName);
            putTileServiceExtras(preference, componentName.getPackageName(),
                    tileServiceClassName);

=======
>>>>>>> 98a5dbfb
            preferenceList.add(preference);
        }
        return preferenceList;
    }

    static String getAccessibilityServiceFragmentTypeName(AccessibilityServiceInfo info) {
        final int type = AccessibilityUtil.getAccessibilityServiceFragmentType(info);
        switch (type) {
            case AccessibilityUtil.AccessibilityServiceFragmentType.VOLUME_SHORTCUT_TOGGLE:
                return VolumeShortcutToggleAccessibilityServicePreferenceFragment.class.getName();
            case AccessibilityUtil.AccessibilityServiceFragmentType.INVISIBLE_TOGGLE:
                return InvisibleToggleAccessibilityServicePreferenceFragment.class.getName();
            case AccessibilityUtil.AccessibilityServiceFragmentType.TOGGLE:
                return ToggleAccessibilityServicePreferenceFragment.class.getName();
            default:
                throw new IllegalArgumentException(
                        "Unsupported accessibility fragment type " + type);
        }
    }

    private void setRestrictedPreferenceEnabled(RestrictedPreference preference,
            final List<String> permittedServices, boolean serviceEnabled) {
        // permittedServices null means all accessibility services are allowed.
        boolean serviceAllowed = permittedServices == null || permittedServices.contains(
                preference.getPackageName());

        if (android.permission.flags.Flags.enhancedConfirmationModeApisEnabled()
                && android.security.Flags.extendEcmToAllSettings()) {
            preference.checkEcmRestrictionAndSetDisabled(
                    AppOpsManager.OPSTR_BIND_ACCESSIBILITY_SERVICE,
                    preference.getPackageName());
            if (preference.isDisabledByEcm()) {
                serviceAllowed = false;
<<<<<<< HEAD
            }

            if (serviceAllowed || serviceEnabled) {
                preference.setEnabled(true);
            } else {
                // Disable accessibility service that are not permitted.
                final RestrictedLockUtils.EnforcedAdmin admin =
                        RestrictedLockUtilsInternal.checkIfAccessibilityServiceDisallowed(
                                mContext, preference.getPackageName(), UserHandle.myUserId());

                if (admin != null) {
                    preference.setDisabledByAdmin(admin);
                } else if (!preference.isDisabledByEcm()) {
                    preference.setEnabled(false);
                }
            }
=======
            }

            if (serviceAllowed || serviceEnabled) {
                preference.setEnabled(true);
            } else {
                // Disable accessibility service that are not permitted.
                final RestrictedLockUtils.EnforcedAdmin admin =
                        RestrictedLockUtilsInternal.checkIfAccessibilityServiceDisallowed(
                                mContext, preference.getPackageName(), UserHandle.myUserId());

                if (admin != null) {
                    preference.setDisabledByAdmin(admin);
                } else if (!preference.isDisabledByEcm()) {
                    preference.setEnabled(false);
                }
            }
>>>>>>> 98a5dbfb
        } else {
            boolean appOpsAllowed;
            if (serviceAllowed) {
                try {
                    final int mode = mAppOps.noteOpNoThrow(
                            AppOpsManager.OP_ACCESS_RESTRICTED_SETTINGS,
                            preference.getUid(), preference.getPackageName());
                    final boolean ecmEnabled = mContext.getResources().getBoolean(
                            com.android.internal.R.bool.config_enhancedConfirmationModeEnabled);
                    appOpsAllowed = !ecmEnabled || mode == AppOpsManager.MODE_ALLOWED
                            || mode == AppOpsManager.MODE_DEFAULT;
                    serviceAllowed = appOpsAllowed;
                } catch (Exception e) {
                    // Allow service in case if app ops is not available in testing.
                    appOpsAllowed = true;
                }
            } else {
                appOpsAllowed = false;
            }
            if (serviceAllowed || serviceEnabled) {
                preference.setEnabled(true);
            } else {
                // Disable accessibility service that are not permitted.
                final RestrictedLockUtils.EnforcedAdmin admin =
                        RestrictedLockUtilsInternal.checkIfAccessibilityServiceDisallowed(
                                mContext, preference.getPackageName(), UserHandle.myUserId());

                if (admin != null) {
                    preference.setDisabledByAdmin(admin);
                } else if (!appOpsAllowed) {
                    preference.setDisabledByAppOps(true);
                } else {
                    preference.setEnabled(false);
                }
            }
        }
    }

    /** Puts the basic extras into {@link RestrictedPreference}'s getExtras(). */
    static void putBasicExtras(RestrictedPreference preference, String prefKey,
            CharSequence title, CharSequence intro, CharSequence summary, int imageRes,
            String htmlDescription, ComponentName componentName, int metricsCategory) {
        final Bundle extras = preference.getExtras();
        extras.putString(AccessibilitySettings.EXTRA_PREFERENCE_KEY, prefKey);
        extras.putCharSequence(AccessibilitySettings.EXTRA_TITLE, title);
        extras.putCharSequence(AccessibilitySettings.EXTRA_INTRO, intro);
        extras.putCharSequence(AccessibilitySettings.EXTRA_SUMMARY, summary);
        extras.putParcelable(AccessibilitySettings.EXTRA_COMPONENT_NAME, componentName);
        extras.putInt(AccessibilitySettings.EXTRA_ANIMATED_IMAGE_RES, imageRes);
        extras.putString(AccessibilitySettings.EXTRA_HTML_DESCRIPTION, htmlDescription);
        extras.putInt(AccessibilitySettings.EXTRA_METRICS_CATEGORY, metricsCategory);
    }

    /**
     * Puts the service extras into {@link RestrictedPreference}'s getExtras().
     *
     * <p><b>Note:</b> Called by {@link AccessibilityServiceInfo}.</p>
     *
     * @param preference The preference we are configuring.
     * @param resolveInfo The service resolve info.
     * @param serviceEnabled Whether the accessibility service is enabled.
     */
    static void putServiceExtras(RestrictedPreference preference, ResolveInfo resolveInfo,
            Boolean serviceEnabled) {
        final Bundle extras = preference.getExtras();

        extras.putParcelable(AccessibilitySettings.EXTRA_RESOLVE_INFO, resolveInfo);
        extras.putBoolean(AccessibilitySettings.EXTRA_CHECKED, serviceEnabled);
    }

    /**
     * Puts the settings extras into {@link RestrictedPreference}'s getExtras().
     *
     * <p><b>Note:</b> Called when settings UI is needed.</p>
     *
     * @param preference The preference we are configuring.
     * @param packageName Package of accessibility feature.
     * @param settingsClassName The component name of an activity that allows the user to modify
     *                          the settings for this accessibility feature.
     */
    static void putSettingsExtras(RestrictedPreference preference, String packageName,
            String settingsClassName) {
        final Bundle extras = preference.getExtras();

        if (!TextUtils.isEmpty(settingsClassName)) {
            extras.putString(AccessibilitySettings.EXTRA_SETTINGS_TITLE,
                    preference.getContext().getText(
                            R.string.accessibility_menu_item_settings).toString());
            extras.putString(AccessibilitySettings.EXTRA_SETTINGS_COMPONENT_NAME,
                    new ComponentName(packageName, settingsClassName).flattenToString());
        }
    }

    /**
     * Puts the information about a particular application
     * {@link android.service.quicksettings.TileService} into {@link RestrictedPreference}'s
     * getExtras().
     *
     * <p><b>Note:</b> Called when a tooltip of
     * {@link android.service.quicksettings.TileService} is needed.</p>
     *
     * @param preference The preference we are configuring.
     * @param packageName Package of accessibility feature.
     * @param tileServiceClassName The component name of tileService is associated with this
     *                             accessibility feature.
     */
    static void putTileServiceExtras(RestrictedPreference preference, String packageName,
            String tileServiceClassName) {
        final Bundle extras = preference.getExtras();
        if (!TextUtils.isEmpty(tileServiceClassName)) {
            extras.putString(AccessibilitySettings.EXTRA_TILE_SERVICE_COMPONENT_NAME,
                    new ComponentName(packageName, tileServiceClassName).flattenToString());
        }
    }
}<|MERGE_RESOLUTION|>--- conflicted
+++ resolved
@@ -17,10 +17,6 @@
 package com.android.settings.accessibility;
 
 import static com.android.settings.accessibility.AccessibilitySettings.VOICE_ACCESS_SERVICE;
-<<<<<<< HEAD
-import static com.android.settingslib.widget.TwoTargetPreference.ICON_SIZE_MEDIUM;
-=======
->>>>>>> 98a5dbfb
 
 import android.accessibilityservice.AccessibilityServiceInfo;
 import android.accessibilityservice.AccessibilityShortcutInfo;
@@ -35,13 +31,7 @@
 import android.text.TextUtils;
 
 import com.android.settings.R;
-<<<<<<< HEAD
-import com.android.settings.Utils;
 import com.android.settings.development.Enable16kUtils;
-import com.android.settings.overlay.FeatureFactory;
-=======
-import com.android.settings.development.Enable16kUtils;
->>>>>>> 98a5dbfb
 import com.android.settingslib.RestrictedLockUtils;
 import com.android.settingslib.RestrictedLockUtilsInternal;
 import com.android.settingslib.RestrictedPreference;
@@ -96,10 +86,7 @@
                     && Enable16kUtils.isPageAgnosticModeOn(mContext)) {
                 continue;
             }
-<<<<<<< HEAD
-=======
-
->>>>>>> 98a5dbfb
+
             final ComponentName componentName = new ComponentName(packageName,
                     resolveInfo.serviceInfo.name);
             final boolean serviceEnabled = enabledServices.contains(componentName);
@@ -108,28 +95,6 @@
                     mContext, packageName, resolveInfo.serviceInfo.applicationInfo.uid,
                     info, serviceEnabled);
             setRestrictedPreferenceEnabled(preference, permittedServices, serviceEnabled);
-<<<<<<< HEAD
-
-            final String prefKey = preference.getKey();
-            final int imageRes = info.getAnimatedImageRes();
-            final CharSequence intro = info.loadIntro(mPm);
-            final CharSequence description = AccessibilitySettings.getServiceDescription(
-                    mContext, info, serviceEnabled);
-            final String htmlDescription = info.loadHtmlDescription(mPm);
-            final String settingsClassName = info.getSettingsActivityName();
-            final String tileServiceClassName = info.getTileServiceName();
-            final int metricsCategory = FeatureFactory.getFeatureFactory()
-                    .getAccessibilityMetricsFeatureProvider()
-                    .getDownloadedFeatureMetricsCategory(componentName);
-
-            putBasicExtras(preference, prefKey, title, intro, description, imageRes,
-                    htmlDescription, componentName, metricsCategory);
-            putServiceExtras(preference, resolveInfo, serviceEnabled);
-            putSettingsExtras(preference, packageName, settingsClassName);
-            putTileServiceExtras(preference, packageName, tileServiceClassName);
-
-=======
->>>>>>> 98a5dbfb
             preferenceList.add(preference);
         }
         return preferenceList;
@@ -164,27 +129,6 @@
                     mContext, componentName.getPackageName(), activityInfo.applicationInfo.uid,
                     info);
             setRestrictedPreferenceEnabled(preference, permittedServices, serviceEnabled);
-<<<<<<< HEAD
-
-            final String prefKey = preference.getKey();
-            final CharSequence intro = info.loadIntro(mPm);
-            final String description = info.loadDescription(mPm);
-            final int imageRes = info.getAnimatedImageRes();
-            final String htmlDescription = info.loadHtmlDescription(mPm);
-            final String settingsClassName = info.getSettingsActivityName();
-            final String tileServiceClassName = info.getTileServiceName();
-            final int metricsCategory = FeatureFactory.getFeatureFactory()
-                    .getAccessibilityMetricsFeatureProvider()
-                    .getDownloadedFeatureMetricsCategory(componentName);
-
-            putBasicExtras(preference, prefKey, title, intro, description, imageRes,
-                    htmlDescription, componentName, metricsCategory);
-            putSettingsExtras(preference, componentName.getPackageName(), settingsClassName);
-            putTileServiceExtras(preference, componentName.getPackageName(),
-                    tileServiceClassName);
-
-=======
->>>>>>> 98a5dbfb
             preferenceList.add(preference);
         }
         return preferenceList;
@@ -218,7 +162,6 @@
                     preference.getPackageName());
             if (preference.isDisabledByEcm()) {
                 serviceAllowed = false;
-<<<<<<< HEAD
             }
 
             if (serviceAllowed || serviceEnabled) {
@@ -235,24 +178,6 @@
                     preference.setEnabled(false);
                 }
             }
-=======
-            }
-
-            if (serviceAllowed || serviceEnabled) {
-                preference.setEnabled(true);
-            } else {
-                // Disable accessibility service that are not permitted.
-                final RestrictedLockUtils.EnforcedAdmin admin =
-                        RestrictedLockUtilsInternal.checkIfAccessibilityServiceDisallowed(
-                                mContext, preference.getPackageName(), UserHandle.myUserId());
-
-                if (admin != null) {
-                    preference.setDisabledByAdmin(admin);
-                } else if (!preference.isDisabledByEcm()) {
-                    preference.setEnabled(false);
-                }
-            }
->>>>>>> 98a5dbfb
         } else {
             boolean appOpsAllowed;
             if (serviceAllowed) {
