/*
 * Copyright (C) 2013 The Android Open Source Project
 *
 * Licensed under the Apache License, Version 2.0 (the "License");
 * you may not use this file except in compliance with the License.
 * You may obtain a copy of the License at
 *
 *      http://www.apache.org/licenses/LICENSE-2.0
 *
 * Unless required by applicable law or agreed to in writing, software
 * distributed under the License is distributed on an "AS IS" BASIS,
 * WITHOUT WARRANTIES OR CONDITIONS OF ANY KIND, either express or implied.
 * See the License for the specific language governing permissions and
 * limitations under the License.
 */

package com.android.settings.accessibility;

import static com.android.internal.accessibility.AccessibilityShortcutController.DALTONIZER_COMPONENT_NAME;
import static com.android.settings.accessibility.AccessibilityStatsLogUtils.logAccessibilityServiceEnabled;
import static com.android.settings.accessibility.AccessibilityUtil.State.OFF;
import static com.android.settings.accessibility.AccessibilityUtil.State.ON;

import android.app.settings.SettingsEnums;
import android.content.Context;
import android.content.res.Resources;
import android.net.Uri;
import android.os.Bundle;
import android.os.Handler;
import android.provider.Settings;
import android.view.LayoutInflater;
import android.view.View;
import android.view.ViewGroup;

import androidx.preference.Preference;

import com.android.settings.R;
import com.android.settings.accessibility.AccessibilityUtil.QuickSettingsTooltipType;
import com.android.settings.search.BaseSearchIndexProvider;
import com.android.settings.widget.SettingsMainSwitchPreference;
import com.android.settingslib.core.AbstractPreferenceController;
import com.android.settingslib.core.lifecycle.Lifecycle;
import com.android.settingslib.search.SearchIndexable;

import java.util.ArrayList;
import java.util.List;

/** Settings for daltonizer. */
@SearchIndexable(forTarget = SearchIndexable.ALL & ~SearchIndexable.ARC)
public final class ToggleDaltonizerPreferenceFragment extends ToggleFeaturePreferenceFragment
        implements DaltonizerRadioButtonPreferenceController.OnChangeListener {

    private static final String ENABLED = Settings.Secure.ACCESSIBILITY_DISPLAY_DALTONIZER_ENABLED;
    private static final String KEY_PREVIEW = "daltonizer_preview";
    private static final String KEY_DEUTERANOMALY = "daltonizer_mode_deuteranomaly";
    private static final String KEY_PROTANOMALY = "daltonizer_mode_protanomaly";
    private static final String KEY_TRITANOMEALY = "daltonizer_mode_tritanomaly";
    private static final String KEY_GRAYSCALE = "daltonizer_mode_grayscale";
    private static final List<AbstractPreferenceController> sControllers = new ArrayList<>();
    private final Handler mHandler = new Handler();
    private SettingsContentObserver mSettingsContentObserver;

    private static List<AbstractPreferenceController> buildPreferenceControllers(Context context,
            Lifecycle lifecycle) {
        if (sControllers.size() == 0) {
            final Resources resources = context.getResources();
            final String[] daltonizerKeys = resources.getStringArray(
                    R.array.daltonizer_mode_keys);

            for (int i = 0; i < daltonizerKeys.length; i++) {
                sControllers.add(new DaltonizerRadioButtonPreferenceController(
                        context, lifecycle, daltonizerKeys[i]));
            }
        }
        return sControllers;
    }

    @Override
    public void onCheckedChanged(Preference preference) {
        for (AbstractPreferenceController controller : sControllers) {
            controller.updateState(preference);
        }
    }

    @Override
    public View onCreateView(LayoutInflater inflater, ViewGroup container,
            Bundle savedInstanceState) {
        mComponentName = DALTONIZER_COMPONENT_NAME;
        mPackageName = getText(R.string.accessibility_display_daltonizer_preference_title);
        mHtmlDescription = getText(R.string.accessibility_display_daltonizer_preference_subtitle);
<<<<<<< HEAD
=======
        mTopIntroTitle = getText(R.string.accessibility_daltonizer_about_intro_text);
        final View view = super.onCreateView(inflater, container, savedInstanceState);
        updateFooterPreference();
        return view;
    }

    @Override
    protected void registerKeysToObserverCallback(
            AccessibilitySettingsContentObserver contentObserver) {
        super.registerKeysToObserverCallback(contentObserver);

>>>>>>> 3c65556c
        final List<String> enableServiceFeatureKeys = new ArrayList<>(/* initialCapacity= */ 1);
        enableServiceFeatureKeys.add(ENABLED);
        mSettingsContentObserver = new SettingsContentObserver(mHandler, enableServiceFeatureKeys) {
            @Override
            public void onChange(boolean selfChange, Uri uri) {
                updateSwitchBarToggleSwitch();
            }
        };
        return super.onCreateView(inflater, container, savedInstanceState);
    }

    @Override
    public void onViewCreated(View view, Bundle savedInstanceState) {
        super.onViewCreated(view, savedInstanceState);
    }

    /** Customizes the order by preference key. */
    protected List<String> getPreferenceOrderList() {
        final List<String> lists = new ArrayList<>();
        lists.add(KEY_TOP_INTRO_PREFERENCE);
        lists.add(KEY_PREVIEW);
        lists.add(KEY_USE_SERVICE_PREFERENCE);
        lists.add(KEY_DEUTERANOMALY);
        lists.add(KEY_PROTANOMALY);
        lists.add(KEY_TRITANOMEALY);
        lists.add(KEY_GRAYSCALE);
        lists.add(KEY_GENERAL_CATEGORY);
        lists.add(KEY_HTML_DESCRIPTION_PREFERENCE);
        return lists;
    }

    @Override
    public void onResume() {
        super.onResume();
        updateSwitchBarToggleSwitch();
        mSettingsContentObserver.register(getContentResolver());

        for (AbstractPreferenceController controller :
                buildPreferenceControllers(getPrefContext(), getSettingsLifecycle())) {
            ((DaltonizerRadioButtonPreferenceController) controller).setOnChangeListener(this);
            ((DaltonizerRadioButtonPreferenceController) controller).displayPreference(
                    getPreferenceScreen());
        }
    }

    @Override
    public void onPause() {
        mSettingsContentObserver.unregister(getContentResolver());
        for (AbstractPreferenceController controller :
                buildPreferenceControllers(getPrefContext(), getSettingsLifecycle())) {
            ((DaltonizerRadioButtonPreferenceController) controller).setOnChangeListener(null);
        }
        super.onPause();
    }

    @Override
    public int getMetricsCategory() {
        return SettingsEnums.ACCESSIBILITY_TOGGLE_DALTONIZER;
    }

    @Override
    public int getHelpResource() {
        return R.string.help_url_color_correction;
    }

    @Override
    protected int getPreferenceScreenResId() {
        return R.xml.accessibility_daltonizer_settings;
    }

    @Override
    protected void onPreferenceToggled(String preferenceKey, boolean enabled) {
<<<<<<< HEAD
=======
        if (enabled) {
            showQuickSettingsTooltipIfNeeded(QuickSettingsTooltipType.GUIDE_TO_DIRECT_USE);
        }
>>>>>>> 3c65556c
        logAccessibilityServiceEnabled(mComponentName, enabled);
        Settings.Secure.putInt(getContentResolver(), ENABLED, enabled ? ON : OFF);
    }

    @Override
    protected void onRemoveSwitchPreferenceToggleSwitch() {
        super.onRemoveSwitchPreferenceToggleSwitch();
        mToggleServiceSwitchPreference.setOnPreferenceClickListener(null);
    }

    @Override
    protected void updateToggleServiceTitle(SettingsMainSwitchPreference switchPreference) {
        switchPreference.setTitle(R.string.accessibility_daltonizer_primary_switch_title);
    }

    @Override
    int getUserShortcutTypes() {
        return AccessibilityUtil.getUserShortcutTypesFromSettings(getPrefContext(),
                mComponentName);
    }

    @Override
    protected void updateSwitchBarToggleSwitch() {
        final boolean checked = Settings.Secure.getInt(getContentResolver(), ENABLED, OFF) == ON;
        if (mToggleServiceSwitchPreference.isChecked() == checked) {
            return;
        }
        mToggleServiceSwitchPreference.setChecked(checked);
    }

    public static final BaseSearchIndexProvider SEARCH_INDEX_DATA_PROVIDER =
            new BaseSearchIndexProvider(R.xml.accessibility_daltonizer_settings);
}<|MERGE_RESOLUTION|>--- conflicted
+++ resolved
@@ -17,16 +17,16 @@
 package com.android.settings.accessibility;
 
 import static com.android.internal.accessibility.AccessibilityShortcutController.DALTONIZER_COMPONENT_NAME;
+import static com.android.internal.accessibility.AccessibilityShortcutController.DALTONIZER_TILE_COMPONENT_NAME;
 import static com.android.settings.accessibility.AccessibilityStatsLogUtils.logAccessibilityServiceEnabled;
 import static com.android.settings.accessibility.AccessibilityUtil.State.OFF;
 import static com.android.settings.accessibility.AccessibilityUtil.State.ON;
 
 import android.app.settings.SettingsEnums;
+import android.content.ComponentName;
 import android.content.Context;
 import android.content.res.Resources;
-import android.net.Uri;
 import android.os.Bundle;
-import android.os.Handler;
 import android.provider.Settings;
 import android.view.LayoutInflater;
 import android.view.View;
@@ -57,8 +57,6 @@
     private static final String KEY_TRITANOMEALY = "daltonizer_mode_tritanomaly";
     private static final String KEY_GRAYSCALE = "daltonizer_mode_grayscale";
     private static final List<AbstractPreferenceController> sControllers = new ArrayList<>();
-    private final Handler mHandler = new Handler();
-    private SettingsContentObserver mSettingsContentObserver;
 
     private static List<AbstractPreferenceController> buildPreferenceControllers(Context context,
             Lifecycle lifecycle) {
@@ -88,8 +86,6 @@
         mComponentName = DALTONIZER_COMPONENT_NAME;
         mPackageName = getText(R.string.accessibility_display_daltonizer_preference_title);
         mHtmlDescription = getText(R.string.accessibility_display_daltonizer_preference_subtitle);
-<<<<<<< HEAD
-=======
         mTopIntroTitle = getText(R.string.accessibility_daltonizer_about_intro_text);
         final View view = super.onCreateView(inflater, container, savedInstanceState);
         updateFooterPreference();
@@ -101,21 +97,20 @@
             AccessibilitySettingsContentObserver contentObserver) {
         super.registerKeysToObserverCallback(contentObserver);
 
->>>>>>> 3c65556c
         final List<String> enableServiceFeatureKeys = new ArrayList<>(/* initialCapacity= */ 1);
         enableServiceFeatureKeys.add(ENABLED);
-        mSettingsContentObserver = new SettingsContentObserver(mHandler, enableServiceFeatureKeys) {
-            @Override
-            public void onChange(boolean selfChange, Uri uri) {
-                updateSwitchBarToggleSwitch();
-            }
-        };
-        return super.onCreateView(inflater, container, savedInstanceState);
-    }
-
-    @Override
-    public void onViewCreated(View view, Bundle savedInstanceState) {
-        super.onViewCreated(view, savedInstanceState);
+        contentObserver.registerKeysToObserverCallback(enableServiceFeatureKeys,
+                key -> updateSwitchBarToggleSwitch());
+    }
+
+    private void updateFooterPreference() {
+        final String title = getPrefContext()
+                .getString(R.string.accessibility_daltonizer_about_title);
+        final String learnMoreContentDescription = getPrefContext()
+                .getString(R.string.accessibility_daltonizer_footer_learn_more_content_description);
+        mFooterPreferenceController.setIntroductionTitle(title);
+        mFooterPreferenceController.setupHelpLink(getHelpResource(), learnMoreContentDescription);
+        mFooterPreferenceController.displayPreference(getPreferenceScreen());
     }
 
     /** Customizes the order by preference key. */
@@ -137,8 +132,6 @@
     public void onResume() {
         super.onResume();
         updateSwitchBarToggleSwitch();
-        mSettingsContentObserver.register(getContentResolver());
-
         for (AbstractPreferenceController controller :
                 buildPreferenceControllers(getPrefContext(), getSettingsLifecycle())) {
             ((DaltonizerRadioButtonPreferenceController) controller).setOnChangeListener(this);
@@ -149,7 +142,6 @@
 
     @Override
     public void onPause() {
-        mSettingsContentObserver.unregister(getContentResolver());
         for (AbstractPreferenceController controller :
                 buildPreferenceControllers(getPrefContext(), getSettingsLifecycle())) {
             ((DaltonizerRadioButtonPreferenceController) controller).setOnChangeListener(null);
@@ -174,12 +166,9 @@
 
     @Override
     protected void onPreferenceToggled(String preferenceKey, boolean enabled) {
-<<<<<<< HEAD
-=======
         if (enabled) {
             showQuickSettingsTooltipIfNeeded(QuickSettingsTooltipType.GUIDE_TO_DIRECT_USE);
         }
->>>>>>> 3c65556c
         logAccessibilityServiceEnabled(mComponentName, enabled);
         Settings.Secure.putInt(getContentResolver(), ENABLED, enabled ? ON : OFF);
     }
@@ -196,9 +185,24 @@
     }
 
     @Override
+    protected void updateShortcutTitle(ShortcutPreference shortcutPreference) {
+        shortcutPreference.setTitle(R.string.accessibility_daltonizer_shortcut_title);
+    }
+
+    @Override
     int getUserShortcutTypes() {
         return AccessibilityUtil.getUserShortcutTypesFromSettings(getPrefContext(),
                 mComponentName);
+    }
+
+    @Override
+    ComponentName getTileComponentName() {
+        return DALTONIZER_TILE_COMPONENT_NAME;
+    }
+
+    @Override
+    CharSequence getTileName() {
+        return getText(R.string.accessibility_display_daltonizer_preference_title);
     }
 
     @Override
