--- conflicted
+++ resolved
@@ -17,15 +17,16 @@
 package com.android.settings.accessibility;
 
 import static com.android.internal.accessibility.AccessibilityShortcutController.COLOR_INVERSION_COMPONENT_NAME;
+import static com.android.internal.accessibility.AccessibilityShortcutController.COLOR_INVERSION_TILE_COMPONENT_NAME;
 import static com.android.settings.accessibility.AccessibilityStatsLogUtils.logAccessibilityServiceEnabled;
 import static com.android.settings.accessibility.AccessibilityUtil.State.OFF;
 import static com.android.settings.accessibility.AccessibilityUtil.State.ON;
 
 import android.app.settings.SettingsEnums;
+import android.content.ComponentName;
 import android.content.ContentResolver;
 import android.net.Uri;
 import android.os.Bundle;
-import android.os.Handler;
 import android.provider.Settings;
 import android.view.LayoutInflater;
 import android.view.View;
@@ -39,12 +40,9 @@
 import java.util.List;
 
 /** Settings page for color inversion. */
-public class ToggleColorInversionPreferenceFragment extends
-        ToggleFeaturePreferenceFragment {
+public class ToggleColorInversionPreferenceFragment extends ToggleFeaturePreferenceFragment {
 
     private static final String ENABLED = Settings.Secure.ACCESSIBILITY_DISPLAY_INVERSION_ENABLED;
-    private final Handler mHandler = new Handler();
-    private SettingsContentObserver mSettingsContentObserver;
 
     @Override
     public int getMetricsCategory() {
@@ -53,12 +51,9 @@
 
     @Override
     protected void onPreferenceToggled(String preferenceKey, boolean enabled) {
-<<<<<<< HEAD
-=======
         if (enabled) {
             showQuickSettingsTooltipIfNeeded(QuickSettingsTooltipType.GUIDE_TO_DIRECT_USE);
         }
->>>>>>> 3c65556c
         logAccessibilityServiceEnabled(mComponentName, enabled);
         Settings.Secure.putInt(getContentResolver(), ENABLED, enabled ? ON : OFF);
     }
@@ -80,6 +75,11 @@
     }
 
     @Override
+    protected void updateShortcutTitle(ShortcutPreference shortcutPreference) {
+        shortcutPreference.setTitle(R.string.accessibility_display_inversion_shortcut_title);
+    }
+
+    @Override
     public View onCreateView(LayoutInflater inflater, ViewGroup container,
             Bundle savedInstanceState) {
         mComponentName = COLOR_INVERSION_COMPONENT_NAME;
@@ -90,27 +90,40 @@
                 .authority(getPrefContext().getPackageName())
                 .appendPath(String.valueOf(R.raw.accessibility_color_inversion_banner))
                 .build();
+        final View view = super.onCreateView(inflater, container, savedInstanceState);
+        updateFooterPreference();
+        return view;
+    }
+
+    @Override
+    protected void registerKeysToObserverCallback(
+            AccessibilitySettingsContentObserver contentObserver) {
+        super.registerKeysToObserverCallback(contentObserver);
+
         final List<String> enableServiceFeatureKeys = new ArrayList<>(/* initialCapacity= */ 1);
         enableServiceFeatureKeys.add(ENABLED);
-        mSettingsContentObserver = new SettingsContentObserver(mHandler, enableServiceFeatureKeys) {
-            @Override
-            public void onChange(boolean selfChange, Uri uri) {
-                updateSwitchBarToggleSwitch();
-            }
-        };
-        return super.onCreateView(inflater, container, savedInstanceState);
+        contentObserver.registerKeysToObserverCallback(enableServiceFeatureKeys,
+                key -> updateSwitchBarToggleSwitch());
+    }
+
+    private void updateFooterPreference() {
+        final String title = getPrefContext().getString(
+                R.string.accessibility_color_inversion_about_title);
+        final String learnMoreContentDescription = getPrefContext().getString(
+                R.string.accessibility_color_inversion_footer_learn_more_content_description);
+        mFooterPreferenceController.setIntroductionTitle(title);
+        mFooterPreferenceController.setupHelpLink(getHelpResource(), learnMoreContentDescription);
+        mFooterPreferenceController.displayPreference(getPreferenceScreen());
     }
 
     @Override
     public void onResume() {
         super.onResume();
         updateSwitchBarToggleSwitch();
-        mSettingsContentObserver.register(getContentResolver());
     }
 
     @Override
     public void onPause() {
-        mSettingsContentObserver.unregister(getContentResolver());
         super.onPause();
     }
 
@@ -126,6 +139,16 @@
     }
 
     @Override
+    ComponentName getTileComponentName() {
+        return COLOR_INVERSION_TILE_COMPONENT_NAME;
+    }
+
+    @Override
+    CharSequence getTileName() {
+        return getText(R.string.accessibility_display_inversion_preference_title);
+    }
+
+    @Override
     protected void updateSwitchBarToggleSwitch() {
         final boolean checked = Settings.Secure.getInt(getContentResolver(), ENABLED, OFF) == ON;
         if (mToggleServiceSwitchPreference.isChecked() == checked) {
