--- conflicted
+++ resolved
@@ -213,10 +213,7 @@
         super.onCreate(icicle);
         initializeAllPreferences();
         updateAllPreferences();
-<<<<<<< HEAD
-=======
         mNeedPreferencesUpdate = false;
->>>>>>> 98a5dbfb
         registerContentMonitors();
         registerInputDeviceListener();
     }
