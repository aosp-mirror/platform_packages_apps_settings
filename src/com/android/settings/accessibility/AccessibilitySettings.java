/*
 * Copyright (C) 2009 The Android Open Source Project
 *
 * Licensed under the Apache License, Version 2.0 (the "License");
 * you may not use this file except in compliance with the License.
 * You may obtain a copy of the License at
 *
 *      http://www.apache.org/licenses/LICENSE-2.0
 *
 * Unless required by applicable law or agreed to in writing, software
 * distributed under the License is distributed on an "AS IS" BASIS,
 * WITHOUT WARRANTIES OR CONDITIONS OF ANY KIND, either express or implied.
 * See the License for the specific language governing permissions and
 * limitations under the License.
 */

package com.android.settings.accessibility;

import android.accessibilityservice.AccessibilityServiceInfo;
import android.accessibilityservice.AccessibilityShortcutInfo;
import android.app.settings.SettingsEnums;
import android.content.ComponentName;
import android.content.Context;
import android.content.pm.ActivityInfo;
import android.content.pm.ServiceInfo;
import android.hardware.input.InputManager;
import android.os.Bundle;
import android.os.Handler;
import android.os.UserHandle;
import android.provider.Settings;
import android.text.TextUtils;
import android.util.ArrayMap;
import android.view.InputDevice;
import android.view.accessibility.AccessibilityManager;

import androidx.annotation.NonNull;
import androidx.annotation.VisibleForTesting;
import androidx.preference.Preference;
import androidx.preference.PreferenceCategory;

import com.android.internal.accessibility.AccessibilityShortcutController;
import com.android.internal.accessibility.util.AccessibilityUtils;
import com.android.internal.content.PackageMonitor;
import com.android.settings.R;
import com.android.settings.accessibility.AccessibilityUtil.AccessibilityServiceFragmentType;
import com.android.settings.dashboard.DashboardFragment;
import com.android.settings.development.Enable16kUtils;
import com.android.settings.inputmethod.PhysicalKeyboardFragment;
import com.android.settings.overlay.FeatureFactory;
import com.android.settings.search.BaseSearchIndexProvider;
import com.android.settingslib.RestrictedPreference;
import com.android.settingslib.core.AbstractPreferenceController;
import com.android.settingslib.search.SearchIndexable;
import com.android.settingslib.search.SearchIndexableRaw;

import java.util.ArrayList;
import java.util.Collection;
import java.util.List;
import java.util.Map;

/** Activity with the accessibility settings. */
@SearchIndexable(forTarget = SearchIndexable.ALL & ~SearchIndexable.ARC)
public class AccessibilitySettings extends DashboardFragment implements
        InputManager.InputDeviceListener {

    private static final String TAG = "AccessibilitySettings";

    // Preference categories
    private static final String CATEGORY_SCREEN_READER = "screen_reader_category";
    private static final String CATEGORY_CAPTIONS = "captions_category";
    private static final String CATEGORY_AUDIO = "audio_category";
    private static final String CATEGORY_SPEECH = "speech_category";
    private static final String CATEGORY_DISPLAY = "display_category";
    private static final String CATEGORY_DOWNLOADED_SERVICES = "user_installed_services_category";
    private static final String CATEGORY_KEYBOARD_OPTIONS = "physical_keyboard_options_category";
    @VisibleForTesting
    static final String CATEGORY_INTERACTION_CONTROL = "interaction_control_category";

    private static final String[] CATEGORIES = new String[]{
            CATEGORY_SCREEN_READER, CATEGORY_CAPTIONS, CATEGORY_AUDIO, CATEGORY_DISPLAY,
            CATEGORY_SPEECH, CATEGORY_INTERACTION_CONTROL,
            CATEGORY_KEYBOARD_OPTIONS, CATEGORY_DOWNLOADED_SERVICES
    };

    // Extras passed to sub-fragments.
    static final String EXTRA_PREFERENCE_KEY = "preference_key";
    static final String EXTRA_CHECKED = "checked";
    static final String EXTRA_TITLE = "title";
    static final String EXTRA_RESOLVE_INFO = "resolve_info";
    static final String EXTRA_SUMMARY = "summary";
    static final String EXTRA_INTRO = "intro";
    static final String EXTRA_SETTINGS_TITLE = "settings_title";
    static final String EXTRA_COMPONENT_NAME = "component_name";
    static final String EXTRA_SETTINGS_COMPONENT_NAME = "settings_component_name";
    static final String EXTRA_TILE_SERVICE_COMPONENT_NAME = "tile_service_component_name";
    static final String EXTRA_LAUNCHED_FROM_SUW = "from_suw";
    static final String EXTRA_ANIMATED_IMAGE_RES = "animated_image_res";
    static final String EXTRA_HTML_DESCRIPTION = "html_description";
    static final String EXTRA_TIME_FOR_LOGGING = "start_time_to_log_a11y_tool";
    static final String EXTRA_METRICS_CATEGORY = "metrics_category";

    public static final String VOICE_ACCESS_SERVICE = "android.apps.accessibility.voiceaccess";

    // Timeout before we update the services if packages are added/removed
    // since the AccessibilityManagerService has to do that processing first
    // to generate the AccessibilityServiceInfo we need for proper
    // presentation.
    private static final long DELAY_UPDATE_SERVICES_MILLIS = 1000;

    private final Handler mHandler = new Handler();

    private final Runnable mUpdateRunnable = new Runnable() {
        @Override
        public void run() {
            if (getActivity() != null) {
                onContentChanged();
            }
        }
    };

    private final PackageMonitor mSettingsPackageMonitor = new PackageMonitor() {
        @Override
        public void onPackageAdded(String packageName, int uid) {
            sendUpdate();
        }

        @Override
        public void onPackageModified(@NonNull String packageName) {
            sendUpdate();
        }

        @Override
        public void onPackageAppeared(String packageName, int reason) {
            sendUpdate();
        }

        @Override
        public void onPackageDisappeared(String packageName, int reason) {
            sendUpdate();
        }

        @Override
        public void onPackageRemoved(String packageName, int uid) {
            sendUpdate();
        }

        private void sendUpdate() {
            mHandler.postDelayed(mUpdateRunnable, DELAY_UPDATE_SERVICES_MILLIS);
        }
    };

    @VisibleForTesting
    final AccessibilitySettingsContentObserver mSettingsContentObserver;

    private final Map<String, PreferenceCategory> mCategoryToPrefCategoryMap =
            new ArrayMap<>();
    @VisibleForTesting
    final Map<Preference, PreferenceCategory> mServicePreferenceToPreferenceCategoryMap =
            new ArrayMap<>();
    private final Map<ComponentName, PreferenceCategory> mPreBundledServiceComponentToCategoryMap =
            new ArrayMap<>();

    private boolean mNeedPreferencesUpdate = false;
    private boolean mIsForeground = true;

    public AccessibilitySettings() {
        // Observe changes to anything that the shortcut can toggle, so we can reflect updates
        final Collection<AccessibilityShortcutController.FrameworkFeatureInfo> features =
                AccessibilityShortcutController.getFrameworkShortcutFeaturesMap().values();
        final List<String> shortcutFeatureKeys = new ArrayList<>(features.size());
        for (AccessibilityShortcutController.FrameworkFeatureInfo feature : features) {
            final String key = feature.getSettingKey();
            if (key != null) {
                shortcutFeatureKeys.add(key);
            }
        }

        // Observe changes from accessibility selection menu
        shortcutFeatureKeys.add(Settings.Secure.ACCESSIBILITY_BUTTON_TARGETS);
        shortcutFeatureKeys.add(Settings.Secure.ACCESSIBILITY_SHORTCUT_TARGET_SERVICE);
        if (android.view.accessibility.Flags.a11yQsShortcut()) {
            shortcutFeatureKeys.add(Settings.Secure.ACCESSIBILITY_QS_TARGETS);
        }
        shortcutFeatureKeys.add(Settings.Secure.ACCESSIBILITY_STICKY_KEYS);
        shortcutFeatureKeys.add(Settings.Secure.ACCESSIBILITY_SLOW_KEYS);
        shortcutFeatureKeys.add(Settings.Secure.ACCESSIBILITY_BOUNCE_KEYS);
        mSettingsContentObserver = new AccessibilitySettingsContentObserver(mHandler);
        mSettingsContentObserver.registerKeysToObserverCallback(shortcutFeatureKeys,
                key -> onContentChanged());
    }

    @Override
    public int getMetricsCategory() {
        return SettingsEnums.ACCESSIBILITY;
    }

    @Override
    public int getHelpResource() {
        return R.string.help_uri_accessibility;
    }

    @Override
    public void onAttach(Context context) {
        super.onAttach(context);
        use(AccessibilityHearingAidPreferenceController.class)
                .setFragmentManager(getFragmentManager());
    }

    @Override
    public void onCreate(Bundle icicle) {
        super.onCreate(icicle);
        initializeAllPreferences();
        updateAllPreferences();
<<<<<<< HEAD
=======
        mNeedPreferencesUpdate = false;
>>>>>>> a91316d4
        registerContentMonitors();
        registerInputDeviceListener();
    }

    @Override
    public void onStart() {
        super.onStart();
        mIsForeground = true;
    }

    @Override
    public void onResume() {
        super.onResume();
        if (mNeedPreferencesUpdate) {
            updateAllPreferences();
            mNeedPreferencesUpdate = false;
        }
    }

    @Override
    public void onPause() {
        super.onPause();
        mNeedPreferencesUpdate = true;
    }

    @Override
    public void onStop() {
        mIsForeground = false;
        super.onStop();
    }

    @Override
    public void onDestroy() {
        unregisterContentMonitors();
        unRegisterInputDeviceListener();
        super.onDestroy();
    }

    @Override
    protected int getPreferenceScreenResId() {
        return R.xml.accessibility_settings;
    }

    @Override
    protected String getLogTag() {
        return TAG;
    }

    /**
     * Returns the summary for the current state of this accessibilityService.
     *
     * @param context        A valid context
     * @param info           The accessibilityService's info
     * @param serviceEnabled Whether the accessibility service is enabled.
     * @return The service summary
     */
    public static CharSequence getServiceSummary(Context context, AccessibilityServiceInfo info,
                                                 boolean serviceEnabled) {
        if (serviceEnabled && info.crashed) {
            return context.getText(R.string.accessibility_summary_state_stopped);
        }

        final CharSequence serviceState;
        final int fragmentType = AccessibilityUtil.getAccessibilityServiceFragmentType(info);
        if (fragmentType == AccessibilityServiceFragmentType.INVISIBLE_TOGGLE) {
            final ComponentName componentName = new ComponentName(
                    info.getResolveInfo().serviceInfo.packageName,
                    info.getResolveInfo().serviceInfo.name);
            final boolean shortcutEnabled = AccessibilityUtil.getUserShortcutTypesFromSettings(
                    context, componentName) != AccessibilityUtil.UserShortcutType.EMPTY;
            serviceState = shortcutEnabled
                    ? context.getText(R.string.accessibility_summary_shortcut_enabled)
                    : context.getText(R.string.generic_accessibility_feature_shortcut_off);
        } else {
            serviceState = serviceEnabled
                    ? context.getText(R.string.generic_accessibility_service_on)
                    : context.getText(R.string.generic_accessibility_service_off);
        }

        final CharSequence serviceSummary = info.loadSummary(context.getPackageManager());
        final String stateSummaryCombo = context.getString(
                R.string.preference_summary_default_combination,
                serviceState, serviceSummary);

        return TextUtils.isEmpty(serviceSummary) ? serviceState : stateSummaryCombo;
    }

    /**
     * Returns the description for the current state of this accessibilityService.
     *
     * @param context        A valid context
     * @param info           The accessibilityService's info
     * @param serviceEnabled Whether the accessibility service is enabled.
     * @return The service description
     */
    public static CharSequence getServiceDescription(Context context, AccessibilityServiceInfo info,
            boolean serviceEnabled) {
        if (serviceEnabled && info.crashed) {
            return context.getText(R.string.accessibility_description_state_stopped);
        }

        return info.loadDescription(context.getPackageManager());
    }

    @VisibleForTesting
    void onContentChanged() {
        // If the fragment is visible then update preferences immediately, else set the flag then
        // wait for the fragment to show up to update preferences.
        if (mIsForeground) {
            updateAllPreferences();
        } else {
            mNeedPreferencesUpdate = true;
        }
    }

    private void initializeAllPreferences() {
        for (int i = 0; i < CATEGORIES.length; i++) {
            PreferenceCategory prefCategory = findPreference(CATEGORIES[i]);
            mCategoryToPrefCategoryMap.put(CATEGORIES[i], prefCategory);
        }
    }

    @VisibleForTesting
    void updateAllPreferences() {
        updateServicePreferences();
        updatePreferencesState();
        updateSystemPreferences();
    }

    private void registerContentMonitors() {
        final Context context = getActivity();

        mSettingsPackageMonitor.register(context, context.getMainLooper(), /* externalStorage= */
                false);
        mSettingsContentObserver.register(getContentResolver());
    }

    private void registerInputDeviceListener() {
        InputManager mIm = getSystemService(InputManager.class);
        if (mIm == null) {
            return;
        }
        mIm.registerInputDeviceListener(this, null);
    }

    private void unRegisterInputDeviceListener() {
        InputManager mIm = getSystemService(InputManager.class);
        if (mIm == null) {
            return;
        }
        mIm.unregisterInputDeviceListener(this);
    }

    private void unregisterContentMonitors() {
        mSettingsPackageMonitor.unregister();
        mSettingsContentObserver.unregister(getContentResolver());
    }

    protected void updateServicePreferences() {
        // Since services category is auto generated we have to do a pass
        // to generate it since services can come and go and then based on
        // the global accessibility state to decided whether it is enabled.
        final ArrayList<Preference> servicePreferences =
                new ArrayList<>(mServicePreferenceToPreferenceCategoryMap.keySet());
        for (int i = 0; i < servicePreferences.size(); i++) {
            Preference service = servicePreferences.get(i);
            PreferenceCategory category = mServicePreferenceToPreferenceCategoryMap.get(service);
            category.removePreference(service);
        }

        initializePreBundledServicesMapFromArray(CATEGORY_SCREEN_READER,
                R.array.config_preinstalled_screen_reader_services);
        initializePreBundledServicesMapFromArray(CATEGORY_CAPTIONS,
                R.array.config_preinstalled_captions_services);
        initializePreBundledServicesMapFromArray(CATEGORY_AUDIO,
                R.array.config_preinstalled_audio_services);
        initializePreBundledServicesMapFromArray(CATEGORY_DISPLAY,
                R.array.config_preinstalled_display_services);
        initializePreBundledServicesMapFromArray(CATEGORY_SPEECH,
                R.array.config_preinstalled_speech_services);
        initializePreBundledServicesMapFromArray(CATEGORY_INTERACTION_CONTROL,
                R.array.config_preinstalled_interaction_control_services);

        // ACCESSIBILITY_MENU_IN_SYSTEM is a default pre-bundled interaction control service.
        // If the device opts out of including this service then this is a no-op.
        mPreBundledServiceComponentToCategoryMap.put(
                AccessibilityUtils.ACCESSIBILITY_MENU_IN_SYSTEM,
                mCategoryToPrefCategoryMap.get(CATEGORY_INTERACTION_CONTROL));

        final List<RestrictedPreference> preferenceList = getInstalledAccessibilityList(
                getPrefContext());

        final PreferenceCategory downloadedServicesCategory =
                mCategoryToPrefCategoryMap.get(CATEGORY_DOWNLOADED_SERVICES);

        for (int i = 0, count = preferenceList.size(); i < count; ++i) {
            final RestrictedPreference preference = preferenceList.get(i);
            final ComponentName componentName = preference.getExtras().getParcelable(
                    EXTRA_COMPONENT_NAME);
            PreferenceCategory prefCategory = downloadedServicesCategory;
            // Set the appropriate category if the service comes pre-installed.
            if (mPreBundledServiceComponentToCategoryMap.containsKey(componentName)) {
                prefCategory = mPreBundledServiceComponentToCategoryMap.get(componentName);
            }
            prefCategory.addPreference(preference);
            mServicePreferenceToPreferenceCategoryMap.put(preference, prefCategory);
        }

        // Update the order of all the category according to the order defined in xml file.
        updateCategoryOrderFromArray(CATEGORY_SCREEN_READER,
                R.array.config_order_screen_reader_services);
        updateCategoryOrderFromArray(CATEGORY_CAPTIONS,
                R.array.config_order_captions_services);
        updateCategoryOrderFromArray(CATEGORY_AUDIO,
                R.array.config_order_audio_services);
        updateCategoryOrderFromArray(CATEGORY_INTERACTION_CONTROL,
                R.array.config_order_interaction_control_services);
        updateCategoryOrderFromArray(CATEGORY_DISPLAY,
                R.array.config_order_display_services);
        updateCategoryOrderFromArray(CATEGORY_SPEECH,
                R.array.config_order_speech_services);

        // Need to check each time when updateServicePreferences() called.
        if (downloadedServicesCategory.getPreferenceCount() == 0) {
            getPreferenceScreen().removePreference(downloadedServicesCategory);
        } else {
            getPreferenceScreen().addPreference(downloadedServicesCategory);
        }

        // Hide category if it is empty.
        updatePreferenceCategoryVisibility(CATEGORY_SCREEN_READER);
        updatePreferenceCategoryVisibility(CATEGORY_SPEECH);
        updatePreferenceCategoryVisibility(CATEGORY_KEYBOARD_OPTIONS);
    }

    private List<RestrictedPreference> getInstalledAccessibilityList(Context context) {
        final AccessibilityManager a11yManager = AccessibilityManager.getInstance(context);
        final RestrictedPreferenceHelper preferenceHelper = new RestrictedPreferenceHelper(context);

        final List<AccessibilityShortcutInfo> installedShortcutList =
                a11yManager.getInstalledAccessibilityShortcutListAsUser(context,
                        UserHandle.myUserId());

        // Remove duplicate item here, new a ArrayList to copy unmodifiable list result
        // (getInstalledAccessibilityServiceList).
        final List<AccessibilityServiceInfo> installedServiceList = new ArrayList<>(
                a11yManager.getInstalledAccessibilityServiceList());
        installedServiceList.removeIf(
                target -> containsTargetNameInList(installedShortcutList, target));

        final List<RestrictedPreference> activityList =
                preferenceHelper.createAccessibilityActivityPreferenceList(installedShortcutList);

        final List<RestrictedPreference> serviceList =
                preferenceHelper.createAccessibilityServicePreferenceList(installedServiceList);

        final List<RestrictedPreference> preferenceList = new ArrayList<>();
        preferenceList.addAll(activityList);
        preferenceList.addAll(serviceList);

        return preferenceList;
    }

    private boolean containsTargetNameInList(List<AccessibilityShortcutInfo> shortcutInfos,
            AccessibilityServiceInfo targetServiceInfo) {
        final ServiceInfo serviceInfo = targetServiceInfo.getResolveInfo().serviceInfo;
        final String servicePackageName = serviceInfo.packageName;
        final CharSequence serviceLabel = serviceInfo.loadLabel(getPackageManager());

        for (int i = 0, count = shortcutInfos.size(); i < count; ++i) {
            final ActivityInfo activityInfo = shortcutInfos.get(i).getActivityInfo();
            final String activityPackageName = activityInfo.packageName;
            final CharSequence activityLabel = activityInfo.loadLabel(getPackageManager());
            if (servicePackageName.equals(activityPackageName)
                    && serviceLabel.equals(activityLabel)) {
                return true;
            }
        }
        return false;
    }

    private void initializePreBundledServicesMapFromArray(String categoryKey, int key) {
        String[] services = getResources().getStringArray(key);
        PreferenceCategory category = mCategoryToPrefCategoryMap.get(categoryKey);
        for (int i = 0; i < services.length; i++) {
            // TODO(b/335443194) Voice access is not available in 16kB mode.
            if (services[i].contains(VOICE_ACCESS_SERVICE)
                    && Enable16kUtils.isPageAgnosticModeOn(getContext())) {
                continue;
            }
            ComponentName component = ComponentName.unflattenFromString(services[i]);
            mPreBundledServiceComponentToCategoryMap.put(component, category);
        }
    }

    /**
     * Update the order of preferences in the category by matching their preference
     * key with the string array of preference order which is defined in the xml.
     *
     * @param categoryKey The key of the category need to update the order
     * @param key         The key of the string array which defines the order of category
     */
    private void updateCategoryOrderFromArray(String categoryKey, int key) {
        String[] services = getResources().getStringArray(key);
        PreferenceCategory category = mCategoryToPrefCategoryMap.get(categoryKey);
        int preferenceCount = category.getPreferenceCount();
        int serviceLength = services.length;
        for (int preferenceIndex = 0; preferenceIndex < preferenceCount; preferenceIndex++) {
            for (int serviceIndex = 0; serviceIndex < serviceLength; serviceIndex++) {
                if (category.getPreference(preferenceIndex).getKey()
                        .equals(services[serviceIndex])) {
                    category.getPreference(preferenceIndex).setOrder(serviceIndex);
                    break;
                }
            }
        }
    }

    /**
     * Updates the visibility of a category according to its child preference count.
     *
     * @param categoryKey The key of the category which needs to check
     */
    private void updatePreferenceCategoryVisibility(String categoryKey) {
        final PreferenceCategory category = mCategoryToPrefCategoryMap.get(categoryKey);
        category.setVisible(category.getPreferenceCount() != 0);
    }

    /**
     * Updates preferences related to system configurations.
     */
    protected void updateSystemPreferences() {
        updateKeyboardPreferencesVisibility();
    }

    private void updatePreferencesState() {
        final List<AbstractPreferenceController> controllers = new ArrayList<>();
        getPreferenceControllers().forEach(controllers::addAll);
        controllers.forEach(controller -> controller.updateState(
                findPreference(controller.getPreferenceKey())));
    }

    private void updateKeyboardPreferencesVisibility() {
        if (!mCategoryToPrefCategoryMap.containsKey(CATEGORY_KEYBOARD_OPTIONS)) {
            return;
        }
        boolean isVisible = isAnyHardKeyboardsExist()
                && isAnyKeyboardPreferenceAvailable();
        mCategoryToPrefCategoryMap.get(CATEGORY_KEYBOARD_OPTIONS).setVisible(
                isVisible);
        if (isVisible) {
            //set summary here.
            findPreference(KeyboardBounceKeyPreferenceController.PREF_KEY).setSummary(
                    getContext().getString(R.string.bounce_keys_summary,
                            PhysicalKeyboardFragment.BOUNCE_KEYS_THRESHOLD));
            findPreference(KeyboardSlowKeyPreferenceController.PREF_KEY).setSummary(
                    getContext().getString(R.string.slow_keys_summary,
                            PhysicalKeyboardFragment.SLOW_KEYS_THRESHOLD));
        }
    }

    private boolean isAnyHardKeyboardsExist() {
        for (int deviceId : InputDevice.getDeviceIds()) {
            final InputDevice device = InputDevice.getDevice(deviceId);
            if (device != null && !device.isVirtual() && device.isFullKeyboard()) {
                return true;
            }
        }
        return false;
    }

    private boolean isAnyKeyboardPreferenceAvailable() {
        for (List<AbstractPreferenceController> controllerList : getPreferenceControllers()) {
            for (AbstractPreferenceController controller : controllerList) {
                if (controller.getPreferenceKey().equals(
                        KeyboardBounceKeyPreferenceController.PREF_KEY)
                        || controller.getPreferenceKey().equals(
                        KeyboardSlowKeyPreferenceController.PREF_KEY)
                        || controller.getPreferenceKey().equals(
                        KeyboardStickyKeyPreferenceController.PREF_KEY)) {
                    if (controller.isAvailable()) {
                        return true;
                    }
                }
            }
        }
        return false;
    }

    public static final BaseSearchIndexProvider SEARCH_INDEX_DATA_PROVIDER =
            new BaseSearchIndexProvider(R.xml.accessibility_settings) {
                @Override
                public List<SearchIndexableRaw> getRawDataToIndex(Context context,
                        boolean enabled) {
                    return FeatureFactory.getFeatureFactory()
                            .getAccessibilitySearchFeatureProvider().getSearchIndexableRawData(
                                    context);
                }
            };

    @Override
    public void onInputDeviceAdded(int deviceId) {}

    @Override
    public void onInputDeviceRemoved(int deviceId) {}

    @Override
    public void onInputDeviceChanged(int deviceId) {
        mHandler.postDelayed(mUpdateRunnable, DELAY_UPDATE_SERVICES_MILLIS);
    }
}<|MERGE_RESOLUTION|>--- conflicted
+++ resolved
@@ -211,10 +211,7 @@
         super.onCreate(icicle);
         initializeAllPreferences();
         updateAllPreferences();
-<<<<<<< HEAD
-=======
         mNeedPreferencesUpdate = false;
->>>>>>> a91316d4
         registerContentMonitors();
         registerInputDeviceListener();
     }
