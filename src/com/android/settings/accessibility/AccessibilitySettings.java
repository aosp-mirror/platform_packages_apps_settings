--- conflicted
+++ resolved
@@ -211,10 +211,7 @@
         super.onCreate(icicle);
         initializeAllPreferences();
         updateAllPreferences();
-<<<<<<< HEAD
-=======
         mNeedPreferencesUpdate = false;
->>>>>>> 7eac19fc
         registerContentMonitors();
         registerInputDeviceListener();
     }
