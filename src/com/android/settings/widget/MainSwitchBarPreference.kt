/*
 * Copyright (C) 2024 The Android Open Source Project
 *
 * Licensed under the Apache License, Version 2.0 (the "License");
 * you may not use this file except in compliance with the License.
 * You may obtain a copy of the License at
 *
 *      http://www.apache.org/licenses/LICENSE-2.0
 *
 * Unless required by applicable law or agreed to in writing, software
 * distributed under the License is distributed on an "AS IS" BASIS,
 * WITHOUT WARRANTIES OR CONDITIONS OF ANY KIND, either express or implied.
 * See the License for the specific language governing permissions and
 * limitations under the License.
 */

package com.android.settings.widget

import android.content.Context
import android.os.Parcel
import android.os.Parcelable
import android.widget.CompoundButton
import android.widget.CompoundButton.OnCheckedChangeListener
import androidx.preference.TwoStatePreference
import com.android.settings.SettingsActivity
import com.android.settingslib.metadata.PreferenceAvailabilityProvider
import com.android.settingslib.widget.MainSwitchBar

/** Preference abstraction of the [MainSwitchBar] in settings activity. */
class MainSwitchBarPreference(context: Context, private val metadata: MainSwitchBarMetadata) :
    TwoStatePreference(context), OnCheckedChangeListener {

    // main switch bar might be null when configuration is just changed
    private val mainSwitchBar: MainSwitchBar?
        get() = (context as SettingsActivity).switchBar

    override fun setTitle(title: CharSequence?) {
        mainSwitchBar?.setTitle(title)
        super.setTitle(title)
    }

    override fun setSummary(summary: CharSequence?) {
        mainSwitchBar?.setSummary(summary)
        super.setSummary(summary)
    }

    override fun setEnabled(enabled: Boolean) {
        mainSwitchBar?.isEnabled = enabled
        super.setEnabled(enabled)
    }

    // Preference.setVisible is final, we cannot override it
    fun updateVisibility() {
        // always make preference invisible, the UI visibility is reflected on MainSwitchBar
        isVisible = false
        val mainSwitchBar = mainSwitchBar ?: return
        if ((metadata as? PreferenceAvailabilityProvider)?.isAvailable(context) != false) {
            mainSwitchBar.show()
        } else {
            mainSwitchBar.hide()
        }
    }

    override fun setChecked(checked: Boolean) {
        val mainSwitchBar = mainSwitchBar ?: return
        // remove listener to update UI only
        mainSwitchBar.removeOnSwitchChangeListener(this)
        mainSwitchBar.isChecked = checked
        mainSwitchBar.addOnSwitchChangeListener(this)
    }

    override fun onAttached() {
        super.onAttached()
<<<<<<< HEAD
=======
        val mainSwitchBar = mainSwitchBar!!
        mainSwitchBar.setPreChangeListener(this)
>>>>>>> 5cf23062
        mainSwitchBar.addOnSwitchChangeListener(this)
    }

    override fun onCheckedChanged(buttonView: CompoundButton, isChecked: Boolean) {
        // prevent user from toggling the switch before data store operation is done
        isEnabled = false
        // once data store is updated, isEnabled will be reset due to rebind
        persistBoolean(isChecked)
    }

    override fun onDetached() {
        val mainSwitchBar = mainSwitchBar!!
        mainSwitchBar.removeOnSwitchChangeListener(this)
        super.onDetached()
    }

    override fun onSaveInstanceState(): Parcelable =
        SavedState(super.onSaveInstanceState()!!).also {
            it.isEnabled = isEnabled
            it.title = title
            it.summary = summary
            it.mainSwitchBarState = mainSwitchBar?.onSaveInstanceState()
        }

    override fun onRestoreInstanceState(state: Parcelable?) {
        val savedState = state as SavedState
        super.onRestoreInstanceState(savedState.superState)
        isEnabled = savedState.isEnabled
        title = savedState.title
        summary = savedState.summary
        mainSwitchBar?.onRestoreInstanceState(savedState.mainSwitchBarState!!)
    }

    private class SavedState : BaseSavedState {
        var isEnabled: Boolean = false
        var title: CharSequence? = null
        var summary: CharSequence? = null
        var mainSwitchBarState: Parcelable? = null

        constructor(source: Parcel) : super(source) {
            isEnabled = source.readBoolean()
            title = source.readCharSequence()
            summary = source.readCharSequence()
            val stateClass = MainSwitchBar.SavedState::class.java
            mainSwitchBarState = source.readParcelable(stateClass.classLoader, stateClass)
        }

        constructor(superState: Parcelable) : super(superState)

        override fun writeToParcel(dest: Parcel, flags: Int) {
            super.writeToParcel(dest, flags)
            dest.writeBoolean(isEnabled)
            dest.writeCharSequence(title)
            dest.writeCharSequence(summary)
            dest.writeParcelable(mainSwitchBarState, flags)
        }

        companion object {
            @JvmField
            val CREATOR: Parcelable.Creator<SavedState> =
                object : Parcelable.Creator<SavedState> {
                    override fun createFromParcel(parcel: Parcel): SavedState {
                        return SavedState(parcel)
                    }

                    override fun newArray(size: Int): Array<SavedState?> {
                        return arrayOfNulls(size)
                    }
                }
        }
    }
}<|MERGE_RESOLUTION|>--- conflicted
+++ resolved
@@ -28,7 +28,7 @@
 
 /** Preference abstraction of the [MainSwitchBar] in settings activity. */
 class MainSwitchBarPreference(context: Context, private val metadata: MainSwitchBarMetadata) :
-    TwoStatePreference(context), OnCheckedChangeListener {
+    TwoStatePreference(context), OnCheckedChangeListener, MainSwitchBar.PreChangeListener {
 
     // main switch bar might be null when configuration is just changed
     private val mainSwitchBar: MainSwitchBar?
@@ -71,13 +71,12 @@
 
     override fun onAttached() {
         super.onAttached()
-<<<<<<< HEAD
-=======
         val mainSwitchBar = mainSwitchBar!!
         mainSwitchBar.setPreChangeListener(this)
->>>>>>> 5cf23062
         mainSwitchBar.addOnSwitchChangeListener(this)
     }
+
+    override fun preChange(isCheck: Boolean) = callChangeListener(isCheck)
 
     override fun onCheckedChanged(buttonView: CompoundButton, isChecked: Boolean) {
         // prevent user from toggling the switch before data store operation is done
@@ -89,6 +88,7 @@
     override fun onDetached() {
         val mainSwitchBar = mainSwitchBar!!
         mainSwitchBar.removeOnSwitchChangeListener(this)
+        mainSwitchBar.setPreChangeListener(null)
         super.onDetached()
     }
 
