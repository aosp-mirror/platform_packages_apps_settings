/*
 * Copyright (C) 2015 The Android Open Source Project
 *
 * Licensed under the Apache License, Version 2.0 (the "License");
 * you may not use this file except in compliance with the License.
 * You may obtain a copy of the License at
 *
 *      http://www.apache.org/licenses/LICENSE-2.0
 *
 * Unless required by applicable law or agreed to in writing, software
 * distributed under the License is distributed on an "AS IS" BASIS,
 * WITHOUT WARRANTIES OR CONDITIONS OF ANY KIND, either express or implied.
 * See the License for the specific language governing permissions and
 * limitations under the License.
 */

package com.android.settings.dashboard;

import static android.content.Intent.EXTRA_USER;

import static com.android.settingslib.drawer.SwitchesProvider.EXTRA_SWITCH_CHECKED_STATE;
import static com.android.settingslib.drawer.SwitchesProvider.EXTRA_SWITCH_SET_CHECKED_ERROR;
import static com.android.settingslib.drawer.SwitchesProvider.EXTRA_SWITCH_SET_CHECKED_ERROR_MESSAGE;
import static com.android.settingslib.drawer.SwitchesProvider.METHOD_GET_DYNAMIC_SUMMARY;
import static com.android.settingslib.drawer.SwitchesProvider.METHOD_GET_DYNAMIC_TITLE;
import static com.android.settingslib.drawer.SwitchesProvider.METHOD_GET_PROVIDER_ICON;
import static com.android.settingslib.drawer.SwitchesProvider.METHOD_IS_CHECKED;
import static com.android.settingslib.drawer.SwitchesProvider.METHOD_ON_CHECKED_CHANGED;
import static com.android.settingslib.drawer.TileUtils.META_DATA_PREFERENCE_ICON_URI;
import static com.android.settingslib.drawer.TileUtils.META_DATA_PREFERENCE_SUMMARY;
import static com.android.settingslib.drawer.TileUtils.META_DATA_PREFERENCE_SUMMARY_URI;
import static com.android.settingslib.drawer.TileUtils.META_DATA_PREFERENCE_SWITCH_URI;
import static com.android.settingslib.drawer.TileUtils.META_DATA_PREFERENCE_TITLE;
import static com.android.settingslib.drawer.TileUtils.META_DATA_PREFERENCE_TITLE_URI;

import android.app.settings.SettingsEnums;
import android.content.ComponentName;
import android.content.Context;
import android.content.IContentProvider;
import android.content.Intent;
import android.content.pm.PackageManager;
import android.graphics.drawable.Drawable;
import android.graphics.drawable.Icon;
import android.net.Uri;
import android.os.Bundle;
import android.os.UserHandle;
import android.provider.Settings;
import android.text.TextUtils;
import android.util.ArrayMap;
import android.util.Log;
import android.util.Pair;
import android.widget.Toast;

import androidx.annotation.VisibleForTesting;
import androidx.fragment.app.FragmentActivity;
import androidx.preference.Preference;
import androidx.preference.SwitchPreference;

import com.android.settings.R;
import com.android.settings.SettingsActivity;
import com.android.settings.Utils;
import com.android.settings.dashboard.profileselector.ProfileSelectDialog;
import com.android.settings.overlay.FeatureFactory;
import com.android.settings.widget.PrimarySwitchPreference;
import com.android.settingslib.core.instrumentation.MetricsFeatureProvider;
import com.android.settingslib.drawer.ActivityTile;
import com.android.settingslib.drawer.CategoryKey;
import com.android.settingslib.drawer.DashboardCategory;
import com.android.settingslib.drawer.Tile;
import com.android.settingslib.drawer.TileUtils;
import com.android.settingslib.utils.ThreadUtils;
import com.android.settingslib.widget.AdaptiveIcon;

import java.util.ArrayList;
import java.util.List;
import java.util.Map;

/**
 * Impl for {@code DashboardFeatureProvider}.
 */
public class DashboardFeatureProviderImpl implements DashboardFeatureProvider {

    private static final String TAG = "DashboardFeatureImpl";
    private static final String DASHBOARD_TILE_PREF_KEY_PREFIX = "dashboard_tile_pref_";
    private static final String META_DATA_KEY_INTENT_ACTION = "com.android.settings.intent.action";

    protected final Context mContext;

    private final MetricsFeatureProvider mMetricsFeatureProvider;
    private final CategoryManager mCategoryManager;
    private final PackageManager mPackageManager;

    public DashboardFeatureProviderImpl(Context context) {
        mContext = context.getApplicationContext();
        mCategoryManager = CategoryManager.get(context);
        mMetricsFeatureProvider = FeatureFactory.getFactory(context).getMetricsFeatureProvider();
        mPackageManager = context.getPackageManager();
    }

    @Override
    public DashboardCategory getTilesForCategory(String key) {
        return mCategoryManager.getTilesByCategory(mContext, key);
    }

    @Override
    public List<DashboardCategory> getAllCategories() {
        return mCategoryManager.getCategories(mContext);
    }

    @Override
    public String getDashboardKeyForTile(Tile tile) {
        if (tile == null) {
            return null;
        }
        if (tile.hasKey()) {
            return tile.getKey(mContext);
        }
        final StringBuilder sb = new StringBuilder(DASHBOARD_TILE_PREF_KEY_PREFIX);
        final ComponentName component = tile.getIntent().getComponent();
        sb.append(component.getClassName());
        return sb.toString();
    }

    @Override
    public List<DynamicDataObserver> bindPreferenceToTileAndGetObservers(FragmentActivity activity,
            boolean forceRoundedIcon, int sourceMetricsCategory, Preference pref, Tile tile,
            String key, int baseOrder) {
        if (pref == null) {
            return null;
        }
        if (!TextUtils.isEmpty(key)) {
            pref.setKey(key);
        } else {
            pref.setKey(getDashboardKeyForTile(tile));
        }
        final List<DynamicDataObserver> outObservers = new ArrayList<>();
        DynamicDataObserver observer = bindTitleAndGetObserver(pref, tile);
        if (observer != null) {
            outObservers.add(observer);
        }
        observer = bindSummaryAndGetObserver(pref, tile);
        if (observer != null) {
            outObservers.add(observer);
        }
        observer = bindSwitchAndGetObserver(pref, tile);
        if (observer != null) {
            outObservers.add(observer);
        }
        bindIcon(pref, tile, forceRoundedIcon);

        if (tile instanceof ActivityTile) {
            final Bundle metadata = tile.getMetaData();
            String clsName = null;
            String action = null;
            if (metadata != null) {
                clsName = metadata.getString(SettingsActivity.META_DATA_KEY_FRAGMENT_CLASS);
                action = metadata.getString(META_DATA_KEY_INTENT_ACTION);
            }
            if (!TextUtils.isEmpty(clsName)) {
                pref.setFragment(clsName);
            } else {
                final Intent intent = new Intent(tile.getIntent());
                intent.putExtra(MetricsFeatureProvider.EXTRA_SOURCE_METRICS_CATEGORY,
                        sourceMetricsCategory);
                if (action != null) {
                    intent.setAction(action);
                }
<<<<<<< HEAD
=======
                // Register the rule for injected apps.
                if (fragment instanceof TopLevelSettings) {
                    ActivityEmbeddingRulesController.registerTwoPanePairRuleForSettingsHome(
                            mContext,
                            new ComponentName(tile.getPackageName(), tile.getComponentName()),
                            action,
                            true /* clearTop */);
                }
>>>>>>> 3c65556c
                pref.setOnPreferenceClickListener(preference -> {
                    launchIntentOrSelectProfile(activity, tile, intent, sourceMetricsCategory);
                    return true;
                });
            }
        }

        if (tile.hasOrder()) {
            final String skipOffsetPackageName = activity.getPackageName();
            final int order = tile.getOrder();
            boolean shouldSkipBaseOrderOffset = TextUtils.equals(
                    skipOffsetPackageName, tile.getIntent().getComponent().getPackageName());
            if (shouldSkipBaseOrderOffset || baseOrder == Preference.DEFAULT_ORDER) {
                pref.setOrder(order);
            } else {
                pref.setOrder(order + baseOrder);
            }
        }
        return outObservers.isEmpty() ? null : outObservers;
    }

    @Override
    public void openTileIntent(FragmentActivity activity, Tile tile) {
        if (tile == null) {
            Intent intent = new Intent(Settings.ACTION_SETTINGS).addFlags(
                    Intent.FLAG_ACTIVITY_CLEAR_TASK);
            mContext.startActivity(intent);
            return;
        }
        final Intent intent = new Intent(tile.getIntent())
                .putExtra(MetricsFeatureProvider.EXTRA_SOURCE_METRICS_CATEGORY,
                        SettingsEnums.DASHBOARD_SUMMARY)
                .addFlags(Intent.FLAG_ACTIVITY_CLEAR_TASK);
        launchIntentOrSelectProfile(activity, tile, intent, SettingsEnums.DASHBOARD_SUMMARY);
    }

    private DynamicDataObserver createDynamicDataObserver(String method, Uri uri, Preference pref) {
        return new DynamicDataObserver() {
            @Override
            public Uri getUri() {
                return uri;
            }

            @Override
            public void onDataChanged() {
                switch (method) {
                    case METHOD_GET_DYNAMIC_TITLE:
                        refreshTitle(uri, pref);
                        break;
                    case METHOD_GET_DYNAMIC_SUMMARY:
                        refreshSummary(uri, pref);
                        break;
                    case METHOD_IS_CHECKED:
                        refreshSwitch(uri, pref);
                        break;
                }
            }
        };
    }

    private DynamicDataObserver bindTitleAndGetObserver(Preference preference, Tile tile) {
        final CharSequence title = tile.getTitle(mContext.getApplicationContext());
        if (title != null) {
            preference.setTitle(title);
            return null;
        }
        if (tile.getMetaData() != null && tile.getMetaData().containsKey(
                META_DATA_PREFERENCE_TITLE_URI)) {
            // Set a placeholder title before starting to fetch real title, this is necessary
            // to avoid preference height change.
            preference.setTitle(R.string.summary_placeholder);

            final Uri uri = TileUtils.getCompleteUri(tile, META_DATA_PREFERENCE_TITLE_URI,
                    METHOD_GET_DYNAMIC_TITLE);
            refreshTitle(uri, preference);
            return createDynamicDataObserver(METHOD_GET_DYNAMIC_TITLE, uri, preference);
        }
        return null;
    }

    private void refreshTitle(Uri uri, Preference preference) {
        ThreadUtils.postOnBackgroundThread(() -> {
            final Map<String, IContentProvider> providerMap = new ArrayMap<>();
            final String titleFromUri = TileUtils.getTextFromUri(
                    mContext, uri, providerMap, META_DATA_PREFERENCE_TITLE);
            if (!TextUtils.equals(titleFromUri, preference.getTitle())) {
                ThreadUtils.postOnMainThread(() -> preference.setTitle(titleFromUri));
            }
        });
    }

    private DynamicDataObserver bindSummaryAndGetObserver(Preference preference, Tile tile) {
        final CharSequence summary = tile.getSummary(mContext);
        if (summary != null) {
            preference.setSummary(summary);
        } else if (tile.getMetaData() != null
                && tile.getMetaData().containsKey(META_DATA_PREFERENCE_SUMMARY_URI)) {
            // Set a placeholder summary before starting to fetch real summary, this is necessary
            // to avoid preference height change.
            preference.setSummary(R.string.summary_placeholder);

            final Uri uri = TileUtils.getCompleteUri(tile, META_DATA_PREFERENCE_SUMMARY_URI,
                    METHOD_GET_DYNAMIC_SUMMARY);
            refreshSummary(uri, preference);
            return createDynamicDataObserver(METHOD_GET_DYNAMIC_SUMMARY, uri, preference);
        }
        return null;
    }

    private void refreshSummary(Uri uri, Preference preference) {
        ThreadUtils.postOnBackgroundThread(() -> {
            final Map<String, IContentProvider> providerMap = new ArrayMap<>();
            final String summaryFromUri = TileUtils.getTextFromUri(
                    mContext, uri, providerMap, META_DATA_PREFERENCE_SUMMARY);
            if (!TextUtils.equals(summaryFromUri, preference.getSummary())) {
                ThreadUtils.postOnMainThread(() -> preference.setSummary(summaryFromUri));
            }
        });
    }

    private DynamicDataObserver bindSwitchAndGetObserver(Preference preference, Tile tile) {
        if (!tile.hasSwitch()) {
            return null;
        }

        final Uri onCheckedChangedUri = TileUtils.getCompleteUri(tile,
                META_DATA_PREFERENCE_SWITCH_URI, METHOD_ON_CHECKED_CHANGED);
        preference.setOnPreferenceChangeListener((pref, newValue) -> {
            onCheckedChanged(onCheckedChangedUri, pref, (boolean) newValue);
            return true;
        });

        final Uri isCheckedUri = TileUtils.getCompleteUri(tile, META_DATA_PREFERENCE_SWITCH_URI,
                METHOD_IS_CHECKED);
        setSwitchEnabled(preference, false);
        refreshSwitch(isCheckedUri, preference);
        return createDynamicDataObserver(METHOD_IS_CHECKED, isCheckedUri, preference);
    }

    private void onCheckedChanged(Uri uri, Preference pref, boolean checked) {
        setSwitchEnabled(pref, false);
        ThreadUtils.postOnBackgroundThread(() -> {
            final Map<String, IContentProvider> providerMap = new ArrayMap<>();
            final Bundle result = TileUtils.putBooleanToUriAndGetResult(mContext, uri, providerMap,
                    EXTRA_SWITCH_CHECKED_STATE, checked);

            ThreadUtils.postOnMainThread(() -> {
                setSwitchEnabled(pref, true);
                final boolean error = result.getBoolean(EXTRA_SWITCH_SET_CHECKED_ERROR);
                if (!error) {
                    return;
                }

                setSwitchChecked(pref, !checked);
                final String errorMsg = result.getString(EXTRA_SWITCH_SET_CHECKED_ERROR_MESSAGE);
                if (!TextUtils.isEmpty(errorMsg)) {
                    Toast.makeText(mContext, errorMsg, Toast.LENGTH_SHORT).show();
                }
            });
        });
    }

    private void refreshSwitch(Uri uri, Preference preference) {
        ThreadUtils.postOnBackgroundThread(() -> {
            final Map<String, IContentProvider> providerMap = new ArrayMap<>();
            final boolean checked = TileUtils.getBooleanFromUri(mContext, uri, providerMap,
                    EXTRA_SWITCH_CHECKED_STATE);
            ThreadUtils.postOnMainThread(() -> {
                setSwitchChecked(preference, checked);
                setSwitchEnabled(preference, true);
            });
        });
    }

    private void setSwitchChecked(Preference pref, boolean checked) {
        if (pref instanceof PrimarySwitchPreference) {
            ((PrimarySwitchPreference) pref).setChecked(checked);
        } else if (pref instanceof SwitchPreference) {
            ((SwitchPreference) pref).setChecked(checked);
        }
    }

    private void setSwitchEnabled(Preference pref, boolean enabled) {
        if (pref instanceof PrimarySwitchPreference) {
            ((PrimarySwitchPreference) pref).setSwitchEnabled(enabled);
        } else {
            pref.setEnabled(enabled);
        }
    }

    @VisibleForTesting
    void bindIcon(Preference preference, Tile tile, boolean forceRoundedIcon) {
        // Icon provided by the content provider overrides any static icon.
        if (tile.getMetaData() != null
                && tile.getMetaData().containsKey(META_DATA_PREFERENCE_ICON_URI)) {
            // Set a transparent color before starting to fetch the real icon, this is necessary
            // to avoid preference padding change.
            setPreferenceIcon(preference, tile, forceRoundedIcon, mContext.getPackageName(),
                    Icon.createWithResource(mContext, android.R.color.transparent));

            ThreadUtils.postOnBackgroundThread(() -> {
                final Intent intent = tile.getIntent();
                String packageName = null;
                if (!TextUtils.isEmpty(intent.getPackage())) {
                    packageName = intent.getPackage();
                } else if (intent.getComponent() != null) {
                    packageName = intent.getComponent().getPackageName();
                }
                final Map<String, IContentProvider> providerMap = new ArrayMap<>();
                final Uri uri = TileUtils.getCompleteUri(tile, META_DATA_PREFERENCE_ICON_URI,
                        METHOD_GET_PROVIDER_ICON);
                final Pair<String, Integer> iconInfo = TileUtils.getIconFromUri(
                        mContext, packageName, uri, providerMap);
                if (iconInfo == null) {
                    Log.w(TAG, "Failed to get icon from uri " + uri);
                    return;
                }
                final Icon icon = Icon.createWithResource(iconInfo.first, iconInfo.second);
                ThreadUtils.postOnMainThread(() -> {
                    setPreferenceIcon(preference, tile, forceRoundedIcon, iconInfo.first, icon);
                });
            });
            return;
        }

        // Use preference context instead here when get icon from Tile, as we are using the context
        // to get the style to tint the icon. Using mContext here won't get the correct style.
        final Icon tileIcon = tile.getIcon(preference.getContext());
        if (tileIcon == null) {
            return;
        }
        setPreferenceIcon(preference, tile, forceRoundedIcon, tile.getPackageName(), tileIcon);
    }

    private void setPreferenceIcon(Preference preference, Tile tile, boolean forceRoundedIcon,
            String iconPackage, Icon icon) {
        Drawable iconDrawable = icon.loadDrawable(preference.getContext());
        if (TextUtils.equals(tile.getCategory(), CategoryKey.CATEGORY_HOMEPAGE)) {
            iconDrawable.setTint(Utils.getHomepageIconColor(preference.getContext()));
        } else if (forceRoundedIcon && !TextUtils.equals(mContext.getPackageName(), iconPackage)) {
            iconDrawable = new AdaptiveIcon(mContext, iconDrawable,
                    R.dimen.dashboard_tile_foreground_image_inset);
            ((AdaptiveIcon) iconDrawable).setBackgroundColor(mContext, tile);
        }
        preference.setIcon(iconDrawable);
    }

    private void launchIntentOrSelectProfile(FragmentActivity activity, Tile tile, Intent intent,
            int sourceMetricCategory) {
        if (!isIntentResolvable(intent)) {
            Log.w(TAG, "Cannot resolve intent, skipping. " + intent);
            return;
        }
        ProfileSelectDialog.updateUserHandlesIfNeeded(mContext, tile);
        mMetricsFeatureProvider.logStartedIntent(intent, sourceMetricCategory);

        if (tile.userHandle == null || tile.isPrimaryProfileOnly()) {
            activity.startActivityForResult(intent, 0);
        } else if (tile.userHandle.size() == 1) {
            activity.startActivityForResultAsUser(intent, 0, tile.userHandle.get(0));
        } else {
            final UserHandle userHandle = intent.getParcelableExtra(EXTRA_USER);
            if (userHandle != null && tile.userHandle.contains(userHandle)) {
                activity.startActivityForResultAsUser(intent, 0, userHandle);
                return;
            }

            final List<UserHandle> resolvableUsers = getResolvableUsers(intent, tile);
            if (resolvableUsers.size() == 1) {
                activity.startActivityForResultAsUser(intent, 0, resolvableUsers.get(0));
                return;
            }

            ProfileSelectDialog.show(activity.getSupportFragmentManager(), tile,
                    sourceMetricCategory);
        }
    }

    private boolean isIntentResolvable(Intent intent) {
        return mPackageManager.resolveActivity(intent, 0) != null;
    }

    private List<UserHandle> getResolvableUsers(Intent intent, Tile tile) {
        final ArrayList<UserHandle> eligibleUsers = new ArrayList<>();
        for (UserHandle user : tile.userHandle) {
            if (mPackageManager.resolveActivityAsUser(intent, 0, user.getIdentifier()) != null) {
                eligibleUsers.add(user);
            }
        }
        return eligibleUsers;
    }
}<|MERGE_RESOLUTION|>--- conflicted
+++ resolved
@@ -59,9 +59,13 @@
 import com.android.settings.R;
 import com.android.settings.SettingsActivity;
 import com.android.settings.Utils;
+import com.android.settings.activityembedding.ActivityEmbeddingRulesController;
+import com.android.settings.activityembedding.ActivityEmbeddingUtils;
 import com.android.settings.dashboard.profileselector.ProfileSelectDialog;
+import com.android.settings.homepage.TopLevelHighlightMixin;
+import com.android.settings.homepage.TopLevelSettings;
 import com.android.settings.overlay.FeatureFactory;
-import com.android.settings.widget.PrimarySwitchPreference;
+import com.android.settingslib.PrimarySwitchPreference;
 import com.android.settingslib.core.instrumentation.MetricsFeatureProvider;
 import com.android.settingslib.drawer.ActivityTile;
 import com.android.settingslib.drawer.CategoryKey;
@@ -123,7 +127,7 @@
 
     @Override
     public List<DynamicDataObserver> bindPreferenceToTileAndGetObservers(FragmentActivity activity,
-            boolean forceRoundedIcon, int sourceMetricsCategory, Preference pref, Tile tile,
+            DashboardFragment fragment, boolean forceRoundedIcon, Preference pref, Tile tile,
             String key, int baseOrder) {
         if (pref == null) {
             return null;
@@ -149,6 +153,7 @@
         bindIcon(pref, tile, forceRoundedIcon);
 
         if (tile instanceof ActivityTile) {
+            final int sourceMetricsCategory = fragment.getMetricsCategory();
             final Bundle metadata = tile.getMetaData();
             String clsName = null;
             String action = null;
@@ -165,8 +170,6 @@
                 if (action != null) {
                     intent.setAction(action);
                 }
-<<<<<<< HEAD
-=======
                 // Register the rule for injected apps.
                 if (fragment instanceof TopLevelSettings) {
                     ActivityEmbeddingRulesController.registerTwoPanePairRuleForSettingsHome(
@@ -175,9 +178,17 @@
                             action,
                             true /* clearTop */);
                 }
->>>>>>> 3c65556c
                 pref.setOnPreferenceClickListener(preference -> {
-                    launchIntentOrSelectProfile(activity, tile, intent, sourceMetricsCategory);
+                    TopLevelHighlightMixin highlightMixin = null;
+                    if (fragment instanceof TopLevelSettings
+                            && ActivityEmbeddingUtils.isEmbeddingActivityEnabled(mContext)) {
+                        // Highlight the preference whenever it's clicked
+                        final TopLevelSettings topLevelSettings = (TopLevelSettings) fragment;
+                        topLevelSettings.setHighlightPreferenceKey(key);
+                        highlightMixin = topLevelSettings.getHighlightMixin();
+                    }
+                    launchIntentOrSelectProfile(activity, tile, intent, sourceMetricsCategory,
+                            highlightMixin);
                     return true;
                 });
             }
@@ -209,7 +220,8 @@
                 .putExtra(MetricsFeatureProvider.EXTRA_SOURCE_METRICS_CATEGORY,
                         SettingsEnums.DASHBOARD_SUMMARY)
                 .addFlags(Intent.FLAG_ACTIVITY_CLEAR_TASK);
-        launchIntentOrSelectProfile(activity, tile, intent, SettingsEnums.DASHBOARD_SUMMARY);
+        launchIntentOrSelectProfile(activity, tile, intent, SettingsEnums.DASHBOARD_SUMMARY,
+                /* highlightMixin= */ null);
     }
 
     private DynamicDataObserver createDynamicDataObserver(String method, Uri uri, Preference pref) {
@@ -424,7 +436,7 @@
     }
 
     private void launchIntentOrSelectProfile(FragmentActivity activity, Tile tile, Intent intent,
-            int sourceMetricCategory) {
+            int sourceMetricCategory, TopLevelHighlightMixin highlightMixin) {
         if (!isIntentResolvable(intent)) {
             Log.w(TAG, "Cannot resolve intent, skipping. " + intent);
             return;
@@ -433,24 +445,26 @@
         mMetricsFeatureProvider.logStartedIntent(intent, sourceMetricCategory);
 
         if (tile.userHandle == null || tile.isPrimaryProfileOnly()) {
-            activity.startActivityForResult(intent, 0);
+            activity.startActivity(intent);
         } else if (tile.userHandle.size() == 1) {
-            activity.startActivityForResultAsUser(intent, 0, tile.userHandle.get(0));
+            activity.startActivityAsUser(intent, tile.userHandle.get(0));
         } else {
             final UserHandle userHandle = intent.getParcelableExtra(EXTRA_USER);
             if (userHandle != null && tile.userHandle.contains(userHandle)) {
-                activity.startActivityForResultAsUser(intent, 0, userHandle);
+                activity.startActivityAsUser(intent, userHandle);
                 return;
             }
 
             final List<UserHandle> resolvableUsers = getResolvableUsers(intent, tile);
             if (resolvableUsers.size() == 1) {
-                activity.startActivityForResultAsUser(intent, 0, resolvableUsers.get(0));
+                activity.startActivityAsUser(intent, resolvableUsers.get(0));
                 return;
             }
 
             ProfileSelectDialog.show(activity.getSupportFragmentManager(), tile,
-                    sourceMetricCategory);
+                    sourceMetricCategory, /* onShowListener= */ highlightMixin,
+                    /* onDismissListener= */ highlightMixin,
+                    /* onCancelListener= */ highlightMixin);
         }
     }
 
