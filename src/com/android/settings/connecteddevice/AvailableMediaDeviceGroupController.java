/*
 * Copyright 2018 The Android Open Source Project
 *
 * Licensed under the Apache License, Version 2.0 (the "License");
 * you may not use this file except in compliance with the License.
 * You may obtain a copy of the License at
 *
 *      http://www.apache.org/licenses/LICENSE-2.0
 *
 * Unless required by applicable law or agreed to in writing, software
 * distributed under the License is distributed on an "AS IS" BASIS,
 * WITHOUT WARRANTIES OR CONDITIONS OF ANY KIND, either express or implied.
 * See the License for the specific language governing permissions and
 * limitations under the License.
 */
package com.android.settings.connecteddevice;

import static com.android.settingslib.Utils.isAudioModeOngoingCall;

<<<<<<< HEAD
=======
import android.app.settings.SettingsEnums;
>>>>>>> 76eef6d8
import android.bluetooth.BluetoothDevice;
import android.bluetooth.BluetoothLeBroadcast;
import android.bluetooth.BluetoothLeBroadcastAssistant;
import android.bluetooth.BluetoothLeBroadcastMetadata;
import android.bluetooth.BluetoothLeBroadcastReceiveState;
import android.bluetooth.BluetoothProfile;
import android.content.Context;
import android.content.pm.PackageManager;
import android.util.Log;

import androidx.annotation.NonNull;
import androidx.annotation.Nullable;
import androidx.annotation.VisibleForTesting;
import androidx.fragment.app.FragmentManager;
import androidx.lifecycle.DefaultLifecycleObserver;
import androidx.lifecycle.LifecycleOwner;
import androidx.preference.Preference;
import androidx.preference.PreferenceGroup;
import androidx.preference.PreferenceScreen;

import com.android.settings.R;
import com.android.settings.accessibility.HearingAidUtils;
import com.android.settings.bluetooth.AvailableMediaBluetoothDeviceUpdater;
import com.android.settings.bluetooth.BluetoothDevicePreference;
import com.android.settings.bluetooth.BluetoothDeviceUpdater;
import com.android.settings.bluetooth.Utils;
import com.android.settings.connecteddevice.audiosharing.AudioSharingDialogHandler;
import com.android.settings.connecteddevice.audiosharing.AudioSharingUtils;
import com.android.settings.core.BasePreferenceController;
import com.android.settings.dashboard.DashboardFragment;
import com.android.settings.overlay.FeatureFactory;
import com.android.settingslib.bluetooth.BluetoothCallback;
import com.android.settingslib.bluetooth.BluetoothUtils;
import com.android.settingslib.bluetooth.CachedBluetoothDevice;
import com.android.settingslib.bluetooth.LocalBluetoothLeBroadcast;
import com.android.settingslib.bluetooth.LocalBluetoothLeBroadcastAssistant;
import com.android.settingslib.bluetooth.LocalBluetoothManager;
import com.android.settingslib.utils.ThreadUtils;

import java.util.concurrent.Executor;
import java.util.concurrent.Executors;

/**
 * Controller to maintain the {@link androidx.preference.PreferenceGroup} for all available media
 * devices. It uses {@link DevicePreferenceCallback} to add/remove {@link Preference}
 */
public class AvailableMediaDeviceGroupController extends BasePreferenceController
        implements DefaultLifecycleObserver, DevicePreferenceCallback, BluetoothCallback {
    private static final String TAG = "AvailableMediaDeviceGroupController";
    private static final String KEY = "available_device_list";

    private final Executor mExecutor;
    @VisibleForTesting @Nullable LocalBluetoothManager mBtManager;
    @VisibleForTesting @Nullable PreferenceGroup mPreferenceGroup;
    @Nullable private LocalBluetoothLeBroadcast mBroadcast;
    @Nullable private LocalBluetoothLeBroadcastAssistant mAssistant;
    @Nullable private BluetoothDeviceUpdater mBluetoothDeviceUpdater;
    @Nullable private FragmentManager mFragmentManager;
    @Nullable private AudioSharingDialogHandler mDialogHandler;
    private BluetoothLeBroadcast.Callback mBroadcastCallback =
            new BluetoothLeBroadcast.Callback() {
                @Override
                public void onBroadcastMetadataChanged(
                        int broadcastId, BluetoothLeBroadcastMetadata metadata) {}

                @Override
                public void onBroadcastStartFailed(int reason) {}

                @Override
                public void onBroadcastStarted(int reason, int broadcastId) {
                    Log.d(TAG, "onBroadcastStarted: update title.");
                    updateTitle();
                }

                @Override
                public void onBroadcastStopFailed(int reason) {}

                @Override
                public void onBroadcastStopped(int reason, int broadcastId) {
                    Log.d(TAG, "onBroadcastStopped: update title.");
                    updateTitle();
                }

                @Override
                public void onBroadcastUpdateFailed(int reason, int broadcastId) {}

                @Override
                public void onBroadcastUpdated(int reason, int broadcastId) {}

                @Override
                public void onPlaybackStarted(int reason, int broadcastId) {}

                @Override
                public void onPlaybackStopped(int reason, int broadcastId) {}
            };

    private BluetoothLeBroadcastAssistant.Callback mAssistantCallback =
            new BluetoothLeBroadcastAssistant.Callback() {
                @Override
                public void onSearchStarted(int reason) {}

                @Override
                public void onSearchStartFailed(int reason) {}

                @Override
                public void onSearchStopped(int reason) {}

                @Override
                public void onSearchStopFailed(int reason) {}

                @Override
                public void onSourceFound(@NonNull BluetoothLeBroadcastMetadata source) {}

                @Override
                public void onSourceAdded(
                        @NonNull BluetoothDevice sink, int sourceId, int reason) {}

                @Override
                public void onSourceAddFailed(
                        @NonNull BluetoothDevice sink,
                        @NonNull BluetoothLeBroadcastMetadata source,
                        int reason) {}

                @Override
                public void onSourceModified(
                        @NonNull BluetoothDevice sink, int sourceId, int reason) {}

                @Override
                public void onSourceModifyFailed(
                        @NonNull BluetoothDevice sink, int sourceId, int reason) {}

                @Override
                public void onSourceRemoved(
                        @NonNull BluetoothDevice sink, int sourceId, int reason) {
                    Log.d(TAG, "onSourceRemoved: update media device list.");
                    if (mBluetoothDeviceUpdater != null) {
                        mBluetoothDeviceUpdater.forceUpdate();
                    }
                }

                @Override
                public void onSourceRemoveFailed(
                        @NonNull BluetoothDevice sink, int sourceId, int reason) {}

                @Override
                public void onReceiveStateChanged(
                        @NonNull BluetoothDevice sink,
                        int sourceId,
                        @NonNull BluetoothLeBroadcastReceiveState state) {
                    if (BluetoothUtils.isConnected(state)) {
                        Log.d(TAG, "onReceiveStateChanged: synced, update media device list.");
                        if (mBluetoothDeviceUpdater != null) {
                            mBluetoothDeviceUpdater.forceUpdate();
                        }
                    }
                }
            };

    public AvailableMediaDeviceGroupController(Context context) {
        super(context, KEY);
        mBtManager = Utils.getLocalBtManager(mContext);
        mExecutor = Executors.newSingleThreadExecutor();
        if (AudioSharingUtils.isFeatureEnabled()) {
            mBroadcast =
                    mBtManager == null
                            ? null
                            : mBtManager.getProfileManager().getLeAudioBroadcastProfile();
            mAssistant =
                    mBtManager == null
                            ? null
                            : mBtManager.getProfileManager().getLeAudioBroadcastAssistantProfile();
        }
    }

    @Override
    public void onStart(@NonNull LifecycleOwner owner) {
        if (isAvailable()) {
            updateTitle();
        }
        if (mBtManager == null) {
            Log.d(TAG, "onStart() Bluetooth is not supported on this device");
            return;
        }
        if (AudioSharingUtils.isFeatureEnabled()) {
            registerAudioSharingCallbacks();
        }
        mBtManager.getEventManager().registerCallback(this);
        if (mBluetoothDeviceUpdater != null) {
            mBluetoothDeviceUpdater.registerCallback();
            mBluetoothDeviceUpdater.refreshPreference();
        }
    }

    @Override
    public void onStop(@NonNull LifecycleOwner owner) {
        if (mBtManager == null) {
            Log.d(TAG, "onStop() Bluetooth is not supported on this device");
            return;
        }
        if (AudioSharingUtils.isFeatureEnabled()) {
            unregisterAudioSharingCallbacks();
        }
        if (mBluetoothDeviceUpdater != null) {
            mBluetoothDeviceUpdater.unregisterCallback();
        }
        mBtManager.getEventManager().unregisterCallback(this);
    }

    @Override
    public void displayPreference(PreferenceScreen screen) {
        super.displayPreference(screen);

        mPreferenceGroup = screen.findPreference(KEY);
        if (mPreferenceGroup != null) {
            mPreferenceGroup.setVisible(false);
        }

        if (isAvailable()) {
            if (mBluetoothDeviceUpdater != null) {
                mBluetoothDeviceUpdater.setPrefContext(screen.getContext());
                mBluetoothDeviceUpdater.forceUpdate();
            }
        }
    }

    @Override
    public int getAvailabilityStatus() {
        return mContext.getPackageManager().hasSystemFeature(PackageManager.FEATURE_BLUETOOTH)
                ? AVAILABLE_UNSEARCHABLE
                : UNSUPPORTED_ON_DEVICE;
    }

    @Override
    public String getPreferenceKey() {
        return KEY;
    }

    @Override
    public void onDeviceAdded(Preference preference) {
        if (mPreferenceGroup != null) {
            if (mPreferenceGroup.getPreferenceCount() == 0) {
                mPreferenceGroup.setVisible(true);
            }
            mPreferenceGroup.addPreference(preference);
        }
    }

    @Override
    public void onDeviceRemoved(Preference preference) {
        if (mPreferenceGroup != null) {
            mPreferenceGroup.removePreference(preference);
            if (mPreferenceGroup.getPreferenceCount() == 0) {
                mPreferenceGroup.setVisible(false);
            }
        }
    }

    @Override
    public void onDeviceClick(Preference preference) {
        final CachedBluetoothDevice cachedDevice =
                ((BluetoothDevicePreference) preference).getBluetoothDevice();
        if (AudioSharingUtils.isFeatureEnabled() && mDialogHandler != null) {
            mDialogHandler.handleDeviceConnected(cachedDevice, /* userTriggered= */ true);
<<<<<<< HEAD
=======
            FeatureFactory.getFeatureFactory().getMetricsFeatureProvider()
                    .action(mContext, SettingsEnums.ACTION_MEDIA_DEVICE_CLICK);
>>>>>>> 76eef6d8
        } else {
            cachedDevice.setActive();
        }
    }

    public void init(DashboardFragment fragment) {
        mFragmentManager = fragment.getParentFragmentManager();
        mBluetoothDeviceUpdater =
                new AvailableMediaBluetoothDeviceUpdater(
                        fragment.getContext(),
                        AvailableMediaDeviceGroupController.this,
                        fragment.getMetricsCategory());
        if (AudioSharingUtils.isFeatureEnabled()) {
            mDialogHandler = new AudioSharingDialogHandler(mContext, fragment);
        }
    }

    @VisibleForTesting
    public void setFragmentManager(FragmentManager fragmentManager) {
        mFragmentManager = fragmentManager;
    }

    @VisibleForTesting
    public void setBluetoothDeviceUpdater(BluetoothDeviceUpdater bluetoothDeviceUpdater) {
        mBluetoothDeviceUpdater = bluetoothDeviceUpdater;
    }

    @VisibleForTesting
    public void setDialogHandler(AudioSharingDialogHandler dialogHandler) {
        mDialogHandler = dialogHandler;
    }

    @Override
    public void onAudioModeChanged() {
        updateTitle();
    }

    @Override
    public void onActiveDeviceChanged(CachedBluetoothDevice activeDevice, int bluetoothProfile) {
        // exclude inactive device
        if (activeDevice == null) {
            return;
        }

        if (bluetoothProfile == BluetoothProfile.HEARING_AID) {
            HearingAidUtils.launchHearingAidPairingDialog(
                    mFragmentManager, activeDevice, getMetricsCategory());
        }
    }

    private void updateTitle() {
        if (mPreferenceGroup == null) return;
        var unused =
                ThreadUtils.postOnBackgroundThread(
                        () -> {
                            int titleResId;
                            if (isAudioModeOngoingCall(mContext)) {
                                // in phone call
                                titleResId = R.string.connected_device_call_device_title;
                            } else if (AudioSharingUtils.isFeatureEnabled()
                                    && AudioSharingUtils.isBroadcasting(mBtManager)) {
                                // without phone call, in audio sharing
                                titleResId = R.string.audio_sharing_media_device_group_title;
                            } else {
                                // without phone call, not audio sharing
                                titleResId = R.string.connected_device_media_device_title;
                            }
                            mContext.getMainExecutor()
                                    .execute(
                                            () -> {
                                                if (mPreferenceGroup != null) {
                                                    mPreferenceGroup.setTitle(titleResId);
                                                }
                                            });
                        });
    }

    private void registerAudioSharingCallbacks() {
        if (mBroadcast != null) {
            mBroadcast.registerServiceCallBack(mExecutor, mBroadcastCallback);
        }
        if (mAssistant != null) {
            mAssistant.registerServiceCallBack(mExecutor, mAssistantCallback);
        }
        if (mDialogHandler != null) {
            mDialogHandler.registerCallbacks(mExecutor);
        }
    }

    private void unregisterAudioSharingCallbacks() {
        if (mBroadcast != null) {
            mBroadcast.unregisterServiceCallBack(mBroadcastCallback);
        }
        if (mAssistant != null) {
            mAssistant.unregisterServiceCallBack(mAssistantCallback);
        }
        if (mDialogHandler != null) {
            mDialogHandler.unregisterCallbacks();
        }
    }
}<|MERGE_RESOLUTION|>--- conflicted
+++ resolved
@@ -17,10 +17,7 @@
 
 import static com.android.settingslib.Utils.isAudioModeOngoingCall;
 
-<<<<<<< HEAD
-=======
 import android.app.settings.SettingsEnums;
->>>>>>> 76eef6d8
 import android.bluetooth.BluetoothDevice;
 import android.bluetooth.BluetoothLeBroadcast;
 import android.bluetooth.BluetoothLeBroadcastAssistant;
@@ -284,11 +281,8 @@
                 ((BluetoothDevicePreference) preference).getBluetoothDevice();
         if (AudioSharingUtils.isFeatureEnabled() && mDialogHandler != null) {
             mDialogHandler.handleDeviceConnected(cachedDevice, /* userTriggered= */ true);
-<<<<<<< HEAD
-=======
             FeatureFactory.getFeatureFactory().getMetricsFeatureProvider()
                     .action(mContext, SettingsEnums.ACTION_MEDIA_DEVICE_CLICK);
->>>>>>> 76eef6d8
         } else {
             cachedDevice.setActive();
         }
