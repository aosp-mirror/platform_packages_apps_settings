/*
 * Copyright (C) 2008 The Android Open Source Project
 *
 * Licensed under the Apache License, Version 2.0 (the "License");
 * you may not use this file except in compliance with the License.
 * You may obtain a copy of the License at
 *
 *      http://www.apache.org/licenses/LICENSE-2.0
 *
 * Unless required by applicable law or agreed to in writing, software
 * distributed under the License is distributed on an "AS IS" BASIS,
 * WITHOUT WARRANTIES OR CONDITIONS OF ANY KIND, either express or implied.
 * See the License for the specific language governing permissions and
 * limitations under the License.
 */

package com.android.settings;

import android.accounts.Account;
import android.accounts.AccountManager;
import android.accounts.OnAccountsUpdateListener;
import android.app.Activity;
import android.app.AlertDialog;
import android.app.Dialog;
import android.app.DialogFragment;
import android.app.admin.DevicePolicyManager;
import android.content.BroadcastReceiver;
import android.content.ComponentName;
import android.content.Context;
import android.content.Intent;
import android.content.IntentFilter;
import android.content.SharedPreferences;
import android.content.pm.ActivityInfo;
import android.content.pm.PackageManager;
import android.content.pm.PackageManager.NameNotFoundException;
import android.content.pm.ResolveInfo;
import android.graphics.drawable.Drawable;
import android.nfc.NfcAdapter;
import android.os.Bundle;
import android.os.INetworkManagementService;
import android.os.RemoteException;
import android.os.ServiceManager;
import android.os.UserHandle;
import android.os.UserManager;
import android.preference.Preference;
import android.preference.PreferenceActivity;
import android.preference.PreferenceFragment;
import android.text.TextUtils;
import android.util.Log;
import android.view.LayoutInflater;
import android.view.View;
import android.view.View.OnClickListener;
import android.view.ViewGroup;
import android.widget.ArrayAdapter;
import android.widget.Button;
import android.widget.ImageButton;
import android.widget.ImageView;
import android.widget.ListAdapter;
import android.widget.Switch;
import android.widget.TextView;

import com.android.internal.util.ArrayUtils;
import com.android.settings.accessibility.AccessibilitySettings;
import com.android.settings.accessibility.ToggleAccessibilityServicePreferenceFragment;
import com.android.settings.accessibility.ToggleCaptioningPreferenceFragment;
import com.android.settings.accounts.AccountSyncSettings;
import com.android.settings.accounts.AuthenticatorHelper;
import com.android.settings.accounts.ManageAccountsSettings;
import com.android.settings.applications.AppOpsSummary;
import com.android.settings.applications.ManageApplications;
import com.android.settings.applications.ProcessStatsUi;
import com.android.settings.blacklist.BlacklistSettings;
import com.android.settings.bluetooth.BluetoothEnabler;
import com.android.settings.bluetooth.BluetoothSettings;
import com.android.settings.deviceinfo.Memory;
import com.android.settings.deviceinfo.UsbSettings;
import com.android.settings.fuelgauge.PowerUsageSummary;
import com.android.settings.inputmethod.InputMethodAndLanguageSettings;
import com.android.settings.inputmethod.KeyboardLayoutPickerFragment;
import com.android.settings.inputmethod.SpellCheckersSettings;
import com.android.settings.inputmethod.UserDictionaryList;
import com.android.settings.location.LocationSettings;
import com.android.settings.mahdi.QuietHours;
import com.android.settings.nfc.AndroidBeam;
import com.android.settings.nfc.PaymentSettings;
import com.android.settings.print.PrintJobSettingsFragment;
import com.android.settings.print.PrintServiceSettingsFragment;
import com.android.settings.print.PrintSettingsFragment;
import com.android.settings.tts.TextToSpeechSettings;
import com.android.settings.users.UserSettings;
import com.android.settings.vpn2.VpnSettings;
import com.android.settings.wfd.WifiDisplaySettings;
import com.android.settings.wifi.AdvancedWifiSettings;
import com.android.settings.wifi.WifiEnabler;
import com.android.settings.wifi.WifiSettings;
import com.android.settings.wifi.p2p.WifiP2pSettings;
import com.android.settings.profiles.AppGroupConfig;
import com.android.settings.profiles.ProfileConfig;
import com.android.settings.profiles.ProfilesSettings;
import com.android.settings.profiles.ProfileEnabler;

import java.util.ArrayList;
import java.util.Collections;
import java.util.Comparator;
import java.util.HashMap;
import java.util.List;

/**
 * Top-level settings activity to handle single pane and double pane UI layout.
 */
public class Settings extends PreferenceActivity
        implements ButtonBarHandler, OnAccountsUpdateListener {

    private static final String LOG_TAG = "Settings";

    private static final String META_DATA_KEY_HEADER_ID =
        "com.android.settings.TOP_LEVEL_HEADER_ID";
    private static final String META_DATA_KEY_FRAGMENT_CLASS =
        "com.android.settings.FRAGMENT_CLASS";
    private static final String META_DATA_KEY_PARENT_TITLE =
        "com.android.settings.PARENT_FRAGMENT_TITLE";
    private static final String META_DATA_KEY_PARENT_FRAGMENT_CLASS =
        "com.android.settings.PARENT_FRAGMENT_CLASS";

    private static final String EXTRA_UI_OPTIONS = "settings:ui_options";

    private static final String SAVE_KEY_CURRENT_HEADER = "com.android.settings.CURRENT_HEADER";
    private static final String SAVE_KEY_PARENT_HEADER = "com.android.settings.PARENT_HEADER";

    static final int DIALOG_ONLY_ONE_HOME = 1;

    private static boolean sShowNoHomeNotice = false;

    private String mFragmentClass;
    private int mTopLevelHeaderId;
    private Header mFirstHeader;
    private Header mCurrentHeader;
    private Header mParentHeader;
    private boolean mInLocalHeaderSwitch;

    // Show only these settings for restricted users
    private int[] SETTINGS_FOR_RESTRICTED = {
            R.id.wireless_section,
            R.id.wifi_settings,
            R.id.bluetooth_settings,
            R.id.data_usage_settings,
            R.id.wireless_settings,
            R.id.device_section,
            R.id.sound_settings,
            R.id.display_settings,
            R.id.storage_settings,
            R.id.application_settings,
            R.id.battery_settings,
            R.id.personal_section,
            R.id.location_settings,
            R.id.security_settings,
            R.id.language_settings,
            R.id.user_settings,
            R.id.account_settings,
            R.id.account_add,
            R.id.system_section,
            R.id.date_time_settings,
            R.id.about_settings,
            R.id.accessibility_settings,
            R.id.print_settings,
            R.id.nfc_payment_settings,
            R.id.home_settings
    };

    private SharedPreferences mDevelopmentPreferences;
    private SharedPreferences.OnSharedPreferenceChangeListener mDevelopmentPreferencesListener;

    // TODO: Update Call Settings based on airplane mode state.

    protected HashMap<Integer, Integer> mHeaderIndexMap = new HashMap<Integer, Integer>();

    private AuthenticatorHelper mAuthenticatorHelper;
    private Header mLastHeader;
    private boolean mListeningToAccountUpdates;

    private boolean mBatteryPresent = true;
    private BroadcastReceiver mBatteryInfoReceiver = new BroadcastReceiver() {

        @Override
        public void onReceive(Context context, Intent intent) {
            String action = intent.getAction();
            if (Intent.ACTION_BATTERY_CHANGED.equals(action)) {
                boolean batteryPresent = Utils.isBatteryPresent(intent);

                if (mBatteryPresent != batteryPresent) {
                    mBatteryPresent = batteryPresent;
                    invalidateHeaders();
                }
            }
        }
    };

    @Override
    protected void onCreate(Bundle savedInstanceState) {
        if (getIntent().hasExtra(EXTRA_UI_OPTIONS)) {
            getWindow().setUiOptions(getIntent().getIntExtra(EXTRA_UI_OPTIONS, 0));
        }

        mAuthenticatorHelper = new AuthenticatorHelper();
        mAuthenticatorHelper.updateAuthDescriptions(this);
        mAuthenticatorHelper.onAccountsUpdated(this, null);

        mDevelopmentPreferences = getSharedPreferences(DevelopmentSettings.PREF_FILE,
                Context.MODE_PRIVATE);

        getMetaData();
        mInLocalHeaderSwitch = true;
        super.onCreate(savedInstanceState);
        mInLocalHeaderSwitch = false;

        if (!onIsHidingHeaders() && onIsMultiPane()) {
            highlightHeader(mTopLevelHeaderId);
            // Force the title so that it doesn't get overridden by a direct launch of
            // a specific settings screen.
            setTitle(R.string.settings_label);
        }

        // Retrieve any saved state
        if (savedInstanceState != null) {
            mCurrentHeader = savedInstanceState.getParcelable(SAVE_KEY_CURRENT_HEADER);
            mParentHeader = savedInstanceState.getParcelable(SAVE_KEY_PARENT_HEADER);
        }

        // If the current header was saved, switch to it
        if (savedInstanceState != null && mCurrentHeader != null) {
            //switchToHeaderLocal(mCurrentHeader);
            showBreadCrumbs(mCurrentHeader.title, null);
        }

        if (mParentHeader != null) {
            setParentTitle(mParentHeader.title, null, new OnClickListener() {
                @Override
                public void onClick(View v) {
                    switchToParent(mParentHeader.fragment);
                }
            });
        }

        // Override up navigation for multi-pane, since we handle it in the fragment breadcrumbs
        if (onIsMultiPane()) {
            getActionBar().setDisplayHomeAsUpEnabled(false);
            getActionBar().setHomeButtonEnabled(false);
        }
    }

    @Override
    protected void onSaveInstanceState(Bundle outState) {
        super.onSaveInstanceState(outState);

        // Save the current fragment, if it is the same as originally launched
        if (mCurrentHeader != null) {
            outState.putParcelable(SAVE_KEY_CURRENT_HEADER, mCurrentHeader);
        }
        if (mParentHeader != null) {
            outState.putParcelable(SAVE_KEY_PARENT_HEADER, mParentHeader);
        }
    }

    @Override
    public void onResume() {
        super.onResume();

        mDevelopmentPreferencesListener = new SharedPreferences.OnSharedPreferenceChangeListener() {
            @Override
            public void onSharedPreferenceChanged(SharedPreferences sharedPreferences, String key) {
                invalidateHeaders();
            }
        };
        mDevelopmentPreferences.registerOnSharedPreferenceChangeListener(
                mDevelopmentPreferencesListener);

        ListAdapter listAdapter = getListAdapter();
        if (listAdapter instanceof HeaderAdapter) {
            ((HeaderAdapter) listAdapter).resume();
        }
        invalidateHeaders();

        registerReceiver(mBatteryInfoReceiver, new IntentFilter(Intent.ACTION_BATTERY_CHANGED));
    }

    @Override
    public void onPause() {
        super.onPause();

        unregisterReceiver(mBatteryInfoReceiver);

        ListAdapter listAdapter = getListAdapter();
        if (listAdapter instanceof HeaderAdapter) {
            ((HeaderAdapter) listAdapter).pause();
        }

        mDevelopmentPreferences.unregisterOnSharedPreferenceChangeListener(
                mDevelopmentPreferencesListener);
        mDevelopmentPreferencesListener = null;
    }

    @Override
    public void onDestroy() {
        super.onDestroy();
        if (mListeningToAccountUpdates) {
            AccountManager.get(this).removeOnAccountsUpdatedListener(this);
        }
    }

    @Override
    public boolean onIsMultiPane() {
        return false;
    }

    private static final String[] ENTRY_FRAGMENTS = {
        WirelessSettings.class.getName(),
        WifiSettings.class.getName(),
        AdvancedWifiSettings.class.getName(),
        BluetoothSettings.class.getName(),
        TetherSettings.class.getName(),
        WifiP2pSettings.class.getName(),
        VpnSettings.class.getName(),
        DateTimeSettings.class.getName(),
        LocalePicker.class.getName(),
        InputMethodAndLanguageSettings.class.getName(),
        SpellCheckersSettings.class.getName(),
        UserDictionaryList.class.getName(),
        UserDictionarySettings.class.getName(),
        SoundSettings.class.getName(),
        DisplaySettings.class.getName(),
        DeviceInfoSettings.class.getName(),
        ManageApplications.class.getName(),
        ProcessStatsUi.class.getName(),
        NotificationStation.class.getName(),
        AppOpsSummary.class.getName(),
        LocationSettings.class.getName(),
        SecuritySettings.class.getName(),
        PrivacySettings.class.getName(),
        DeviceAdminSettings.class.getName(),
        AccessibilitySettings.class.getName(),
        ToggleCaptioningPreferenceFragment.class.getName(),
        TextToSpeechSettings.class.getName(),
        Memory.class.getName(),
        DevelopmentSettings.class.getName(),
        UsbSettings.class.getName(),
        AndroidBeam.class.getName(),
        WifiDisplaySettings.class.getName(),
        PowerUsageSummary.class.getName(),
        AccountSyncSettings.class.getName(),
        CryptKeeperSettings.class.getName(),
        DataUsageSummary.class.getName(),
        DreamSettings.class.getName(),
        UserSettings.class.getName(),
        NotificationAccessSettings.class.getName(),
        ManageAccountsSettings.class.getName(),
        PrintSettingsFragment.class.getName(),
        PrintJobSettingsFragment.class.getName(),
        TrustedCredentialsSettings.class.getName(),
        PaymentSettings.class.getName(),
        KeyboardLayoutPickerFragment.class.getName(),
        BlacklistSettings.class.getName(),
	ApnSettings.class.getName(),
	QuietHours.class.getName()
    };

    @Override
    protected boolean isValidFragment(String fragmentName) {
        // Almost all fragments are wrapped in this,
        // except for a few that have their own activities.
        for (int i = 0; i < ENTRY_FRAGMENTS.length; i++) {
            if (ENTRY_FRAGMENTS[i].equals(fragmentName)) return true;
        }
        return false;
    }

    private void switchToHeaderLocal(Header header) {
        mInLocalHeaderSwitch = true;
        switchToHeader(header);
        mInLocalHeaderSwitch = false;
    }

    @Override
    public void switchToHeader(Header header) {
        if (!mInLocalHeaderSwitch) {
            mCurrentHeader = null;
            mParentHeader = null;
        }
        super.switchToHeader(header);
    }

    /**
     * Switch to parent fragment and store the grand parent's info
     * @param className name of the activity wrapper for the parent fragment.
     */
    private void switchToParent(String className) {
        final ComponentName cn = new ComponentName(this, className);
        try {
            final PackageManager pm = getPackageManager();
            final ActivityInfo parentInfo = pm.getActivityInfo(cn, PackageManager.GET_META_DATA);

            if (parentInfo != null && parentInfo.metaData != null) {
                String fragmentClass = parentInfo.metaData.getString(META_DATA_KEY_FRAGMENT_CLASS);
                CharSequence fragmentTitle = parentInfo.loadLabel(pm);
                Header parentHeader = new Header();
                parentHeader.fragment = fragmentClass;
                parentHeader.title = fragmentTitle;
                mCurrentHeader = parentHeader;

                switchToHeaderLocal(parentHeader);
                highlightHeader(mTopLevelHeaderId);

                mParentHeader = new Header();
                mParentHeader.fragment
                        = parentInfo.metaData.getString(META_DATA_KEY_PARENT_FRAGMENT_CLASS);
                mParentHeader.title = parentInfo.metaData.getString(META_DATA_KEY_PARENT_TITLE);
            }
        } catch (NameNotFoundException nnfe) {
            Log.w(LOG_TAG, "Could not find parent activity : " + className);
        }
    }

    @Override
    public void onNewIntent(Intent intent) {
        super.onNewIntent(intent);

        // If it is not launched from history, then reset to top-level
        if ((intent.getFlags() & Intent.FLAG_ACTIVITY_LAUNCHED_FROM_HISTORY) == 0) {
            if (mFirstHeader != null && !onIsHidingHeaders() && onIsMultiPane()) {
                switchToHeaderLocal(mFirstHeader);
            }
            getListView().setSelectionFromTop(0, 0);
        }
    }

    private void highlightHeader(int id) {
        if (id != 0) {
            Integer index = mHeaderIndexMap.get(id);
            if (index != null) {
                getListView().setItemChecked(index, true);
                if (isMultiPane()) {
                    getListView().smoothScrollToPosition(index);
                }
            }
        }
    }

    @Override
    public Intent getIntent() {
        Intent superIntent = super.getIntent();
        String startingFragment = getStartingFragmentClass(superIntent);
        // This is called from super.onCreate, isMultiPane() is not yet reliable
        // Do not use onIsHidingHeaders either, which relies itself on this method
        if (startingFragment != null && !onIsMultiPane()) {
            Intent modIntent = new Intent(superIntent);
            modIntent.putExtra(EXTRA_SHOW_FRAGMENT, startingFragment);
            Bundle args = superIntent.getExtras();
            if (args != null) {
                args = new Bundle(args);
            } else {
                args = new Bundle();
            }
            args.putParcelable("intent", superIntent);
            modIntent.putExtra(EXTRA_SHOW_FRAGMENT_ARGUMENTS, superIntent.getExtras());
            return modIntent;
        }
        return superIntent;
    }

    /**
     * Checks if the component name in the intent is different from the Settings class and
     * returns the class name to load as a fragment.
     */
    protected String getStartingFragmentClass(Intent intent) {
        if (mFragmentClass != null) return mFragmentClass;

        String intentClass = intent.getComponent().getClassName();
        if (intentClass.equals(getClass().getName())) return null;

        if ("com.android.settings.ManageApplications".equals(intentClass)
                || "com.android.settings.RunningServices".equals(intentClass)
                || "com.android.settings.applications.StorageUse".equals(intentClass)) {
            // Old names of manage apps.
            intentClass = com.android.settings.applications.ManageApplications.class.getName();
        }

        return intentClass;
    }

    /**
     * Override initial header when an activity-alias is causing Settings to be launched
     * for a specific fragment encoded in the android:name parameter.
     */
    @Override
    public Header onGetInitialHeader() {
        String fragmentClass = getStartingFragmentClass(super.getIntent());
        if (fragmentClass != null) {
            Header header = new Header();
            header.fragment = fragmentClass;
            header.title = getTitle();
            header.fragmentArguments = getIntent().getExtras();
            mCurrentHeader = header;
            return header;
        }

        return mFirstHeader;
    }

    @Override
    public Intent onBuildStartFragmentIntent(String fragmentName, Bundle args,
            CharSequence titleText, CharSequence shortTitleText) {
        Intent intent = super.onBuildStartFragmentIntent(fragmentName, args,
                titleText, shortTitleText);
        onBuildStartFragmentIntentHelper(fragmentName, intent);
        return intent;
    }

    @Override
    public Intent onBuildStartFragmentIntent(String fragmentName, Bundle args,
            int titleRes, int shortTitleRes) {
        Intent intent = super.onBuildStartFragmentIntent(fragmentName, args,
                titleRes, shortTitleRes);
        onBuildStartFragmentIntentHelper(fragmentName, intent);
        return intent;
    }

    private void onBuildStartFragmentIntentHelper(String fragmentName, Intent intent) {
        // Some fragments want split ActionBar; these should stay in sync with
        // uiOptions for fragments also defined as activities in manifest.
        if (WifiSettings.class.getName().equals(fragmentName) ||
                WifiP2pSettings.class.getName().equals(fragmentName) ||
<<<<<<< HEAD
                WifiDisplaySettings.class.getName().equals(fragmentName) ||
                BlacklistSettings.class.getName().equals(fragmentName) ||
=======
>>>>>>> 9d91d19d
                BluetoothSettings.class.getName().equals(fragmentName) ||
                DreamSettings.class.getName().equals(fragmentName) ||
		ProfilesSettings.class.getName().equals(fragmentName) ||
                ProfileConfig.class.getName().equals(fragmentName) ||
                AppGroupConfig.class.getName().equals(fragmentName) ||
                LocationSettings.class.getName().equals(fragmentName) ||
                ToggleAccessibilityServicePreferenceFragment.class.getName().equals(fragmentName) ||
                PrintSettingsFragment.class.getName().equals(fragmentName) ||
                PrintServiceSettingsFragment.class.getName().equals(fragmentName)) {
            intent.putExtra(EXTRA_UI_OPTIONS, ActivityInfo.UIOPTION_SPLIT_ACTION_BAR_WHEN_NARROW);
        }
        intent.setClass(this, SubSettings.class);
    }

    /**
     * Populate the activity with the top-level headers.
     */
    @Override
    public void onBuildHeaders(List<Header> headers) {
        if (!onIsHidingHeaders()) {
            loadHeadersFromResource(R.xml.settings_headers, headers);
            updateHeaderList(headers);
        }
    }

    private void updateHeaderList(List<Header> target) {
        final boolean showDev = mDevelopmentPreferences.getBoolean(
                DevelopmentSettings.PREF_SHOW,
                android.os.Build.TYPE.equals("eng"));
        int i = 0;

        final UserManager um = (UserManager) getSystemService(Context.USER_SERVICE);
        mHeaderIndexMap.clear();
        while (i < target.size()) {
            Header header = target.get(i);
            // Ids are integers, so downcasting
            int id = (int) header.id;
            if (id == R.id.operator_settings || id == R.id.manufacturer_settings ||
                    id == R.id.advanced_settings || id == R.id.superuser_settings) {
                Utils.updateHeaderToSpecificActivityFromMetaDataOrRemove(this, target, header);		
            } else if (id == R.id.wifi_settings) {
                // Remove WiFi Settings if WiFi service is not available.
                if (!getPackageManager().hasSystemFeature(PackageManager.FEATURE_WIFI)) {
                    target.remove(i);
                }
            } else if (id == R.id.bluetooth_settings) {
                // Remove Bluetooth Settings if Bluetooth service is not available.
                if (!getPackageManager().hasSystemFeature(PackageManager.FEATURE_BLUETOOTH)) {
                    target.remove(i);
                }
            } else if (id == R.id.data_usage_settings) {
                // Remove data usage when kernel module not enabled
                final INetworkManagementService netManager = INetworkManagementService.Stub
                        .asInterface(ServiceManager.getService(Context.NETWORKMANAGEMENT_SERVICE));
                try {
                    if (!netManager.isBandwidthControlEnabled()) {
                        target.remove(i);
                    }
                } catch (RemoteException e) {
                    // ignored
                }
            } else if (id == R.id.battery_settings) {
                // Remove battery settings when battery is not available. (e.g. TV)

                if (!mBatteryPresent) {
                    target.remove(i);
                }
            } else if (id == R.id.account_settings) {
                int headerIndex = i + 1;
                i = insertAccountsHeaders(target, headerIndex);
            } else if (id == R.id.home_settings) {
                if (!updateHomeSettingHeaders(header)) {
                    target.remove(i);
                }
            } else if (id == R.id.user_settings) {
                if (!UserHandle.MU_ENABLED
                        || !UserManager.supportsMultipleUsers()
                        || Utils.isMonkeyRunning()) {
                    target.remove(i);
                }
            } else if (id == R.id.nfc_payment_settings) {
                if (!getPackageManager().hasSystemFeature(PackageManager.FEATURE_NFC)) {
                    target.remove(i);
                } else {
                    // Only show if NFC is on and we have the HCE feature
                    NfcAdapter adapter = NfcAdapter.getDefaultAdapter(this);
                    if (!adapter.isEnabled() || !getPackageManager().hasSystemFeature(
                            PackageManager.FEATURE_NFC_HOST_CARD_EMULATION)) {
                        target.remove(i);
                    }
                }
            } else if (id == R.id.development_settings) {
                if (!showDev) {
                    target.remove(i);
                }
	    } else if (id == R.id.performance_controls) {
                if (!showDev) {
                    target.remove(i);
                }
            } else if (id == R.id.account_add) {
                if (um.hasUserRestriction(UserManager.DISALLOW_MODIFY_ACCOUNTS)) {
                    target.remove(i);
                }
            }

            if (i < target.size() && target.get(i) == header
                    && UserHandle.MU_ENABLED && UserHandle.myUserId() != 0
                    && !ArrayUtils.contains(SETTINGS_FOR_RESTRICTED, id)) {
                target.remove(i);
            }

            // Increment if the current one wasn't removed by the Utils code.
            if (i < target.size() && target.get(i) == header) {
                // Hold on to the first header, when we need to reset to the top-level
                if (mFirstHeader == null &&
                        HeaderAdapter.getHeaderType(header) != HeaderAdapter.HEADER_TYPE_CATEGORY) {
                    mFirstHeader = header;
                }
                mHeaderIndexMap.put(id, i);
                i++;
            }
        }
    }

    private int insertAccountsHeaders(List<Header> target, int headerIndex) {
        String[] accountTypes = mAuthenticatorHelper.getEnabledAccountTypes();
        List<Header> accountHeaders = new ArrayList<Header>(accountTypes.length);
        for (String accountType : accountTypes) {
            CharSequence label = mAuthenticatorHelper.getLabelForType(this, accountType);
            if (label == null) {
                continue;
            }

            Account[] accounts = AccountManager.get(this).getAccountsByType(accountType);
            boolean skipToAccount = accounts.length == 1
                    && !mAuthenticatorHelper.hasAccountPreferences(accountType);
            Header accHeader = new Header();
            accHeader.title = label;
            if (accHeader.extras == null) {
                accHeader.extras = new Bundle();
            }
            if (skipToAccount) {
                accHeader.breadCrumbTitleRes = R.string.account_sync_settings_title;
                accHeader.breadCrumbShortTitleRes = R.string.account_sync_settings_title;
                accHeader.fragment = AccountSyncSettings.class.getName();
                accHeader.fragmentArguments = new Bundle();
                // Need this for the icon
                accHeader.extras.putString(ManageAccountsSettings.KEY_ACCOUNT_TYPE, accountType);
                accHeader.extras.putParcelable(AccountSyncSettings.ACCOUNT_KEY, accounts[0]);
                accHeader.fragmentArguments.putParcelable(AccountSyncSettings.ACCOUNT_KEY,
                        accounts[0]);
            } else {
                accHeader.breadCrumbTitle = label;
                accHeader.breadCrumbShortTitle = label;
                accHeader.fragment = ManageAccountsSettings.class.getName();
                accHeader.fragmentArguments = new Bundle();
                accHeader.extras.putString(ManageAccountsSettings.KEY_ACCOUNT_TYPE, accountType);
                accHeader.fragmentArguments.putString(ManageAccountsSettings.KEY_ACCOUNT_TYPE,
                        accountType);
                if (!isMultiPane()) {
                    accHeader.fragmentArguments.putString(ManageAccountsSettings.KEY_ACCOUNT_LABEL,
                            label.toString());
                }
            }
            accountHeaders.add(accHeader);
            mAuthenticatorHelper.preloadDrawableForType(this, accountType);
        }

        // Sort by label
        Collections.sort(accountHeaders, new Comparator<Header>() {
            @Override
            public int compare(Header h1, Header h2) {
                return h1.title.toString().compareTo(h2.title.toString());
            }
        });

        for (Header header : accountHeaders) {
            target.add(headerIndex++, header);
        }
        if (!mListeningToAccountUpdates) {
            AccountManager.get(this).addOnAccountsUpdatedListener(this, null, true);
            mListeningToAccountUpdates = true;
        }
        return headerIndex;
    }

    private boolean updateHomeSettingHeaders(Header header) {
        // Once we decide to show Home settings, keep showing it forever
        SharedPreferences sp = getSharedPreferences(HomeSettings.HOME_PREFS, Context.MODE_PRIVATE);
        if (sp.getBoolean(HomeSettings.HOME_PREFS_DO_SHOW, false)) {
            return true;
        }

        try {
            final ArrayList<ResolveInfo> homeApps = new ArrayList<ResolveInfo>();
            getPackageManager().getHomeActivities(homeApps);
            if (homeApps.size() < 2) {
                // When there's only one available home app, omit this settings
                // category entirely at the top level UI.  If the user just
                // uninstalled the penultimate home app candidiate, we also
                // now tell them about why they aren't seeing 'Home' in the list.
                if (sShowNoHomeNotice) {
                    sShowNoHomeNotice = false;
                    NoHomeDialogFragment.show(this);
                }
                return false;
            } else {
                // Okay, we're allowing the Home settings category.  Tell it, when
                // invoked via this front door, that we'll need to be told about the
                // case when the user uninstalls all but one home app.
                if (header.fragmentArguments == null) {
                    header.fragmentArguments = new Bundle();
                }
                header.fragmentArguments.putBoolean(HomeSettings.HOME_SHOW_NOTICE, true);
            }
        } catch (Exception e) {
            // Can't look up the home activity; bail on configuring the icon
            Log.w(LOG_TAG, "Problem looking up home activity!", e);
        }

        sp.edit().putBoolean(HomeSettings.HOME_PREFS_DO_SHOW, true).apply();
        return true;
    }

    private void getMetaData() {
        try {
            ActivityInfo ai = getPackageManager().getActivityInfo(getComponentName(),
                    PackageManager.GET_META_DATA);
            if (ai == null || ai.metaData == null) return;
            mTopLevelHeaderId = ai.metaData.getInt(META_DATA_KEY_HEADER_ID);
            mFragmentClass = ai.metaData.getString(META_DATA_KEY_FRAGMENT_CLASS);

            // Check if it has a parent specified and create a Header object
            final int parentHeaderTitleRes = ai.metaData.getInt(META_DATA_KEY_PARENT_TITLE);
            String parentFragmentClass = ai.metaData.getString(META_DATA_KEY_PARENT_FRAGMENT_CLASS);
            if (parentFragmentClass != null) {
                mParentHeader = new Header();
                mParentHeader.fragment = parentFragmentClass;
                if (parentHeaderTitleRes != 0) {
                    mParentHeader.title = getResources().getString(parentHeaderTitleRes);
                }
            }
        } catch (NameNotFoundException nnfe) {
            // No recovery
        }
    }

    @Override
    public boolean hasNextButton() {
        return super.hasNextButton();
    }

    @Override
    public Button getNextButton() {
        return super.getNextButton();
    }

    public static class NoHomeDialogFragment extends DialogFragment {
        public static void show(Activity parent) {
            final NoHomeDialogFragment dialog = new NoHomeDialogFragment();
            dialog.show(parent.getFragmentManager(), null);
        }

        @Override
        public Dialog onCreateDialog(Bundle savedInstanceState) {
            return new AlertDialog.Builder(getActivity())
                    .setMessage(R.string.only_one_home_message)
                    .setPositiveButton(android.R.string.ok, null)
                    .create();
        }
    }

    private static class HeaderAdapter extends ArrayAdapter<Header> {
        static final int HEADER_TYPE_CATEGORY = 0;
        static final int HEADER_TYPE_NORMAL = 1;
        static final int HEADER_TYPE_SWITCH = 2;
        static final int HEADER_TYPE_BUTTON = 3;
        private static final int HEADER_TYPE_COUNT = HEADER_TYPE_BUTTON + 1;

        private final WifiEnabler mWifiEnabler;
        private final BluetoothEnabler mBluetoothEnabler;
        private AuthenticatorHelper mAuthHelper;
        private DevicePolicyManager mDevicePolicyManager;
	private final ProfileEnabler mProfileEnabler;

        private static class HeaderViewHolder {
            ImageView icon;
            TextView title;
            TextView summary;
            Switch switch_;
            ImageButton button_;
            View divider_;
        }

        private LayoutInflater mInflater;

        static int getHeaderType(Header header) {
            if (header.fragment == null && header.intent == null) {
                return HEADER_TYPE_CATEGORY;
            } else if (header.id == R.id.wifi_settings
                     || header.id == R.id.bluetooth_settings
                     || header.id == R.id.profiles_settings) {
                return HEADER_TYPE_SWITCH;
            } else if (header.id == R.id.security_settings) {
                return HEADER_TYPE_BUTTON;
            } else {
                return HEADER_TYPE_NORMAL;
            }
        }

        @Override
        public int getItemViewType(int position) {
            Header header = getItem(position);
            return getHeaderType(header);
        }

        @Override
        public boolean areAllItemsEnabled() {
            return false; // because of categories
        }

        @Override
        public boolean isEnabled(int position) {
            return getItemViewType(position) != HEADER_TYPE_CATEGORY;
        }

        @Override
        public int getViewTypeCount() {
            return HEADER_TYPE_COUNT;
        }

        @Override
        public boolean hasStableIds() {
            return true;
        }

        public HeaderAdapter(Context context, List<Header> objects,
                AuthenticatorHelper authenticatorHelper, DevicePolicyManager dpm) {
            super(context, 0, objects);

            mAuthHelper = authenticatorHelper;
            mInflater = (LayoutInflater)context.getSystemService(Context.LAYOUT_INFLATER_SERVICE);

            // Temp Switches provided as placeholder until the adapter replaces these with actual
            // Switches inflated from their layouts. Must be done before adapter is set in super
            mWifiEnabler = new WifiEnabler(context, new Switch(context));
            mBluetoothEnabler = new BluetoothEnabler(context, new Switch(context));
            mDevicePolicyManager = dpm;
	    mProfileEnabler = new ProfileEnabler(context, new Switch(context));
        }

        @Override
        public View getView(int position, View convertView, ViewGroup parent) {
            HeaderViewHolder holder;
            Header header = getItem(position);
            int headerType = getHeaderType(header);
            View view = null;

            if (convertView == null || headerType == HEADER_TYPE_SWITCH) {
                holder = new HeaderViewHolder();
                switch (headerType) {
                    case HEADER_TYPE_CATEGORY:
                        view = new TextView(getContext(), null,
                                android.R.attr.listSeparatorTextViewStyle);
                        holder.title = (TextView) view;
                        break;

                    case HEADER_TYPE_SWITCH:
                        view = mInflater.inflate(R.layout.preference_header_switch_item, parent,
                                false);
                        holder.icon = (ImageView) view.findViewById(R.id.icon);
                        holder.title = (TextView)
                                view.findViewById(com.android.internal.R.id.title);
                        holder.summary = (TextView)
                                view.findViewById(com.android.internal.R.id.summary);
                        holder.switch_ = (Switch) view.findViewById(R.id.switchWidget);
                        break;

                    case HEADER_TYPE_BUTTON:
                        view = mInflater.inflate(R.layout.preference_header_button_item, parent,
                                false);
                        holder.icon = (ImageView) view.findViewById(R.id.icon);
                        holder.title = (TextView)
                                view.findViewById(com.android.internal.R.id.title);
                        holder.summary = (TextView)
                                view.findViewById(com.android.internal.R.id.summary);
                        holder.button_ = (ImageButton) view.findViewById(R.id.buttonWidget);
                        holder.divider_ = view.findViewById(R.id.divider);
                        break;

                    case HEADER_TYPE_NORMAL:
                        view = mInflater.inflate(
                                R.layout.preference_header_item, parent,
                                false);
                        holder.icon = (ImageView) view.findViewById(R.id.icon);
                        holder.title = (TextView)
                                view.findViewById(com.android.internal.R.id.title);
                        holder.summary = (TextView)
                                view.findViewById(com.android.internal.R.id.summary);
                        break;
                }
                view.setTag(holder);
            } else {
                view = convertView;
                holder = (HeaderViewHolder) view.getTag();
            }

            // All view fields must be updated every time, because the view may be recycled
            switch (headerType) {
                case HEADER_TYPE_CATEGORY:
                    holder.title.setText(header.getTitle(getContext().getResources()));
                    break;

                case HEADER_TYPE_SWITCH:
                    // Would need a different treatment if the main menu had more switches
                    if (header.id == R.id.wifi_settings) {
                        mWifiEnabler.setSwitch(holder.switch_);
                    } else if (header.id == R.id.bluetooth_settings) {
                        mBluetoothEnabler.setSwitch(holder.switch_);
		    } else if (header.id == R.id.profiles_settings) {
                        mProfileEnabler.setSwitch(holder.switch_);
                    }
                    updateCommonHeaderView(header, holder);
                    break;

                case HEADER_TYPE_BUTTON:
                    if (header.id == R.id.security_settings) {
                        boolean hasCert = DevicePolicyManager.hasAnyCaCertsInstalled();
                        if (hasCert) {
                            holder.button_.setVisibility(View.VISIBLE);
                            holder.divider_.setVisibility(View.VISIBLE);
                            boolean isManaged = mDevicePolicyManager.getDeviceOwner() != null;
                            if (isManaged) {
                                holder.button_.setImageResource(R.drawable.ic_settings_about);
                            } else {
                                holder.button_.setImageResource(
                                        android.R.drawable.stat_notify_error);
                            }
                            holder.button_.setOnClickListener(new OnClickListener() {
                                @Override
                                public void onClick(View v) {
                                    Intent intent = new Intent(
                                            android.provider.Settings.ACTION_MONITORING_CERT_INFO);
                                    getContext().startActivity(intent);
                                }
                            });
                        } else {
                            holder.button_.setVisibility(View.GONE);
                            holder.divider_.setVisibility(View.GONE);
                        }
                    }
                    updateCommonHeaderView(header, holder);
                    break;

                case HEADER_TYPE_NORMAL:
                    updateCommonHeaderView(header, holder);
                    break;
            }

            return view;
        }

        private void updateCommonHeaderView(Header header, HeaderViewHolder holder) {
                if (header.extras != null
                        && header.extras.containsKey(ManageAccountsSettings.KEY_ACCOUNT_TYPE)) {
                    String accType = header.extras.getString(
                            ManageAccountsSettings.KEY_ACCOUNT_TYPE);
                    Drawable icon = mAuthHelper.getDrawableForType(getContext(), accType);
                    setHeaderIcon(holder, icon);
                } else {
                    holder.icon.setImageResource(header.iconRes);
                }
                holder.title.setText(header.getTitle(getContext().getResources()));
                CharSequence summary = header.getSummary(getContext().getResources());
                if (!TextUtils.isEmpty(summary)) {
                    holder.summary.setVisibility(View.VISIBLE);
                    holder.summary.setText(summary);
                } else {
                    holder.summary.setVisibility(View.GONE);
                }
            }

        private void setHeaderIcon(HeaderViewHolder holder, Drawable icon) {
            ViewGroup.LayoutParams lp = holder.icon.getLayoutParams();
            lp.width = getContext().getResources().getDimensionPixelSize(
                    R.dimen.header_icon_width);
            lp.height = lp.width;
            holder.icon.setLayoutParams(lp);
            holder.icon.setImageDrawable(icon);
        }

        public void resume() {
            mWifiEnabler.resume();
            mBluetoothEnabler.resume();
	    mProfileEnabler.resume();
        }

        public void pause() {
            mWifiEnabler.pause();
            mBluetoothEnabler.pause();
	    mProfileEnabler.pause();
        }
    }

    @Override
    public void onHeaderClick(Header header, int position) {
        boolean revert = false;
        if (header.id == R.id.account_add) {
            revert = true;
        }

        super.onHeaderClick(header, position);

        if (revert && mLastHeader != null) {
            highlightHeader((int) mLastHeader.id);
        } else {
            mLastHeader = header;
        }
    }

    @Override
    public boolean onPreferenceStartFragment(PreferenceFragment caller, Preference pref) {
        // Override the fragment title for Wallpaper settings
        int titleRes = pref.getTitleRes();
        if (pref.getFragment().equals(WallpaperTypeSettings.class.getName())) {
            titleRes = R.string.wallpaper_settings_fragment_title;
        } else if (pref.getFragment().equals(OwnerInfoSettings.class.getName())
                && UserHandle.myUserId() != UserHandle.USER_OWNER) {
            if (UserManager.get(this).isLinkedUser()) {
                titleRes = R.string.profile_info_settings_title;
            } else {
                titleRes = R.string.user_info_settings_title;
            }
        }
        startPreferencePanel(pref.getFragment(), pref.getExtras(), titleRes, pref.getTitle(),
                null, 0);
        return true;
    }

    @Override
    public boolean shouldUpRecreateTask(Intent targetIntent) {
        return super.shouldUpRecreateTask(new Intent(this, Settings.class));
    }

    @Override
    public void setListAdapter(ListAdapter adapter) {
        if (adapter == null) {
            super.setListAdapter(null);
        } else {
            DevicePolicyManager dpm =
                    (DevicePolicyManager) getSystemService(Context.DEVICE_POLICY_SERVICE);
            super.setListAdapter(new HeaderAdapter(this, getHeaders(), mAuthenticatorHelper, dpm));
        }
    }

    @Override
    public void onAccountsUpdated(Account[] accounts) {
        // TODO: watch for package upgrades to invalidate cache; see 7206643
        mAuthenticatorHelper.updateAuthDescriptions(this);
        mAuthenticatorHelper.onAccountsUpdated(this, accounts);
        invalidateHeaders();
    }

    public static void requestHomeNotice() {
        sShowNoHomeNotice = true;
    }

    /*
     * Settings subclasses for launching independently.
     */
    public static class BluetoothSettingsActivity extends Settings { /* empty */ }
    public static class WirelessSettingsActivity extends Settings { /* empty */ }
    public static class TetherSettingsActivity extends Settings { /* empty */ }
    public static class VpnSettingsActivity extends Settings { /* empty */ }
    public static class DateTimeSettingsActivity extends Settings { /* empty */ }
    public static class StorageSettingsActivity extends Settings { /* empty */ }
    public static class WifiSettingsActivity extends Settings { /* empty */ }
    public static class WifiP2pSettingsActivity extends Settings { /* empty */ }
    public static class InputMethodAndLanguageSettingsActivity extends Settings { /* empty */ }
    public static class KeyboardLayoutPickerActivity extends Settings { /* empty */ }
    public static class InputMethodAndSubtypeEnablerActivity extends Settings { /* empty */ }
    public static class SpellCheckersSettingsActivity extends Settings { /* empty */ }
    public static class LocalePickerActivity extends Settings { /* empty */ }
    public static class UserDictionarySettingsActivity extends Settings { /* empty */ }
    public static class SoundSettingsActivity extends Settings { /* empty */ }
    public static class DisplaySettingsActivity extends Settings { /* empty */ }
    public static class DeviceInfoSettingsActivity extends Settings { /* empty */ }
    public static class ApplicationSettingsActivity extends Settings { /* empty */ }
    public static class ManageApplicationsActivity extends Settings { /* empty */ }
    public static class AppOpsSummaryActivity extends Settings { /* empty */ }
    public static class StorageUseActivity extends Settings { /* empty */ }
    public static class DevelopmentSettingsActivity extends Settings { /* empty */ }
    public static class AccessibilitySettingsActivity extends Settings { /* empty */ }
    public static class CaptioningSettingsActivity extends Settings { /* empty */ }
    public static class SecuritySettingsActivity extends Settings { /* empty */ }
    public static class LocationSettingsActivity extends Settings { /* empty */ }
    public static class PrivacySettingsActivity extends Settings { /* empty */ }
    public static class RunningServicesActivity extends Settings { /* empty */ }
    public static class ManageAccountsSettingsActivity extends Settings { /* empty */ }
    public static class PowerUsageSummaryActivity extends Settings { /* empty */ }
    public static class AccountSyncSettingsActivity extends Settings { /* empty */ }
    public static class AccountSyncSettingsInAddAccountActivity extends Settings { /* empty */ }
    public static class CryptKeeperSettingsActivity extends Settings { /* empty */ }
    public static class DeviceAdminSettingsActivity extends Settings { /* empty */ }
    public static class DataUsageSummaryActivity extends Settings { /* empty */ }
    public static class AdvancedWifiSettingsActivity extends Settings { /* empty */ }
    public static class TextToSpeechSettingsActivity extends Settings { /* empty */ }
    public static class AndroidBeamSettingsActivity extends Settings { /* empty */ }
    public static class WifiDisplaySettingsActivity extends Settings { /* empty */ }
    public static class DreamSettingsActivity extends Settings { /* empty */ }
    public static class NotificationStationActivity extends Settings { /* empty */ }
    public static class UserSettingsActivity extends Settings { /* empty */ }
    public static class NotificationAccessSettingsActivity extends Settings { /* empty */ }
    public static class UsbSettingsActivity extends Settings { /* empty */ }
    public static class TrustedCredentialsSettingsActivity extends Settings { /* empty */ }
    public static class PaymentSettingsActivity extends Settings { /* empty */ }
    public static class PrintSettingsActivity extends Settings { /* empty */ }
    public static class PrintJobSettingsActivity extends Settings { /* empty */ }
    public static class PowerMenuSettingsActivity extends Settings { /* empty */ }
    public static class BlacklistSettingsActivity extends Settings { /* empty */ }
    public static class PerformanceSettingsActivity extends Settings { /* empty */ }
    public static class LockscreenSettingsActivity extends Settings { /* empty */ }
    public static class ActiveDisplaySettingsActivity extends Settings { /* empty */ }
    public static class ApnSettingsActivity extends Settings { /* empty */ }
    public static class ApnEditorActivity extends Settings { /* empty */ }     
}<|MERGE_RESOLUTION|>--- conflicted
+++ resolved
@@ -528,11 +528,7 @@
         // uiOptions for fragments also defined as activities in manifest.
         if (WifiSettings.class.getName().equals(fragmentName) ||
                 WifiP2pSettings.class.getName().equals(fragmentName) ||
-<<<<<<< HEAD
-                WifiDisplaySettings.class.getName().equals(fragmentName) ||
                 BlacklistSettings.class.getName().equals(fragmentName) ||
-=======
->>>>>>> 9d91d19d
                 BluetoothSettings.class.getName().equals(fragmentName) ||
                 DreamSettings.class.getName().equals(fragmentName) ||
 		ProfilesSettings.class.getName().equals(fragmentName) ||
