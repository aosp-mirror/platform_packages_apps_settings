--- conflicted
+++ resolved
@@ -56,11 +56,8 @@
 
 import kotlin.Unit;
 
-<<<<<<< HEAD
-=======
 import kotlinx.coroutines.Job;
 
->>>>>>> 76eef6d8
 import java.util.ArrayList;
 import java.util.Arrays;
 import java.util.List;
@@ -101,11 +98,8 @@
     private AtomicBoolean mShouldFilterOutSatellitePlmn = new AtomicBoolean();
 
     private NetworkScanRepository mNetworkScanRepository;
-<<<<<<< HEAD
-=======
     @Nullable
     private Job mNetworkScanJob = null;
->>>>>>> 76eef6d8
 
     private NetworkSelectRepository mNetworkSelectRepository;
 
@@ -223,15 +217,6 @@
 
     private void launchNetworkScan() {
         setProgressBarVisible(true);
-<<<<<<< HEAD
-        mNetworkScanRepository.launchNetworkScan(getViewLifecycleOwner(), (networkScanResult) -> {
-            if (isPreferenceScreenEnabled()) {
-                scanResultHandler(networkScanResult);
-            }
-
-            return Unit.INSTANCE;
-        });
-=======
         mNetworkScanJob = mNetworkScanRepository.launchNetworkScan(getViewLifecycleOwner(),
                 (networkScanResult) -> {
                     if (isPreferenceScreenEnabled()) {
@@ -240,7 +225,6 @@
 
                     return Unit.INSTANCE;
                 });
->>>>>>> 76eef6d8
     }
 
     /**
@@ -265,15 +249,12 @@
             Log.d(TAG, "onPreferenceTreeClick: preference is not the NetworkOperatorPreference.");
             return false;
         }
-<<<<<<< HEAD
-=======
 
         // Need stop network scan before manual select network.
         if (mNetworkScanJob != null) {
             mNetworkScanJob.cancel(null);
             mNetworkScanJob = null;
         }
->>>>>>> 76eef6d8
 
         // Refresh the last selected item in case users reselect network.
         clearPreferenceSummary();
