--- conflicted
+++ resolved
@@ -34,13 +34,8 @@
 import androidx.preference.Preference;
 import androidx.preference.PreferenceScreen;
 
-<<<<<<< HEAD
-import com.android.settings.R;
-import com.android.settings.core.BasePreferenceController;
-=======
 import com.android.internal.annotations.VisibleForTesting;
 import com.android.settings.R;
->>>>>>> 733eed05
 import com.android.settings.network.SubscriptionUtil;
 import com.android.settings.network.SubscriptionsChangeListener;
 
@@ -70,7 +65,6 @@
     public DefaultSubscriptionController(Context context, String preferenceKey) {
         super(context, preferenceKey);
         mManager = context.getSystemService(SubscriptionManager.class);
-        mTelecomManager = mContext.getSystemService(TelecomManager.class);
         mChangeListener = new SubscriptionsChangeListener(context, this);
     }
 
@@ -190,20 +184,12 @@
      */
     public PhoneAccountHandle getDefaultCallingAccountHandle() {
         final PhoneAccountHandle currentSelectPhoneAccount =
-<<<<<<< HEAD
-                mTelecomManager.getUserSelectedOutgoingPhoneAccount();
-=======
                 getTelecomManager().getUserSelectedOutgoingPhoneAccount();
->>>>>>> 733eed05
         if (currentSelectPhoneAccount == null) {
             return null;
         }
         final List<PhoneAccountHandle> accountHandles =
-<<<<<<< HEAD
-                mTelecomManager.getCallCapablePhoneAccounts(false);
-=======
                 getTelecomManager().getCallCapablePhoneAccounts(false);
->>>>>>> 733eed05
         final PhoneAccountHandle emergencyAccountHandle = new PhoneAccountHandle(
                 PSTN_CONNECTION_SERVICE_COMPONENT, EMERGENCY_ACCOUNT_HANDLE_ID);
         if (currentSelectPhoneAccount.equals(emergencyAccountHandle)) {
@@ -217,8 +203,6 @@
         return null;
     }
 
-<<<<<<< HEAD
-=======
     @VisibleForTesting
     TelecomManager getTelecomManager() {
         if (mTelecomManager == null) {
@@ -232,23 +216,17 @@
         return getTelecomManager().getPhoneAccount(handle);
     }
 
->>>>>>> 733eed05
     /**
      * Check if calling account bind to subscription
      *
      * @param handle {@link PhoneAccountHandle} for specific calling account
      */
     public boolean isCallingAccountBindToSubscription(PhoneAccountHandle handle) {
-<<<<<<< HEAD
-        return mTelecomManager.getPhoneAccount(handle)
-                .hasCapabilities(PhoneAccount.CAPABILITY_SIM_SUBSCRIPTION);
-=======
         final PhoneAccount account = getPhoneAccount(handle);
         if (account == null) {
             return false;
         }
         return account.hasCapabilities(PhoneAccount.CAPABILITY_SIM_SUBSCRIPTION);
->>>>>>> 733eed05
     }
 
     /**
@@ -258,15 +236,11 @@
      * @return label of calling account
      */
     public CharSequence getLabelFromCallingAccount(PhoneAccountHandle handle) {
-<<<<<<< HEAD
-        CharSequence label = mTelecomManager.getPhoneAccount(handle).getLabel();
-=======
         CharSequence label = null;
         final PhoneAccount account = getPhoneAccount(handle);
         if (account != null) {
             label = account.getLabel();
         }
->>>>>>> 733eed05
         if (label != null) {
             label = mContext.getPackageManager().getUserBadgedLabel(label, handle.getUserHandle());
         }
