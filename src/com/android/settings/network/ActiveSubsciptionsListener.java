/*
 * Copyright (C) 2019 The Android Open Source Project
 *
 * Licensed under the Apache License, Version 2.0 (the "License");
 * you may not use this file except in compliance with the License.
 * You may obtain a copy of the License at
 *
 *      http://www.apache.org/licenses/LICENSE-2.0
 *
 * Unless required by applicable law or agreed to in writing, software
 * distributed under the License is distributed on an "AS IS" BASIS,
 * WITHOUT WARRANTIES OR CONDITIONS OF ANY KIND, either express or implied.
 * See the License for the specific language governing permissions and
 * limitations under the License.
 */

package com.android.settings.network;

import android.content.BroadcastReceiver;
import android.content.Context;
import android.content.Intent;
import android.content.IntentFilter;
import android.os.Handler;
import android.os.Looper;
import android.telephony.CarrierConfigManager;
import android.telephony.SubscriptionInfo;
import android.telephony.SubscriptionManager;
import android.telephony.TelephonyManager;
import android.text.TextUtils;
import android.util.Log;

import androidx.annotation.VisibleForTesting;

import com.android.internal.telephony.TelephonyIntents;

import java.util.List;
import java.util.concurrent.atomic.AtomicInteger;

/**
 * A listener for active subscription change
 */
public abstract class ActiveSubsciptionsListener
        extends SubscriptionManager.OnSubscriptionsChangedListener
        implements AutoCloseable {

    private static final String TAG = "ActiveSubsciptions";
    private static final boolean DEBUG = false;

    private Looper mLooper;
    private Context mContext;

    private static final int STATE_NOT_LISTENING = 0;
    private static final int STATE_STOPPING      = 1;
    private static final int STATE_PREPARING     = 2;
    private static final int STATE_LISTENING     = 3;
    private static final int STATE_DATA_CACHED   = 4;

    private AtomicInteger mCacheState;
    private SubscriptionManager mSubscriptionManager;

    private IntentFilter mSubscriptionChangeIntentFilter;
    private BroadcastReceiver mSubscriptionChangeReceiver;

    private static final int MAX_SUBSCRIPTION_UNKNOWN = -1;
    private final int mTargetSubscriptionId;

    private AtomicInteger mMaxActiveSubscriptionInfos;
    private List<SubscriptionInfo> mCachedActiveSubscriptionInfo;

    /**
     * Constructor
     *
     * @param looper {@code Looper} of this listener
     * @param context {@code Context} of this listener
     */
    public ActiveSubsciptionsListener(Looper looper, Context context) {
<<<<<<< HEAD
=======
        this(looper, context, SubscriptionManager.INVALID_SUBSCRIPTION_ID);
    }

    /**
     * Constructor
     *
     * @param looper {@code Looper} of this listener
     * @param context {@code Context} of this listener
     * @param subscriptionId for subscription on this listener
     */
    public ActiveSubsciptionsListener(Looper looper, Context context, int subscriptionId) {
>>>>>>> 733eed05
        super(looper);
        mLooper = looper;
        mContext = context;
        mTargetSubscriptionId = subscriptionId;

        mCacheState = new AtomicInteger(STATE_NOT_LISTENING);
        mMaxActiveSubscriptionInfos = new AtomicInteger(MAX_SUBSCRIPTION_UNKNOWN);

        mSubscriptionChangeIntentFilter = new IntentFilter();
        mSubscriptionChangeIntentFilter.addAction(
                CarrierConfigManager.ACTION_CARRIER_CONFIG_CHANGED);
        mSubscriptionChangeIntentFilter.addAction(
                TelephonyIntents.ACTION_RADIO_TECHNOLOGY_CHANGED);
        mSubscriptionChangeIntentFilter.addAction(
                TelephonyManager.ACTION_MULTI_SIM_CONFIG_CHANGED);
    }

    @VisibleForTesting
    BroadcastReceiver getSubscriptionChangeReceiver() {
        return new BroadcastReceiver() {
            @Override
            public void onReceive(Context context, Intent intent) {
                if (isInitialStickyBroadcast()) {
                    return;
                }
                final String action = intent.getAction();
                if (TextUtils.isEmpty(action)) {
                    return;
                }
                if (CarrierConfigManager.ACTION_CARRIER_CONFIG_CHANGED.equals(action)) {
                    final int subId = intent.getIntExtra(
                            CarrierConfigManager.EXTRA_SUBSCRIPTION_INDEX,
                            SubscriptionManager.INVALID_SUBSCRIPTION_ID);
                    if (!clearCachedSubId(subId)) {
                        return;
                    }
                    if (SubscriptionManager.isValidSubscriptionId(mTargetSubscriptionId)) {
                        if (SubscriptionManager.isValidSubscriptionId(subId)
                                && (mTargetSubscriptionId != subId)) {
                            return;
                        }
                    }
                }
                onSubscriptionsChanged();
            }
        };
    }

    /**
     * Active subscriptions got changed
     */
    public abstract void onChanged();

    @Override
    public void onSubscriptionsChanged() {
        // clear value in cache
        clearCache();
        listenerNotify();
    }

    /**
     * Start listening subscriptions change
     */
    public void start() {
        monitorSubscriptionsChange(true);
    }

    /**
     * Stop listening subscriptions change
     */
    public void stop() {
        monitorSubscriptionsChange(false);
    }

    /**
     * Implementation of {@code AutoCloseable}
     */
    public void close() {
        stop();
    }

    /**
     * Get SubscriptionManager
     *
     * @return a SubscriptionManager
     */
    public SubscriptionManager getSubscriptionManager() {
        if (mSubscriptionManager == null) {
            mSubscriptionManager = mContext.getSystemService(SubscriptionManager.class);
        }
        return mSubscriptionManager;
    }

    /**
     * Get current max. number active subscription info(s) been setup within device
     *
     * @return max. number of active subscription info(s)
     */
    public int getActiveSubscriptionInfoCountMax() {
        int cacheState = mCacheState.get();
        if (cacheState < STATE_LISTENING) {
            return getSubscriptionManager().getActiveSubscriptionInfoCountMax();
        }

        mMaxActiveSubscriptionInfos.compareAndSet(MAX_SUBSCRIPTION_UNKNOWN,
                getSubscriptionManager().getActiveSubscriptionInfoCountMax());
        return mMaxActiveSubscriptionInfos.get();
    }

    /**
     * Get a list of active subscription info
     *
     * @return A list of active subscription info
     */
    public List<SubscriptionInfo> getActiveSubscriptionsInfo() {
        if (mCacheState.get() >= STATE_DATA_CACHED) {
            return mCachedActiveSubscriptionInfo;
        }
        mCachedActiveSubscriptionInfo = getSubscriptionManager().getActiveSubscriptionInfoList();
        mCacheState.compareAndSet(STATE_LISTENING, STATE_DATA_CACHED);

        if (DEBUG) {
            if ((mCachedActiveSubscriptionInfo == null)
                    || (mCachedActiveSubscriptionInfo.size() <= 0)) {
                Log.d(TAG, "active subscriptions: " + mCachedActiveSubscriptionInfo);
            } else {
                final StringBuilder logString = new StringBuilder("active subscriptions:");
                for (SubscriptionInfo subInfo : mCachedActiveSubscriptionInfo) {
                    logString.append(" " + subInfo.getSubscriptionId());
                }
                Log.d(TAG, logString.toString());
            }
        }

        return mCachedActiveSubscriptionInfo;
    }

    /**
     * Get an active subscription info with given subscription ID
     *
     * @param subId target subscription ID
     * @return A subscription info which is active list
     */
    public SubscriptionInfo getActiveSubscriptionInfo(int subId) {
        final List<SubscriptionInfo> subInfoList = getActiveSubscriptionsInfo();
        if (subInfoList == null) {
            return null;
        }
        for (SubscriptionInfo subInfo : subInfoList) {
            if (subInfo.getSubscriptionId() == subId) {
                return subInfo;
            }
        }
        return null;
    }

    /**
     * Get a list of all subscription info which accessible by Settings app
     *
     * @return A list of accessible subscription info
     */
    public List<SubscriptionInfo> getAccessibleSubscriptionsInfo() {
        return getSubscriptionManager().getAvailableSubscriptionInfoList();
    }

    /**
     * Get an accessible subscription info with given subscription ID
     *
     * @param subId target subscription ID
     * @return A subscription info which is accessible list
     */
    public SubscriptionInfo getAccessibleSubscriptionInfo(int subId) {
        // Always check if subId is part of activeSubscriptions
        // since there's cache design within SubscriptionManager.
        // That give us a chance to avoid from querying ContentProvider.
        final SubscriptionInfo activeSubInfo = getActiveSubscriptionInfo(subId);
        if (activeSubInfo != null) {
            return activeSubInfo;
        }

        final List<SubscriptionInfo> subInfoList = getAccessibleSubscriptionsInfo();
        if (subInfoList == null) {
            return null;
        }
        for (SubscriptionInfo subInfo : subInfoList) {
            if (subInfo.getSubscriptionId() == subId) {
                return subInfo;
            }
        }
        return null;
    }

    /**
     * Clear data cached within listener
     */
    public void clearCache() {
        mMaxActiveSubscriptionInfos.set(MAX_SUBSCRIPTION_UNKNOWN);
        mCacheState.compareAndSet(STATE_DATA_CACHED, STATE_LISTENING);
        mCachedActiveSubscriptionInfo = null;
    }

    @VisibleForTesting
    void registerForSubscriptionsChange() {
        getSubscriptionManager().addOnSubscriptionsChangedListener(
                mContext.getMainExecutor(), this);
    }

    private void monitorSubscriptionsChange(boolean on) {
        if (on) {
            if (!mCacheState.compareAndSet(STATE_NOT_LISTENING, STATE_PREPARING)) {
                return;
            }

            if (mSubscriptionChangeReceiver == null) {
                mSubscriptionChangeReceiver = getSubscriptionChangeReceiver();
            }
            mContext.registerReceiver(mSubscriptionChangeReceiver,
                    mSubscriptionChangeIntentFilter, null, new Handler(mLooper));
            registerForSubscriptionsChange();
            mCacheState.compareAndSet(STATE_PREPARING, STATE_LISTENING);
            return;
        }

        final int currentState = mCacheState.getAndSet(STATE_STOPPING);
        if (currentState <= STATE_STOPPING) {
            mCacheState.compareAndSet(STATE_STOPPING, currentState);
            return;
        }
        if (mSubscriptionChangeReceiver != null) {
            mContext.unregisterReceiver(mSubscriptionChangeReceiver);
        }
        getSubscriptionManager().removeOnSubscriptionsChangedListener(this);
        clearCache();
        mCacheState.compareAndSet(STATE_STOPPING, STATE_NOT_LISTENING);
    }

    private void listenerNotify() {
        if (mCacheState.get() < STATE_LISTENING) {
            return;
        }
        onChanged();
    }

    private boolean clearCachedSubId(int subId) {
        if (mCacheState.get() < STATE_DATA_CACHED) {
            return false;
        }
        if (mCachedActiveSubscriptionInfo == null) {
            return false;
        }
        for (SubscriptionInfo subInfo : mCachedActiveSubscriptionInfo) {
            if (subInfo.getSubscriptionId() == subId) {
                clearCache();
                return true;
            }
        }
        return false;
    }
}<|MERGE_RESOLUTION|>--- conflicted
+++ resolved
@@ -74,8 +74,6 @@
      * @param context {@code Context} of this listener
      */
     public ActiveSubsciptionsListener(Looper looper, Context context) {
-<<<<<<< HEAD
-=======
         this(looper, context, SubscriptionManager.INVALID_SUBSCRIPTION_ID);
     }
 
@@ -87,7 +85,6 @@
      * @param subscriptionId for subscription on this listener
      */
     public ActiveSubsciptionsListener(Looper looper, Context context, int subscriptionId) {
->>>>>>> 733eed05
         super(looper);
         mLooper = looper;
         mContext = context;
