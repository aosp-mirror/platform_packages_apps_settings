/*
 * Copyright (C) 2016 The Android Open Source Project
 *
 * Licensed under the Apache License, Version 2.0 (the "License");
 * you may not use this file except in compliance with the License.
 * You may obtain a copy of the License at
 *
 *      http://www.apache.org/licenses/LICENSE-2.0
 *
 * Unless required by applicable law or agreed to in writing, software
 * distributed under the License is distributed on an "AS IS" BASIS,
 * WITHOUT WARRANTIES OR CONDITIONS OF ANY KIND, either express or implied.
 * See the License for the specific language governing permissions and
 * limitations under the License.
 */
package com.android.settings.network;

import android.app.settings.SettingsEnums;
import android.content.Context;
import android.content.Intent;

import androidx.lifecycle.LifecycleOwner;

import com.android.settings.R;
import com.android.settings.SettingsDumpService;
import com.android.settings.core.OnActivityResultListener;
import com.android.settings.dashboard.DashboardFragment;
<<<<<<< HEAD
=======
import com.android.settings.flags.Flags;
>>>>>>> 76eef6d8
import com.android.settings.search.BaseSearchIndexProvider;
import com.android.settingslib.core.AbstractPreferenceController;
import com.android.settingslib.core.lifecycle.Lifecycle;
import com.android.settingslib.search.SearchIndexable;

import java.util.ArrayList;
import java.util.List;

@SearchIndexable
public class NetworkDashboardFragment extends DashboardFragment implements
        OnActivityResultListener {

    private static final String TAG = "NetworkDashboardFrag";

    @Override
    public int getMetricsCategory() {
        return SettingsEnums.SETTINGS_NETWORK_CATEGORY;
    }

    @Override
    protected String getLogTag() {
        return TAG;
    }

    @Override
    protected int getPreferenceScreenResId() {
        return R.xml.network_provider_internet;
    }

    @Override
    public void onAttach(Context context) {
        super.onAttach(context);

        use(AirplaneModePreferenceController.class).setFragment(this);
        use(NetworkProviderCallsSmsController.class).init(this);
    }

    @Override
    public int getHelpResource() {
        return R.string.help_url_network_dashboard;
    }

    @Override
    protected List<AbstractPreferenceController> createPreferenceControllers(Context context) {
        return buildPreferenceControllers(context, getSettingsLifecycle(),
                this /* LifecycleOwner */);
    }

    private static List<AbstractPreferenceController> buildPreferenceControllers(Context context,
            Lifecycle lifecycle, LifecycleOwner lifecycleOwner) {
<<<<<<< HEAD
        final InternetPreferenceController internetPreferenceController =
                new InternetPreferenceController(context, lifecycle, lifecycleOwner);

=======
>>>>>>> 76eef6d8
        final VpnPreferenceController vpnPreferenceController =
                new VpnPreferenceController(context);
        final PrivateDnsPreferenceController privateDnsPreferenceController =
                new PrivateDnsPreferenceController(context);

        if (lifecycle != null) {
            lifecycle.addObserver(vpnPreferenceController);
            lifecycle.addObserver(privateDnsPreferenceController);
        }

        final List<AbstractPreferenceController> controllers = new ArrayList<>();

        controllers.add(new MobileNetworkSummaryController(context, lifecycle, lifecycleOwner));
        controllers.add(vpnPreferenceController);
<<<<<<< HEAD
        if (internetPreferenceController != null) {
            controllers.add(internetPreferenceController);
=======

        if (Flags.internetPreferenceControllerV2()) {
            controllers.add(
                    new InternetPreferenceControllerV2(context, InternetPreferenceController.KEY));
        } else {
            controllers.add(new InternetPreferenceController(context, lifecycle, lifecycleOwner));
>>>>>>> 76eef6d8
        }

        controllers.add(privateDnsPreferenceController);

        // Start SettingsDumpService after the MobileNetworkRepository is created.
        Intent intent = new Intent(context, SettingsDumpService.class);
        intent.putExtra(SettingsDumpService.EXTRA_KEY_SHOW_NETWORK_DUMP, true);
        context.startService(intent);
        return controllers;
    }

    public void onActivityResult(int requestCode, int resultCode, Intent data) {
        super.onActivityResult(requestCode, resultCode, data);

        switch (requestCode) {
            case AirplaneModePreferenceController.REQUEST_CODE_EXIT_ECM:
                use(AirplaneModePreferenceController.class)
                        .onActivityResult(requestCode, resultCode, data);
                break;
        }
    }

    public static final BaseSearchIndexProvider SEARCH_INDEX_DATA_PROVIDER =
            new BaseSearchIndexProvider(R.xml.network_provider_internet) {
                @Override
                public List<AbstractPreferenceController> createPreferenceControllers(Context
                        context) {
                    return buildPreferenceControllers(context, null /* lifecycle */,
                            null /* LifecycleOwner */);
                }
            };
}<|MERGE_RESOLUTION|>--- conflicted
+++ resolved
@@ -25,10 +25,7 @@
 import com.android.settings.SettingsDumpService;
 import com.android.settings.core.OnActivityResultListener;
 import com.android.settings.dashboard.DashboardFragment;
-<<<<<<< HEAD
-=======
 import com.android.settings.flags.Flags;
->>>>>>> 76eef6d8
 import com.android.settings.search.BaseSearchIndexProvider;
 import com.android.settingslib.core.AbstractPreferenceController;
 import com.android.settingslib.core.lifecycle.Lifecycle;
@@ -79,12 +76,6 @@
 
     private static List<AbstractPreferenceController> buildPreferenceControllers(Context context,
             Lifecycle lifecycle, LifecycleOwner lifecycleOwner) {
-<<<<<<< HEAD
-        final InternetPreferenceController internetPreferenceController =
-                new InternetPreferenceController(context, lifecycle, lifecycleOwner);
-
-=======
->>>>>>> 76eef6d8
         final VpnPreferenceController vpnPreferenceController =
                 new VpnPreferenceController(context);
         final PrivateDnsPreferenceController privateDnsPreferenceController =
@@ -99,17 +90,12 @@
 
         controllers.add(new MobileNetworkSummaryController(context, lifecycle, lifecycleOwner));
         controllers.add(vpnPreferenceController);
-<<<<<<< HEAD
-        if (internetPreferenceController != null) {
-            controllers.add(internetPreferenceController);
-=======
 
         if (Flags.internetPreferenceControllerV2()) {
             controllers.add(
                     new InternetPreferenceControllerV2(context, InternetPreferenceController.KEY));
         } else {
             controllers.add(new InternetPreferenceController(context, lifecycle, lifecycleOwner));
->>>>>>> 76eef6d8
         }
 
         controllers.add(privateDnsPreferenceController);
