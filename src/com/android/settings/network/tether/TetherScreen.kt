/*
 * Copyright (C) 2024 The Android Open Source Project
 *
 * Licensed under the Apache License, Version 2.0 (the "License");
 * you may not use this file except in compliance with the License.
 * You may obtain a copy of the License at
 *
 *      http://www.apache.org/licenses/LICENSE-2.0
 *
 * Unless required by applicable law or agreed to in writing, software
 * distributed under the License is distributed on an "AS IS" BASIS,
 * WITHOUT WARRANTIES OR CONDITIONS OF ANY KIND, either express or implied.
 * See the License for the specific language governing permissions and
 * limitations under the License.
 */
package com.android.settings.network.tether

import android.content.Context
import android.net.TetheringManager
import android.os.UserManager
import com.android.settings.PreferenceRestrictionMixin
import com.android.settings.R
import com.android.settings.Settings.TetherSettingsActivity
import com.android.settings.datausage.DataSaverMainSwitchPreference
import com.android.settings.flags.Flags
import com.android.settings.network.TetherPreferenceController
<<<<<<< HEAD
=======
import com.android.settings.utils.makeLaunchIntent
import com.android.settings.wifi.tether.WifiHotspotSwitchPreference
>>>>>>> 1a4de937
import com.android.settingslib.TetherUtil
import com.android.settingslib.Utils
import com.android.settingslib.metadata.PreferenceAvailabilityProvider
import com.android.settingslib.metadata.PreferenceMetadata
import com.android.settingslib.metadata.PreferenceTitleProvider
import com.android.settingslib.metadata.ProvidePreferenceScreen
import com.android.settingslib.metadata.preferenceHierarchy
import com.android.settingslib.preference.PreferenceScreenCreator

@ProvidePreferenceScreen
class TetherScreen :
    PreferenceScreenCreator,
    PreferenceTitleProvider,
    PreferenceAvailabilityProvider,
    PreferenceRestrictionMixin {

    override val key: String
        get() = KEY

    override val icon: Int
        get() = R.drawable.ic_wifi_tethering

    override val keywords: Int
        get() = R.string.keywords_hotspot_tethering

    override fun getTitle(context: Context): CharSequence? =
        if (TetherPreferenceController.isTetherConfigDisallowed(context)) {
            context.getText(R.string.tether_settings_title_all)
        } else {
            val tetheringManager = context.getSystemService(TetheringManager::class.java)!!
            context.getText(Utils.getTetheringLabel(tetheringManager))
        }

    override fun isAvailable(context: Context) = TetherUtil.isTetherAvailable(context)

    override fun isEnabled(context: Context) = super<PreferenceRestrictionMixin>.isEnabled(context)

    override val restrictionKeys
        get() = arrayOf(UserManager.DISALLOW_CONFIG_TETHERING)

    override fun isFlagEnabled(context: Context) = Flags.catalystTetherSettings()

    override fun hasCompleteHierarchy() = false

    override fun fragmentClass() = TetherSettings::class.java

<<<<<<< HEAD
    override fun getPreferenceHierarchy(context: Context) = preferenceHierarchy(this) {}
=======
    override fun getLaunchIntent(context: Context, metadata: PreferenceMetadata?) =
        makeLaunchIntent(context, TetherSettingsActivity::class.java, metadata?.key)

    override fun getPreferenceHierarchy(context: Context) =
        preferenceHierarchy(this) {
            val dataSaverStore = DataSaverMainSwitchPreference.createDataStore(context)
            +WifiHotspotSwitchPreference(context, dataSaverStore)
        }
>>>>>>> 1a4de937

    companion object {
        const val KEY = "tether_settings"
    }
}<|MERGE_RESOLUTION|>--- conflicted
+++ resolved
@@ -24,11 +24,8 @@
 import com.android.settings.datausage.DataSaverMainSwitchPreference
 import com.android.settings.flags.Flags
 import com.android.settings.network.TetherPreferenceController
-<<<<<<< HEAD
-=======
 import com.android.settings.utils.makeLaunchIntent
 import com.android.settings.wifi.tether.WifiHotspotSwitchPreference
->>>>>>> 1a4de937
 import com.android.settingslib.TetherUtil
 import com.android.settingslib.Utils
 import com.android.settingslib.metadata.PreferenceAvailabilityProvider
@@ -75,9 +72,6 @@
 
     override fun fragmentClass() = TetherSettings::class.java
 
-<<<<<<< HEAD
-    override fun getPreferenceHierarchy(context: Context) = preferenceHierarchy(this) {}
-=======
     override fun getLaunchIntent(context: Context, metadata: PreferenceMetadata?) =
         makeLaunchIntent(context, TetherSettingsActivity::class.java, metadata?.key)
 
@@ -86,7 +80,6 @@
             val dataSaverStore = DataSaverMainSwitchPreference.createDataStore(context)
             +WifiHotspotSwitchPreference(context, dataSaverStore)
         }
->>>>>>> 1a4de937
 
     companion object {
         const val KEY = "tether_settings"
