/*
 * Copyright (C) 2013 The Android Open Source Project
 *
 * Licensed under the Apache License, Version 2.0 (the "License");
 * you may not use this file except in compliance with the License.
 * You may obtain a copy of the License at
 *
 *      http://www.apache.org/licenses/LICENSE-2.0
 *
 * Unless required by applicable law or agreed to in writing, software
 * distributed under the License is distributed on an "AS IS" BASIS,
 * WITHOUT WARRANTIES OR CONDITIONS OF ANY KIND, either express or implied.
 * See the License for the specific language governing permissions and
 * limitations under the License.
 */

package com.android.settings.nfc;

import android.content.ComponentName;
import android.content.DialogInterface;
import android.content.Intent;
import android.nfc.cardemulation.CardEmulation;
import android.os.Bundle;
import android.util.Log;

import com.android.internal.app.AlertActivity;
import com.android.internal.app.AlertController;
import com.android.settings.R;
import com.android.settings.nfc.PaymentBackend.PaymentAppInfo;

import java.util.List;

import static android.view.WindowManager.LayoutParams.SYSTEM_FLAG_HIDE_NON_SYSTEM_OVERLAY_WINDOWS;

public final class PaymentDefaultDialog extends AlertActivity implements
        DialogInterface.OnClickListener {

    public static final String TAG = "PaymentDefaultDialog";
    private static final int PAYMENT_APP_MAX_CAPTION_LENGTH = 40;

    private PaymentBackend mBackend;
    private ComponentName mNewDefault;

    @Override
    protected void onCreate(Bundle savedInstanceState) {
        super.onCreate(savedInstanceState);

        getWindow().addPrivateFlags(SYSTEM_FLAG_HIDE_NON_SYSTEM_OVERLAY_WINDOWS);

        try {
            mBackend = new PaymentBackend(this);
        } catch (NullPointerException e) {
            finish();
        }
        Intent intent = getIntent();
        ComponentName component = intent.getParcelableExtra(
                CardEmulation.EXTRA_SERVICE_COMPONENT);
        String category = intent.getStringExtra(CardEmulation.EXTRA_CATEGORY);
<<<<<<< HEAD
=======
        UserHandle userHandle = intent.getParcelableExtra(Intent.EXTRA_USER);
        if (userHandle == null) {
            userHandle = UserHandle.CURRENT;
        }
        int userId = userHandle.getIdentifier();
>>>>>>> 3c65556c

        setResult(RESULT_CANCELED);
        if (!buildDialog(component, category)) {
            finish();
        }

    }

    @Override
    public void onClick(DialogInterface dialog, int which) {
        switch (which) {
            case BUTTON_POSITIVE:
                mBackend.setDefaultPaymentApp(mNewDefault);
                setResult(RESULT_OK);
                break;
            case BUTTON_NEGATIVE:
                break;
        }
    }

    private boolean buildDialog(ComponentName component, String category) {
        if (component == null || category == null) {
            Log.e(TAG, "Component or category are null");
            return false;
        }

        if (!CardEmulation.CATEGORY_PAYMENT.equals(category)) {
            Log.e(TAG, "Don't support defaults for category " + category);
            return false;
        }

        // Check if passed in service exists
        PaymentAppInfo requestedPaymentApp = null;
        PaymentAppInfo defaultPaymentApp = null;

        List<PaymentAppInfo> services = mBackend.getPaymentAppInfos();
        for (PaymentAppInfo service : services) {
            if (component.equals(service.componentName)) {
                requestedPaymentApp = service;
            }
            if (service.isDefault) {
                defaultPaymentApp = service;
            }
        }

        if (requestedPaymentApp == null) {
            Log.e(TAG, "Component " + component + " is not a registered payment service.");
            return false;
        }

        // Get current mode and default component
        ComponentName defaultComponent = mBackend.getDefaultPaymentApp();
        if (defaultComponent != null && defaultComponent.equals(component)) {
            Log.e(TAG, "Component " + component + " is already default.");
            return false;
        }

        mNewDefault = component;
        // Compose dialog; get
        final AlertController.AlertParams p = mAlertParams;
        if (defaultPaymentApp == null) {
            p.mTitle = getString(R.string.nfc_payment_set_default_label);
            String formatString = getString(R.string.nfc_payment_set_default);
            String msg = String.format(formatString,
                    sanitizePaymentAppCaption(requestedPaymentApp.label.toString()));
            p.mMessage = msg;
            p.mPositiveButtonText = getString(R.string.nfc_payment_btn_text_set_deault);
        } else {
            p.mTitle = getString(R.string.nfc_payment_update_default_label);
            String formatString = getString(R.string.nfc_payment_set_default_instead_of);
            String msg = String.format(formatString,
                    sanitizePaymentAppCaption(requestedPaymentApp.label.toString()),
                    sanitizePaymentAppCaption(defaultPaymentApp.label.toString()));
            p.mMessage = msg;
            p.mPositiveButtonText = getString(R.string.nfc_payment_btn_text_update);
        }
        p.mNegativeButtonText = getString(R.string.cancel);
        p.mPositiveButtonListener = this;
        p.mNegativeButtonListener = this;
        setupAlert();

        return true;
    }

    private String sanitizePaymentAppCaption(String input) {
        String sanitizedString = input.replace('\n', ' ').replace('\r', ' ').trim();


        if (sanitizedString.length() > PAYMENT_APP_MAX_CAPTION_LENGTH) {
            return sanitizedString.substring(0, PAYMENT_APP_MAX_CAPTION_LENGTH);
        }

        return sanitizedString;
    }

}<|MERGE_RESOLUTION|>--- conflicted
+++ resolved
@@ -21,12 +21,14 @@
 import android.content.Intent;
 import android.nfc.cardemulation.CardEmulation;
 import android.os.Bundle;
+import android.os.UserHandle;
 import android.util.Log;
 
 import com.android.internal.app.AlertActivity;
 import com.android.internal.app.AlertController;
 import com.android.settings.R;
 import com.android.settings.nfc.PaymentBackend.PaymentAppInfo;
+import com.android.settings.nfc.PaymentBackend.PaymentInfo;
 
 import java.util.List;
 
@@ -39,7 +41,7 @@
     private static final int PAYMENT_APP_MAX_CAPTION_LENGTH = 40;
 
     private PaymentBackend mBackend;
-    private ComponentName mNewDefault;
+    private PaymentInfo mNewDefault;
 
     @Override
     protected void onCreate(Bundle savedInstanceState) {
@@ -56,17 +58,14 @@
         ComponentName component = intent.getParcelableExtra(
                 CardEmulation.EXTRA_SERVICE_COMPONENT);
         String category = intent.getStringExtra(CardEmulation.EXTRA_CATEGORY);
-<<<<<<< HEAD
-=======
         UserHandle userHandle = intent.getParcelableExtra(Intent.EXTRA_USER);
         if (userHandle == null) {
             userHandle = UserHandle.CURRENT;
         }
         int userId = userHandle.getIdentifier();
->>>>>>> 3c65556c
 
         setResult(RESULT_CANCELED);
-        if (!buildDialog(component, category)) {
+        if (!buildDialog(component, category, userId)) {
             finish();
         }
 
@@ -76,7 +75,7 @@
     public void onClick(DialogInterface dialog, int which) {
         switch (which) {
             case BUTTON_POSITIVE:
-                mBackend.setDefaultPaymentApp(mNewDefault);
+                mBackend.setDefaultPaymentApp(mNewDefault.componentName, mNewDefault.userId);
                 setResult(RESULT_OK);
                 break;
             case BUTTON_NEGATIVE:
@@ -84,7 +83,7 @@
         }
     }
 
-    private boolean buildDialog(ComponentName component, String category) {
+    private boolean buildDialog(ComponentName component, String category, int userId) {
         if (component == null || category == null) {
             Log.e(TAG, "Component or category are null");
             return false;
@@ -101,10 +100,12 @@
 
         List<PaymentAppInfo> services = mBackend.getPaymentAppInfos();
         for (PaymentAppInfo service : services) {
-            if (component.equals(service.componentName)) {
+            // check if userId matches
+            if (component.equals(service.componentName)
+                    && service.userHandle.getIdentifier() == userId) {
                 requestedPaymentApp = service;
             }
-            if (service.isDefault) {
+            if (service.isDefault && service.userHandle.getIdentifier() == userId) {
                 defaultPaymentApp = service;
             }
         }
@@ -115,13 +116,17 @@
         }
 
         // Get current mode and default component
-        ComponentName defaultComponent = mBackend.getDefaultPaymentApp();
-        if (defaultComponent != null && defaultComponent.equals(component)) {
+        PaymentInfo defaultComponent = mBackend.getDefaultPaymentApp();
+        if (defaultComponent != null && defaultComponent.componentName.equals(component)
+                && defaultComponent.userId == userId) {
             Log.e(TAG, "Component " + component + " is already default.");
             return false;
         }
 
-        mNewDefault = component;
+        mNewDefault = new PaymentInfo();
+        mNewDefault.componentName = component;
+        mNewDefault.userId = userId;
+
         // Compose dialog; get
         final AlertController.AlertParams p = mAlertParams;
         if (defaultPaymentApp == null) {
