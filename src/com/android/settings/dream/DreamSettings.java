--- conflicted
+++ resolved
@@ -23,8 +23,13 @@
 
 import android.app.settings.SettingsEnums;
 import android.content.Context;
+import android.os.Bundle;
+import android.view.LayoutInflater;
+import android.view.ViewGroup;
+import android.widget.Button;
 
 import androidx.annotation.VisibleForTesting;
+import androidx.recyclerview.widget.RecyclerView;
 
 import com.android.settings.R;
 import com.android.settings.dashboard.DashboardFragment;
@@ -130,12 +135,28 @@
 
     private static List<AbstractPreferenceController> buildPreferenceControllers(Context context) {
         final List<AbstractPreferenceController> controllers = new ArrayList<>();
-<<<<<<< HEAD
-=======
         controllers.add(new DreamPickerController(context));
->>>>>>> 3c65556c
         controllers.add(new WhenToDreamPreferenceController(context));
         return controllers;
+    }
+
+    @Override
+    public RecyclerView onCreateRecyclerView(LayoutInflater inflater, ViewGroup parent,
+            Bundle bundle) {
+
+        final ViewGroup root = getActivity().findViewById(android.R.id.content);
+        final Button previewButton = (Button) getActivity().getLayoutInflater().inflate(
+                R.layout.dream_preview_button, root, false);
+        root.addView(previewButton);
+
+        final DreamBackend dreamBackend = DreamBackend.getInstance(getContext());
+        previewButton.setOnClickListener(v -> dreamBackend.preview(dreamBackend.getActiveDream()));
+
+        final RecyclerView recyclerView = super.onCreateRecyclerView(inflater, parent, bundle);
+        previewButton.post(() -> {
+            recyclerView.setPadding(0, 0, 0, previewButton.getMeasuredHeight());
+        });
+        return recyclerView;
     }
 
     public static final BaseSearchIndexProvider SEARCH_INDEX_DATA_PROVIDER
