--- conflicted
+++ resolved
@@ -224,12 +224,9 @@
         mPreviewButton.setOnClickListener(v -> dreamBackend.preview(dreamBackend.getActiveDream()));
 
         mRecyclerView = super.onCreateRecyclerView(inflater, parent, bundle);
-<<<<<<< HEAD
-=======
         // The enable/disable status change of the nested RecyclerView(Dream Picker) causes the
         // focus moving. Make the RecyclerView unfocusable to prevent the unexpected scrolling when
         // the focus changes in the TalkBack mode.
->>>>>>> 81279b4c
         mRecyclerView.setFocusable(false);
         updatePaddingForPreviewButton();
         return mRecyclerView;
