--- conflicted
+++ resolved
@@ -17,10 +17,7 @@
 package com.android.settings.wifi;
 
 import static android.Manifest.permission.ACCESS_FINE_LOCATION;
-<<<<<<< HEAD
-=======
 import static android.os.UserManager.DISALLOW_ADD_WIFI_CONFIG;
->>>>>>> a71eb50f
 import static android.os.UserManager.DISALLOW_CONFIG_WIFI;
 
 import android.app.KeyguardManager;
@@ -126,11 +123,7 @@
         }
 
         super.onCreate(savedInstanceState);
-<<<<<<< HEAD
-        if (!isConfigWifiAllowed()) {
-=======
         if (!isConfigWifiAllowed() || !isAddWifiConfigAllowed()) {
->>>>>>> a71eb50f
             finish();
             return;
         }
@@ -401,8 +394,6 @@
         return isConfigWifiAllowed;
     }
 
-<<<<<<< HEAD
-=======
     @VisibleForTesting
     boolean isAddWifiConfigAllowed() {
         UserManager userManager = getSystemService(UserManager.class);
@@ -413,7 +404,6 @@
         return true;
     }
 
->>>>>>> a71eb50f
     private boolean hasWifiManager() {
         if (mWifiManager != null) return true;
         mWifiManager = getSystemService(WifiManager.class);
