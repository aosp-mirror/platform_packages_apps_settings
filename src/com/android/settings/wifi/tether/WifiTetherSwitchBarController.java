--- conflicted
+++ resolved
@@ -82,14 +82,9 @@
     @Override
     public void onStart() {
         mDataSaverBackend.addListener(this);
-<<<<<<< HEAD
-        mSwitch.setOnClickListener(this);
-        mContext.registerReceiver(mReceiver, WIFI_INTENT_FILTER);
-=======
         mSwitchBar.addOnSwitchChangeListener(this);
         mContext.registerReceiver(mReceiver, WIFI_INTENT_FILTER,
                 Context.RECEIVER_EXPORTED_UNAUDITED);
->>>>>>> eb6431dc
     }
 
     @Override
