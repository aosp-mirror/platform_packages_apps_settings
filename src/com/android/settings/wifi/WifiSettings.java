--- conflicted
+++ resolved
@@ -136,8 +136,6 @@
     private AccessPoint mDlgAccessPoint;
     private Bundle mAccessPointSavedState;
 
-    private SwitchBar mSwitchBar;
-
     /** verbose logging flag. this flag is set thru developer debugging options
      * and used so as to assist with in-the-field WiFi connectivity debugging  */
     public static int mVerboseLogging = 0;
@@ -249,19 +247,12 @@
         mWifiEnabler = createWifiEnabler();
     }
 
-<<<<<<< HEAD
     /**
      * @return new WifiEnabler or null (as overridden by WifiSettingsForSetupWizard)
      */
     /* package */ WifiEnabler createWifiEnabler() {
         final SettingsActivity activity = (SettingsActivity) getActivity();
         return new WifiEnabler(activity, activity.getSwitchBar());
-=======
-            mSwitchBar = activity.getSwitchBar();
-            mWifiEnabler = new WifiEnabler(activity, mSwitchBar);
-            mWifiEnabler.setupSwitchBar();
-        }
->>>>>>> f9360dbc
     }
 
     @Override
