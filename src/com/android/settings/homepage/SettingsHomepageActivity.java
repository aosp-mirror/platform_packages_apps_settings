--- conflicted
+++ resolved
@@ -27,6 +27,8 @@
 import android.app.settings.SettingsEnums;
 import android.content.ComponentName;
 import android.content.Intent;
+import android.content.pm.ActivityInfo;
+import android.content.pm.PackageManager;
 import android.content.pm.UserInfo;
 import android.content.res.Configuration;
 import android.os.Bundle;
@@ -45,6 +47,7 @@
 import android.widget.ImageView;
 import android.widget.Toolbar;
 
+import androidx.annotation.VisibleForTesting;
 import androidx.core.graphics.Insets;
 import androidx.core.view.ViewCompat;
 import androidx.core.view.WindowCompat;
@@ -67,6 +70,7 @@
 import com.android.settings.core.FeatureFlags;
 import com.android.settings.homepage.contextualcards.ContextualCardsFragment;
 import com.android.settings.overlay.FeatureFactory;
+import com.android.settings.password.PasswordUtils;
 import com.android.settingslib.Utils;
 import com.android.settingslib.core.lifecycle.HideNonSystemOverlayMixin;
 
@@ -433,8 +437,6 @@
             finish();
             return;
         }
-<<<<<<< HEAD
-=======
 
         ActivityInfo targetActivityInfo = null;
         try {
@@ -460,7 +462,6 @@
             }
         }
 
->>>>>>> 04989073
         targetIntent.setComponent(targetComponentName);
 
         // To prevent launchDeepLinkIntentToRight again for configuration change.
@@ -502,8 +503,6 @@
         }
     }
 
-<<<<<<< HEAD
-=======
     // Check if calling app has privileged access to launch Activity of activityInfo.
     private boolean hasPrivilegedAccess(ActivityInfo activityInfo) {
         if (TextUtils.equals(PasswordUtils.getCallingAppPackageName(getActivityToken()),
@@ -550,7 +549,6 @@
                 this, getActivityToken(), permission);
     }
 
->>>>>>> 04989073
     private String getHighlightMenuKey() {
         final Intent intent = getIntent();
         if (intent != null && TextUtils.equals(intent.getAction(),
