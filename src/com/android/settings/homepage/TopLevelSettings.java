--- conflicted
+++ resolved
@@ -340,19 +340,11 @@
     protected RecyclerView.Adapter onCreateAdapter(PreferenceScreen preferenceScreen) {
         if (mIsEmbeddingActivityEnabled && (getActivity() instanceof SettingsHomepageActivity)) {
             return mHighlightMixin.onCreateAdapter(this, preferenceScreen, mScrollNeeded);
-<<<<<<< HEAD
         }
 
         if (Flags.homepageRevamp()) {
             return new RoundCornerPreferenceAdapter(preferenceScreen);
         }
-=======
-        }
-
-        if (Flags.homepageRevamp()) {
-            return new RoundCornerPreferenceAdapter(preferenceScreen);
-        }
->>>>>>> 7f2090d3
         return super.onCreateAdapter(preferenceScreen);
     }
 
