--- conflicted
+++ resolved
@@ -24,10 +24,7 @@
 import android.util.FeatureFlagUtils;
 
 import androidx.annotation.NonNull;
-<<<<<<< HEAD
-=======
 import androidx.annotation.Nullable;
->>>>>>> 76eef6d8
 
 import com.android.settings.activityembedding.ActivityEmbeddingRulesController;
 import com.android.settings.activityembedding.ActivityEmbeddingUtils;
@@ -53,12 +50,6 @@
 
     private WeakReference<SettingsHomepageActivity> mHomeActivity = new WeakReference<>(null);
     private BiometricsEnvironment mBiometricsEnvironment;
-
-    @Override
-    protected void attachBaseContext(Context base) {
-        super.attachBaseContext(base);
-        FeatureFactory.setFactory(this, getFeatureFactory());
-    }
 
     @Override
     protected void attachBaseContext(Context base) {
