/*
 * Copyright (C) 2024 The Android Open Source Project
 *
 * Licensed under the Apache License, Version 2.0 (the "License");
 * you may not use this file except in compliance with the License.
 * You may obtain a copy of the License at
 *
 *      http://www.apache.org/licenses/LICENSE-2.0
 *
 * Unless required by applicable law or agreed to in writing, software
 * distributed under the License is distributed on an "AS IS" BASIS,
 * WITHOUT WARRANTIES OR CONDITIONS OF ANY KIND, either express or implied.
 * See the License for the specific language governing permissions and
 * limitations under the License.
 */

package com.android.settings.spa.network

import android.content.Context
import android.telephony.SubscriptionInfo
import android.telephony.SubscriptionManager
import androidx.compose.runtime.CompositionLocalProvider
import androidx.compose.ui.platform.LocalContext
import androidx.compose.ui.platform.LocalLifecycleOwner
import androidx.compose.ui.test.assertIsDisplayed
import androidx.compose.ui.test.assertIsEnabled
import androidx.compose.ui.test.assertIsNotEnabled
import androidx.compose.ui.test.hasText
import androidx.compose.ui.test.junit4.createComposeRule
import androidx.compose.ui.test.onNodeWithText
import androidx.compose.ui.test.performClick
import androidx.lifecycle.testing.TestLifecycleOwner
import androidx.test.core.app.ApplicationProvider
import androidx.test.ext.junit.runners.AndroidJUnit4
import com.android.settings.R
import com.android.settings.network.SimOnboardingService
import com.android.settingslib.spa.testutils.waitUntilExists
import org.junit.Rule
import org.junit.Test
import org.junit.runner.RunWith
import org.mockito.kotlin.any
import org.mockito.kotlin.doAnswer
import org.mockito.kotlin.doReturn
import org.mockito.kotlin.mock
import org.mockito.kotlin.spy
import org.mockito.kotlin.stub
import org.mockito.kotlin.verify

@RunWith(AndroidJUnit4::class)
class SimOnboardingLabelSimTest {
    @get:Rule
    val composeTestRule = createComposeRule()

    private val mockSubscriptionManager = mock<SubscriptionManager> {
        on { addOnSubscriptionsChangedListener(any(), any()) } doAnswer {
            val listener = it.arguments[1] as SubscriptionManager.OnSubscriptionsChangedListener
            listener.onSubscriptionsChanged()
        }
        on { getPhoneNumber(SUB_ID_1) } doReturn NUMBER_1
        on { getPhoneNumber(SUB_ID_2) } doReturn NUMBER_2
        on { getPhoneNumber(SUB_ID_3) } doReturn NUMBER_3
    }

    private val context: Context = spy(ApplicationProvider.getApplicationContext()) {
        on { getSystemService(SubscriptionManager::class.java) } doReturn mockSubscriptionManager
    }

    private var mockSimOnboardingService = mock<SimOnboardingService> {
        on { targetSubId }.doReturn(-1)
        on { targetSubInfo }.doReturn(null)
        on { availableSubInfoList }.doReturn(listOf())
        on { activeSubInfoList }.doReturn(listOf())
        on { slotInfoList }.doReturn(listOf())
        on { uiccCardInfoList }.doReturn(listOf())

        on { targetPrimarySimCalls }.doReturn(PRIMARY_SIM_ASK_EVERY_TIME)
        on { targetPrimarySimTexts }.doReturn(PRIMARY_SIM_ASK_EVERY_TIME)
        on { targetPrimarySimMobileData }.doReturn(PRIMARY_SIM_ASK_EVERY_TIME)
    }

    private val nextAction: () -> Unit = mock()
    private val cancelAction: () -> Unit = mock()

    @Test
    fun simOnboardingLabelSimImpl_showTitle() {
        composeTestRule.setContent {
            SimOnboardingLabelSimImpl(nextAction, cancelAction, mockSimOnboardingService)
        }

        composeTestRule.onNodeWithText(context.getString(R.string.sim_onboarding_label_sim_title))
            .assertIsDisplayed()
    }

    @Test
    fun simOnboardingLabelSimImpl_showSubTitle() {
        composeTestRule.setContent {
            SimOnboardingLabelSimImpl(nextAction, cancelAction, mockSimOnboardingService)
        }

        composeTestRule.onNodeWithText(context.getString(R.string.sim_onboarding_label_sim_msg))
            .assertIsDisplayed()
    }

    @Test
    fun simOnboardingLabelSimImpl_clickNextAction_verifyNextAction() {
        composeTestRule.setContent {
            SimOnboardingLabelSimImpl(nextAction, cancelAction, mockSimOnboardingService)
        }

        composeTestRule.onNodeWithText(context.getString(R.string.sim_onboarding_next))
            .performClick()

        verify(nextAction)()
    }

    @Test
    fun simOnboardingLabelSimImpl_clickCancelAction_verifyCancelAction() {
        composeTestRule.setContent {
            SimOnboardingLabelSimImpl(nextAction, cancelAction, mockSimOnboardingService)
        }

        composeTestRule.onNodeWithText(context.getString(R.string.cancel))
            .performClick()

        verify(cancelAction)()
    }

    @Test
    fun simOnboardingLabelSimImpl_showItem_show3Items() {
        mockSimOnboardingService.stub {
            on { targetSubId }.doReturn(SUB_ID_1)
            on { targetSubInfo }.doReturn(SUB_INFO_1)
            on { availableSubInfoList }.doReturn(listOf(SUB_INFO_1, SUB_INFO_2, SUB_INFO_3))
            on { activeSubInfoList }.doReturn(listOf(SUB_INFO_2, SUB_INFO_3))
            on { getSelectableSubscriptionInfoList() }.doReturn(
                listOf(
                    SUB_INFO_1,
                    SUB_INFO_2,
                    SUB_INFO_3
                )
            )
            on { getSubscriptionInfoDisplayName(SUB_INFO_1) }.doReturn(DISPLAY_NAME_1)
            on { getSubscriptionInfoDisplayName(SUB_INFO_2) }.doReturn(DISPLAY_NAME_2)
            on { getSubscriptionInfoDisplayName(SUB_INFO_3) }.doReturn(DISPLAY_NAME_3)
        }

        composeTestRule.setContent {
            CompositionLocalProvider(
                LocalContext provides context,
                LocalLifecycleOwner provides TestLifecycleOwner(),
            ) {
                SimOnboardingLabelSimImpl(nextAction, cancelAction, mockSimOnboardingService)
            }
        }

        composeTestRule.onNodeWithText(DISPLAY_NAME_1).assertIsDisplayed()
        composeTestRule.waitUntilExists(hasText(NUMBER_1))
        composeTestRule.onNodeWithText(DISPLAY_NAME_2).assertIsDisplayed()
        composeTestRule.waitUntilExists(hasText(NUMBER_2))
        composeTestRule.onNodeWithText(DISPLAY_NAME_3).assertIsDisplayed()
        composeTestRule.waitUntilExists(hasText(NUMBER_3))
    }

    @Test
    fun simOnboardingLabelSimImpl_showDialog_checkTitle() {
<<<<<<< HEAD
=======
        preSetupContent()

        composeTestRule.setContent {
            SimOnboardingLabelSimImpl(nextAction, cancelAction, mockSimOnboardingService)
        }
        composeTestRule.onNodeWithText(DISPLAY_NAME_1).performClick()

        composeTestRule.onNodeWithText(
            context.getString(R.string.sim_onboarding_label_sim_dialog_title)
        ).assertIsDisplayed()
    }

    @Test
    fun showDialog_noContentInput_showOriginalDisplayName() {
        preSetupContent()

        composeTestRule.setContent {
            SimOnboardingLabelSimImpl(nextAction, cancelAction, mockSimOnboardingService)
        }

        composeTestRule.onNodeWithText(DISPLAY_NAME_1).performClick()

        assertEquals(
            composeTestRule.onNodeWithTag(TEXT_FIELD_INPUT)
                .fetchSemanticsNode()
                .config[SemanticsProperties.EditableText].text, DISPLAY_NAME_1
        )
    }

    @Test
    fun showDialog_clearContent_saveBtnIsDisabled() {
        preSetupContent()

        composeTestRule.setContent {
            SimOnboardingLabelSimImpl(nextAction, cancelAction, mockSimOnboardingService)
        }

        composeTestRule.onNodeWithText(DISPLAY_NAME_1).performClick()
        composeTestRule.onNodeWithTag(TEXT_FIELD_INPUT).performTextClearance()

        composeTestRule.onNodeWithText(context.getString(R.string.mobile_network_sim_name_rename))
            .assertIsNotEnabled()
    }

    @Test
    fun showDialog_modifyContent_showAndSaveModifiedDisplayName() {
        val inputData = "input_data"
        preSetupContent()

        composeTestRule.setContent {
            SimOnboardingLabelSimImpl(nextAction, cancelAction, mockSimOnboardingService)
        }

        composeTestRule.onNodeWithText(DISPLAY_NAME_1).performClick()
        composeTestRule.onNodeWithTag(TEXT_FIELD_INPUT).performTextInput(inputData)

        // Due to this TextField with Text and EditText, it need fetch correct node to get correct
        // content.
        assertEquals(
            composeTestRule.onNodeWithTag(TEXT_FIELD_INPUT)
                .fetchSemanticsNode()
                .config[SemanticsProperties.EditableText].text, inputData + DISPLAY_NAME_1
        )

        // Click save button
        composeTestRule.onNodeWithText(context.getString(R.string.mobile_network_sim_name_rename))
            .performClick()

        // Check preference's name is still DISPLAY_NAME_1
        composeTestRule.onNodeWithText(inputData + DISPLAY_NAME_1).assertExists()
    }

    @Test
    fun showDialog_onlySpaceCharContent_saveBtnIsDisabled() {
        val spaceChars = "        ";
        preSetupContent()

        composeTestRule.setContent {
            SimOnboardingLabelSimImpl(nextAction, cancelAction, mockSimOnboardingService)
        }

        // Simulate real operation,
        composeTestRule.onNodeWithText(DISPLAY_NAME_1).performClick()
        composeTestRule.onNodeWithTag(TEXT_FIELD_INPUT).performTextClearance()
        composeTestRule.onNodeWithTag(TEXT_FIELD_INPUT).performTextInput(spaceChars)

        composeTestRule.onNodeWithText(context.getString(R.string.mobile_network_sim_name_rename))
            .assertIsNotEnabled()
    }

    fun preSetupContent() {
>>>>>>> 98a5dbfb
        mockSimOnboardingService.stub {
            on { targetSubId }.doReturn(SUB_ID_1)
            on { targetSubInfo }.doReturn(SUB_INFO_1)
            on { availableSubInfoList }.doReturn(listOf(SUB_INFO_1, SUB_INFO_2, SUB_INFO_3))
            on { activeSubInfoList }.doReturn(listOf(SUB_INFO_2, SUB_INFO_3))
            on { getSelectableSubscriptionInfoList() }.doReturn(
                listOf(
                    SUB_INFO_1,
                    SUB_INFO_2,
                    SUB_INFO_3
                )
            )
            on { getSubscriptionInfoDisplayName(SUB_INFO_1) }.doReturn(DISPLAY_NAME_1)
            on { getSubscriptionInfoDisplayName(SUB_INFO_2) }.doReturn(DISPLAY_NAME_2)
            on { getSubscriptionInfoDisplayName(SUB_INFO_3) }.doReturn(DISPLAY_NAME_3)
        }

        composeTestRule.setContent {
            SimOnboardingLabelSimImpl(nextAction, cancelAction, mockSimOnboardingService)
        }


        composeTestRule.onNodeWithText(DISPLAY_NAME_1).performClick()

        composeTestRule.onNodeWithText(
            context.getString(R.string.sim_onboarding_label_sim_dialog_title)
        )
            .assertIsDisplayed()
    }

    private companion object {
        const val SUB_ID_1 = 1
        const val SUB_ID_2 = 2
        const val SUB_ID_3 = 3
        const val DISPLAY_NAME_1 = "Sub 1"
        const val DISPLAY_NAME_2 = "Sub 2"
        const val DISPLAY_NAME_3 = "Sub 3"
        const val NUMBER_1 = "000000001"
        const val NUMBER_2 = "000000002"
        const val NUMBER_3 = "000000003"
        const val MCC = "310"
        const val PRIMARY_SIM_ASK_EVERY_TIME = -1

        val SUB_INFO_1: SubscriptionInfo = SubscriptionInfo.Builder().apply {
            setId(SUB_ID_1)
            setDisplayName(DISPLAY_NAME_1)
            setMcc(MCC)
        }.build()

        val SUB_INFO_2: SubscriptionInfo = SubscriptionInfo.Builder().apply {
            setId(SUB_ID_2)
            setDisplayName(DISPLAY_NAME_2)
            setMcc(MCC)
        }.build()

        val SUB_INFO_3: SubscriptionInfo = SubscriptionInfo.Builder().apply {
            setId(SUB_ID_3)
            setDisplayName(DISPLAY_NAME_3)
            setMcc(MCC)
        }.build()
    }
}<|MERGE_RESOLUTION|>--- conflicted
+++ resolved
@@ -19,22 +19,32 @@
 import android.content.Context
 import android.telephony.SubscriptionInfo
 import android.telephony.SubscriptionManager
+import android.view.KeyEvent.ACTION_DOWN
+import android.view.KeyEvent.KEYCODE_FORWARD_DEL
 import androidx.compose.runtime.CompositionLocalProvider
+import androidx.compose.ui.input.key.KeyEvent
+import androidx.compose.ui.input.key.NativeKeyEvent
 import androidx.compose.ui.platform.LocalContext
 import androidx.compose.ui.platform.LocalLifecycleOwner
+import androidx.compose.ui.semantics.SemanticsProperties
 import androidx.compose.ui.test.assertIsDisplayed
 import androidx.compose.ui.test.assertIsEnabled
 import androidx.compose.ui.test.assertIsNotEnabled
 import androidx.compose.ui.test.hasText
 import androidx.compose.ui.test.junit4.createComposeRule
+import androidx.compose.ui.test.onNodeWithTag
 import androidx.compose.ui.test.onNodeWithText
 import androidx.compose.ui.test.performClick
+import androidx.compose.ui.test.performKeyPress
+import androidx.compose.ui.test.performTextClearance
+import androidx.compose.ui.test.performTextInput
 import androidx.lifecycle.testing.TestLifecycleOwner
 import androidx.test.core.app.ApplicationProvider
 import androidx.test.ext.junit.runners.AndroidJUnit4
 import com.android.settings.R
 import com.android.settings.network.SimOnboardingService
 import com.android.settingslib.spa.testutils.waitUntilExists
+import org.junit.Assert.assertEquals
 import org.junit.Rule
 import org.junit.Test
 import org.junit.runner.RunWith
@@ -127,6 +137,118 @@
 
     @Test
     fun simOnboardingLabelSimImpl_showItem_show3Items() {
+        preSetupContent()
+
+        composeTestRule.setContent {
+            CompositionLocalProvider(
+                LocalContext provides context,
+                LocalLifecycleOwner provides TestLifecycleOwner(),
+            ) {
+                SimOnboardingLabelSimImpl(nextAction, cancelAction, mockSimOnboardingService)
+            }
+        }
+
+        composeTestRule.onNodeWithText(DISPLAY_NAME_1).assertIsDisplayed()
+        composeTestRule.waitUntilExists(hasText(NUMBER_1))
+        composeTestRule.onNodeWithText(DISPLAY_NAME_2).assertIsDisplayed()
+        composeTestRule.waitUntilExists(hasText(NUMBER_2))
+        composeTestRule.onNodeWithText(DISPLAY_NAME_3).assertIsDisplayed()
+        composeTestRule.waitUntilExists(hasText(NUMBER_3))
+    }
+
+    @Test
+    fun simOnboardingLabelSimImpl_showDialog_checkTitle() {
+        preSetupContent()
+
+        composeTestRule.setContent {
+            SimOnboardingLabelSimImpl(nextAction, cancelAction, mockSimOnboardingService)
+        }
+        composeTestRule.onNodeWithText(DISPLAY_NAME_1).performClick()
+
+        composeTestRule.onNodeWithText(
+            context.getString(R.string.sim_onboarding_label_sim_dialog_title)
+        ).assertIsDisplayed()
+    }
+
+    @Test
+    fun showDialog_noContentInput_showOriginalDisplayName() {
+        preSetupContent()
+
+        composeTestRule.setContent {
+            SimOnboardingLabelSimImpl(nextAction, cancelAction, mockSimOnboardingService)
+        }
+
+        composeTestRule.onNodeWithText(DISPLAY_NAME_1).performClick()
+
+        assertEquals(
+            composeTestRule.onNodeWithTag(TEXT_FIELD_INPUT)
+                .fetchSemanticsNode()
+                .config[SemanticsProperties.EditableText].text, DISPLAY_NAME_1
+        )
+    }
+
+    @Test
+    fun showDialog_clearContent_saveBtnIsDisabled() {
+        preSetupContent()
+
+        composeTestRule.setContent {
+            SimOnboardingLabelSimImpl(nextAction, cancelAction, mockSimOnboardingService)
+        }
+
+        composeTestRule.onNodeWithText(DISPLAY_NAME_1).performClick()
+        composeTestRule.onNodeWithTag(TEXT_FIELD_INPUT).performTextClearance()
+
+        composeTestRule.onNodeWithText(context.getString(R.string.mobile_network_sim_name_rename))
+            .assertIsNotEnabled()
+    }
+
+    @Test
+    fun showDialog_modifyContent_showAndSaveModifiedDisplayName() {
+        val inputData = "input_data"
+        preSetupContent()
+
+        composeTestRule.setContent {
+            SimOnboardingLabelSimImpl(nextAction, cancelAction, mockSimOnboardingService)
+        }
+
+        composeTestRule.onNodeWithText(DISPLAY_NAME_1).performClick()
+        composeTestRule.onNodeWithTag(TEXT_FIELD_INPUT).performTextInput(inputData)
+
+        // Due to this TextField with Text and EditText, it need fetch correct node to get correct
+        // content.
+        assertEquals(
+            composeTestRule.onNodeWithTag(TEXT_FIELD_INPUT)
+                .fetchSemanticsNode()
+                .config[SemanticsProperties.EditableText].text, inputData + DISPLAY_NAME_1
+        )
+
+        // Click save button
+        composeTestRule.onNodeWithText(context.getString(R.string.mobile_network_sim_name_rename))
+            .performClick()
+
+        // Check preference's name is still DISPLAY_NAME_1
+        composeTestRule.onNodeWithText(inputData + DISPLAY_NAME_1).assertExists()
+    }
+
+    @Test
+    fun showDialog_onlySpaceCharContent_saveBtnIsDisabled() {
+        val spaceChars = "        ";
+        preSetupContent()
+
+        composeTestRule.setContent {
+            SimOnboardingLabelSimImpl(nextAction, cancelAction, mockSimOnboardingService)
+        }
+
+        // Simulate real operation,
+        composeTestRule.onNodeWithText(DISPLAY_NAME_1).performClick()
+        composeTestRule.onNodeWithTag(TEXT_FIELD_INPUT).performTextClearance()
+        composeTestRule.onNodeWithTag(TEXT_FIELD_INPUT).performTextInput(spaceChars)
+
+        composeTestRule.onNodeWithText(context.getString(R.string.mobile_network_sim_name_rename))
+            .assertIsNotEnabled()
+    }
+
+    fun preSetupContent() {
         mockSimOnboardingService.stub {
             on { targetSubId }.doReturn(SUB_ID_1)
             on { targetSubInfo }.doReturn(SUB_INFO_1)
@@ -143,151 +265,10 @@
             on { getSubscriptionInfoDisplayName(SUB_INFO_2) }.doReturn(DISPLAY_NAME_2)
             on { getSubscriptionInfoDisplayName(SUB_INFO_3) }.doReturn(DISPLAY_NAME_3)
         }
-
-        composeTestRule.setContent {
-            CompositionLocalProvider(
-                LocalContext provides context,
-                LocalLifecycleOwner provides TestLifecycleOwner(),
-            ) {
-                SimOnboardingLabelSimImpl(nextAction, cancelAction, mockSimOnboardingService)
-            }
-        }
-
-        composeTestRule.onNodeWithText(DISPLAY_NAME_1).assertIsDisplayed()
-        composeTestRule.waitUntilExists(hasText(NUMBER_1))
-        composeTestRule.onNodeWithText(DISPLAY_NAME_2).assertIsDisplayed()
-        composeTestRule.waitUntilExists(hasText(NUMBER_2))
-        composeTestRule.onNodeWithText(DISPLAY_NAME_3).assertIsDisplayed()
-        composeTestRule.waitUntilExists(hasText(NUMBER_3))
-    }
-
-    @Test
-    fun simOnboardingLabelSimImpl_showDialog_checkTitle() {
-<<<<<<< HEAD
-=======
-        preSetupContent()
-
-        composeTestRule.setContent {
-            SimOnboardingLabelSimImpl(nextAction, cancelAction, mockSimOnboardingService)
-        }
-        composeTestRule.onNodeWithText(DISPLAY_NAME_1).performClick()
-
-        composeTestRule.onNodeWithText(
-            context.getString(R.string.sim_onboarding_label_sim_dialog_title)
-        ).assertIsDisplayed()
-    }
-
-    @Test
-    fun showDialog_noContentInput_showOriginalDisplayName() {
-        preSetupContent()
-
-        composeTestRule.setContent {
-            SimOnboardingLabelSimImpl(nextAction, cancelAction, mockSimOnboardingService)
-        }
-
-        composeTestRule.onNodeWithText(DISPLAY_NAME_1).performClick()
-
-        assertEquals(
-            composeTestRule.onNodeWithTag(TEXT_FIELD_INPUT)
-                .fetchSemanticsNode()
-                .config[SemanticsProperties.EditableText].text, DISPLAY_NAME_1
-        )
-    }
-
-    @Test
-    fun showDialog_clearContent_saveBtnIsDisabled() {
-        preSetupContent()
-
-        composeTestRule.setContent {
-            SimOnboardingLabelSimImpl(nextAction, cancelAction, mockSimOnboardingService)
-        }
-
-        composeTestRule.onNodeWithText(DISPLAY_NAME_1).performClick()
-        composeTestRule.onNodeWithTag(TEXT_FIELD_INPUT).performTextClearance()
-
-        composeTestRule.onNodeWithText(context.getString(R.string.mobile_network_sim_name_rename))
-            .assertIsNotEnabled()
-    }
-
-    @Test
-    fun showDialog_modifyContent_showAndSaveModifiedDisplayName() {
-        val inputData = "input_data"
-        preSetupContent()
-
-        composeTestRule.setContent {
-            SimOnboardingLabelSimImpl(nextAction, cancelAction, mockSimOnboardingService)
-        }
-
-        composeTestRule.onNodeWithText(DISPLAY_NAME_1).performClick()
-        composeTestRule.onNodeWithTag(TEXT_FIELD_INPUT).performTextInput(inputData)
-
-        // Due to this TextField with Text and EditText, it need fetch correct node to get correct
-        // content.
-        assertEquals(
-            composeTestRule.onNodeWithTag(TEXT_FIELD_INPUT)
-                .fetchSemanticsNode()
-                .config[SemanticsProperties.EditableText].text, inputData + DISPLAY_NAME_1
-        )
-
-        // Click save button
-        composeTestRule.onNodeWithText(context.getString(R.string.mobile_network_sim_name_rename))
-            .performClick()
-
-        // Check preference's name is still DISPLAY_NAME_1
-        composeTestRule.onNodeWithText(inputData + DISPLAY_NAME_1).assertExists()
-    }
-
-    @Test
-    fun showDialog_onlySpaceCharContent_saveBtnIsDisabled() {
-        val spaceChars = "        ";
-        preSetupContent()
-
-        composeTestRule.setContent {
-            SimOnboardingLabelSimImpl(nextAction, cancelAction, mockSimOnboardingService)
-        }
-
-        // Simulate real operation,
-        composeTestRule.onNodeWithText(DISPLAY_NAME_1).performClick()
-        composeTestRule.onNodeWithTag(TEXT_FIELD_INPUT).performTextClearance()
-        composeTestRule.onNodeWithTag(TEXT_FIELD_INPUT).performTextInput(spaceChars)
-
-        composeTestRule.onNodeWithText(context.getString(R.string.mobile_network_sim_name_rename))
-            .assertIsNotEnabled()
-    }
-
-    fun preSetupContent() {
->>>>>>> 98a5dbfb
-        mockSimOnboardingService.stub {
-            on { targetSubId }.doReturn(SUB_ID_1)
-            on { targetSubInfo }.doReturn(SUB_INFO_1)
-            on { availableSubInfoList }.doReturn(listOf(SUB_INFO_1, SUB_INFO_2, SUB_INFO_3))
-            on { activeSubInfoList }.doReturn(listOf(SUB_INFO_2, SUB_INFO_3))
-            on { getSelectableSubscriptionInfoList() }.doReturn(
-                listOf(
-                    SUB_INFO_1,
-                    SUB_INFO_2,
-                    SUB_INFO_3
-                )
-            )
-            on { getSubscriptionInfoDisplayName(SUB_INFO_1) }.doReturn(DISPLAY_NAME_1)
-            on { getSubscriptionInfoDisplayName(SUB_INFO_2) }.doReturn(DISPLAY_NAME_2)
-            on { getSubscriptionInfoDisplayName(SUB_INFO_3) }.doReturn(DISPLAY_NAME_3)
-        }
-
-        composeTestRule.setContent {
-            SimOnboardingLabelSimImpl(nextAction, cancelAction, mockSimOnboardingService)
-        }
-
-
-        composeTestRule.onNodeWithText(DISPLAY_NAME_1).performClick()
-
-        composeTestRule.onNodeWithText(
-            context.getString(R.string.sim_onboarding_label_sim_dialog_title)
-        )
-            .assertIsDisplayed()
     }
 
     private companion object {
+        const val TEXT_FIELD_INPUT = "contentInput"
         const val SUB_ID_1 = 1
         const val SUB_ID_2 = 2
         const val SUB_ID_3 = 3
