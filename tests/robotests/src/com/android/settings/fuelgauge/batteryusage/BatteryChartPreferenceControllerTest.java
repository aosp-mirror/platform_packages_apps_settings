/*
 * Copyright (C) 2022 The Android Open Source Project
 *
 * Licensed under the Apache License, Version 2.0 (the "License");
 * you may not use this file except in compliance with the License.
 * You may obtain a copy of the License at
 *
 *      http://www.apache.org/licenses/LICENSE-2.0
 *
 * Unless required by applicable law or agreed to in writing, software
 * distributed under the License is distributed on an "AS IS" BASIS,
 * WITHOUT WARRANTIES OR CONDITIONS OF ANY KIND, either express or implied.
 * See the License for the specific language governing permissions and
 * limitations under the License.
 */

package com.android.settings.fuelgauge.batteryusage;

import static com.google.common.truth.Truth.assertThat;

import static org.mockito.ArgumentMatchers.anyFloat;
import static org.mockito.ArgumentMatchers.anyLong;
import static org.mockito.Mockito.any;
import static org.mockito.Mockito.atLeast;
import static org.mockito.Mockito.atLeastOnce;
import static org.mockito.Mockito.doReturn;
import static org.mockito.Mockito.never;
import static org.mockito.Mockito.reset;
import static org.mockito.Mockito.spy;
import static org.mockito.Mockito.verify;

import android.app.settings.SettingsEnums;
import android.content.ContentValues;
import android.content.Context;
import android.content.res.Resources;
import android.graphics.drawable.Drawable;
import android.os.Bundle;
import android.os.LocaleList;
import android.text.format.DateUtils;
import android.view.View;
import android.view.ViewPropertyAnimator;
import android.widget.LinearLayout;

import androidx.preference.Preference;
import androidx.preference.PreferenceCategory;
import androidx.preference.PreferenceGroup;

import com.android.settings.SettingsActivity;
import com.android.settings.core.InstrumentedPreferenceFragment;
import com.android.settings.fuelgauge.BatteryUtils;
import com.android.settings.testutils.FakeFeatureFactory;
import com.android.settingslib.core.instrumentation.MetricsFeatureProvider;

import org.junit.Before;
import org.junit.Test;
import org.junit.runner.RunWith;
import org.mockito.ArgumentCaptor;
import org.mockito.Mock;
import org.mockito.MockitoAnnotations;
import org.robolectric.RobolectricTestRunner;
import org.robolectric.RuntimeEnvironment;

import java.util.ArrayList;
import java.util.Arrays;
import java.util.HashMap;
import java.util.List;
import java.util.Locale;
import java.util.Map;
import java.util.TimeZone;

@RunWith(RobolectricTestRunner.class)
public final class BatteryChartPreferenceControllerTest {
    private static final String PREF_KEY = "pref_key";
    private static final String PREF_SUMMARY = "fake preference summary";

    @Mock
    private InstrumentedPreferenceFragment mFragment;
    @Mock
    private SettingsActivity mSettingsActivity;
    @Mock
    private PreferenceGroup mAppListGroup;
    @Mock
    private Drawable mDrawable;
    @Mock
    private BatteryHistEntry mBatteryHistEntry;
    @Mock
    private BatteryChartView mDailyChartView;
    @Mock
    private BatteryChartView mHourlyChartView;
    @Mock
    private ViewPropertyAnimator mViewPropertyAnimator;
    @Mock
    private PowerGaugePreference mPowerGaugePreference;
    @Mock
    private BatteryUtils mBatteryUtils;
    @Mock
    private LinearLayout.LayoutParams mLayoutParams;

    private Context mContext;
    private FakeFeatureFactory mFeatureFactory;
    private BatteryDiffEntry mBatteryDiffEntry;
    private MetricsFeatureProvider mMetricsFeatureProvider;
    private BatteryChartPreferenceController mBatteryChartPreferenceController;

    @Before
    public void setUp() {
        MockitoAnnotations.initMocks(this);
        Locale.setDefault(new Locale("en_US"));
        org.robolectric.shadows.ShadowSettings.set24HourTimeFormat(false);
        TimeZone.setDefault(TimeZone.getTimeZone("UTC"));
        mFeatureFactory = FakeFeatureFactory.setupForTest();
        mMetricsFeatureProvider = mFeatureFactory.metricsFeatureProvider;
        mContext = spy(RuntimeEnvironment.application);
        final Resources resources = spy(mContext.getResources());
        resources.getConfiguration().setLocales(new LocaleList(new Locale("en_US")));
        doReturn(resources).when(mContext).getResources();
        doReturn(new String[]{"com.android.googlequicksearchbox"})
                .when(mFeatureFactory.powerUsageFeatureProvider)
                .getHideApplicationSummary(mContext);
        doReturn(new String[]{"com.android.gms.persistent"})
                .when(mFeatureFactory.powerUsageFeatureProvider)
                .getHideApplicationEntries(mContext);
        doReturn(mLayoutParams).when(mDailyChartView).getLayoutParams();
        setupHourlyChartViewAnimationMock();
        mBatteryChartPreferenceController = createController();
        mBatteryChartPreferenceController.mPrefContext = mContext;
        mBatteryChartPreferenceController.mAppListPrefGroup = mAppListGroup;
        mBatteryChartPreferenceController.mDailyChartView = mDailyChartView;
        mBatteryChartPreferenceController.mHourlyChartView = mHourlyChartView;
        mBatteryDiffEntry = new BatteryDiffEntry(
                mContext,
                /*foregroundUsageTimeInMs=*/ 1,
                /*backgroundUsageTimeInMs=*/ 2,
                /*consumePower=*/ 3,
                mBatteryHistEntry);
        mBatteryDiffEntry = spy(mBatteryDiffEntry);
        // Adds fake testing data.
        BatteryDiffEntry.sResourceCache.put(
                "fakeBatteryDiffEntryKey",
                new BatteryEntry.NameAndIcon("fakeName", /*icon=*/ null, /*iconId=*/ 1));
    }

    @Test
    public void onDestroy_activityIsChanging_clearBatteryEntryCache() {
        doReturn(true).when(mSettingsActivity).isChangingConfigurations();
        // Ensures the testing environment is correct.
        assertThat(BatteryDiffEntry.sResourceCache).hasSize(1);

        mBatteryChartPreferenceController.onDestroy();
        assertThat(BatteryDiffEntry.sResourceCache).isEmpty();
    }

    @Test
    public void onDestroy_activityIsNotChanging_notClearBatteryEntryCache() {
        doReturn(false).when(mSettingsActivity).isChangingConfigurations();
        // Ensures the testing environment is correct.
        assertThat(BatteryDiffEntry.sResourceCache).hasSize(1);

        mBatteryChartPreferenceController.onDestroy();
        assertThat(BatteryDiffEntry.sResourceCache).isNotEmpty();
    }

    @Test
    public void onDestroy_clearPreferenceCache() {
        // Ensures the testing environment is correct.
        mBatteryChartPreferenceController.mPreferenceCache.put(
                PREF_KEY, mPowerGaugePreference);
        assertThat(mBatteryChartPreferenceController.mPreferenceCache).hasSize(1);

        mBatteryChartPreferenceController.onDestroy();
        // Verifies the result after onDestroy.
        assertThat(mBatteryChartPreferenceController.mPreferenceCache).isEmpty();
    }

    @Test
    public void onDestroy_removeAllPreferenceFromPreferenceGroup() {
        mBatteryChartPreferenceController.onDestroy();
        verify(mAppListGroup).removeAll();
    }

    @Test
    public void setBatteryChartViewModel_6Hours() {
        reset(mDailyChartView);
        reset(mHourlyChartView);
        setupHourlyChartViewAnimationMock();

        mBatteryChartPreferenceController.setBatteryHistoryMap(createBatteryHistoryMap(6));

        verify(mDailyChartView, atLeastOnce()).setVisibility(View.GONE);
<<<<<<< HEAD
        verify(mHourlyChartView, atLeastOnce()).setVisibility(View.VISIBLE);
        verify(mViewPropertyAnimator, atLeastOnce()).alpha(1f);
=======
>>>>>>> f5a97660
        // Ignore fast refresh ui from the data processor callback.
        verify(mHourlyChartView, atLeast(0)).setViewModel(null);
        verify(mHourlyChartView, atLeastOnce()).setViewModel(new BatteryChartViewModel(
                List.of(100, 97, 95),
                List.of(1619251200000L /* 8 AM */,
                        1619258400000L /* 10 AM */,
                        1619265600000L /* 12 PM */),
                BatteryChartViewModel.AxisLabelPosition.BETWEEN_TRAPEZOIDS,
                mBatteryChartPreferenceController.mHourlyChartLabelTextGenerator));
    }

    @Test
    public void setBatteryChartViewModel_60Hours() {
        reset(mDailyChartView);
        reset(mHourlyChartView);
        setupHourlyChartViewAnimationMock();

        BatteryChartViewModel expectedDailyViewModel = new BatteryChartViewModel(
                List.of(100, 83, 59, 41),
                // "Sat", "Sun", "Mon", "Mon"
                List.of(1619251200000L /* Sat */,
                        1619308800000L /* Sun */,
                        1619395200000L /* Mon */,
                        1619460000000L /* Mon */),
                BatteryChartViewModel.AxisLabelPosition.CENTER_OF_TRAPEZOIDS,
                mBatteryChartPreferenceController.mDailyChartLabelTextGenerator);

        mBatteryChartPreferenceController.setBatteryHistoryMap(createBatteryHistoryMap(60));

        verify(mDailyChartView, atLeastOnce()).setVisibility(View.VISIBLE);
        verify(mViewPropertyAnimator, atLeastOnce()).alpha(0f);
        verify(mDailyChartView).setViewModel(expectedDailyViewModel);

        reset(mDailyChartView);
        reset(mHourlyChartView);
        setupHourlyChartViewAnimationMock();
        doReturn(mLayoutParams).when(mDailyChartView).getLayoutParams();
        mBatteryChartPreferenceController.mDailyChartIndex = 0;
        mBatteryChartPreferenceController.refreshUi();
        verify(mDailyChartView).setVisibility(View.VISIBLE);
        verify(mHourlyChartView).setVisibility(View.VISIBLE);
        verify(mViewPropertyAnimator, atLeastOnce()).alpha(1f);

        expectedDailyViewModel.setSelectedIndex(0);
        verify(mDailyChartView).setViewModel(expectedDailyViewModel);
        verify(mHourlyChartView).setViewModel(new BatteryChartViewModel(
                List.of(100, 97, 95, 93, 91, 89, 87, 85, 83),
                List.of(1619251200000L /* 8 AM */,
                        1619258400000L /* 10 AM */,
                        1619265600000L /* 12 PM */,
                        1619272800000L /* 2 PM */,
                        1619280000000L /* 4 PM */,
                        1619287200000L /* 6 PM */,
                        1619294400000L /* 8 PM */,
                        1619301600000L /* 10 PM */,
                        1619308800000L /* 12 AM */),
                BatteryChartViewModel.AxisLabelPosition.BETWEEN_TRAPEZOIDS,
                mBatteryChartPreferenceController.mHourlyChartLabelTextGenerator));

        reset(mDailyChartView);
        reset(mHourlyChartView);
        setupHourlyChartViewAnimationMock();
        doReturn(mLayoutParams).when(mDailyChartView).getLayoutParams();
        mBatteryChartPreferenceController.mDailyChartIndex = 1;
        mBatteryChartPreferenceController.mHourlyChartIndex = 6;
        mBatteryChartPreferenceController.refreshUi();
        verify(mDailyChartView).setVisibility(View.VISIBLE);
<<<<<<< HEAD
        verify(mHourlyChartView).setVisibility(View.VISIBLE);
=======
>>>>>>> f5a97660
        verify(mViewPropertyAnimator, atLeastOnce()).alpha(1f);
        expectedDailyViewModel.setSelectedIndex(1);
        verify(mDailyChartView).setViewModel(expectedDailyViewModel);
        BatteryChartViewModel expectedHourlyViewModel = new BatteryChartViewModel(
                List.of(83, 81, 79, 77, 75, 73, 71, 69, 67, 65, 63, 61, 59),
                List.of(1619308800000L /* 12 AM */,
                        1619316000000L /* 2 AM */,
                        1619323200000L /* 4 AM */,
                        1619330400000L /* 6 AM */,
                        1619337600000L /* 8 AM */,
                        1619344800000L /* 10 AM */,
                        1619352000000L /* 12 PM */,
                        1619359200000L /* 2 PM */,
                        1619366400000L /* 4 PM */,
                        1619373600000L /* 6 PM */,
                        1619380800000L /* 8 PM */,
                        1619388000000L /* 10 PM */,
                        1619395200000L /* 12 AM */),
                BatteryChartViewModel.AxisLabelPosition.BETWEEN_TRAPEZOIDS,
                mBatteryChartPreferenceController.mHourlyChartLabelTextGenerator);
        expectedHourlyViewModel.setSelectedIndex(6);
        verify(mHourlyChartView).setViewModel(expectedHourlyViewModel);

        reset(mDailyChartView);
        reset(mHourlyChartView);
        setupHourlyChartViewAnimationMock();
        doReturn(mLayoutParams).when(mDailyChartView).getLayoutParams();
        mBatteryChartPreferenceController.mDailyChartIndex = 2;
        mBatteryChartPreferenceController.mHourlyChartIndex =
                BatteryChartViewModel.SELECTED_INDEX_ALL;
        mBatteryChartPreferenceController.refreshUi();
        verify(mDailyChartView).setVisibility(View.VISIBLE);
<<<<<<< HEAD
        verify(mHourlyChartView).setVisibility(View.VISIBLE);
=======
>>>>>>> f5a97660
        verify(mViewPropertyAnimator, atLeastOnce()).alpha(1f);
        expectedDailyViewModel.setSelectedIndex(2);
        verify(mDailyChartView).setViewModel(expectedDailyViewModel);
        verify(mHourlyChartView).setViewModel(new BatteryChartViewModel(
                List.of(59, 57, 55, 53, 51, 49, 47, 45, 43, 41),
                List.of(1619395200000L /* 12 AM */,
                        1619402400000L /* 2 AM */,
                        1619409600000L /* 4 AM */,
                        1619416800000L /* 6 AM */,
                        1619424000000L /* 8 AM */,
                        1619431200000L /* 10 AM */,
                        1619438400000L /* 12 PM */,
                        1619445600000L /* 2 PM */,
                        1619452800000L /* 4 PM */,
                        1619460000000L /* 6 PM */),
                BatteryChartViewModel.AxisLabelPosition.BETWEEN_TRAPEZOIDS,
                mBatteryChartPreferenceController.mHourlyChartLabelTextGenerator));
    }

    @Test
    public void refreshUi_normalCase_returnTrue() {
        mBatteryChartPreferenceController.setBatteryHistoryMap(createBatteryHistoryMap(6));
        assertThat(mBatteryChartPreferenceController.refreshUi()).isTrue();
    }

    @Test
    public void refreshUi_batteryIndexedMapIsNull_ignoreRefresh() {
        mBatteryChartPreferenceController.setBatteryHistoryMap(null);
        assertThat(mBatteryChartPreferenceController.refreshUi()).isFalse();
    }

    @Test
    public void refreshUi_dailyChartViewIsNull_ignoreRefresh() {
        mBatteryChartPreferenceController.mDailyChartView = null;
        assertThat(mBatteryChartPreferenceController.refreshUi()).isFalse();
    }

    @Test
    public void refreshUi_hourlyChartViewIsNull_ignoreRefresh() {
        mBatteryChartPreferenceController.mHourlyChartView = null;
        assertThat(mBatteryChartPreferenceController.refreshUi()).isFalse();
    }

    @Test
    public void removeAndCacheAllPrefs_emptyContent_ignoreRemoveAll() {
        mBatteryChartPreferenceController.setBatteryHistoryMap(createBatteryHistoryMap(6));
        mBatteryChartPreferenceController.mBatteryUsageMap = createBatteryUsageMap();
        doReturn(0).when(mAppListGroup).getPreferenceCount();

        mBatteryChartPreferenceController.refreshUi();
        verify(mAppListGroup, never()).removeAll();
    }

    @Test
    public void removeAndCacheAllPrefs_buildCacheAndRemoveAllPreference() {
        mBatteryChartPreferenceController.setBatteryHistoryMap(createBatteryHistoryMap(6));
        mBatteryChartPreferenceController.mBatteryUsageMap = createBatteryUsageMap();
        doReturn(1).when(mAppListGroup).getPreferenceCount();
        doReturn(mPowerGaugePreference).when(mAppListGroup).getPreference(0);
        doReturn(PREF_KEY).when(mBatteryHistEntry).getKey();
        doReturn(PREF_KEY).when(mPowerGaugePreference).getKey();
        doReturn(mPowerGaugePreference).when(mAppListGroup).findPreference(PREF_KEY);
        // Ensures the testing data is correct.
        assertThat(mBatteryChartPreferenceController.mPreferenceCache).isEmpty();

        mBatteryChartPreferenceController.refreshUi();

        assertThat(mBatteryChartPreferenceController.mPreferenceCache.get(PREF_KEY))
                .isEqualTo(mPowerGaugePreference);
        verify(mAppListGroup).removeAll();
    }

    @Test
    public void addPreferenceToScreen_emptyContent_ignoreAddPreference() {
        mBatteryChartPreferenceController.addPreferenceToScreen(
                new ArrayList<BatteryDiffEntry>());
        verify(mAppListGroup, never()).addPreference(any());
    }

    @Test
    public void addPreferenceToScreen_addPreferenceIntoScreen() {
        final String appLabel = "fake app label";
        doReturn(1).when(mAppListGroup).getPreferenceCount();
        doReturn(mDrawable).when(mBatteryDiffEntry).getAppIcon();
        doReturn(appLabel).when(mBatteryDiffEntry).getAppLabel();
        doReturn(PREF_KEY).when(mBatteryHistEntry).getKey();
        doReturn(null).when(mAppListGroup).findPreference(PREF_KEY);
        doReturn(false).when(mBatteryDiffEntry).validForRestriction();

        mBatteryChartPreferenceController.addPreferenceToScreen(
                Arrays.asList(mBatteryDiffEntry));

        // Verifies the preference cache.
        final PowerGaugePreference pref =
                (PowerGaugePreference) mBatteryChartPreferenceController.mPreferenceCache
                        .get(PREF_KEY);
        assertThat(pref).isNotNull();
        // Verifies the added preference configuration.
        verify(mAppListGroup).addPreference(pref);
        assertThat(pref.getKey()).isEqualTo(PREF_KEY);
        assertThat(pref.getTitle()).isEqualTo(appLabel);
        assertThat(pref.getIcon()).isEqualTo(mDrawable);
        assertThat(pref.getOrder()).isEqualTo(1);
        assertThat(pref.getBatteryDiffEntry()).isSameInstanceAs(mBatteryDiffEntry);
        assertThat(pref.isSingleLineTitle()).isTrue();
        assertThat(pref.isEnabled()).isFalse();
    }

    @Test
    public void addPreferenceToScreen_alreadyInScreen_notAddPreferenceAgain() {
        final String appLabel = "fake app label";
        doReturn(1).when(mAppListGroup).getPreferenceCount();
        doReturn(mDrawable).when(mBatteryDiffEntry).getAppIcon();
        doReturn(appLabel).when(mBatteryDiffEntry).getAppLabel();
        doReturn(PREF_KEY).when(mBatteryHistEntry).getKey();
        doReturn(mPowerGaugePreference).when(mAppListGroup).findPreference(PREF_KEY);

        mBatteryChartPreferenceController.addPreferenceToScreen(
                Arrays.asList(mBatteryDiffEntry));

        verify(mAppListGroup, never()).addPreference(any());
    }

    @Test
    public void handlePreferenceTreeClick_notPowerGaugePreference_returnFalse() {
        assertThat(mBatteryChartPreferenceController.handlePreferenceTreeClick(mAppListGroup))
                .isFalse();

        verify(mMetricsFeatureProvider, never())
                .action(mContext, SettingsEnums.ACTION_BATTERY_USAGE_APP_ITEM);
        verify(mMetricsFeatureProvider, never())
                .action(mContext, SettingsEnums.ACTION_BATTERY_USAGE_SYSTEM_ITEM);
    }

    @Test
    public void handlePreferenceTreeClick_forAppEntry_returnTrue() {
        doReturn(false).when(mBatteryHistEntry).isAppEntry();
        doReturn(mBatteryDiffEntry).when(mPowerGaugePreference).getBatteryDiffEntry();

        assertThat(mBatteryChartPreferenceController.handlePreferenceTreeClick(
                mPowerGaugePreference)).isTrue();
        verify(mMetricsFeatureProvider)
                .action(
                        SettingsEnums.OPEN_BATTERY_USAGE,
                        SettingsEnums.ACTION_BATTERY_USAGE_SYSTEM_ITEM,
                        SettingsEnums.OPEN_BATTERY_USAGE,
                        /* package name */ "none",
                        /* percentage of total */ 0);
    }

    @Test
    public void handlePreferenceTreeClick_forSystemEntry_returnTrue() {
        mBatteryChartPreferenceController.mBatteryUtils = mBatteryUtils;
        doReturn(true).when(mBatteryHistEntry).isAppEntry();
        doReturn(mBatteryDiffEntry).when(mPowerGaugePreference).getBatteryDiffEntry();

        assertThat(mBatteryChartPreferenceController.handlePreferenceTreeClick(
                mPowerGaugePreference)).isTrue();
        verify(mMetricsFeatureProvider)
                .action(
                        SettingsEnums.OPEN_BATTERY_USAGE,
                        SettingsEnums.ACTION_BATTERY_USAGE_APP_ITEM,
                        SettingsEnums.OPEN_BATTERY_USAGE,
                        /* package name */ "none",
                        /* percentage of total */ 0);
    }

    @Test
    public void setPreferenceSummary_setNullContentIfTotalUsageTimeIsZero() {
        final PowerGaugePreference pref = new PowerGaugePreference(mContext);
        pref.setSummary(PREF_SUMMARY);

        mBatteryChartPreferenceController.setPreferenceSummary(
                pref, createBatteryDiffEntry(
                        /*foregroundUsageTimeInMs=*/ 0,
                        /*backgroundUsageTimeInMs=*/ 0));
        assertThat(pref.getSummary()).isNull();
    }

    @Test
    public void setPreferenceSummary_setBackgroundUsageTimeOnly() {
        final PowerGaugePreference pref = new PowerGaugePreference(mContext);
        pref.setSummary(PREF_SUMMARY);

        mBatteryChartPreferenceController.setPreferenceSummary(
                pref, createBatteryDiffEntry(
                        /*foregroundUsageTimeInMs=*/ 0,
                        /*backgroundUsageTimeInMs=*/ DateUtils.MINUTE_IN_MILLIS));
        assertThat(pref.getSummary()).isEqualTo("Background: 1 min");
    }

    @Test
    public void setPreferenceSummary_setTotalUsageTimeLessThanAMinute() {
        final PowerGaugePreference pref = new PowerGaugePreference(mContext);
        pref.setSummary(PREF_SUMMARY);

        mBatteryChartPreferenceController.setPreferenceSummary(
                pref, createBatteryDiffEntry(
                        /*foregroundUsageTimeInMs=*/ 100,
                        /*backgroundUsageTimeInMs=*/ 200));
        assertThat(pref.getSummary()).isEqualTo("Total: less than a min");
    }

    @Test
    public void setPreferenceSummary_setTotalTimeIfBackgroundTimeLessThanAMinute() {
        final PowerGaugePreference pref = new PowerGaugePreference(mContext);
        pref.setSummary(PREF_SUMMARY);

        mBatteryChartPreferenceController.setPreferenceSummary(
                pref, createBatteryDiffEntry(
                        /*foregroundUsageTimeInMs=*/ DateUtils.MINUTE_IN_MILLIS,
                        /*backgroundUsageTimeInMs=*/ 200));
        assertThat(pref.getSummary())
                .isEqualTo("Total: 1 min\nBackground: less than a min");
    }

    @Test
    public void setPreferenceSummary_setTotalAndBackgroundUsageTime() {
        final PowerGaugePreference pref = new PowerGaugePreference(mContext);
        pref.setSummary(PREF_SUMMARY);

        mBatteryChartPreferenceController.setPreferenceSummary(
                pref, createBatteryDiffEntry(
                        /*foregroundUsageTimeInMs=*/ DateUtils.MINUTE_IN_MILLIS,
                        /*backgroundUsageTimeInMs=*/ DateUtils.MINUTE_IN_MILLIS));
        assertThat(pref.getSummary()).isEqualTo("Total: 2 min\nBackground: 1 min");
    }

    @Test
    public void setPreferenceSummary_notAllowShownPackage_setSummayAsNull() {
        final PowerGaugePreference pref = new PowerGaugePreference(mContext);
        pref.setSummary(PREF_SUMMARY);
        final BatteryDiffEntry batteryDiffEntry =
                spy(createBatteryDiffEntry(
                        /*foregroundUsageTimeInMs=*/ DateUtils.MINUTE_IN_MILLIS,
                        /*backgroundUsageTimeInMs=*/ DateUtils.MINUTE_IN_MILLIS));
        doReturn("com.android.googlequicksearchbox").when(batteryDiffEntry)
                .getPackageName();

        mBatteryChartPreferenceController.setPreferenceSummary(pref, batteryDiffEntry);
        assertThat(pref.getSummary()).isNull();
    }

    @Test
    public void onExpand_expandedIsTrue_addSystemEntriesToPreferenceGroup() {
        doReturn(1).when(mAppListGroup).getPreferenceCount();
        mBatteryChartPreferenceController.mBatteryUsageMap = createBatteryUsageMap();
        doReturn("label").when(mBatteryDiffEntry).getAppLabel();
        doReturn(mDrawable).when(mBatteryDiffEntry).getAppIcon();
        doReturn(PREF_KEY).when(mBatteryHistEntry).getKey();

        mBatteryChartPreferenceController.onExpand(/*isExpanded=*/ true);

        final ArgumentCaptor<Preference> captor = ArgumentCaptor.forClass(Preference.class);
        verify(mAppListGroup).addPreference(captor.capture());
        // Verifies the added preference.
        assertThat(captor.getValue().getKey()).isEqualTo(PREF_KEY);
        verify(mMetricsFeatureProvider)
                .action(
                        mContext,
                        SettingsEnums.ACTION_BATTERY_USAGE_EXPAND_ITEM,
                        true /*isExpanded*/);
    }

    @Test
    public void onExpand_expandedIsFalse_removeSystemEntriesFromPreferenceGroup() {
        doReturn(PREF_KEY).when(mBatteryHistEntry).getKey();
        doReturn(mPowerGaugePreference).when(mAppListGroup).findPreference(PREF_KEY);
        mBatteryChartPreferenceController.mBatteryUsageMap = createBatteryUsageMap();
        // Verifies the cache is empty first.
        assertThat(mBatteryChartPreferenceController.mPreferenceCache).isEmpty();

        mBatteryChartPreferenceController.onExpand(/*isExpanded=*/ false);

        verify(mAppListGroup).findPreference(PREF_KEY);
        verify(mAppListGroup).removePreference(mPowerGaugePreference);
        assertThat(mBatteryChartPreferenceController.mPreferenceCache).hasSize(1);
        verify(mMetricsFeatureProvider)
                .action(
                        mContext,
                        SettingsEnums.ACTION_BATTERY_USAGE_EXPAND_ITEM,
                        false /*isExpanded*/);
    }

    @Test
    public void refreshCategoryTitle_setLastFullChargeIntoBothTitleTextView() {
        mBatteryChartPreferenceController = createController();
        mBatteryChartPreferenceController.mAppListPrefGroup =
                spy(new PreferenceCategory(mContext));
        mBatteryChartPreferenceController.mExpandDividerPreference =
                spy(new ExpandDividerPreference(mContext));
        // Simulates select all condition.
        mBatteryChartPreferenceController.mDailyChartIndex =
                BatteryChartViewModel.SELECTED_INDEX_ALL;
        mBatteryChartPreferenceController.mHourlyChartIndex =
                BatteryChartViewModel.SELECTED_INDEX_ALL;

        mBatteryChartPreferenceController.refreshCategoryTitle();

        ArgumentCaptor<String> captor = ArgumentCaptor.forClass(String.class);
        // Verifies the title in the preference group.
        verify(mBatteryChartPreferenceController.mAppListPrefGroup)
                .setTitle(captor.capture());
        assertThat(captor.getValue())
                .isEqualTo("App usage since last full charge");
        // Verifies the title in the expandable divider.
        captor = ArgumentCaptor.forClass(String.class);
        verify(mBatteryChartPreferenceController.mExpandDividerPreference)
                .setTitle(captor.capture());
        assertThat(captor.getValue())
                .isEqualTo("System usage since last full charge");
    }

    @Test
    public void selectedSlotText_selectAllDaysAllHours_returnNull() {
        mBatteryChartPreferenceController.setBatteryHistoryMap(createBatteryHistoryMap(60));
        mBatteryChartPreferenceController.mDailyChartIndex =
                BatteryChartViewModel.SELECTED_INDEX_ALL;
        mBatteryChartPreferenceController.mHourlyChartIndex =
                BatteryChartViewModel.SELECTED_INDEX_ALL;

        assertThat(mBatteryChartPreferenceController.getSlotInformation()).isEqualTo(null);
    }

    @Test
    public void selectedSlotText_onlyOneDayDataSelectAllHours_returnNull() {
        mBatteryChartPreferenceController.setBatteryHistoryMap(createBatteryHistoryMap(6));
        mBatteryChartPreferenceController.mDailyChartIndex = 0;
        mBatteryChartPreferenceController.mHourlyChartIndex =
                BatteryChartViewModel.SELECTED_INDEX_ALL;

        assertThat(mBatteryChartPreferenceController.getSlotInformation()).isEqualTo(null);
    }

    @Test
    public void selectedSlotText_selectADayAllHours_onlyDayText() {
        mBatteryChartPreferenceController.setBatteryHistoryMap(createBatteryHistoryMap(60));
        mBatteryChartPreferenceController.mDailyChartIndex = 1;
        mBatteryChartPreferenceController.mHourlyChartIndex =
                BatteryChartViewModel.SELECTED_INDEX_ALL;

        assertThat(mBatteryChartPreferenceController.getSlotInformation()).isEqualTo("Sunday");
    }

    @Test
    public void selectedSlotText_onlyOneDayDataSelectAnHour_onlyHourText() {
        mBatteryChartPreferenceController.setBatteryHistoryMap(createBatteryHistoryMap(6));
        mBatteryChartPreferenceController.mDailyChartIndex = 0;
        mBatteryChartPreferenceController.mHourlyChartIndex = 1;

        assertThat(mBatteryChartPreferenceController.getSlotInformation()).isEqualTo(
                "10 AM - 12 PM");
    }

    @Test
    public void selectedSlotText_SelectADayAnHour_dayAndHourText() {
        mBatteryChartPreferenceController.setBatteryHistoryMap(createBatteryHistoryMap(60));
        mBatteryChartPreferenceController.mDailyChartIndex = 1;
        mBatteryChartPreferenceController.mHourlyChartIndex = 8;

        assertThat(mBatteryChartPreferenceController.getSlotInformation()).isEqualTo(
                "Sunday 4 PM - 6 PM");
    }

    @Test
    public void onSaveInstanceState_restoreSelectedIndexAndExpandState() {
        final int expectedDailyIndex = 1;
        final int expectedHourlyIndex = 2;
        final boolean isExpanded = true;
        final Bundle bundle = new Bundle();
        mBatteryChartPreferenceController.mDailyChartIndex = expectedDailyIndex;
        mBatteryChartPreferenceController.mHourlyChartIndex = expectedHourlyIndex;
        mBatteryChartPreferenceController.mIsExpanded = isExpanded;
        mBatteryChartPreferenceController.onSaveInstanceState(bundle);
        // Replaces the original controller with other values.
        mBatteryChartPreferenceController.mDailyChartIndex = -1;
        mBatteryChartPreferenceController.mHourlyChartIndex = -1;
        mBatteryChartPreferenceController.mIsExpanded = false;

        mBatteryChartPreferenceController.onCreate(bundle);
        mBatteryChartPreferenceController.setBatteryHistoryMap(createBatteryHistoryMap(25));

        assertThat(mBatteryChartPreferenceController.mDailyChartIndex)
                .isEqualTo(expectedDailyIndex);
        assertThat(mBatteryChartPreferenceController.mHourlyChartIndex)
                .isEqualTo(expectedHourlyIndex);
        assertThat(mBatteryChartPreferenceController.mIsExpanded).isTrue();
    }

    @Test
    public void isValidToShowSummary_returnExpectedResult() {
        assertThat(mBatteryChartPreferenceController
                .isValidToShowSummary("com.google.android.apps.scone"))
                .isTrue();

        // Verifies the item which is defined in the array list.
        assertThat(mBatteryChartPreferenceController
                .isValidToShowSummary("com.android.googlequicksearchbox"))
                .isFalse();
    }

    @Test
    public void getTotalHours_getExpectedResult() {
        Map<Long, Map<String, BatteryHistEntry>> batteryHistoryMap = createBatteryHistoryMap(60);
        BatteryLevelData batteryLevelData = DataProcessor.getBatteryLevelData(mContext, null,
                batteryHistoryMap, null);

        final int totalHour = BatteryChartPreferenceController.getTotalHours(batteryLevelData);

        // Only calculate the even hours.
        assertThat(totalHour).isEqualTo(58);
    }

    private static Long generateTimestamp(int index) {
        // "2021-04-23 07:00:00 UTC" + index hours
        return 1619247600000L + index * DateUtils.HOUR_IN_MILLIS;
    }

    private static Map<Long, Map<String, BatteryHistEntry>> createBatteryHistoryMap(
            int numOfHours) {
        final Map<Long, Map<String, BatteryHistEntry>> batteryHistoryMap = new HashMap<>();
        for (int index = 0; index < numOfHours; index++) {
            final ContentValues values = new ContentValues();
            values.put("batteryLevel", Integer.valueOf(100 - index));
            values.put("consumePower", Integer.valueOf(100 - index));
            final BatteryHistEntry entry = new BatteryHistEntry(values);
            final Map<String, BatteryHistEntry> entryMap = new HashMap<>();
            entryMap.put("fake_entry_key" + index, entry);
            batteryHistoryMap.put(generateTimestamp(index), entryMap);
        }
        return batteryHistoryMap;
    }

    private Map<Integer, Map<Integer, BatteryDiffData>> createBatteryUsageMap() {
        final int selectedAll = BatteryChartViewModel.SELECTED_INDEX_ALL;
        return Map.of(
                selectedAll, Map.of(
                        selectedAll, new BatteryDiffData(
                                Arrays.asList(mBatteryDiffEntry),
                                Arrays.asList(mBatteryDiffEntry))),
                0, Map.of(
                        selectedAll, new BatteryDiffData(
                                Arrays.asList(mBatteryDiffEntry),
                                Arrays.asList(mBatteryDiffEntry)),
                        0, new BatteryDiffData(
                                Arrays.asList(mBatteryDiffEntry),
                                Arrays.asList(mBatteryDiffEntry))));
    }

    private BatteryDiffEntry createBatteryDiffEntry(
            long foregroundUsageTimeInMs, long backgroundUsageTimeInMs) {
        return new BatteryDiffEntry(
                mContext, foregroundUsageTimeInMs, backgroundUsageTimeInMs,
                /*consumePower=*/ 0, mBatteryHistEntry);
    }

    private BatteryChartPreferenceController createController() {
        final BatteryChartPreferenceController controller =
                new BatteryChartPreferenceController(
                        mContext, "app_list", /*lifecycle=*/ null,
                        mSettingsActivity, mFragment);
        controller.mPrefContext = mContext;
        return controller;
    }

    private void setupHourlyChartViewAnimationMock() {
        doReturn(mViewPropertyAnimator).when(mHourlyChartView).animate();
        doReturn(mViewPropertyAnimator).when(mViewPropertyAnimator).alpha(anyFloat());
        doReturn(mViewPropertyAnimator).when(mViewPropertyAnimator).setDuration(anyLong());
        doReturn(mViewPropertyAnimator).when(mViewPropertyAnimator).setListener(any());
    }
}<|MERGE_RESOLUTION|>--- conflicted
+++ resolved
@@ -187,11 +187,6 @@
         mBatteryChartPreferenceController.setBatteryHistoryMap(createBatteryHistoryMap(6));
 
         verify(mDailyChartView, atLeastOnce()).setVisibility(View.GONE);
-<<<<<<< HEAD
-        verify(mHourlyChartView, atLeastOnce()).setVisibility(View.VISIBLE);
-        verify(mViewPropertyAnimator, atLeastOnce()).alpha(1f);
-=======
->>>>>>> f5a97660
         // Ignore fast refresh ui from the data processor callback.
         verify(mHourlyChartView, atLeast(0)).setViewModel(null);
         verify(mHourlyChartView, atLeastOnce()).setViewModel(new BatteryChartViewModel(
@@ -259,10 +254,6 @@
         mBatteryChartPreferenceController.mHourlyChartIndex = 6;
         mBatteryChartPreferenceController.refreshUi();
         verify(mDailyChartView).setVisibility(View.VISIBLE);
-<<<<<<< HEAD
-        verify(mHourlyChartView).setVisibility(View.VISIBLE);
-=======
->>>>>>> f5a97660
         verify(mViewPropertyAnimator, atLeastOnce()).alpha(1f);
         expectedDailyViewModel.setSelectedIndex(1);
         verify(mDailyChartView).setViewModel(expectedDailyViewModel);
@@ -295,10 +286,6 @@
                 BatteryChartViewModel.SELECTED_INDEX_ALL;
         mBatteryChartPreferenceController.refreshUi();
         verify(mDailyChartView).setVisibility(View.VISIBLE);
-<<<<<<< HEAD
-        verify(mHourlyChartView).setVisibility(View.VISIBLE);
-=======
->>>>>>> f5a97660
         verify(mViewPropertyAnimator, atLeastOnce()).alpha(1f);
         expectedDailyViewModel.setSelectedIndex(2);
         verify(mDailyChartView).setViewModel(expectedDailyViewModel);
