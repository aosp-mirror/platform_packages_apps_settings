--- conflicted
+++ resolved
@@ -49,11 +49,7 @@
 import android.util.ArraySet;
 
 import com.android.settings.fuelgauge.BatteryOptimizeHistoricalLogEntry.Action;
-<<<<<<< HEAD
-import com.android.settingslib.datastore.ChangeReason;
-=======
 import com.android.settingslib.datastore.DataChangeReason;
->>>>>>> 76eef6d8
 import com.android.settingslib.datastore.Observer;
 import com.android.settingslib.fuelgauge.PowerAllowlistBackend;
 
@@ -168,11 +164,7 @@
         TimeUnit.SECONDS.sleep(1);
 
         verifySetAppOptimizationMode(AppOpsManager.MODE_IGNORED, /* allowListed */ false);
-<<<<<<< HEAD
-        verify(mObserver).onChanged(ChangeReason.UPDATE);
-=======
         verify(mObserver).onChanged(DataChangeReason.UPDATE);
->>>>>>> 76eef6d8
     }
 
     @Test
@@ -186,11 +178,7 @@
         TimeUnit.SECONDS.sleep(1);
 
         verifySetAppOptimizationMode(AppOpsManager.MODE_ALLOWED, /* allowListed */ true);
-<<<<<<< HEAD
-        verify(mObserver).onChanged(ChangeReason.UPDATE);
-=======
         verify(mObserver).onChanged(DataChangeReason.UPDATE);
->>>>>>> 76eef6d8
     }
 
     @Test
@@ -204,11 +192,7 @@
         TimeUnit.SECONDS.sleep(1);
 
         verifySetAppOptimizationMode(AppOpsManager.MODE_ALLOWED, /* allowListed */ false);
-<<<<<<< HEAD
-        verify(mObserver).onChanged(ChangeReason.UPDATE);
-=======
         verify(mObserver).onChanged(DataChangeReason.UPDATE);
->>>>>>> 76eef6d8
     }
 
     @Test
@@ -317,11 +301,7 @@
         inOrder.verify(mMockBackend).isAllowlisted(PACKAGE_NAME, UID);
         inOrder.verify(mMockBackend).isSysAllowlisted(PACKAGE_NAME);
         verifyNoMoreInteractions(mMockBackend);
-<<<<<<< HEAD
-        verify(mObserver).onChanged(ChangeReason.DELETE);
-=======
         verify(mObserver).onChanged(DataChangeReason.DELETE);
->>>>>>> 76eef6d8
     }
 
     @Test
@@ -332,11 +312,7 @@
                 /* isSystemOrDefaultApp */ false);
 
         verifySetAppOptimizationMode(AppOpsManager.MODE_ALLOWED, /* allowListed */ false);
-<<<<<<< HEAD
-        verify(mObserver).onChanged(ChangeReason.DELETE);
-=======
         verify(mObserver).onChanged(DataChangeReason.DELETE);
->>>>>>> 76eef6d8
     }
 
     @Test
@@ -347,11 +323,7 @@
                 /* isSystemOrDefaultApp */ false);
 
         verifySetAppOptimizationMode(AppOpsManager.MODE_ALLOWED, /* allowListed */ false);
-<<<<<<< HEAD
-        verify(mObserver).onChanged(ChangeReason.DELETE);
-=======
         verify(mObserver).onChanged(DataChangeReason.DELETE);
->>>>>>> 76eef6d8
     }
 
     private void runTestForResetWithMode(
@@ -375,11 +347,7 @@
         doReturn(isSystemOrDefaultApp).when(mMockBackend).isSysAllowlisted(anyString());
         doReturn(isSystemOrDefaultApp).when(mMockBackend).isDefaultActiveApp(anyString(), anyInt());
 
-<<<<<<< HEAD
-        BatteryOptimizeUtils.resetAppOptimizationMode(
-=======
         BatteryOptimizeUtils.resetAppOptimizationModeInternal(
->>>>>>> 76eef6d8
                 mContext,
                 mMockIPackageManager,
                 mMockAppOpsManager,
