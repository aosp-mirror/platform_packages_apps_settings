/*
 * Copyright (C) 2017 The Android Open Source Project
 *
 * Licensed under the Apache License, Version 2.0 (the "License");
 * you may not use this file except in compliance with the License.
 * You may obtain a copy of the License at
 *
 *      http://www.apache.org/licenses/LICENSE-2.0
 *
 * Unless required by applicable law or agreed to in writing, software
 * distributed under the License is distributed on an "AS IS" BASIS,
 * WITHOUT WARRANTIES OR CONDITIONS OF ANY KIND, either express or implied.
 * See the License for the specific language governing permissions and
 * limitations under the License.
 */

package com.android.settings.network;

import static com.google.common.truth.Truth.assertThat;

import static org.mockito.Mockito.doReturn;
import static org.mockito.Mockito.spy;
import static org.mockito.Mockito.when;

import android.content.ContentResolver;
import android.content.Context;
import android.content.pm.PackageManager;
import android.provider.Settings;
import android.provider.SettingsSlicesContract;

import androidx.lifecycle.LifecycleOwner;
import androidx.preference.PreferenceManager;
import androidx.preference.PreferenceScreen;

import com.android.settings.AirplaneModeEnabler;
import com.android.settings.core.BasePreferenceController;
import com.android.settings.testutils.FakeFeatureFactory;
import com.android.settingslib.RestrictedSwitchPreference;
import com.android.settingslib.core.lifecycle.Lifecycle;

import org.junit.Before;
import org.junit.Test;
import org.junit.runner.RunWith;
import org.mockito.Mock;
import org.mockito.MockitoAnnotations;
import org.robolectric.RobolectricTestRunner;
import org.robolectric.RuntimeEnvironment;
import org.robolectric.annotation.Config;

@RunWith(RobolectricTestRunner.class)
public class AirplaneModePreferenceControllerTest {

    private static final int ON = 1;
    private static final int OFF = 0;

    @Mock
    private PackageManager mPackageManager;
    @Mock
    private AirplaneModeEnabler mAirplaneModeEnabler;
    private Context mContext;
    private ContentResolver mResolver;
    private PreferenceManager mPreferenceManager;
    private PreferenceScreen mScreen;
    private RestrictedSwitchPreference mPreference;
    private AirplaneModePreferenceController mController;
    private LifecycleOwner mLifecycleOwner;
    private Lifecycle mLifecycle;

    @Before
    public void setUp() {
        MockitoAnnotations.initMocks(this);
        FakeFeatureFactory.setupForTest();
        mContext = spy(RuntimeEnvironment.application);
        mResolver = RuntimeEnvironment.application.getContentResolver();
        doReturn(mPackageManager).when(mContext).getPackageManager();
        mController = new AirplaneModePreferenceController(mContext,
                SettingsSlicesContract.KEY_AIRPLANE_MODE);

        mPreferenceManager = new PreferenceManager(mContext);
        mScreen = mPreferenceManager.createPreferenceScreen(mContext);
        mPreference = new RestrictedSwitchPreference(mContext);
        mPreference.setKey(SettingsSlicesContract.KEY_AIRPLANE_MODE);
        mScreen.addPreference(mPreference);
        mController.setFragment(null);
        mLifecycleOwner = () -> mLifecycle;
        mLifecycle = new Lifecycle(mLifecycleOwner);
        mLifecycle.addObserver(mController);
    }

    @Test
    public void getSliceUri_shouldUsePlatformAuthority() {
        assertThat(mController.getSliceUri().getAuthority())
                .isEqualTo(SettingsSlicesContract.AUTHORITY);
    }

    @Test
    @Config(qualifiers = "mcc999")
    public void airplaneModePreference_shouldNotBeAvailable_ifSetToNotVisible() {
        assertThat(mController.getAvailabilityStatus())
                .isNotEqualTo(BasePreferenceController.AVAILABLE);

        mController.displayPreference(mScreen);

        // This should not crash
        mController.onStart();
        mController.onStop();
    }

    @Test
    public void airplaneModePreference_shouldNotBeAvailable_ifHasLeanbackFeature() {
        when(mPackageManager.hasSystemFeature(PackageManager.FEATURE_LEANBACK)).thenReturn(true);
        assertThat(mController.getAvailabilityStatus())
                .isNotEqualTo(BasePreferenceController.AVAILABLE);

        mController.displayPreference(mScreen);

        // This should not crash
        mController.onStart();
        mController.onStop();
    }

    @Test
    public void airplaneModePreference_shouldBeAvailable_ifNoLeanbackFeature() {
        when(mPackageManager.hasSystemFeature(PackageManager.FEATURE_LEANBACK)).thenReturn(false);
        assertThat(mController.getAvailabilityStatus())
                .isEqualTo(BasePreferenceController.AVAILABLE);
    }

    @Test
    public void airplaneModePreference_testSetValue_updatesCorrectly() {

        // Set airplane mode ON by setChecked
        mController.setAirplaneModeEnabler(mAirplaneModeEnabler);
        assertThat(mController.setChecked(true)).isTrue();

        // Check return value if set same status.
        when(mAirplaneModeEnabler.isAirplaneModeOn()).thenReturn(true);
        assertThat(mController.setChecked(true)).isFalse();

        // Set to OFF
        assertThat(mController.setChecked(false)).isTrue();
    }

    @Test
    public void airplaneModePreference_testGetValue_correctValueReturned() {
        // Set airplane mode ON
        Settings.Global.putInt(mResolver, Settings.Global.AIRPLANE_MODE_ON, ON);

        mController.displayPreference(mScreen);
        mController.onStart();

        assertThat(mController.isChecked()).isTrue();

        Settings.Global.putInt(mResolver, Settings.Global.AIRPLANE_MODE_ON, OFF);
        assertThat(mController.isChecked()).isFalse();
    }

    @Test
    public void airplaneModePreference_testPreferenceUI_updatesCorrectly() {
        // Airplane mode default off
        Settings.Global.putInt(mResolver, Settings.Global.AIRPLANE_MODE_ON, OFF);

        mController.displayPreference(mScreen);
        mController.onStop();

        assertThat(mPreference.isChecked()).isFalse();

        mController.onAirplaneModeChanged(true);

        assertThat(mPreference.isChecked()).isTrue();
    }

    @Test
    public void isSliceable_returnsTrue() {
        assertThat(mController.isSliceable()).isTrue();
<<<<<<< HEAD
=======
    }

    @Test
    public void isPublicSlice_returnsTrue() {
        assertThat(mController.isPublicSlice()).isTrue();
>>>>>>> 733eed05
    }
}<|MERGE_RESOLUTION|>--- conflicted
+++ resolved
@@ -173,13 +173,10 @@
     @Test
     public void isSliceable_returnsTrue() {
         assertThat(mController.isSliceable()).isTrue();
-<<<<<<< HEAD
-=======
     }
 
     @Test
     public void isPublicSlice_returnsTrue() {
         assertThat(mController.isPublicSlice()).isTrue();
->>>>>>> 733eed05
     }
 }