--- conflicted
+++ resolved
@@ -122,11 +122,7 @@
         mController = spy(
                 new SubscriptionsPreferenceController(mContext, mLifecycle, mUpdateListener,
                         KEY, 5));
-<<<<<<< HEAD
-        doReturn(true).when(mController).isSubscriptionCanBeDisplayed(any(), anyInt());
-=======
         doReturn(true).when(mController).canSubscriptionBeDisplayed(any(), anyInt());
->>>>>>> 0968b860
         doReturn(mSignalStrengthIcon).when(mController).getIcon(anyInt(), anyInt(), anyBoolean());
     }
 
@@ -462,11 +458,7 @@
 
     @Test
     public void displayPreference_subscriptionsWithSameGroupUUID_onlyOneWillBeSeen() {
-<<<<<<< HEAD
-        doReturn(false).when(mController).isSubscriptionCanBeDisplayed(any(), eq(3));
-=======
         doReturn(false).when(mController).canSubscriptionBeDisplayed(any(), eq(3));
->>>>>>> 0968b860
         final List<SubscriptionInfo> subs = setupMockSubscriptions(3);
         SubscriptionUtil.setActiveSubscriptionsForTesting(subs.subList(0, 3));
 
