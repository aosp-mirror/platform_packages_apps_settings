--- conflicted
+++ resolved
@@ -20,8 +20,6 @@
 
 import static com.google.common.truth.Truth.assertThat;
 
-<<<<<<< HEAD
-=======
 import static org.junit.Assert.assertEquals;
 import static org.junit.Assert.assertFalse;
 import static org.junit.Assert.assertNotEquals;
@@ -31,7 +29,6 @@
 import static org.mockito.ArgumentMatchers.anyString;
 import static org.mockito.ArgumentMatchers.eq;
 import static org.mockito.Mockito.doReturn;
->>>>>>> 0f13f706
 import static org.mockito.Mockito.mock;
 import static org.mockito.Mockito.spy;
 import static org.mockito.Mockito.verify;
@@ -210,8 +207,6 @@
                 & SYSTEM_FLAG_HIDE_NON_SYSTEM_OVERLAY_WINDOWS).isEqualTo(0);
     }
 
-<<<<<<< HEAD
-=======
     @Test
     public void getInitialReferrer_differentPackage_returnCurrentReferrer() {
         SettingsHomepageActivity activity =
@@ -298,7 +293,6 @@
         assertTrue(activity.isCallingAppPermitted(permission, 1000));
     }
 
->>>>>>> 0f13f706
     @Implements(SuggestionFeatureProviderImpl.class)
     public static class ShadowSuggestionFeatureProviderImpl {
 
