--- conflicted
+++ resolved
@@ -16,16 +16,15 @@
 
 package com.android.settings.accessibility;
 
+import static com.android.settings.accessibility.AccessibilityShortcutPreferenceFragment.KEY_SAVED_QS_TOOLTIP_RESHOW;
 import static com.android.settings.accessibility.AccessibilityShortcutPreferenceFragment.KEY_SAVED_USER_SHORTCUT_TYPE;
-<<<<<<< HEAD
-=======
 import static com.android.settings.accessibility.AccessibilityUtil.QuickSettingsTooltipType;
 import static com.android.settings.accessibility.AccessibilityUtil.UserShortcutType;
->>>>>>> 3c65556c
 
 import static com.google.common.truth.Truth.assertThat;
 
 import static org.mockito.Mockito.doReturn;
+import static org.mockito.Mockito.mock;
 import static org.mockito.Mockito.spy;
 import static org.mockito.Mockito.verify;
 import static org.mockito.Mockito.when;
@@ -35,9 +34,14 @@
 import android.content.DialogInterface;
 import android.os.Bundle;
 import android.provider.Settings;
+import android.view.LayoutInflater;
+import android.view.View;
+import android.view.ViewGroup;
+import android.widget.PopupWindow;
 
 import androidx.annotation.Nullable;
 import androidx.appcompat.app.AlertDialog;
+import androidx.fragment.app.FragmentActivity;
 import androidx.preference.PreferenceManager;
 import androidx.preference.PreferenceScreen;
 import androidx.test.core.app.ApplicationProvider;
@@ -51,8 +55,11 @@
 import org.mockito.Answers;
 import org.mockito.Mock;
 import org.mockito.MockitoAnnotations;
+import org.robolectric.Robolectric;
 import org.robolectric.RobolectricTestRunner;
 import org.robolectric.annotation.Config;
+import org.robolectric.shadow.api.Shadow;
+import org.robolectric.shadows.ShadowApplication;
 
 /** Tests for {@link AccessibilityShortcutPreferenceFragment} */
 @RunWith(RobolectricTestRunner.class)
@@ -60,8 +67,12 @@
 
     private static final String PLACEHOLDER_PACKAGE_NAME = "com.placeholder.example";
     private static final String PLACEHOLDER_CLASS_NAME = PLACEHOLDER_PACKAGE_NAME + ".placeholder";
+    private static final String PLACEHOLDER_TILE_CLASS_NAME =
+            PLACEHOLDER_PACKAGE_NAME + "tile.placeholder";
     private static final ComponentName PLACEHOLDER_COMPONENT_NAME = new ComponentName(
             PLACEHOLDER_PACKAGE_NAME, PLACEHOLDER_CLASS_NAME);
+    private static final ComponentName PLACEHOLDER_TILE_COMPONENT_NAME = new ComponentName(
+            PLACEHOLDER_PACKAGE_NAME, PLACEHOLDER_TILE_CLASS_NAME);
     private static final String PLACEHOLDER_DIALOG_TITLE = "title";
 
     private static final String SOFTWARE_SHORTCUT_KEY =
@@ -84,6 +95,7 @@
         when(mFragment.getPreferenceManager()).thenReturn(mPreferenceManager);
         when(mFragment.getPreferenceManager().getContext()).thenReturn(mContext);
         when(mFragment.getContext()).thenReturn(mContext);
+        when(mFragment.getActivity()).thenReturn(Robolectric.setupActivity(FragmentActivity.class));
         mScreen = spy(new PreferenceScreen(mContext, null));
         when(mScreen.getPreferenceManager()).thenReturn(mPreferenceManager);
         doReturn(mScreen).when(mFragment).getPreferenceScreen();
@@ -94,10 +106,9 @@
         mFragment.updateShortcutPreferenceData();
 
         final int expectedType = PreferredShortcuts.retrieveUserShortcutType(mContext,
-                mFragment.getComponentName().flattenToString(),
-                AccessibilityUtil.UserShortcutType.SOFTWARE);
+                mFragment.getComponentName().flattenToString(), UserShortcutType.SOFTWARE);
         // Compare to default UserShortcutType
-        assertThat(expectedType).isEqualTo(AccessibilityUtil.UserShortcutType.SOFTWARE);
+        assertThat(expectedType).isEqualTo(UserShortcutType.SOFTWARE);
     }
 
     @Test
@@ -108,25 +119,21 @@
         mFragment.updateShortcutPreferenceData();
 
         final int expectedType = PreferredShortcuts.retrieveUserShortcutType(mContext,
-                mFragment.getComponentName().flattenToString(),
-                AccessibilityUtil.UserShortcutType.SOFTWARE);
-        assertThat(expectedType).isEqualTo(AccessibilityUtil.UserShortcutType.SOFTWARE
-                | AccessibilityUtil.UserShortcutType.HARDWARE);
+                mFragment.getComponentName().flattenToString(), UserShortcutType.SOFTWARE);
+        assertThat(expectedType).isEqualTo(UserShortcutType.SOFTWARE | UserShortcutType.HARDWARE);
     }
 
     @Test
     public void updateShortcutPreferenceData_hasValueInSharedPreference_assignToVariable() {
         final PreferredShortcut hardwareShortcut = new PreferredShortcut(
-                PLACEHOLDER_COMPONENT_NAME.flattenToString(),
-                AccessibilityUtil.UserShortcutType.HARDWARE);
+                PLACEHOLDER_COMPONENT_NAME.flattenToString(), UserShortcutType.HARDWARE);
 
         putUserShortcutTypeIntoSharedPreference(mContext, hardwareShortcut);
         mFragment.updateShortcutPreferenceData();
 
         final int expectedType = PreferredShortcuts.retrieveUserShortcutType(mContext,
-                mFragment.getComponentName().flattenToString(),
-                AccessibilityUtil.UserShortcutType.SOFTWARE);
-        assertThat(expectedType).isEqualTo(AccessibilityUtil.UserShortcutType.HARDWARE);
+                mFragment.getComponentName().flattenToString(), UserShortcutType.SOFTWARE);
+        assertThat(expectedType).isEqualTo(UserShortcutType.HARDWARE);
     }
 
     @Test
@@ -144,7 +151,7 @@
         mFragment.setupEditShortcutDialog(dialog);
 
         final int checkboxValue = mFragment.getShortcutTypeCheckBoxValue();
-        assertThat(checkboxValue).isEqualTo(AccessibilityUtil.UserShortcutType.EMPTY);
+        assertThat(checkboxValue).isEqualTo(UserShortcutType.EMPTY);
     }
 
     @Test
@@ -157,8 +164,7 @@
         final ShortcutPreference shortcutPreference = new ShortcutPreference(mContext, /* attrs= */
                 null);
         final PreferredShortcut hardwareShortcut = new PreferredShortcut(
-                PLACEHOLDER_COMPONENT_NAME.flattenToString(),
-                AccessibilityUtil.UserShortcutType.HARDWARE);
+                PLACEHOLDER_COMPONENT_NAME.flattenToString(), UserShortcutType.HARDWARE);
         mFragment.mShortcutPreference = shortcutPreference;
 
         PreferredShortcuts.saveUserShortcutType(mContext, hardwareShortcut);
@@ -166,12 +172,12 @@
         mFragment.setupEditShortcutDialog(dialog);
 
         final int checkboxValue = mFragment.getShortcutTypeCheckBoxValue();
-        assertThat(checkboxValue).isEqualTo(AccessibilityUtil.UserShortcutType.HARDWARE);
+        assertThat(checkboxValue).isEqualTo(UserShortcutType.HARDWARE);
     }
 
     @Test
     @Config(shadows = ShadowFragment.class)
-    public void restoreValueFromSavedInstanceState_assignToVariable() {
+    public void restoreValueFromSavedInstanceState_assignShortcutTypeToVariable() {
         mContext.setTheme(R.style.Theme_AppCompat);
         final AlertDialog dialog = AccessibilityDialogUtils.showEditShortcutDialog(
                 mContext, AccessibilityDialogUtils.DialogType.EDIT_SHORTCUT_GENERIC,
@@ -183,25 +189,19 @@
         mFragment.mShortcutPreference = shortcutPreference;
 
         savedInstanceState.putInt(KEY_SAVED_USER_SHORTCUT_TYPE,
-                AccessibilityUtil.UserShortcutType.SOFTWARE
-                        | AccessibilityUtil.UserShortcutType.HARDWARE);
+                UserShortcutType.SOFTWARE | UserShortcutType.HARDWARE);
+        mFragment.onAttach(mContext);
         mFragment.onCreate(savedInstanceState);
-        mFragment.onAttach(mContext);
         mFragment.setupEditShortcutDialog(dialog);
         final int value = mFragment.getShortcutTypeCheckBoxValue();
         mFragment.saveNonEmptyUserShortcutType(value);
 
         final int expectedType = PreferredShortcuts.retrieveUserShortcutType(mContext,
-                mFragment.getComponentName().flattenToString(),
-                AccessibilityUtil.UserShortcutType.SOFTWARE);
-        assertThat(expectedType).isEqualTo(
-                AccessibilityUtil.UserShortcutType.SOFTWARE
-                        | AccessibilityUtil.UserShortcutType.HARDWARE);
-    }
-
-    @Test
-<<<<<<< HEAD
-=======
+                mFragment.getComponentName().flattenToString(), UserShortcutType.SOFTWARE);
+        assertThat(expectedType).isEqualTo(UserShortcutType.SOFTWARE | UserShortcutType.HARDWARE);
+    }
+
+    @Test
     @Config(shadows = ShadowFragment.class)
     public void restoreValueFromSavedInstanceState_showTooltipView() {
         mContext.setTheme(R.style.Theme_AppCompat);
@@ -220,10 +220,10 @@
 
     @Test
     @Config(shadows = ShadowFragment.class)
->>>>>>> 3c65556c
     public void showGeneralCategory_shouldInitCategory() {
         final Bundle savedInstanceState = new Bundle();
         when(mFragment.showGeneralCategory()).thenReturn(true);
+        mFragment.onAttach(mContext);
         mFragment.onCreate(savedInstanceState);
 
         verify(mFragment).initGeneralCategory();
@@ -245,8 +245,26 @@
         PreferredShortcuts.saveUserShortcutType(context, shortcut);
     }
 
+    private static PopupWindow getLatestPopupWindow() {
+        final ShadowApplication shadowApplication =
+                Shadow.extract(ApplicationProvider.getApplicationContext());
+        return shadowApplication.getLatestPopupWindow();
+    }
+
     public static class TestAccessibilityShortcutPreferenceFragment
             extends AccessibilityShortcutPreferenceFragment {
+
+        @Override
+        public View onCreateView(LayoutInflater inflater, ViewGroup container,
+                Bundle savedInstanceState) {
+            return mock(View.class);
+        }
+
+        @Override
+        public void onViewCreated(View view, Bundle savedInstanceState) {
+            // do nothing
+        }
+
         @Override
         protected ComponentName getComponentName() {
             return PLACEHOLDER_COMPONENT_NAME;
@@ -254,6 +272,16 @@
 
         @Override
         protected CharSequence getLabelName() {
+            return PLACEHOLDER_PACKAGE_NAME;
+        }
+
+        @Override
+        protected ComponentName getTileComponentName() {
+            return PLACEHOLDER_TILE_COMPONENT_NAME;
+        }
+
+        @Override
+        protected CharSequence getTileName() {
             return PLACEHOLDER_PACKAGE_NAME;
         }
 
@@ -287,5 +315,10 @@
         protected String getLogTag() {
             return null;
         }
+
+        @Override
+        public View getView() {
+            return mock(View.class);
+        }
     };
 }