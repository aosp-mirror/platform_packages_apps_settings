/*
 * Copyright (C) 2017 The Android Open Source Project
 *
 * Licensed under the Apache License, Version 2.0 (the "License");
 * you may not use this file except in compliance with the License.
 * You may obtain a copy of the License at
 *
 *      http://www.apache.org/licenses/LICENSE-2.0
 *
 * Unless required by applicable law or agreed to in writing, software
 * distributed under the License is distributed on an "AS IS" BASIS,
 * WITHOUT WARRANTIES OR CONDITIONS OF ANY KIND, either express or implied.
 * See the License for the specific language governing permissions and
 * limitations under the License.
 */

package com.android.settings.accessibility;

import static com.google.common.truth.Truth.assertThat;

import static org.mockito.ArgumentMatchers.any;
import static org.mockito.Mockito.doReturn;
import static org.mockito.Mockito.when;
import static org.robolectric.Shadows.shadowOf;

import static java.util.Collections.singletonList;

import android.accessibilityservice.AccessibilityServiceInfo;
import android.accessibilityservice.AccessibilityShortcutInfo;
import android.content.ComponentName;
import android.content.Context;
import android.content.Intent;
import android.content.pm.ActivityInfo;
import android.content.pm.ApplicationInfo;
import android.content.pm.ResolveInfo;
import android.content.pm.ServiceInfo;
import android.database.ContentObserver;
import android.os.Build;
import android.platform.test.annotations.DisableFlags;
import android.platform.test.annotations.EnableFlags;
import android.platform.test.flag.junit.SetFlagsRule;
import android.provider.Settings;
import android.view.accessibility.AccessibilityManager;
import android.view.accessibility.Flags;

import androidx.fragment.app.Fragment;
import androidx.test.core.app.ApplicationProvider;

import com.android.internal.accessibility.util.AccessibilityUtils;
import com.android.settings.R;
import com.android.settings.SettingsActivity;
import com.android.settings.testutils.XmlTestUtils;
import com.android.settings.testutils.shadow.ShadowApplicationPackageManager;
import com.android.settings.testutils.shadow.ShadowBluetoothAdapter;
import com.android.settings.testutils.shadow.ShadowBluetoothUtils;
import com.android.settings.testutils.shadow.ShadowRestrictedLockUtilsInternal;
import com.android.settings.testutils.shadow.ShadowUserManager;
import com.android.settingslib.RestrictedPreference;
import com.android.settingslib.bluetooth.LocalBluetoothManager;
import com.android.settingslib.search.SearchIndexableRaw;
import com.android.settingslib.testutils.shadow.ShadowColorDisplayManager;

import com.google.common.truth.BooleanSubject;

import org.junit.Before;
import org.junit.Rule;
import org.junit.Test;
import org.junit.runner.RunWith;
import org.mockito.Mock;
import org.mockito.Mockito;
import org.mockito.Spy;
import org.mockito.junit.MockitoJUnit;
import org.mockito.junit.MockitoRule;
import org.robolectric.RobolectricTestRunner;
import org.robolectric.android.controller.ActivityController;
import org.robolectric.annotation.Config;
import org.robolectric.shadow.api.Shadow;
import org.robolectric.shadows.ShadowAccessibilityManager;
import org.robolectric.shadows.ShadowContentResolver;
import org.xmlpull.v1.XmlPullParserException;

import java.io.IOException;
import java.util.ArrayList;
import java.util.Collection;
import java.util.List;

/** Test for {@link AccessibilitySettings}. */
@RunWith(RobolectricTestRunner.class)
@Config(shadows = {
        ShadowBluetoothAdapter.class,
        ShadowUserManager.class,
        ShadowColorDisplayManager.class,
        ShadowApplicationPackageManager.class,
        ShadowRestrictedLockUtilsInternal.class,
})
public class AccessibilitySettingsTest {
    private static final String PACKAGE_NAME = "com.android.test";
    private static final String CLASS_NAME = PACKAGE_NAME + ".test_a11y_service";
    private static final ComponentName COMPONENT_NAME = new ComponentName(PACKAGE_NAME, CLASS_NAME);
    private static final String EMPTY_STRING = "";
    private static final String DEFAULT_SUMMARY = "default summary";
    private static final String DEFAULT_DESCRIPTION = "default description";
    private static final String DEFAULT_LABEL = "default label";
    private static final Boolean SERVICE_ENABLED = true;
    private static final Boolean SERVICE_DISABLED = false;

    @Rule
    public final MockitoRule mocks = MockitoJUnit.rule();
    @Rule public final SetFlagsRule mSetFlagsRule = new SetFlagsRule();
    private final Context mContext = ApplicationProvider.getApplicationContext();
    @Spy
    private final AccessibilityServiceInfo mServiceInfo = getMockAccessibilityServiceInfo(
            PACKAGE_NAME, CLASS_NAME);
    @Mock
    private AccessibilityShortcutInfo mShortcutInfo;
    private ShadowAccessibilityManager mShadowAccessibilityManager;
    @Mock
    private LocalBluetoothManager mLocalBluetoothManager;
    private ActivityController<SettingsActivity> mActivityController;
    private AccessibilitySettings mFragment;

    @Before
    public void setup() {
        mShadowAccessibilityManager = Shadow.extract(AccessibilityManager.getInstance(mContext));
        mShadowAccessibilityManager.setInstalledAccessibilityServiceList(new ArrayList<>());
        mContext.setTheme(androidx.appcompat.R.style.Theme_AppCompat);
        ShadowBluetoothUtils.sLocalBluetoothManager = mLocalBluetoothManager;
        setMockAccessibilityShortcutInfo(mShortcutInfo);

        Intent intent = new Intent();
        intent.putExtra(SettingsActivity.EXTRA_SHOW_FRAGMENT,
                AccessibilitySettings.class.getName());

        mActivityController = ActivityController.of(new SettingsActivity(), intent);
    }

    @Test
    public void getNonIndexableKeys_existInXmlLayout() {
        final List<String> niks = AccessibilitySettings.SEARCH_INDEX_DATA_PROVIDER
                .getNonIndexableKeys(mContext);
        final List<String> keys =
                XmlTestUtils.getKeysFromPreferenceXml(mContext, R.xml.accessibility_settings);

        assertThat(keys).containsAtLeastElementsIn(niks);
    }

    @Test
    public void getRawDataToIndex_isNull() {
        final List<SearchIndexableRaw> indexableRawList =
                AccessibilitySettings.SEARCH_INDEX_DATA_PROVIDER
                        .getRawDataToIndex(mContext, true);

        assertThat(indexableRawList).isNull();
    }

    @Test
    public void getServiceSummary_serviceCrash_showsStopped() {
        mServiceInfo.crashed = true;

        final CharSequence summary = AccessibilitySettings.getServiceSummary(mContext,
                mServiceInfo, SERVICE_ENABLED);

        assertThat(summary).isEqualTo(
                mContext.getString(R.string.accessibility_summary_state_stopped));
    }

    @Test
    public void getServiceSummary_invisibleToggle_shortcutEnabled_showsOnSummary() {
        setInvisibleToggleFragmentType(mServiceInfo);
        doReturn(DEFAULT_SUMMARY).when(mServiceInfo).loadSummary(any());
        setShortcutEnabled(mServiceInfo.getComponentName(), true);

        final CharSequence summary = AccessibilitySettings.getServiceSummary(mContext,
                mServiceInfo, SERVICE_ENABLED);

        assertThat(summary).isEqualTo(
                mContext.getString(R.string.preference_summary_default_combination,
                        mContext.getString(R.string.accessibility_summary_shortcut_enabled),
                        DEFAULT_SUMMARY));
    }

    @Test
    public void getServiceSummary_invisibleToggle_shortcutDisabled_showsOffSummary() {
        setInvisibleToggleFragmentType(mServiceInfo);
        setShortcutEnabled(mServiceInfo.getComponentName(), false);
        doReturn(DEFAULT_SUMMARY).when(mServiceInfo).loadSummary(any());

        final CharSequence summary = AccessibilitySettings.getServiceSummary(mContext,
                mServiceInfo, SERVICE_ENABLED);

        assertThat(summary).isEqualTo(
                mContext.getString(R.string.preference_summary_default_combination,
                        mContext.getString(R.string.generic_accessibility_feature_shortcut_off),
                        DEFAULT_SUMMARY));
    }

    @Test
    public void getServiceSummary_enableServiceShortcutOn_showsServiceEnabledShortcutOn() {
        doReturn(EMPTY_STRING).when(mServiceInfo).loadSummary(any());
        setShortcutEnabled(mServiceInfo.getComponentName(), true);

        String summary = AccessibilitySettings.getServiceSummary(mContext,
                mServiceInfo, SERVICE_ENABLED).toString();
<<<<<<< HEAD

        assertThat(summary).isEqualTo(
                mContext.getString(R.string.generic_accessibility_service_on));
    }

    @Test
    public void getServiceSummary_enableServiceShortcutOff_showsServiceEnabledShortcutOff() {
        doReturn(EMPTY_STRING).when(mServiceInfo).loadSummary(any());
        setShortcutEnabled(mServiceInfo.getComponentName(), false);

        String summary = AccessibilitySettings.getServiceSummary(
                mContext, mServiceInfo, SERVICE_ENABLED).toString();

        assertThat(summary).isEqualTo(
                mContext.getString(R.string.generic_accessibility_service_on));
    }

    @Test
    public void getServiceSummary_disableServiceShortcutOff_showsDisabledShortcutOff() {
        doReturn(EMPTY_STRING).when(mServiceInfo).loadSummary(any());
        setShortcutEnabled(mServiceInfo.getComponentName(), false);

        String summary = AccessibilitySettings.getServiceSummary(mContext,
                mServiceInfo, SERVICE_DISABLED).toString();

        assertThat(summary).isEqualTo(
                mContext.getString(R.string.generic_accessibility_service_off));
    }

    @Test
=======

        assertThat(summary).isEqualTo(
                mContext.getString(R.string.generic_accessibility_service_on));
    }

    @Test
    public void getServiceSummary_enableServiceShortcutOff_showsServiceEnabledShortcutOff() {
        doReturn(EMPTY_STRING).when(mServiceInfo).loadSummary(any());
        setShortcutEnabled(mServiceInfo.getComponentName(), false);

        String summary = AccessibilitySettings.getServiceSummary(
                mContext, mServiceInfo, SERVICE_ENABLED).toString();

        assertThat(summary).isEqualTo(
                mContext.getString(R.string.generic_accessibility_service_on));
    }

    @Test
    public void getServiceSummary_disableServiceShortcutOff_showsDisabledShortcutOff() {
        doReturn(EMPTY_STRING).when(mServiceInfo).loadSummary(any());
        setShortcutEnabled(mServiceInfo.getComponentName(), false);

        String summary = AccessibilitySettings.getServiceSummary(mContext,
                mServiceInfo, SERVICE_DISABLED).toString();

        assertThat(summary).isEqualTo(
                mContext.getString(R.string.generic_accessibility_service_off));
    }

    @Test
>>>>>>> 76eef6d8
    public void getServiceSummary_disableServiceShortcutOn_showsDisabledShortcutOn() {
        doReturn(EMPTY_STRING).when(mServiceInfo).loadSummary(any());
        setShortcutEnabled(mServiceInfo.getComponentName(), true);

        String summary = AccessibilitySettings.getServiceSummary(mContext,
                mServiceInfo, SERVICE_DISABLED).toString();

        assertThat(summary).isEqualTo(
                mContext.getString(R.string.generic_accessibility_service_off));
    }

    @Test
    public void getServiceSummary_enableServiceShortcutOffAndHasSummary_showsEnabledSummary() {
        setShortcutEnabled(mServiceInfo.getComponentName(), false);
        doReturn(DEFAULT_SUMMARY).when(mServiceInfo).loadSummary(any());

        String summary = AccessibilitySettings.getServiceSummary(mContext,
                mServiceInfo, SERVICE_ENABLED).toString();
<<<<<<< HEAD
=======

        assertThat(summary).isEqualTo(
                mContext.getString(R.string.preference_summary_default_combination,
                        mContext.getString(R.string.generic_accessibility_service_on),
                        DEFAULT_SUMMARY));
    }

    @Test
    public void getServiceSummary_enableServiceShortcutOnAndHasSummary_showsEnabledSummary() {
        doReturn(DEFAULT_SUMMARY).when(mServiceInfo).loadSummary(any());
        setShortcutEnabled(mServiceInfo.getComponentName(), true);

        String summary = AccessibilitySettings.getServiceSummary(mContext,
                mServiceInfo, SERVICE_ENABLED).toString();
>>>>>>> 76eef6d8

        assertThat(summary).isEqualTo(
                mContext.getString(R.string.preference_summary_default_combination,
                        mContext.getString(R.string.generic_accessibility_service_on),
                        DEFAULT_SUMMARY));
    }

    @Test
<<<<<<< HEAD
    public void getServiceSummary_enableServiceShortcutOnAndHasSummary_showsEnabledSummary() {
=======
    public void getServiceSummary_disableServiceShortcutOnAndHasSummary_showsDisabledSummary() {
>>>>>>> 76eef6d8
        doReturn(DEFAULT_SUMMARY).when(mServiceInfo).loadSummary(any());
        setShortcutEnabled(mServiceInfo.getComponentName(), true);

        String summary = AccessibilitySettings.getServiceSummary(mContext,
<<<<<<< HEAD
                mServiceInfo, SERVICE_ENABLED).toString();

        assertThat(summary).isEqualTo(
                mContext.getString(R.string.preference_summary_default_combination,
                        mContext.getString(R.string.generic_accessibility_service_on),
                        DEFAULT_SUMMARY));
    }

    @Test
    public void getServiceSummary_disableServiceShortcutOnAndHasSummary_showsDisabledSummary() {
        doReturn(DEFAULT_SUMMARY).when(mServiceInfo).loadSummary(any());
        setShortcutEnabled(mServiceInfo.getComponentName(), true);

        String summary = AccessibilitySettings.getServiceSummary(mContext,
=======
>>>>>>> 76eef6d8
                mServiceInfo, SERVICE_DISABLED).toString();

        assertThat(summary).isEqualTo(
                mContext.getString(R.string.preference_summary_default_combination,
                        mContext.getString(R.string.generic_accessibility_service_off),
                        DEFAULT_SUMMARY));
    }

    @Test
    public void getServiceSummary_disableServiceShortcutOffAndHasSummary_showsDisabledSummary() {
        setShortcutEnabled(mServiceInfo.getComponentName(), false);
        doReturn(DEFAULT_SUMMARY).when(mServiceInfo).loadSummary(any());

        String summary = AccessibilitySettings.getServiceSummary(mContext,
                mServiceInfo, SERVICE_DISABLED).toString();

        assertThat(summary).isEqualTo(
                mContext.getString(R.string.preference_summary_default_combination,
                        mContext.getString(R.string.generic_accessibility_service_off),
                        DEFAULT_SUMMARY));
    }

    @Test
    public void getServiceDescription_serviceCrash_showsStopped() {
        mServiceInfo.crashed = true;

        String description = AccessibilitySettings.getServiceDescription(mContext,
                mServiceInfo, SERVICE_ENABLED).toString();

        assertThat(description).isEqualTo(
                mContext.getString(R.string.accessibility_description_state_stopped));
    }

    @Test
    public void getServiceDescription_haveDescription_showsDescription() {
        doReturn(DEFAULT_DESCRIPTION).when(mServiceInfo).loadDescription(any());

        String description = AccessibilitySettings.getServiceDescription(mContext,
                mServiceInfo, SERVICE_ENABLED).toString();

        assertThat(description).isEqualTo(DEFAULT_DESCRIPTION);
    }

    @Test
    @DisableFlags(Flags.FLAG_A11Y_QS_SHORTCUT)
    public void onCreate_flagDisabled_haveRegisterToSpecificUrisAndActions() {
        setupFragment();

        assertUriObserversContainsClazz(Settings.Secure.ACCESSIBILITY_BUTTON_TARGETS,
                AccessibilitySettingsContentObserver.class).isTrue();
        assertUriObserversContainsClazz(Settings.Secure.ACCESSIBILITY_SHORTCUT_TARGET_SERVICE,
                AccessibilitySettingsContentObserver.class).isTrue();
        assertUriObserversContainsClazz(Settings.Secure.ACCESSIBILITY_QS_TARGETS,
                AccessibilitySettingsContentObserver.class).isFalse();
    }

    @Test
    @EnableFlags(Flags.FLAG_A11Y_QS_SHORTCUT)
    public void onCreate_flagEnabled_haveRegisterToSpecificUrisAndActions() {
        setupFragment();

        assertUriObserversContainsClazz(Settings.Secure.ACCESSIBILITY_BUTTON_TARGETS,
                AccessibilitySettingsContentObserver.class).isTrue();
        assertUriObserversContainsClazz(Settings.Secure.ACCESSIBILITY_SHORTCUT_TARGET_SERVICE,
                AccessibilitySettingsContentObserver.class).isTrue();
        assertUriObserversContainsClazz(Settings.Secure.ACCESSIBILITY_QS_TARGETS,
                AccessibilitySettingsContentObserver.class).isTrue();
    }

    @Test
    public void onDestroy_unregisterObserverAndReceiver() {
        setupFragment();

        mActivityController.pause().stop().destroy();

        assertUriObserversContainsClazz(Settings.Secure.ACCESSIBILITY_BUTTON_TARGETS,
                AccessibilitySettingsContentObserver.class).isFalse();
        assertUriObserversContainsClazz(Settings.Secure.ACCESSIBILITY_SHORTCUT_TARGET_SERVICE,
                AccessibilitySettingsContentObserver.class).isFalse();
        assertUriObserversContainsClazz(Settings.Secure.ACCESSIBILITY_QS_TARGETS,
                AccessibilitySettingsContentObserver.class).isFalse();
    }

    @Test
    public void onContentChanged_updatePreferenceInForeground_preferenceUpdated() {
        setupFragment();
        mShadowAccessibilityManager.setInstalledAccessibilityServiceList(
                singletonList(mServiceInfo));

        mFragment.onContentChanged();

        RestrictedPreference preference = mFragment.getPreferenceScreen().findPreference(
                COMPONENT_NAME.flattenToString());

        assertThat(preference).isNotNull();

    }

    @Test
    public void onContentChanged_updatePreferenceInBackground_preferenceUpdated() {
        setupFragment();
        mFragment.onPause();
        mFragment.onStop();

        mShadowAccessibilityManager.setInstalledAccessibilityServiceList(
                singletonList(mServiceInfo));

        mFragment.onContentChanged();
        mFragment.onStart();
        mFragment.onResume();

        RestrictedPreference preference = mFragment.getPreferenceScreen().findPreference(
                COMPONENT_NAME.flattenToString());

        assertThat(preference).isNotNull();

    }

    @Test
    public void testAccessibilityMenuInSystem_IncludedInInteractionControl() {
        mShadowAccessibilityManager.setInstalledAccessibilityServiceList(
                List.of(getMockAccessibilityServiceInfo(
                        AccessibilityUtils.ACCESSIBILITY_MENU_IN_SYSTEM)));
        setupFragment();

        final RestrictedPreference pref = mFragment.getPreferenceScreen().findPreference(
                AccessibilityUtils.ACCESSIBILITY_MENU_IN_SYSTEM.flattenToString());
        final String prefCategory = mFragment.mServicePreferenceToPreferenceCategoryMap.get(
                pref).getKey();
        assertThat(prefCategory).isEqualTo(AccessibilitySettings.CATEGORY_INTERACTION_CONTROL);
    }

    @Test
    public void testAccessibilityMenuInSystem_NoPrefWhenNotInstalled() {
        mShadowAccessibilityManager.setInstalledAccessibilityServiceList(List.of());
        setupFragment();

        final RestrictedPreference pref = mFragment.getPreferenceScreen().findPreference(
                AccessibilityUtils.ACCESSIBILITY_MENU_IN_SYSTEM.flattenToString());
        assertThat(pref).isNull();
    }

    private AccessibilityServiceInfo getMockAccessibilityServiceInfo(String packageName,
            String className) {
        return getMockAccessibilityServiceInfo(new ComponentName(packageName, className));
    }

    private AccessibilityServiceInfo getMockAccessibilityServiceInfo(ComponentName componentName) {
        final ApplicationInfo applicationInfo = new ApplicationInfo();
        final ServiceInfo serviceInfo = new ServiceInfo();
        applicationInfo.packageName = componentName.getPackageName();
        serviceInfo.packageName = componentName.getPackageName();
        serviceInfo.name = componentName.getClassName();
        serviceInfo.applicationInfo = applicationInfo;

        final ResolveInfo resolveInfo = new ResolveInfo();
        resolveInfo.serviceInfo = serviceInfo;
        try {
            final AccessibilityServiceInfo info = new AccessibilityServiceInfo(resolveInfo,
                    mContext);
            info.setComponentName(componentName);
            return info;
        } catch (XmlPullParserException | IOException e) {
            // Do nothing
        }

        return null;
    }

    private void setMockAccessibilityShortcutInfo(AccessibilityShortcutInfo mockInfo) {
        final ActivityInfo activityInfo = Mockito.mock(ActivityInfo.class);
        activityInfo.applicationInfo = new ApplicationInfo();
        when(mockInfo.getActivityInfo()).thenReturn(activityInfo);
        when(activityInfo.loadLabel(any())).thenReturn(DEFAULT_LABEL);
        when(mockInfo.loadSummary(any())).thenReturn(DEFAULT_SUMMARY);
        when(mockInfo.loadDescription(any())).thenReturn(DEFAULT_DESCRIPTION);
        when(mockInfo.getComponentName()).thenReturn(COMPONENT_NAME);
    }

    private void setInvisibleToggleFragmentType(AccessibilityServiceInfo info) {
        info.getResolveInfo().serviceInfo.applicationInfo.targetSdkVersion = Build.VERSION_CODES.R;
        info.flags |= AccessibilityServiceInfo.FLAG_REQUEST_ACCESSIBILITY_BUTTON;
    }

    private void setupFragment() {
        mActivityController.create().start().resume();
        Fragment fragment = mActivityController.get().getSupportFragmentManager().findFragmentById(
                R.id.main_content);

        assertThat(fragment).isNotNull();
        assertThat(fragment).isInstanceOf(AccessibilitySettings.class);

        mFragment = (AccessibilitySettings) fragment;
    }

    private void setShortcutEnabled(ComponentName componentName, boolean enabled) {
        Settings.Secure.putString(mContext.getContentResolver(),
                Settings.Secure.ACCESSIBILITY_BUTTON_TARGETS,
                enabled ? componentName.flattenToString() : "");
    }

    private BooleanSubject assertUriObserversContainsClazz(
            String settingUri, Class<?> clazz) {
        ShadowContentResolver shadowContentResolver = shadowOf(mContext.getContentResolver());
        Collection<ContentObserver> observers =
                shadowContentResolver.getContentObservers(
                        Settings.Secure.getUriFor(settingUri));

        return assertThat(observers.stream().anyMatch(clazz::isInstance));
    }
}<|MERGE_RESOLUTION|>--- conflicted
+++ resolved
@@ -201,7 +201,6 @@
 
         String summary = AccessibilitySettings.getServiceSummary(mContext,
                 mServiceInfo, SERVICE_ENABLED).toString();
-<<<<<<< HEAD
 
         assertThat(summary).isEqualTo(
                 mContext.getString(R.string.generic_accessibility_service_on));
@@ -232,38 +231,6 @@
     }
 
     @Test
-=======
-
-        assertThat(summary).isEqualTo(
-                mContext.getString(R.string.generic_accessibility_service_on));
-    }
-
-    @Test
-    public void getServiceSummary_enableServiceShortcutOff_showsServiceEnabledShortcutOff() {
-        doReturn(EMPTY_STRING).when(mServiceInfo).loadSummary(any());
-        setShortcutEnabled(mServiceInfo.getComponentName(), false);
-
-        String summary = AccessibilitySettings.getServiceSummary(
-                mContext, mServiceInfo, SERVICE_ENABLED).toString();
-
-        assertThat(summary).isEqualTo(
-                mContext.getString(R.string.generic_accessibility_service_on));
-    }
-
-    @Test
-    public void getServiceSummary_disableServiceShortcutOff_showsDisabledShortcutOff() {
-        doReturn(EMPTY_STRING).when(mServiceInfo).loadSummary(any());
-        setShortcutEnabled(mServiceInfo.getComponentName(), false);
-
-        String summary = AccessibilitySettings.getServiceSummary(mContext,
-                mServiceInfo, SERVICE_DISABLED).toString();
-
-        assertThat(summary).isEqualTo(
-                mContext.getString(R.string.generic_accessibility_service_off));
-    }
-
-    @Test
->>>>>>> 76eef6d8
     public void getServiceSummary_disableServiceShortcutOn_showsDisabledShortcutOn() {
         doReturn(EMPTY_STRING).when(mServiceInfo).loadSummary(any());
         setShortcutEnabled(mServiceInfo.getComponentName(), true);
@@ -282,8 +249,6 @@
 
         String summary = AccessibilitySettings.getServiceSummary(mContext,
                 mServiceInfo, SERVICE_ENABLED).toString();
-<<<<<<< HEAD
-=======
 
         assertThat(summary).isEqualTo(
                 mContext.getString(R.string.preference_summary_default_combination,
@@ -298,7 +263,6 @@
 
         String summary = AccessibilitySettings.getServiceSummary(mContext,
                 mServiceInfo, SERVICE_ENABLED).toString();
->>>>>>> 76eef6d8
 
         assertThat(summary).isEqualTo(
                 mContext.getString(R.string.preference_summary_default_combination,
@@ -307,32 +271,11 @@
     }
 
     @Test
-<<<<<<< HEAD
-    public void getServiceSummary_enableServiceShortcutOnAndHasSummary_showsEnabledSummary() {
-=======
     public void getServiceSummary_disableServiceShortcutOnAndHasSummary_showsDisabledSummary() {
->>>>>>> 76eef6d8
         doReturn(DEFAULT_SUMMARY).when(mServiceInfo).loadSummary(any());
         setShortcutEnabled(mServiceInfo.getComponentName(), true);
 
         String summary = AccessibilitySettings.getServiceSummary(mContext,
-<<<<<<< HEAD
-                mServiceInfo, SERVICE_ENABLED).toString();
-
-        assertThat(summary).isEqualTo(
-                mContext.getString(R.string.preference_summary_default_combination,
-                        mContext.getString(R.string.generic_accessibility_service_on),
-                        DEFAULT_SUMMARY));
-    }
-
-    @Test
-    public void getServiceSummary_disableServiceShortcutOnAndHasSummary_showsDisabledSummary() {
-        doReturn(DEFAULT_SUMMARY).when(mServiceInfo).loadSummary(any());
-        setShortcutEnabled(mServiceInfo.getComponentName(), true);
-
-        String summary = AccessibilitySettings.getServiceSummary(mContext,
-=======
->>>>>>> 76eef6d8
                 mServiceInfo, SERVICE_DISABLED).toString();
 
         assertThat(summary).isEqualTo(
