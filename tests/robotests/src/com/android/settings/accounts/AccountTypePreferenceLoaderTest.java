--- conflicted
+++ resolved
@@ -61,11 +61,8 @@
 @RunWith(RobolectricTestRunner.class)
 @Config(shadows = {
         com.android.settings.testutils.shadow.ShadowFragment.class,
-<<<<<<< HEAD
-=======
         ShadowAccountManager.class,
         ShadowContentResolver.class,
->>>>>>> 98a5dbfb
 })
 public class AccountTypePreferenceLoaderTest {
 
