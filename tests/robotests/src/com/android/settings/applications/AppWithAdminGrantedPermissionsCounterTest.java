--- conflicted
+++ resolved
@@ -57,11 +57,7 @@
 public final class AppWithAdminGrantedPermissionsCounterTest {
 
     @Rule
-<<<<<<< HEAD
-    public MockitoRule mMockitoRule = MockitoJUnit.rule();
-=======
     public final MockitoRule mMockitoRule = MockitoJUnit.rule();
->>>>>>> 97072e43
 
     private final String APP_1 = "app1";
     private final String APP_2 = "app2";
