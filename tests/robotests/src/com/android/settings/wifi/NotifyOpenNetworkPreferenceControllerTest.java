--- conflicted
+++ resolved
@@ -16,10 +16,6 @@
 
 package com.android.settings.wifi;
 
-<<<<<<< HEAD
-import static android.provider.Settings.Global.NETWORK_RECOMMENDATIONS_ENABLED;
-=======
->>>>>>> b747be07
 import static android.provider.Settings.Global.WIFI_NETWORKS_AVAILABLE_NOTIFICATION_ON;
 
 import static com.google.common.truth.Truth.assertThat;
@@ -90,44 +86,24 @@
     }
 
     @Test
-<<<<<<< HEAD
-    public void updateState_preferenceSetCheckedAndSetEnabledWhenSettingsAreEnabled() {
-        final SwitchPreference preference = mock(SwitchPreference.class);
-        Settings.System.putInt(mContext.getContentResolver(), NETWORK_RECOMMENDATIONS_ENABLED, 1);
-=======
     public void updateState_preferenceSetCheckedWhenSettingsAreEnabled() {
         final SwitchPreference preference = mock(SwitchPreference.class);
->>>>>>> b747be07
         Settings.System.putInt(mContext.getContentResolver(),
                 WIFI_NETWORKS_AVAILABLE_NOTIFICATION_ON, 1);
 
         mController.updateState(preference);
 
         verify(preference).setChecked(true);
-<<<<<<< HEAD
-        verify(preference).setEnabled(true);
-    }
-
-    @Test
-    public void updateState_preferenceSetCheckedAndSetEnabledWhenSettingsAreDisabled() {
-        final SwitchPreference preference = mock(SwitchPreference.class);
-        Settings.System.putInt(mContext.getContentResolver(), NETWORK_RECOMMENDATIONS_ENABLED, 0);
-=======
     }
 
     @Test
     public void updateState_preferenceSetCheckedWhenSettingsAreDisabled() {
         final SwitchPreference preference = mock(SwitchPreference.class);
->>>>>>> b747be07
         Settings.System.putInt(mContext.getContentResolver(),
                 WIFI_NETWORKS_AVAILABLE_NOTIFICATION_ON, 0);
 
         mController.updateState(preference);
 
         verify(preference).setChecked(false);
-<<<<<<< HEAD
-        verify(preference).setEnabled(false);
-=======
->>>>>>> b747be07
     }
 }