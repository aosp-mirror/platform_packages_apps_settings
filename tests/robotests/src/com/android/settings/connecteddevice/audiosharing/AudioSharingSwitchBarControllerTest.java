/*
 * Copyright (C) 2023 The Android Open Source Project
 *
 * Licensed under the Apache License, Version 2.0 (the "License");
 * you may not use this file except in compliance with the License.
 * You may obtain a copy of the License at
 *
 *      http://www.apache.org/licenses/LICENSE-2.0
 *
 * Unless required by applicable law or agreed to in writing, software
 * distributed under the License is distributed on an "AS IS" BASIS,
 * WITHOUT WARRANTIES OR CONDITIONS OF ANY KIND, either express or implied.
 * See the License for the specific language governing permissions and
 * limitations under the License.
 */

package com.android.settings.connecteddevice.audiosharing;

import static com.android.settings.core.BasePreferenceController.AVAILABLE;
import static com.android.settings.core.BasePreferenceController.UNSUPPORTED_ON_DEVICE;

import static com.google.common.truth.Truth.assertThat;

import static org.mockito.ArgumentMatchers.any;
import static org.mockito.ArgumentMatchers.anyBoolean;
import static org.mockito.ArgumentMatchers.anyInt;
import static org.mockito.ArgumentMatchers.eq;
import static org.mockito.Mockito.doNothing;
import static org.mockito.Mockito.mock;
import static org.mockito.Mockito.never;
import static org.mockito.Mockito.spy;
import static org.mockito.Mockito.verify;
import static org.mockito.Mockito.verifyNoMoreInteractions;
import static org.mockito.Mockito.when;
import static org.robolectric.Shadows.shadowOf;

import android.app.settings.SettingsEnums;
import android.bluetooth.BluetoothAdapter;
import android.bluetooth.BluetoothDevice;
import android.bluetooth.BluetoothLeBroadcast;
import android.bluetooth.BluetoothLeBroadcastAssistant;
import android.bluetooth.BluetoothLeBroadcastMetadata;
import android.bluetooth.BluetoothLeBroadcastReceiveState;
import android.bluetooth.BluetoothProfile;
import android.bluetooth.BluetoothStatusCodes;
import android.content.BroadcastReceiver;
import android.content.Context;
import android.content.Intent;
import android.content.IntentFilter;
import android.os.Looper;
import android.platform.test.flag.junit.SetFlagsRule;
<<<<<<< HEAD
=======
import android.util.FeatureFlagUtils;
import android.util.Pair;
>>>>>>> 411d5c15
import android.widget.CompoundButton;

import androidx.fragment.app.DialogFragment;
import androidx.fragment.app.Fragment;
import androidx.fragment.app.FragmentActivity;
import androidx.lifecycle.LifecycleOwner;
import androidx.test.core.app.ApplicationProvider;

import com.android.settings.bluetooth.Utils;
import com.android.settings.testutils.FakeFeatureFactory;
import com.android.settings.testutils.shadow.ShadowBluetoothAdapter;
import com.android.settings.testutils.shadow.ShadowBluetoothUtils;
import com.android.settings.testutils.shadow.ShadowThreadUtils;
import com.android.settings.widget.SettingsMainSwitchBar;
import com.android.settingslib.RestrictedLockUtils;
import com.android.settingslib.bluetooth.CachedBluetoothDevice;
import com.android.settingslib.bluetooth.CachedBluetoothDeviceManager;
import com.android.settingslib.bluetooth.LocalBluetoothLeBroadcast;
import com.android.settingslib.bluetooth.LocalBluetoothLeBroadcastAssistant;
import com.android.settingslib.bluetooth.LocalBluetoothManager;
import com.android.settingslib.bluetooth.LocalBluetoothProfileManager;
import com.android.settingslib.bluetooth.VolumeControlProfile;
import com.android.settingslib.core.lifecycle.Lifecycle;
import com.android.settingslib.flags.Flags;

import com.google.common.collect.ImmutableList;
import com.google.common.collect.Iterables;
import com.google.common.truth.Correspondence;

import org.junit.After;
import org.junit.Before;
import org.junit.Rule;
import org.junit.Test;
import org.junit.runner.RunWith;
import org.mockito.Mock;
import org.mockito.Spy;
import org.mockito.junit.MockitoJUnit;
import org.mockito.junit.MockitoRule;
import org.robolectric.RobolectricTestRunner;
import org.robolectric.annotation.Config;
import org.robolectric.shadow.api.Shadow;
import org.robolectric.shadows.androidx.fragment.FragmentController;

import java.util.List;
import java.util.concurrent.Executor;

@RunWith(RobolectricTestRunner.class)
@Config(
        shadows = {
            ShadowBluetoothAdapter.class,
            ShadowBluetoothUtils.class,
            ShadowThreadUtils.class,
        })
public class AudioSharingSwitchBarControllerTest {
    private static final String TEST_DEVICE_NAME1 = "test1";
    private static final String TEST_DEVICE_NAME2 = "test2";
    private static final int TEST_DEVICE_GROUP_ID1 = 1;
    private static final int TEST_DEVICE_GROUP_ID2 = 2;
    private static final Correspondence<Fragment, String> TAG_EQUALS =
            Correspondence.from(
                    (Fragment fragment, String tag) ->
                            fragment instanceof DialogFragment
                                    && ((DialogFragment) fragment).getTag() != null
                                    && ((DialogFragment) fragment).getTag().equals(tag),
                    "is equal to");

    @Rule public final MockitoRule mMockitoRule = MockitoJUnit.rule();
    @Rule public final SetFlagsRule mSetFlagsRule = new SetFlagsRule();

    @Spy Context mContext = ApplicationProvider.getApplicationContext();
    @Mock private LocalBluetoothManager mLocalBtManager;
    @Mock private CachedBluetoothDeviceManager mDeviceManager;
    @Mock private LocalBluetoothProfileManager mBtProfileManager;
    @Mock private LocalBluetoothLeBroadcast mBroadcast;
    @Mock private LocalBluetoothLeBroadcastAssistant mAssistant;
    @Mock private VolumeControlProfile mVolumeControl;
    @Mock private CompoundButton mBtnView;
    @Mock private CachedBluetoothDevice mCachedDevice1;
    @Mock private CachedBluetoothDevice mCachedDevice2;
    @Mock private BluetoothDevice mDevice1;
    @Mock private BluetoothDevice mDevice2;
    private SettingsMainSwitchBar mSwitchBar;
    private AudioSharingSwitchBarController mController;
    private FakeFeatureFactory mFeatureFactory;
    private Lifecycle mLifecycle;
    private LifecycleOwner mLifecycleOwner;
    private boolean mOnAudioSharingStateChanged;
    private boolean mOnAudioSharingServiceConnected;
    private ShadowBluetoothAdapter mShadowBluetoothAdapter;
    private Fragment mParentFragment;

    @Before
    public void setUp() {
        mShadowBluetoothAdapter = Shadow.extract(BluetoothAdapter.getDefaultAdapter());
        mShadowBluetoothAdapter.setEnabled(true);
        mShadowBluetoothAdapter.setIsLeAudioBroadcastSourceSupported(
                BluetoothStatusCodes.FEATURE_SUPPORTED);
        mShadowBluetoothAdapter.setIsLeAudioBroadcastAssistantSupported(
                BluetoothStatusCodes.FEATURE_SUPPORTED);
        mLifecycleOwner = () -> mLifecycle;
        mLifecycle = new Lifecycle(mLifecycleOwner);
        ShadowBluetoothUtils.sLocalBluetoothManager = mLocalBtManager;
        LocalBluetoothManager localBluetoothManager = Utils.getLocalBtManager(mContext);
        mFeatureFactory = FakeFeatureFactory.setupForTest();
        when(localBluetoothManager.getProfileManager()).thenReturn(mBtProfileManager);
        when(localBluetoothManager.getCachedDeviceManager()).thenReturn(mDeviceManager);
        when(mDeviceManager.findDevice(mDevice1)).thenReturn(mCachedDevice1);
        when(mCachedDevice1.getDevice()).thenReturn(mDevice1);
        when(mCachedDevice1.getGroupId()).thenReturn(TEST_DEVICE_GROUP_ID1);
        when(mCachedDevice1.getName()).thenReturn(TEST_DEVICE_NAME1);
        when(mCachedDevice1.isActiveDevice(BluetoothProfile.LE_AUDIO)).thenReturn(false);
        when(mDeviceManager.findDevice(mDevice2)).thenReturn(mCachedDevice2);
        when(mCachedDevice2.getDevice()).thenReturn(mDevice2);
        when(mCachedDevice2.getGroupId()).thenReturn(TEST_DEVICE_GROUP_ID2);
        when(mCachedDevice2.getName()).thenReturn(TEST_DEVICE_NAME2);
        when(mCachedDevice2.isActiveDevice(BluetoothProfile.LE_AUDIO)).thenReturn(true);
        when(mBtProfileManager.getLeAudioBroadcastProfile()).thenReturn(mBroadcast);
        when(mBtProfileManager.getLeAudioBroadcastAssistantProfile()).thenReturn(mAssistant);
        when(mBtProfileManager.getVolumeControlProfile()).thenReturn(mVolumeControl);
        when(mVolumeControl.isProfileReady()).thenReturn(true);
        when(mBroadcast.isProfileReady()).thenReturn(true);
        doNothing()
                .when(mBroadcast)
                .registerServiceCallBack(
                        any(Executor.class), any(BluetoothLeBroadcast.Callback.class));
        doNothing()
                .when(mBroadcast)
                .unregisterServiceCallBack(any(BluetoothLeBroadcast.Callback.class));
        when(mAssistant.isProfileReady()).thenReturn(true);
        doNothing()
                .when(mAssistant)
                .registerServiceCallBack(
                        any(Executor.class), any(BluetoothLeBroadcastAssistant.Callback.class));
        doNothing()
                .when(mAssistant)
                .unregisterServiceCallBack(any(BluetoothLeBroadcastAssistant.Callback.class));
        mSwitchBar = spy(new SettingsMainSwitchBar(mContext));
        mSwitchBar.setDisabledByAdmin(mock(RestrictedLockUtils.EnforcedAdmin.class));
        mOnAudioSharingStateChanged = false;
        mOnAudioSharingServiceConnected = false;
        AudioSharingSwitchBarController.OnAudioSharingStateChangedListener listener =
                new AudioSharingSwitchBarController.OnAudioSharingStateChangedListener() {
                    @Override
                    public void onAudioSharingStateChanged() {
                        mOnAudioSharingStateChanged = true;
                    }

                    @Override
                    public void onAudioSharingProfilesConnected() {
                        mOnAudioSharingServiceConnected = true;
                    }
                };
        mController = new AudioSharingSwitchBarController(mContext, mSwitchBar, listener);
        mParentFragment = new Fragment();
        FragmentController.setupFragment(
                mParentFragment,
                FragmentActivity.class,
                0 /* containerViewId */,
                null /* bundle */);
        mController.init(mParentFragment);
    }

    @After
    public void tearDown() {
        ShadowBluetoothUtils.reset();
        ShadowThreadUtils.reset();
    }

    @Test
    public void bluetoothOff_switchDisabled() {
        mSetFlagsRule.enableFlags(Flags.FLAG_ENABLE_LE_AUDIO_SHARING);
        assertThat(mSwitchBar.isEnabled()).isTrue();
        mContext.registerReceiver(
                mController.mReceiver,
                mController.mIntentFilter,
                Context.RECEIVER_EXPORTED_UNAUDITED);
        mShadowBluetoothAdapter.setEnabled(false);
        when(mBroadcast.isEnabled(null)).thenReturn(false);
        Intent intent = new Intent(BluetoothAdapter.ACTION_STATE_CHANGED);
        intent.putExtra(BluetoothAdapter.EXTRA_STATE, BluetoothAdapter.STATE_OFF);
        mContext.sendBroadcast(intent);
        shadowOf(Looper.getMainLooper()).idle();

        assertThat(mSwitchBar.isEnabled()).isFalse();
        assertThat(mSwitchBar.isChecked()).isFalse();
        assertThat(mOnAudioSharingStateChanged).isTrue();
        assertThat(mOnAudioSharingServiceConnected).isFalse();
    }

    @Test
    public void onServiceConnected_switchEnabled() {
        mSetFlagsRule.enableFlags(Flags.FLAG_ENABLE_LE_AUDIO_SHARING);
        when(mBroadcast.isEnabled(null)).thenReturn(true);
        mController.onServiceConnected();
        shadowOf(Looper.getMainLooper()).idle();

        assertThat(mSwitchBar.isEnabled()).isTrue();
        assertThat(mSwitchBar.isChecked()).isTrue();
        assertThat(mOnAudioSharingStateChanged).isTrue();
        assertThat(mOnAudioSharingServiceConnected).isTrue();
        verify(mBtProfileManager).removeServiceListener(mController);
    }

    @Test
    public void getAvailabilityStatus_flagOn() {
        mSetFlagsRule.enableFlags(Flags.FLAG_ENABLE_LE_AUDIO_SHARING);
        assertThat(mController.getAvailabilityStatus()).isEqualTo(AVAILABLE);
    }

    @Test
    public void getAvailabilityStatus_flagOff() {
        mSetFlagsRule.disableFlags(Flags.FLAG_ENABLE_LE_AUDIO_SHARING);
        assertThat(mController.getAvailabilityStatus()).isEqualTo(UNSUPPORTED_ON_DEVICE);
    }

    @Test
    public void onStart_flagOff_doNothing() {
        mSetFlagsRule.disableFlags(Flags.FLAG_ENABLE_LE_AUDIO_SHARING);
        mController.onStart(mLifecycleOwner);
        verify(mContext, never())
                .registerReceiver(any(BroadcastReceiver.class), any(IntentFilter.class), anyInt());
        verify(mBroadcast, never())
                .registerServiceCallBack(
                        any(Executor.class), any(BluetoothLeBroadcast.Callback.class));
        verify(mAssistant, never())
                .registerServiceCallBack(
                        any(Executor.class), any(BluetoothLeBroadcastAssistant.Callback.class));
        verify(mBtProfileManager, never()).addServiceListener(mController);
    }

    @Test
    public void onStart_flagOnProfileNotReady_registerProfileCallback() {
        mSetFlagsRule.enableFlags(Flags.FLAG_ENABLE_LE_AUDIO_SHARING);
        when(mBroadcast.isEnabled(null)).thenReturn(false);
        when(mBroadcast.isProfileReady()).thenReturn(false);
        mController.onStart(mLifecycleOwner);
        shadowOf(Looper.getMainLooper()).idle();

        verify(mContext)
                .registerReceiver(any(BroadcastReceiver.class), any(IntentFilter.class), anyInt());
        verify(mBroadcast, never())
                .registerServiceCallBack(
                        any(Executor.class), any(BluetoothLeBroadcast.Callback.class));
        verify(mAssistant, never())
                .registerServiceCallBack(
                        any(Executor.class), any(BluetoothLeBroadcastAssistant.Callback.class));
        verify(mBtProfileManager).addServiceListener(mController);
        assertThat(mSwitchBar.isChecked()).isFalse();
        assertThat(mSwitchBar.isEnabled()).isFalse();
    }

    @Test
    public void onStart_flagOn_registerCallback() {
        mSetFlagsRule.enableFlags(Flags.FLAG_ENABLE_LE_AUDIO_SHARING);
        when(mBroadcast.isEnabled(null)).thenReturn(true);
        mController.onStart(mLifecycleOwner);
        shadowOf(Looper.getMainLooper()).idle();

        verify(mContext)
                .registerReceiver(any(BroadcastReceiver.class), any(IntentFilter.class), anyInt());
        verify(mBroadcast)
                .registerServiceCallBack(
                        any(Executor.class), any(BluetoothLeBroadcast.Callback.class));
        verify(mAssistant)
                .registerServiceCallBack(
                        any(Executor.class), any(BluetoothLeBroadcastAssistant.Callback.class));
        verify(mBtProfileManager, never()).addServiceListener(mController);
        assertThat(mSwitchBar.isChecked()).isTrue();
        assertThat(mSwitchBar.isEnabled()).isTrue();
    }

    @Test
    public void onStop_flagOff_doNothing() {
        mSetFlagsRule.disableFlags(Flags.FLAG_ENABLE_LE_AUDIO_SHARING);
        mController.onStop(mLifecycleOwner);
        verify(mContext, never()).unregisterReceiver(any(BroadcastReceiver.class));
        verify(mBroadcast, never())
                .unregisterServiceCallBack(any(BluetoothLeBroadcast.Callback.class));
        verify(mAssistant, never())
                .unregisterServiceCallBack(any(BluetoothLeBroadcastAssistant.Callback.class));
        verify(mBtProfileManager, never()).removeServiceListener(mController);
    }

    @Test
    public void onStop_flagOn_notRegistered_doNothing() {
        mSetFlagsRule.enableFlags(Flags.FLAG_ENABLE_LE_AUDIO_SHARING);
        mController.setCallbacksRegistered(false);
        doNothing().when(mContext).unregisterReceiver(any(BroadcastReceiver.class));
        mController.onStop(mLifecycleOwner);

        verify(mContext).unregisterReceiver(any(BroadcastReceiver.class));
        verify(mBtProfileManager).removeServiceListener(mController);
        verify(mBroadcast, never())
                .unregisterServiceCallBack(any(BluetoothLeBroadcast.Callback.class));
        verify(mAssistant, never())
                .unregisterServiceCallBack(any(BluetoothLeBroadcastAssistant.Callback.class));
    }

    @Test
    public void onStop_flagOn_registered_unregisterCallback() {
        mSetFlagsRule.enableFlags(Flags.FLAG_ENABLE_LE_AUDIO_SHARING);
        mController.setCallbacksRegistered(true);
        mContext.registerReceiver(
                mController.mReceiver,
                mController.mIntentFilter,
                Context.RECEIVER_EXPORTED_UNAUDITED);
        mController.onStop(mLifecycleOwner);
        verify(mContext).unregisterReceiver(mController.mReceiver);
        verify(mBtProfileManager).removeServiceListener(mController);
        verify(mBroadcast).unregisterServiceCallBack(any(BluetoothLeBroadcast.Callback.class));
        verify(mAssistant)
                .unregisterServiceCallBack(any(BluetoothLeBroadcastAssistant.Callback.class));
    }

    @Test
    public void onCheckedChangedToChecked_sharing_doNothing() {
        when(mBtnView.isEnabled()).thenReturn(true);
        when(mBroadcast.isEnabled(null)).thenReturn(true);
        mController.onCheckedChanged(mBtnView, /* isChecked= */ true);
        verify(mBroadcast, never()).startPrivateBroadcast();
    }

    @Test
    public void onCheckedChangedToChecked_noConnectedLeaDevices_notStartAudioSharing() {
        when(mBtnView.isEnabled()).thenReturn(true);
        when(mAssistant.getDevicesMatchingConnectionStates(
                        new int[] {BluetoothProfile.STATE_CONNECTED}))
                .thenReturn(ImmutableList.of());
        doNothing().when(mBroadcast).startPrivateBroadcast();
        mController.onCheckedChanged(mBtnView, /* isChecked= */ true);
        assertThat(mSwitchBar.isChecked()).isFalse();
        verify(mBroadcast, never()).startPrivateBroadcast();
    }

    @Test
    public void onCheckedChangedToChecked_notSharing_withConnectedLeaDevices_startAudioSharing() {
        when(mBtnView.isEnabled()).thenReturn(true);
        when(mAssistant.getDevicesMatchingConnectionStates(
                        new int[] {BluetoothProfile.STATE_CONNECTED}))
                .thenReturn(ImmutableList.of(mDevice1));
        doNothing().when(mBroadcast).startPrivateBroadcast();
        mController.onCheckedChanged(mBtnView, /* isChecked= */ true);
        verify(mBroadcast).startPrivateBroadcast();
    }

    @Test
    public void onCheckedChangedToUnChecked_notSharing_doNothing() {
        when(mBtnView.isEnabled()).thenReturn(true);
        when(mBroadcast.isEnabled(null)).thenReturn(false);
        when(mBroadcast.getLatestBroadcastId()).thenReturn(1);
        mController.onCheckedChanged(mBtnView, /* isChecked= */ false);
        verify(mBroadcast, never()).stopBroadcast(anyInt());
    }

    @Test
    public void onCheckedChangedToUnChecked_sharing_stopAudioSharing() {
        when(mBtnView.isEnabled()).thenReturn(true);
        when(mBroadcast.isEnabled(null)).thenReturn(true);
        when(mBroadcast.getLatestBroadcastId()).thenReturn(1);
        doNothing().when(mBroadcast).stopBroadcast(anyInt());
        mController.onCheckedChanged(mBtnView, /* isChecked= */ false);
        verify(mBroadcast).stopBroadcast(1);
    }

    @Test
    public void onPlaybackStarted_notInit_noDialog() {
        FeatureFlagUtils.setEnabled(
                mContext, FeatureFlagUtils.SETTINGS_NEED_CONNECTED_BLE_DEVICE_FOR_BROADCAST, true);
        when(mBtnView.isEnabled()).thenReturn(true);
        when(mAssistant.getDevicesMatchingConnectionStates(
                        new int[] {BluetoothProfile.STATE_CONNECTED}))
                .thenReturn(ImmutableList.of(mDevice2, mDevice1));
        doNothing().when(mBroadcast).startPrivateBroadcast();
        mController =
                new AudioSharingSwitchBarController(
                        mContext,
                        mSwitchBar,
                        new AudioSharingSwitchBarController.OnAudioSharingStateChangedListener() {
                            @Override
                            public void onAudioSharingStateChanged() {}

                            @Override
                            public void onAudioSharingProfilesConnected() {}
                        });
        mController.onCheckedChanged(mBtnView, /* isChecked= */ true);
        verify(mBroadcast).startPrivateBroadcast();
        mController.mBroadcastCallback.onPlaybackStarted(0, 0);
        shadowOf(Looper.getMainLooper()).idle();

        verify(mFeatureFactory.metricsFeatureProvider)
                .action(any(Context.class), eq(SettingsEnums.ACTION_AUTO_JOIN_AUDIO_SHARING));

        List<Fragment> childFragments = mParentFragment.getChildFragmentManager().getFragments();
        assertThat(childFragments).isEmpty();
    }

    @Test
    public void onPlaybackStarted_showJoinAudioSharingDialog() {
        FeatureFlagUtils.setEnabled(
                mContext, FeatureFlagUtils.SETTINGS_NEED_CONNECTED_BLE_DEVICE_FOR_BROADCAST, true);
        when(mBtnView.isEnabled()).thenReturn(true);
        when(mAssistant.getDevicesMatchingConnectionStates(
                        new int[] {BluetoothProfile.STATE_CONNECTED}))
                .thenReturn(ImmutableList.of(mDevice2, mDevice1));
        doNothing().when(mBroadcast).startPrivateBroadcast();
        mController.onCheckedChanged(mBtnView, /* isChecked= */ true);
        verify(mBroadcast).startPrivateBroadcast();
        mController.mBroadcastCallback.onPlaybackStarted(0, 0);
        shadowOf(Looper.getMainLooper()).idle();

        verify(mFeatureFactory.metricsFeatureProvider)
                .action(any(Context.class), eq(SettingsEnums.ACTION_AUTO_JOIN_AUDIO_SHARING));

        List<Fragment> childFragments = mParentFragment.getChildFragmentManager().getFragments();
        assertThat(childFragments)
                .comparingElementsUsing(TAG_EQUALS)
                .containsExactly(AudioSharingDialogFragment.tag());

        AudioSharingDialogFragment fragment =
                (AudioSharingDialogFragment) Iterables.getOnlyElement(childFragments);
        Pair<Integer, Object>[] eventData = fragment.getEventData();
        assertThat(eventData)
                .asList()
                .containsExactly(
                        Pair.create(
                                AudioSharingUtils.MetricKey.METRIC_KEY_SOURCE_PAGE_ID.ordinal(),
                                SettingsEnums.AUDIO_SHARING_SETTINGS),
                        Pair.create(
                                AudioSharingUtils.MetricKey.METRIC_KEY_PAGE_ID.ordinal(),
                                SettingsEnums.DIALOG_AUDIO_SHARING_ADD_DEVICE),
                        Pair.create(
                                AudioSharingUtils.MetricKey.METRIC_KEY_USER_TRIGGERED.ordinal(), 0),
                        Pair.create(
                                AudioSharingUtils.MetricKey.METRIC_KEY_DEVICE_COUNT_IN_SHARING
                                        .ordinal(),
                                1),
                        Pair.create(
                                AudioSharingUtils.MetricKey.METRIC_KEY_CANDIDATE_DEVICE_COUNT
                                        .ordinal(),
                                1));
    }

    @Test
    public void testBluetoothLeBroadcastCallbacks_updateSwitch() {
        mOnAudioSharingStateChanged = false;
        mSwitchBar.setChecked(false);
        when(mBroadcast.isEnabled(any())).thenReturn(false);
        mController.mBroadcastCallback.onBroadcastStartFailed(/* reason= */ 1);
        shadowOf(Looper.getMainLooper()).idle();
        assertThat(mSwitchBar.isChecked()).isFalse();
        assertThat(mOnAudioSharingStateChanged).isFalse();
        verify(mFeatureFactory.metricsFeatureProvider)
                .action(
                        mContext,
                        SettingsEnums.ACTION_AUDIO_SHARING_START_FAILED,
                        SettingsEnums.AUDIO_SHARING_SETTINGS);

        when(mBroadcast.isEnabled(any())).thenReturn(true);
        mController.mBroadcastCallback.onBroadcastStarted(/* reason= */ 1, /* broadcastId= */ 1);
        shadowOf(Looper.getMainLooper()).idle();
        assertThat(mSwitchBar.isChecked()).isTrue();
        assertThat(mOnAudioSharingStateChanged).isTrue();

        mOnAudioSharingStateChanged = false;
        mController.mBroadcastCallback.onBroadcastStopFailed(/* reason= */ 1);
        shadowOf(Looper.getMainLooper()).idle();
        assertThat(mSwitchBar.isChecked()).isTrue();
        assertThat(mOnAudioSharingStateChanged).isFalse();
        verify(mFeatureFactory.metricsFeatureProvider)
                .action(
                        mContext,
                        SettingsEnums.ACTION_AUDIO_SHARING_STOP_FAILED,
                        SettingsEnums.AUDIO_SHARING_SETTINGS);

        when(mBroadcast.isEnabled(any())).thenReturn(false);
        mController.mBroadcastCallback.onBroadcastStopped(/* reason= */ 1, /* broadcastId= */ 1);
        shadowOf(Looper.getMainLooper()).idle();
        assertThat(mSwitchBar.isChecked()).isFalse();
        assertThat(mOnAudioSharingStateChanged).isTrue();
    }

    @Test
    public void testBluetoothLeBroadcastCallbacks_doNothing() {
        BluetoothLeBroadcastMetadata metadata = mock(BluetoothLeBroadcastMetadata.class);
        mController.mBroadcastCallback.onBroadcastMetadataChanged(/* reason= */ 1, metadata);
        mController.mBroadcastCallback.onBroadcastUpdated(/* reason= */ 1, /* broadcastId= */ 1);
        mController.mBroadcastCallback.onPlaybackStarted(/* reason= */ 1, /* broadcastId= */ 1);
        mController.mBroadcastCallback.onPlaybackStopped(/* reason= */ 1, /* broadcastId= */ 1);
        mController.mBroadcastCallback.onBroadcastUpdateFailed(
                /* reason= */ 1, /* broadcastId= */ 1);
        verify(mSwitchBar, never()).setChecked(anyBoolean());
        assertThat(mOnAudioSharingStateChanged).isFalse();
    }

    @Test
    public void testBluetoothLeBroadcastAssistantCallbacks_logAction() {
        BluetoothLeBroadcastMetadata metadata = mock(BluetoothLeBroadcastMetadata.class);
        mController.mBroadcastAssistantCallback.onSourceAddFailed(
                mDevice1, metadata, /* reason= */ 1);
        verify(mFeatureFactory.metricsFeatureProvider)
                .action(
                        mContext,
                        SettingsEnums.ACTION_AUDIO_SHARING_JOIN_FAILED,
                        SettingsEnums.AUDIO_SHARING_SETTINGS);
    }

    @Test
    public void testBluetoothLeBroadcastAssistantCallbacks_doNothing() {
        BluetoothLeBroadcastReceiveState state = mock(BluetoothLeBroadcastReceiveState.class);
        BluetoothLeBroadcastMetadata metadata = mock(BluetoothLeBroadcastMetadata.class);

        // Do nothing
        mController.mBroadcastAssistantCallback.onReceiveStateChanged(
                mDevice1, /* sourceId= */ 1, state);
        mController.mBroadcastAssistantCallback.onSearchStarted(/* reason= */ 1);
        mController.mBroadcastAssistantCallback.onSearchStartFailed(/* reason= */ 1);
        mController.mBroadcastAssistantCallback.onSearchStopped(/* reason= */ 1);
        mController.mBroadcastAssistantCallback.onSearchStopFailed(/* reason= */ 1);
        mController.mBroadcastAssistantCallback.onSourceAdded(
                mDevice1, /* sourceId= */ 1, /* reason= */ 1);
        mController.mBroadcastAssistantCallback.onSourceRemoved(
                mDevice1, /* sourceId= */ 1, /* reason= */ 1);
        mController.mBroadcastAssistantCallback.onSourceRemoveFailed(
                mDevice1, /* sourceId= */ 1, /* reason= */ 1);
        mController.mBroadcastAssistantCallback.onSourceModified(
                mDevice1, /* sourceId= */ 1, /* reason= */ 1);
        mController.mBroadcastAssistantCallback.onSourceModifyFailed(
                mDevice1, /* sourceId= */ 1, /* reason= */ 1);
        mController.mBroadcastAssistantCallback.onSourceFound(metadata);
        mController.mBroadcastAssistantCallback.onSourceLost(/* broadcastId= */ 1);
        verifyNoMoreInteractions(mFeatureFactory.metricsFeatureProvider);
    }
}<|MERGE_RESOLUTION|>--- conflicted
+++ resolved
@@ -49,11 +49,8 @@
 import android.content.IntentFilter;
 import android.os.Looper;
 import android.platform.test.flag.junit.SetFlagsRule;
-<<<<<<< HEAD
-=======
 import android.util.FeatureFlagUtils;
 import android.util.Pair;
->>>>>>> 411d5c15
 import android.widget.CompoundButton;
 
 import androidx.fragment.app.DialogFragment;
@@ -377,7 +374,9 @@
     }
 
     @Test
-    public void onCheckedChangedToChecked_noConnectedLeaDevices_notStartAudioSharing() {
+    public void onCheckedChangedToChecked_noConnectedLeaDevices_flagOn_notStartAudioSharing() {
+        FeatureFlagUtils.setEnabled(
+                mContext, FeatureFlagUtils.SETTINGS_NEED_CONNECTED_BLE_DEVICE_FOR_BROADCAST, true);
         when(mBtnView.isEnabled()).thenReturn(true);
         when(mAssistant.getDevicesMatchingConnectionStates(
                         new int[] {BluetoothProfile.STATE_CONNECTED}))
@@ -389,7 +388,22 @@
     }
 
     @Test
+    public void onCheckedChangedToChecked_noConnectedLeaDevices_flagOff_startAudioSharing() {
+        FeatureFlagUtils.setEnabled(
+                mContext, FeatureFlagUtils.SETTINGS_NEED_CONNECTED_BLE_DEVICE_FOR_BROADCAST, false);
+        when(mBtnView.isEnabled()).thenReturn(true);
+        when(mAssistant.getDevicesMatchingConnectionStates(
+                        new int[] {BluetoothProfile.STATE_CONNECTED}))
+                .thenReturn(ImmutableList.of());
+        doNothing().when(mBroadcast).startPrivateBroadcast();
+        mController.onCheckedChanged(mBtnView, /* isChecked= */ true);
+        verify(mBroadcast).startPrivateBroadcast();
+    }
+
+    @Test
     public void onCheckedChangedToChecked_notSharing_withConnectedLeaDevices_startAudioSharing() {
+        FeatureFlagUtils.setEnabled(
+                mContext, FeatureFlagUtils.SETTINGS_NEED_CONNECTED_BLE_DEVICE_FOR_BROADCAST, true);
         when(mBtnView.isEnabled()).thenReturn(true);
         when(mAssistant.getDevicesMatchingConnectionStates(
                         new int[] {BluetoothProfile.STATE_CONNECTED}))
