--- conflicted
+++ resolved
@@ -44,11 +44,8 @@
 import android.content.IntentFilter;
 import android.os.Looper;
 import android.platform.test.flag.junit.SetFlagsRule;
-<<<<<<< HEAD
-=======
 import android.util.FeatureFlagUtils;
 import android.util.Pair;
->>>>>>> 98a5dbfb
 import android.widget.CompoundButton;
 
 import androidx.fragment.app.DialogFragment;
@@ -365,7 +362,9 @@
     }
 
     @Test
-    public void onCheckedChangedToChecked_noConnectedLeaDevices_notStartAudioSharing() {
+    public void onCheckedChangedToChecked_noConnectedLeaDevices_flagOn_notStartAudioSharing() {
+        FeatureFlagUtils.setEnabled(
+                mContext, FeatureFlagUtils.SETTINGS_NEED_CONNECTED_BLE_DEVICE_FOR_BROADCAST, true);
         when(mBtnView.isEnabled()).thenReturn(true);
         when(mAssistant.getDevicesMatchingConnectionStates(
                         new int[] {BluetoothProfile.STATE_CONNECTED}))
@@ -377,7 +376,22 @@
     }
 
     @Test
+    public void onCheckedChangedToChecked_noConnectedLeaDevices_flagOff_startAudioSharing() {
+        FeatureFlagUtils.setEnabled(
+                mContext, FeatureFlagUtils.SETTINGS_NEED_CONNECTED_BLE_DEVICE_FOR_BROADCAST, false);
+        when(mBtnView.isEnabled()).thenReturn(true);
+        when(mAssistant.getDevicesMatchingConnectionStates(
+                        new int[] {BluetoothProfile.STATE_CONNECTED}))
+                .thenReturn(ImmutableList.of());
+        doNothing().when(mBroadcast).startPrivateBroadcast();
+        mController.onCheckedChanged(mBtnView, /* isChecked= */ true);
+        verify(mBroadcast).startPrivateBroadcast();
+    }
+
+    @Test
     public void onCheckedChangedToChecked_notSharing_withConnectedLeaDevices_startAudioSharing() {
+        FeatureFlagUtils.setEnabled(
+                mContext, FeatureFlagUtils.SETTINGS_NEED_CONNECTED_BLE_DEVICE_FOR_BROADCAST, true);
         when(mBtnView.isEnabled()).thenReturn(true);
         when(mAssistant.getDevicesMatchingConnectionStates(
                         new int[] {BluetoothProfile.STATE_CONNECTED}))
