/*
 * Copyright (C) 2020 The Android Open Source Project
 *
 * Licensed under the Apache License, Version 2.0 (the "License");
 * you may not use this file except in compliance with the License.
 * You may obtain a copy of the License at
 *
 *      http://www.apache.org/licenses/LICENSE-2.0
 *
 * Unless required by applicable law or agreed to in writing, software
 * distributed under the License is distributed on an "AS IS" BASIS,
 * WITHOUT WARRANTIES OR CONDITIONS OF ANY KIND, either express or implied.
 * See the License for the specific language governing permissions and
 * limitations under the License.
 */

package com.android.settings.applications.specialaccess.notificationaccess;

import static com.google.common.truth.Truth.assertThat;

import static org.mockito.ArgumentMatchers.anyInt;
import static org.mockito.ArgumentMatchers.anyString;
import static org.mockito.ArgumentMatchers.eq;
import static org.mockito.Mockito.doReturn;
import static org.mockito.Mockito.mock;
import static org.mockito.Mockito.spy;
import static org.mockito.Mockito.verify;
import static org.mockito.Mockito.when;

import android.app.AppOpsManager;
import android.app.Flags;
import android.app.NotificationManager;
import android.content.ComponentName;
import android.content.Context;
import android.content.pm.ApplicationInfo;
import android.content.pm.PackageInfo;
import android.content.pm.PackageManager;
import android.platform.test.annotations.EnableFlags;
import android.platform.test.annotations.RequiresFlagsDisabled;
import android.platform.test.flag.junit.CheckFlagsRule;
import android.platform.test.flag.junit.DeviceFlagsValueProvider;
import android.platform.test.flag.junit.SetFlagsRule;

import androidx.test.core.app.ApplicationProvider;
import androidx.test.ext.junit.runners.AndroidJUnit4;

import com.android.internal.logging.nano.MetricsProto;
import com.android.settings.testutils.FakeFeatureFactory;
import com.android.settingslib.RestrictedSwitchPreference;

import org.junit.Assert;
import org.junit.Before;
import org.junit.Ignore;
import org.junit.Rule;
import org.junit.Test;
import org.junit.runner.RunWith;
import org.mockito.Mock;
import org.mockito.MockitoAnnotations;

@RunWith(AndroidJUnit4.class)
public class ApprovalPreferenceControllerTest {

    @Rule
    public final SetFlagsRule mSetFlagsRule = new SetFlagsRule(
            SetFlagsRule.DefaultInitValueType.DEVICE_DEFAULT);
    @Rule
    public final CheckFlagsRule mCheckFlagsRule = DeviceFlagsValueProvider.createCheckFlagsRule();

    private Context mContext;
    private FakeFeatureFactory mFeatureFactory;
    @Mock
    private NotificationAccessDetails mFragment;
    private ApprovalPreferenceController mController;
    @Mock
    NotificationManager mNm;
    @Mock
    AppOpsManager mAppOpsManager;
    @Mock
    PackageManager mPm;
    PackageInfo mPkgInfo;
    ComponentName mCn = new ComponentName("a", "b");

    @Before
    public void setUp() {
        MockitoAnnotations.initMocks(this);
        mFeatureFactory = FakeFeatureFactory.setupForTest();
        mContext = spy(ApplicationProvider.getApplicationContext());
        doReturn(mContext).when(mFragment).getContext();

        mPkgInfo = new PackageInfo();
        mPkgInfo.applicationInfo = mock(ApplicationInfo.class);
        when(mPkgInfo.applicationInfo.loadLabel(mPm)).thenReturn("LABEL");

        mController = new ApprovalPreferenceController(mContext, "key");
        mController.setCn(mCn);
        mController.setNm(mNm);
        mController.setParent(mFragment);
        mController.setPkgInfo(mPkgInfo);
    }

    @Test
    public void updateState_enabled() {
        when(mAppOpsManager.noteOpNoThrow(anyInt(), anyInt(), anyString())).thenReturn(
                AppOpsManager.MODE_ALLOWED);
        when(mNm.isNotificationListenerAccessGranted(mCn)).thenReturn(true);
        RestrictedSwitchPreference pref = new RestrictedSwitchPreference(
                mContext);
        pref.setAppOps(mAppOpsManager);

        mController.updateState(pref);

        assertThat(pref.isEnabled()).isTrue();
    }

    @Test
    public void updateState_invalidCn_disabled() {
        ComponentName longCn = new ComponentName("com.example.package",
                com.google.common.base.Strings.repeat("Blah", 150));
        mController.setCn(longCn);
        when(mAppOpsManager.noteOpNoThrow(anyInt(), anyInt(), anyString())).thenReturn(
                AppOpsManager.MODE_ALLOWED);
        RestrictedSwitchPreference pref = new RestrictedSwitchPreference(
                mContext);
        pref.setAppOps(mAppOpsManager);

        mController.updateState(pref);

        assertThat(pref.isEnabled()).isFalse();
    }

    @Test
    @RequiresFlagsDisabled(android.security.Flags.FLAG_EXTEND_ECM_TO_ALL_SETTINGS)
    public void updateState_checked() {
        when(mAppOpsManager.noteOpNoThrow(anyInt(), anyInt(), anyString())).thenReturn(
                AppOpsManager.MODE_ALLOWED);
        when(mNm.isNotificationListenerAccessGranted(mCn)).thenReturn(true);
        RestrictedSwitchPreference pref = new RestrictedSwitchPreference(
                mContext);
        pref.setAppOps(mAppOpsManager);

        mController.updateState(pref);
        assertThat(pref.isChecked()).isTrue();
        assertThat(pref.isEnabled()).isTrue();
    }

    @Test
    @RequiresFlagsDisabled(android.security.Flags.FLAG_EXTEND_ECM_TO_ALL_SETTINGS)
    public void restrictedSettings_appOpsDisabled() {
        Assert.assertFalse(android.security.Flags.extendEcmToAllSettings());
        when(mAppOpsManager.noteOpNoThrow(anyInt(), anyInt(), anyString()))
                .thenReturn(AppOpsManager.MODE_ERRORED);
        doReturn(mAppOpsManager).when(mContext).getSystemService(Context.APP_OPS_SERVICE);
        when(mNm.isNotificationListenerAccessGranted(mCn)).thenReturn(false);
        RestrictedSwitchPreference pref = new RestrictedSwitchPreference(
                mContext);
        pref.setAppOps(mAppOpsManager);
        mController.setSettingIdentifier(AppOpsManager.OPSTR_ACCESS_NOTIFICATIONS);

        mController.updateState(pref);

        verify(mAppOpsManager).noteOpNoThrow(anyInt(), anyInt(), anyString());
        assertThat(pref.isEnabled()).isFalse();
    }

    @Test
    @RequiresFlagsDisabled(android.security.Flags.FLAG_EXTEND_ECM_TO_ALL_SETTINGS)
    public void restrictedSettings_serviceAlreadyEnabled() {
        when(mAppOpsManager.noteOpNoThrow(anyInt(), anyInt(), anyString())).thenReturn(
                AppOpsManager.MODE_ERRORED);
        when(mNm.isNotificationListenerAccessGranted(mCn)).thenReturn(true);
        RestrictedSwitchPreference pref = new RestrictedSwitchPreference(
                mContext);
        pref.setAppOps(mAppOpsManager);

        mController.updateState(pref);
        assertThat(pref.isEnabled()).isTrue();
    }

    @Test
    public void enable() {
        mController.enable(mCn);
        verify(mFeatureFactory.metricsFeatureProvider).action(
                mContext,
                MetricsProto.MetricsEvent.APP_SPECIAL_PERMISSION_NOTIVIEW_ALLOW,
                "a");

        verify(mNm).setNotificationListenerAccessGranted(mCn, true);
    }

    @Test
    @EnableFlags(Flags.FLAG_MODES_API)
<<<<<<< HEAD
    @Ignore("b/339550695")
=======
>>>>>>> 76eef6d8
    public void disable() {
        when(mNm.isNotificationPolicyAccessGrantedForPackage(anyString())).thenReturn(false);
        mController.disable(mCn);
        verify(mFeatureFactory.metricsFeatureProvider).action(
                mContext,
                MetricsProto.MetricsEvent.APP_SPECIAL_PERMISSION_NOTIVIEW_ALLOW,
                "a");

        verify(mNm).removeAutomaticZenRules(eq(mCn.getPackageName()), eq(true));
        verify(mNm).setNotificationListenerAccessGranted(mCn, false);
    }
}<|MERGE_RESOLUTION|>--- conflicted
+++ resolved
@@ -189,10 +189,6 @@
 
     @Test
     @EnableFlags(Flags.FLAG_MODES_API)
-<<<<<<< HEAD
-    @Ignore("b/339550695")
-=======
->>>>>>> 76eef6d8
     public void disable() {
         when(mNm.isNotificationPolicyAccessGrantedForPackage(anyString())).thenReturn(false);
         mController.disable(mCn);
