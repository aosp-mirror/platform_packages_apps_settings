<?xml version="1.0" encoding="UTF-8"?>
<!-- 
/*
**
** Copyright 2007 The Android Open Source Project
**
** Licensed under the Apache License, Version 2.0 (the "License");
** you may not use this file except in compliance with the License.
** You may obtain a copy of the License at
**
**     http://www.apache.org/licenses/LICENSE-2.0
**
** Unless required by applicable law or agreed to in writing, software
** distributed under the License is distributed on an "AS IS" BASIS,
** WITHOUT WARRANTIES OR CONDITIONS OF ANY KIND, either express or implied.
** See the License for the specific language governing permissions and
** limitations under the License.
*/
 -->

<resources xmlns:android="http://schemas.android.com/apk/res/android"
    xmlns:xliff="urn:oasis:names:tc:xliff:document:1.2">
  <string-array name="screen_timeout_entries">
    <item msgid="8386012403457852396">"15 സെക്കൻഡ്"</item>
    <item msgid="4572123773028439079">"30 സെക്കൻഡ്"</item>
    <item msgid="7016081293774377048">"ഒരു മിനിറ്റ്"</item>
    <item msgid="838575533670111144">"2 മിനിറ്റ്"</item>
    <item msgid="2693197579676214668">"5 മിനിറ്റ്"</item>
    <item msgid="1955784331962974678">"10 മിനിറ്റ്"</item>
    <item msgid="5578717731965793584">"30 മിനിറ്റ്"</item>
  </string-array>
    <!-- no translation found for dark_ui_scheduler_preference_titles:0 (7465697698048662118) -->
    <!-- no translation found for dark_ui_scheduler_preference_titles:1 (4057198235664064478) -->
    <!-- no translation found for dark_ui_scheduler_preference_titles:2 (8842756744447000897) -->
    <!-- no translation found for dark_ui_scheduler_with_bedtime_preference_titles:0 (8160793372964333729) -->
    <!-- no translation found for dark_ui_scheduler_with_bedtime_preference_titles:1 (1570862084158925417) -->
    <!-- no translation found for dark_ui_scheduler_with_bedtime_preference_titles:2 (1527300254382984555) -->
    <!-- no translation found for dark_ui_scheduler_with_bedtime_preference_titles:3 (5231566512901956369) -->
  <string-array name="lock_after_timeout_entries">
    <item msgid="2223808927866488981">"ഉടന്‍"</item>
    <item msgid="463591454172790676">"5 സെക്കൻഡ്"</item>
    <item msgid="6981910499530067289">"15 സെക്കൻഡ്"</item>
    <item msgid="841968393904987343">"30 സെക്കൻഡ്"</item>
    <item msgid="8209996803755081758">"ഒരു മിനിറ്റ്"</item>
    <item msgid="8532038695054819775">"2 മിനിറ്റ്"</item>
    <item msgid="230858078069711241">"5 മിനിറ്റ്"</item>
    <item msgid="7289395602286160723">"10 മിനിറ്റ്"</item>
    <item msgid="3142577549730704595">"30 മിനിറ്റ്"</item>
  </string-array>
  <string-array name="wifi_status">
    <item msgid="1201478116293383426"></item>
    <item msgid="7388036070768806193">"സ്‌കാൻചെയ്യുന്നു..."</item>
    <item msgid="1656176059757237036">"കണക്‌റ്റുചെയ്യുന്നു..."</item>
    <item msgid="3249903732481917388">"പ്രാമാണീകരിക്കുന്നു..."</item>
    <item msgid="7789156794775399931">"IP വിലാസം നേടുന്നു..."</item>
    <item msgid="492518447401534767">"കണക്റ്റ് ചെയ്‌തു"</item>
    <item msgid="4322989558568666518">"താൽക്കാലികമായി നിർത്തി"</item>
    <item msgid="286164147080824297">"വിച്‌ഛേദിക്കുന്നു..."</item>
    <item msgid="1628460745311787730">"വിച്ഛേദിച്ചു"</item>
    <item msgid="4013828218541488949">"പരാജയപ്പെട്ടു"</item>
    <item msgid="5473541238056528086">"തടഞ്ഞിരിക്കുന്നു"</item>
    <item msgid="1114588261171522603">"മോശം കണക്ഷൻ താൽക്കാലികമായി ഒഴിവാക്കുന്നു"</item>
  </string-array>
    <!-- no translation found for wifi_tether_security:0 (6312112980634811065) -->
    <!-- no translation found for wifi_tether_security:1 (1428294025896439258) -->
    <!-- no translation found for wifi_tether_security:2 (6851763638266088835) -->
    <!-- no translation found for wifi_tether_security:3 (5512131148045414341) -->
  <string-array name="eap_ocsp_type">
    <item msgid="8568170800958331461">"പരിശോധിച്ചുറപ്പിക്കരുത്"</item>
    <item msgid="5703177653586269306">"സർട്ടിഫിക്കറ്റ് നിലകൾ അഭ്യർത്ഥിക്കുക"</item>
    <item msgid="326388247868439528">"സർട്ടിഫിക്കറ്റ് നിലകൾ ആവശ്യമാണ്"</item>
  </string-array>
  <string-array name="wifi_p2p_status">
    <item msgid="8357401480964012245">"കണക്റ്റുചെയ്‌തു"</item>
    <item msgid="66312817817365647">"ക്ഷണിച്ചു"</item>
    <item msgid="4463567967438038210">"പരാജയപ്പെട്ടു"</item>
    <item msgid="6556827947082659801">"ലഭ്യം"</item>
    <item msgid="6096962300722555553">"പരിധിക്കു പുറത്ത്"</item>
  </string-array>
  <string-array name="bt_stack_log_level_entries">
    <item msgid="7872226620825638673">"വെർ‌ബോസ്"</item>
    <item msgid="4414817955073540319">"ഡീബഗ് ചെയ്യൽ"</item>
    <item msgid="9152250562693119681">"വിവരങ്ങൾ"</item>
    <item msgid="8884807223431437262">"മുന്നറിയിപ്പ് നൽകുക"</item>
    <item msgid="1154843682335941096">"പിശക്"</item>
  </string-array>
  <string-array name="bluetooth_leaudio_mode">
    <item msgid="5307106570247137458">"Disabled"</item>
    <item msgid="7781484297606806796">"Unicast"</item>
    <item msgid="6667451574264144311">"Unicast and Broadcast"</item>
  </string-array>
  <string-array name="bluetooth_max_connected_audio_devices">
    <item msgid="4792793579224104167">"സിസ്റ്റം ഡിഫോൾട്ട് ഉപയോഗിക്കുക: <xliff:g id="DEFAULT_BLUETOOTH_MAX_CONNECTED_AUDIO_DEVICES">%1$d</xliff:g>"</item>
    <item msgid="5818942631838356082">"1"</item>
    <item msgid="4804155564025402919">"2"</item>
    <item msgid="7123296338505723878">"3"</item>
    <item msgid="9100937224980838123">"4"</item>
    <item msgid="6702740528496186521">"5"</item>
  </string-array>
  <string-array name="bluetooth_audio_routing_titles">
    <item msgid="3488687531285795335">"ആപ്പിന്റെ ഡിഫോൾട്ട് മുൻഗണന ഉപയോഗിക്കുക"</item>
    <item msgid="5112879855377353813">"ശ്രവണ ഉപകരണത്തിൽ പ്ലേ ചെയ്യുക"</item>
    <item msgid="4853360663119482646">"ഫോൺ സ്പീക്കറിൽ പ്ലേ ചെയ്യുക"</item>
  </string-array>
  <string-array name="wifi_signal">
    <item msgid="199360311367724149">"മോശം"</item>
    <item msgid="2470925506985305429">"മോശം"</item>
    <item msgid="8545211062334016668">"തൃപ്‌തികരം"</item>
    <item msgid="7468449584777730187">"നല്ലത്"</item>
    <item msgid="202124107702016530">"മികച്ചത്"</item>
  </string-array>
  <string-array name="wifi_peap_phase2_entries">
    <item msgid="8082624033981656770">"MSCHAPV2"</item>
    <item msgid="4182817453412578800">"GTC"</item>
  </string-array>
  <string-array name="wifi_peap_phase2_entries_with_sim_auth">
    <item msgid="5943169794516984261">"MSCHAPV2"</item>
    <item msgid="2379904471264702148">"GTC"</item>
    <item msgid="5248162884898921025">"സിം"</item>
    <item msgid="3148964951886919224">"AKA"</item>
    <item msgid="8987072060394684912">"AKA\'"</item>
  </string-array>
  <string-array name="wifi_ttls_phase2_entries">
    <item msgid="7970149422845752634">"PAP"</item>
    <item msgid="5204890303748068014">"MSCHAP"</item>
    <item msgid="2210309879499032393">"MSCHAPV2"</item>
    <item msgid="6686694694122598353">"GTC"</item>
  </string-array>
  <string-array name="wifi_ip_settings">
    <item msgid="6665889765350160154">"DHCP"</item>
    <item msgid="6215795691318745695">"സ്‌റ്റാറ്റിക്"</item>
  </string-array>
  <string-array name="wifi_proxy_settings">
    <item msgid="4669222334822978847">"ഒന്നുമില്ല"</item>
    <item msgid="6242198071587397280">"മാനുവൽ"</item>
    <item msgid="464383874780058242">"പ്രോക്‌സി ഓട്ടോകോൺഫിഗറേഷൻ"</item>
  </string-array>
  <string-array name="apn_auth_entries">
    <item msgid="2900892411844440682">"ഒന്നുമില്ല"</item>
    <item msgid="3391314878583432149">"PAP"</item>
    <item msgid="5548769169086098722">"CHAP"</item>
    <item msgid="5845194685644699724">"PAP അല്ലെങ്കിൽ CHAP"</item>
  </string-array>
  <string-array name="apn_protocol_entries">
    <item msgid="5005228027485376993">"IPv4"</item>
    <item msgid="3249973932011349323">"IPv6"</item>
    <item msgid="2254055042792806324">"IPv4/IPv6"</item>
  </string-array>
  <string-array name="bearer_entries">
    <item msgid="6515855421456643076">"വ്യക്തമാക്കാത്തത്"</item>
    <item msgid="1922344287654584114">"LTE"</item>
    <item msgid="8438853814055082017">"HSPAP"</item>
    <item msgid="8761381586178359495">"HSPA"</item>
    <item msgid="3072175002109671984">"HSUPA"</item>
    <item msgid="641801916037303837">"HSDPA"</item>
    <item msgid="1249220913128455055">"UMTS"</item>
    <item msgid="2126812829752295024">"EDG"</item>
    <item msgid="3899085634999494594">"GPRS"</item>
    <item msgid="2140271473984712463">"eHRPD"</item>
    <item msgid="1543121347736419491">"EVDO_B"</item>
    <item msgid="7296183100985507304">"EVDO_A"</item>
    <item msgid="1261786928723784732">"EVDO_0"</item>
    <item msgid="1396997182108950268">"1xRTT"</item>
    <item msgid="3658086883471544773">"IS95B"</item>
    <item msgid="6208908029106498824">"IS95A"</item>
    <item msgid="5043127102327682718">"NR"</item>
  </string-array>
  <string-array name="mvno_type_entries">
    <item msgid="1909908032710683029">"ഒന്നുമില്ല"</item>
    <item msgid="8568003268185342352">"SPN"</item>
    <item msgid="1804537219968457989">"IMSI"</item>
    <item msgid="3441876902463317017">"GID"</item>
  </string-array>
  <string-array name="app_ops_summaries">
    <item msgid="8837238583601420163">"മോശം ലൊക്കേഷൻ"</item>
    <item msgid="3205182755091629995">"നല്ല ലൊക്കേഷൻ"</item>
    <item msgid="8952113542524604064">"GPS"</item>
    <item msgid="50701215019227883">"വൈബ്രേറ്റുചെയ്യുക"</item>
    <item msgid="2690144000353492014">"കോൺടാക്റ്റുകൾ റീഡുചെയ്യുക"</item>
    <item msgid="3858029424955955625">"കോൺടാക്റ്റുകൾ പരിഷ്‌ക്കരിക്കുക"</item>
    <item msgid="3439658954936709507">"കോൾ ചരിത്രം റീഡ് ചെയ്യുക"</item>
    <item msgid="1908944516631132130">"കോൾ ചരിത്രം പരിഷ്‌ക്കരിക്കുക"</item>
    <item msgid="9066115715905100138">"കലണ്ടർ റീഡുചെയ്യുക"</item>
    <item msgid="1664720478157892566">"കലണ്ടർ പരിഷ്‌ക്കരിക്കുക"</item>
    <item msgid="5478277451617814822">"wi-fi സ്‌കാൻ"</item>
    <item msgid="2429454210217003798">"അറിയിപ്പ്"</item>
    <item msgid="8909068846471624576">"സെൽ സ്‌കാൻ"</item>
    <item msgid="2527973826970434181">"ഫോണ്‍ വിളിക്കുക"</item>
    <item msgid="2766022553327609913">"SMS വായിക്കുക"</item>
    <item msgid="167775364051357284">"SMS എഴുതുക"</item>
    <item msgid="3397583039407928979">"SMS നേടുക"</item>
    <item msgid="3658964859478786980">"അടിയന്തര SMS നേടുക"</item>
    <item msgid="7975129014728281140">"MMS നേടുക"</item>
    <item msgid="404809195686849835">"WAP പുഷ് നേടുക"</item>
    <item msgid="5167716820004184705">"SMS അയയ്‌ക്കുക"</item>
    <item msgid="3834284815734286927">"ICC SMS വായിക്കുക"</item>
    <item msgid="6394881108820762646">"ICC SMS എഴുതുക"</item>
    <item msgid="3275060808384314406">"ക്രമീകരണങ്ങൾ പരിഷ്‌ക്കരിക്കുക"</item>
    <item msgid="8672921438869137431">"മുകളിൽ ഡ്രോ ചെയ്യുക"</item>
    <item msgid="346101114322879720">"അറിയിപ്പുകൾ ആക്‌സസ്സുചെയ്യുക"</item>
    <item msgid="4760681822601767255">"ക്യാമറ"</item>
    <item msgid="2172823594140104317">"ഓഡിയോ റെക്കോർഡുചെയ്യുക"</item>
    <item msgid="5612873260709742213">"ഓഡിയോ പ്ലേ ചെയ്യുക"</item>
    <item msgid="2027206403725749996">"ക്ലിപ്പ്ബോർഡ് റീഡുചെയ്യുക"</item>
    <item msgid="5643742956725663156">"ക്ലിപ്പ്ബോർഡ് പരിഷ്‌ക്കരിക്കുക"</item>
    <item msgid="7362845549479684378">"മീഡിയ ബട്ടണുകൾ"</item>
    <item msgid="3843484466100107397">"ഓഡിയോ ഫോക്കസ്"</item>
    <item msgid="617344340943430125">"മൊത്തം വോളിയം"</item>
    <item msgid="1249691739381713634">"വോയ്‌സ് വോളിയം"</item>
    <item msgid="6485000384018554920">"റിംഗ് വോളിയം"</item>
    <item msgid="3378000878531336372">"മീഡിയ വോളിയം"</item>
    <item msgid="5272927168355895681">"അലാറം വോളിയം"</item>
    <item msgid="4422070755065530548">"അറിയിപ്പ് വോളിയം"</item>
    <item msgid="3250654589277825306">"ബ്ലൂടൂത്ത് വോളിയം"</item>
    <item msgid="4212187233638382465">"സജീവമായി തുടരുക"</item>
    <item msgid="5099026183238335900">"ലൊക്കേഷൻ നിരീക്ഷിക്കുക"</item>
    <item msgid="2297727967385895059">"ഉയർന്ന പവർ ലൊക്കേഷൻ നിരീക്ഷിക്കുക"</item>
    <item msgid="8700593962030471569">"ഉപയോഗ സ്ഥിതിവിവരക്കണക്കുകൾ നേടുക"</item>
    <item msgid="4140820386622184831">"മൈക്രോഫോൺ മ്യൂട്ടുചെയ്യുക/അൺമ്യൂട്ടുചെയ്യുക"</item>
    <item msgid="317746827951691657">"ടോസ്റ്റ് കാണിക്കുക"</item>
    <item msgid="5679422988212309779">"പ്രോജക്‌റ്റ് മീഡിയ"</item>
    <item msgid="6454031639780101439">"VPN സജീവമാക്കുക"</item>
    <item msgid="2441327072846850561">"വാൾപേപ്പർ എഴുതുക"</item>
    <item msgid="2162456889277589861">"അസിസ്റ്റ് ഘടന"</item>
    <item msgid="4644645617399271070">"അസിസ്റ്റ് സ്‌ക്രീൻഷോട്ട്"</item>
    <item msgid="8321845997769724385">"ഫോൺ നില വായിക്കുക"</item>
    <item msgid="8319500905789302082">"വോയ്‌സ്‌മെയിൽ ചേർക്കുക"</item>
    <item msgid="1745447762712473288">"sip ഉപയോഗിക്കുക"</item>
    <item msgid="2986821801246709737">"ഔട്ട്‌ഗോയിംഗ് കോൾ പ്രോസസ്സുചെയ്യുക"</item>
    <item msgid="2702338156976571452">"ഫിംഗർപ്രിന്റ്"</item>
    <item msgid="7925495329948404955">"ബോഡി സെൻസറുകൾ"</item>
    <item msgid="8163066895749904470">"സെൽ ബ്രോഡ്‌കാസ്റ്റുകൾ വായിക്കുക"</item>
    <item msgid="7621394050624063528">"മോക്ക് ലൊക്കേഷൻ"</item>
    <item msgid="37519917674959757">"സ്റ്റോറേജ് വായിക്കുക"</item>
    <item msgid="3868809525697401379">"സ്റ്റോറേജ് എഴുതുക"</item>
    <item msgid="2504191192460059817">"സ്ക്രീൻ ഓണാക്കുക"</item>
    <item msgid="7905819538788103556">"അക്കൗണ്ടുകൾ സ്വന്തമാക്കുക"</item>
    <item msgid="1675025662248079254">"പശ്ചാത്തലത്തിൽ റൺ ചെയ്യുക"</item>
    <item msgid="2553974920157061225">"ഉപയോഗസഹായി വോളിയം"</item>
  </string-array>
  <string-array name="app_ops_labels">
    <item msgid="7780927354556651567">"ലൊക്കേഷൻ"</item>
    <item msgid="364182753727575631">"ലൊക്കേഷൻ"</item>
    <item msgid="5728662879095632194">"ലൊക്കേഷൻ"</item>
    <item msgid="4104617224667554750">"വൈബ്രേറ്റ് ചെയ്യുക"</item>
    <item msgid="1623646715189708947">"കോൺടാക്റ്റുകൾ റീഡുചെയ്യുക"</item>
    <item msgid="5060760609109972207">"കോൺടാക്റ്റുകൾ പരിഷ്‌ക്കരിക്കുക"</item>
    <item msgid="7451260062940797278">"കോൾ ചരിത്രം റീഡ് ചെയ്യുക"</item>
    <item msgid="2348589304974534308">"കോൾ ചരിത്രം പരിഷ്‌ക്കരിക്കുക"</item>
    <item msgid="4089146706115315300">"കലണ്ടർ റീഡുചെയ്യുക"</item>
    <item msgid="1305780729690198918">"കലണ്ടർ പരിഷ്‌ക്കരിക്കുക"</item>
    <item msgid="3461096740171440592">"ലൊക്കേഷൻ"</item>
    <item msgid="6657539556093198883">"അറിയിപ്പ് പോസ്റ്റുചെയ്യുക"</item>
    <item msgid="8112680908829570200">"ലൊക്കേഷൻ"</item>
    <item msgid="5019327268152480733">"ഫോണ്‍ വിളിക്കുക"</item>
    <item msgid="8001855901083066554">"SMS/MMS വായിക്കുക"</item>
    <item msgid="187744670643011148">"SMS/MMS എഴുതുക"</item>
    <item msgid="3324078624274013835">"SMS/MMS നേടുക"</item>
    <item msgid="1924065490920451511">"SMS/MMS നേടുക"</item>
    <item msgid="1239934115787777477">"SMS/MMS നേടുക"</item>
    <item msgid="1030342664910454057">"SMS/MMS നേടുക"</item>
    <item msgid="9189359977063200554">"SMS/MMS അയയ്‌ക്കുക"</item>
    <item msgid="6954817837534799424">"SMS/MMS വായിക്കുക"</item>
    <item msgid="7921014514153395846">"SMS/MMS എഴുതുക"</item>
    <item msgid="8997371825401751421">"ക്രമീകരണങ്ങൾ പരിഷ്‌ക്കരിക്കുക"</item>
    <item msgid="7005755175240764443">"മുകളിൽ ഡ്രോ ചെയ്യുക"</item>
    <item msgid="8267704990417682222">"ആക്‌സസ്സ് അറിയിപ്പുകൾ"</item>
    <item msgid="3180676986290096851">"ക്യാമറ"</item>
    <item msgid="9174072114281872917">"ഓഡിയോ റെക്കോർഡുചെയ്യുക"</item>
    <item msgid="1444183972646890539">"ഓഡിയോ പ്ലേ ചെയ്യുക"</item>
    <item msgid="4337542044275236638">"ക്ലിപ്പ്ബോർഡ് റീഡുചെയ്യുക"</item>
    <item msgid="2681224211796661809">"ക്ലിപ്പ്ബോർഡ് പരിഷ്‌ക്കരിക്കുക"</item>
    <item msgid="4479361062226474111">"മീഡിയ ബട്ടണുകൾ"</item>
    <item msgid="5651140069431283570">"ഓഡിയോ ഫോക്കസ്"</item>
    <item msgid="745291221457314879">"മൊത്തം വോളിയം"</item>
    <item msgid="4722479281326245754">"വോയ്‌സ് വോളിയം"</item>
    <item msgid="6749550886745567276">"റിംഗ് വോളിയം"</item>
    <item msgid="2218685029915863168">"മീഡിയാ വോളിയം"</item>
    <item msgid="4266577290496513640">"അലാറം വോളിയം"</item>
    <item msgid="8608084169623998854">"അറിയിപ്പ് വോളിയം"</item>
    <item msgid="7948784184567841794">"ബ്ലൂടൂത്ത് വോളിയം"</item>
    <item msgid="1148968792599973150">"സജീവമായി തുടരുക"</item>
    <item msgid="8482874682804856549">"ലൊക്കേഷൻ"</item>
    <item msgid="5186169827582545242">"ലൊക്കേഷൻ"</item>
    <item msgid="6122293931012635638">"ഉപയോഗ സ്ഥിതിവിവരക്കണക്കുകൾ നേടുക"</item>
    <item msgid="2526677383312751932">"മൈക്രോഫോൺ മ്യൂട്ടുചെയ്യുക/അൺമ്യൂട്ടുചെയ്യുക"</item>
    <item msgid="4000577305179914546">"ടോസ്റ്റ് കാണിക്കുക"</item>
    <item msgid="8660207174515570558">"പ്രോജക്‌റ്റ് മീഡിയ"</item>
    <item msgid="3904996949561946108">"VPN സജീവമാക്കുക"</item>
    <item msgid="504052124101832515">"വാൾപേപ്പർ എഴുതുക"</item>
    <item msgid="1657182386933187909">"അസിസ്റ്റ് ഘടന"</item>
    <item msgid="437655393941385937">"അസിസ്റ്റ് സ്‌ക്രീൻഷോട്ട്"</item>
    <item msgid="973363520315356844">"ഫോൺ നില വായിക്കുക"</item>
    <item msgid="1203157739257425062">"വോയ്‌സ്‌മെയിൽ ചേർക്കുക"</item>
    <item msgid="9143978647977300187">"sip ഉപയോഗിക്കുക"</item>
    <item msgid="3053060162752878562">"ഔട്ട്‌ഗോയിംഗ് കോൾ പ്രോസസ്സുചെയ്യുക"</item>
    <item msgid="4480721672278100858">"ഫിംഗർപ്രിന്റ്"</item>
    <item msgid="7883743426029759112">"ബോഡി സെൻസറുകൾ"</item>
    <item msgid="2546206711741159825">"സെൽ ബ്രോഡ്‌കാസ്റ്റുകൾ വായിക്കുക"</item>
    <item msgid="2363460595607829243">"മോക്ക് ലൊക്കേഷൻ"</item>
    <item msgid="3778165903878569143">"സ്റ്റോറേജ് വായിക്കുക"</item>
    <item msgid="555939881912035315">"സ്റ്റോറേജ് എഴുതുക"</item>
    <item msgid="4281352581602735717">"സ്ക്രീൻ ഓണാക്കുക"</item>
    <item msgid="346122795998225472">"അക്കൗണ്ടുകൾ സ്വന്തമാക്കുക"</item>
    <item msgid="3756073389408535680">"പശ്ചാത്തലത്തിൽ റൺ ചെയ്യുക"</item>
    <item msgid="2114661179947426734">"ഉപയോഗസഹായി വോളിയം"</item>
  </string-array>
  <string-array name="long_press_timeout_selector_titles">
    <item msgid="6926391290986427331">"ഹ്രസ്വം"</item>
    <item msgid="5118829513010894576">"ഇടത്തരം"</item>
    <item msgid="6740026006576843477">"ദൈർഘ്യമുള്ളത്"</item>
  </string-array>
  <string-array name="long_press_timeout_selector_list_titles">
    <item msgid="8908021508913038488">"കുറഞ്ഞത്"</item>
    <item msgid="7397961711906421599">"ഇടത്തരം"</item>
    <item msgid="4079132024502041928">"കൂടിയത്"</item>
  </string-array>
  <string-array name="captioning_typeface_selector_titles">
    <item msgid="2166553138528640250">"സ്ഥിരമായത്"</item>
    <item msgid="4234707448428002595">"Sans-serif"</item>
    <item msgid="2390008695651897663">"Sans-serif കട്ടിയുള്ളത്"</item>
    <item msgid="2396492419730702454">"Sans-serif മോണോസ്പെയ്സ്"</item>
    <item msgid="8199675052804786099">"Serif"</item>
    <item msgid="4554123140736897688">"Serif മോണോസ്പെയ്സ്"</item>
    <item msgid="5485652650875486635">"സാധാരണം"</item>
    <item msgid="1071057864355989694">"കൂട്ടെഴുത്ത്"</item>
    <item msgid="5012882784126308133">"ചെറിയ കാപ്പിറ്റലുകൾ"</item>
  </string-array>
  <string-array name="captioning_font_size_selector_titles">
    <item msgid="923916134548435468">"തീരെ ചെറുത്"</item>
    <item msgid="5738147437573674872">"ചെറുത്"</item>
    <item msgid="4691660235626027304">"ഇടത്തരം"</item>
    <item msgid="824386705928670045">"വലുത്"</item>
    <item msgid="2790561781512874585">"വളരെ വലുത്"</item>
  </string-array>
  <string-array name="captioning_edge_type_selector_titles">
    <item msgid="70686029249840227">"സ്ഥിരമായത്"</item>
    <item msgid="4224714345662348668">"ഒന്നുമില്ല"</item>
    <item msgid="4132127611510627490">"Outline"</item>
    <item msgid="1226216870460161087">"ഡ്രോപ്പ് ഷാഡോ"</item>
    <item msgid="2328414188644618697">"ഉയർന്ന് നിൽക്കുന്നത്"</item>
    <item msgid="7758730980218689351">"താഴ്ന്നത്"</item>
  </string-array>
  <string-array name="captioning_opacity_selector_titles">
    <item msgid="1140998823196874513">"25%"</item>
    <item msgid="1227705689171449873">"50%"</item>
    <item msgid="2690365993149520846">"75%"</item>
    <item msgid="3237802033158517495">"100%"</item>
  </string-array>
  <string-array name="captioning_preset_selector_titles">
    <item msgid="3880932435325583041">"ആപ്പ് പ്രകാരം സജ്ജീകരിക്കുക"</item>
    <item msgid="8719204526359229387">"കറുപ്പിൽ വെളുപ്പ്"</item>
    <item msgid="5410164687403735103">"വെളുപ്പിൽ കറുപ്പ്"</item>
    <item msgid="1119043472912497241">"കറുപ്പിൽ മഞ്ഞ"</item>
    <item msgid="2836895041823327816">"നീലയിൽ മഞ്ഞ"</item>
    <item msgid="747238414788976867">"ഇഷ്‌ടാനുസൃതം"</item>
  </string-array>
  <string-array name="accessibility_button_location_selector_titles">
    <item msgid="6485511780196327736">"മറ്റ് ആപ്പുകൾക്ക് മുകളിലൂടെ നീങ്ങുന്നു"</item>
    <item msgid="3605616699204153590">"നാവിഗേഷൻ ബാർ"</item>
  </string-array>
  <string-array name="accessibility_button_gesture_selector_titles">
    <item msgid="2370918472773154939">"ബട്ടൺ"</item>
    <item msgid="6922258575853746220">"ജെസ്ച്ചർ"</item>
  </string-array>
  <string-array name="accessibility_button_size_selector_titles">
    <item msgid="7482952318152486459">"ചെറുത്"</item>
    <item msgid="1666628329913333563">"വലുത്"</item>
  </string-array>
  <string-array name="vpn_proxy_settings">
    <item msgid="7165538292837266997">"ഒന്നുമില്ല"</item>
    <item msgid="2397017538263427575">"മാനുവൽ"</item>
  </string-array>
  <string-array name="vpn_states">
    <item msgid="2262719249581510939">"വിച്ഛേദിച്ചു"</item>
    <item msgid="9141074028293812365">"സമാരംഭിക്കുന്നു..."</item>
    <item msgid="2234425878608626285">"കണക്‌റ്റുചെയ്യുന്നു..."</item>
    <item msgid="27547778933579155">"കണക്റ്റുചെയ്‌തു"</item>
    <item msgid="893506841727300393">"കാലഹരണപ്പെട്ടു"</item>
    <item msgid="2974952010554140659">"പരാജയപ്പെട്ടു"</item>
  </string-array>
  <string-array name="security_settings_premium_sms_values">
    <item msgid="3985605994234635072">"ചോദിക്കുക"</item>
    <item msgid="2358187544264718285">"ഒരിക്കലുമനുവദിക്കരുത്"</item>
    <item msgid="7043782324123900484">"എല്ലായ്‌പ്പോഴും അനുവദിക്കുക"</item>
  </string-array>
  <string-array name="ram_states">
    <item msgid="335564863849202240">"സാധാരണം"</item>
    <item msgid="4881487538039407838">"ഇടത്തരം"</item>
    <item msgid="1749887190650889318">"കുറഞ്ഞത്"</item>
    <item msgid="4434319706635379779">"കഴിയാറായി"</item>
    <item msgid="7582717864806562725">"?"</item>
  </string-array>
  <string-array name="color_picker">
    <item msgid="7216413848731287689">"സിയാൻ"</item>
    <item msgid="5661027589207588703">"നീല"</item>
    <item msgid="1219738214736244749">"പച്ച"</item>
    <item msgid="6331809026622602308">"പര്‍പ്പിള്‍"</item>
    <item msgid="6390546163902724700">"പിങ്ക്"</item>
    <item msgid="6500473130620545980">"ഓറഞ്ച്"</item>
  </string-array>
  <string-array name="automatic_storage_management_days">
    <item msgid="8896644025110620477">"30 ദിവസത്തിലധികം പഴയത്"</item>
    <item msgid="9083927335632626281">"60 ദിവസത്തിലധികം പഴയത്"</item>
    <item msgid="4146561207729203822">"90 ദിവസത്തിലധികം പഴയത്"</item>
  </string-array>
    <!-- no translation found for swipe_direction_titles:0 (9039866451038081694) -->
    <!-- no translation found for swipe_direction_titles:1 (3175804938330683021) -->
  <string-array name="swipe_direction_values">
    <item msgid="718525159108105421">"1"</item>
    <item msgid="9080166583718385565">"0"</item>
  </string-array>
  <string-array name="wifi_metered_entries">
    <item msgid="3237321077949659241">"സ്വയമേവ കണ്ടെത്തുക"</item>
    <item msgid="3779092145391320375">"മീറ്റർ ചെയ്തതായി കണക്കാക്കുക"</item>
    <item msgid="2047166446768045816">"മീറ്റർ ചെയ്യാത്തതായി കണക്കാക്കുക"</item>
  </string-array>
  <string-array name="wifi_privacy_entries">
    <item msgid="91222619458919148">"ക്രമരഹിതമാക്കിയ MAC ഉപയോഗിക്കുക"</item>
    <item msgid="741680937828608749">"ഉപകരണ MAC ഉപയോഗിക്കുക"</item>
  </string-array>
  <string-array name="wifi_dhcp_entries">
    <item msgid="2532836996945493932">"നെറ്റ്‌വർക്കിലേക്ക് ഉപകരണത്തിന്റെ പേര് അയയ്ക്കുക"</item>
    <item msgid="7928900271137707489">"നെറ്റ്‌വർക്കിലേക്ക് ഉപകരണത്തിന്റെ പേര് അയയ്ക്കരുത്"</item>
  </string-array>
  <string-array name="wifi_hidden_entries">
    <item msgid="342232116597649254">"ഇല്ല"</item>
    <item msgid="2163015208097377388">"ഉണ്ട്"</item>
  </string-array>
  <string-array name="autofill_logging_level_entries">
    <item msgid="2263571982739726576">"ഓഫ്"</item>
    <item msgid="4295717421282345505">"ഡീബഗ് ചെയ്യുക"</item>
    <item msgid="8657797891533816070">"വെർ‌ബോസ്"</item>
  </string-array>
  <string-array name="cdma_system_select_choices">
    <item msgid="1205665684426617345">"ഹോം മാത്രം"</item>
    <item msgid="6691772120712000966">"സ്വയമേവ"</item>
  </string-array>
  <string-array name="preferred_network_mode_choices">
    <item msgid="5746729990546256950">"മുൻഗണന നൽകുന്നത് GSM/WCDMA"</item>
    <item msgid="6443811977675152844">"GSM മാത്രം"</item>
    <item msgid="8767554719068876877">"WCDMA മാത്രം"</item>
    <item msgid="928773614806830223">"GSM/WCDMA സ്വയമേവ"</item>
    <item msgid="6742068706546460481">"CDMA/EvDo സ്വയമേവ"</item>
    <item msgid="3649606999166018819">"EvDo ഇല്ലാത്ത CDMA"</item>
    <item msgid="3335567389804180984">"EvDo മാത്രം"</item>
    <item msgid="30756226617172695">"CDMA/EvDo/GSM/WCDMA"</item>
    <item msgid="2847125869624632806">"CDMA + LTE/EvDo"</item>
    <item msgid="2247906254631766720">"GSM/WCDMA/LTE"</item>
    <item msgid="4147872615520331421">"LTE/CDMA/EvDo/GSM/WCDMA"</item>
    <item msgid="2908834445708457736">"LTE"</item>
    <item msgid="2947411877551747693">"LTE / WCDMA"</item>
    <item msgid="7723670142495874534">"TDSCDMA മാത്രം"</item>
    <item msgid="7662033849563993380">"TDSCDMA/WCDMA"</item>
    <item msgid="1030644331822315228">"LTE/TDSCDMA"</item>
    <item msgid="7094751610086221480">"TDSCDMA/GSM"</item>
    <item msgid="4183784131291491454">"LTE/TDSCDMA/GSM"</item>
    <item msgid="1012405424112901282">"TDSCDMA/GSM/WCDMA"</item>
    <item msgid="9095153819433727441">"LTE/TDSCDMA/WCDMA"</item>
    <item msgid="8130733279433187514">"LTE/TDSCDMA/GSM/WCDMA"</item>
    <item msgid="4901583947595116332">"TDSCDMA/CDMA/EVDO/GSM/WCDMA"</item>
    <item msgid="6400630497408723600">"LTE/TDSCDMA/CDMA/EVDO/GSM/WCDMA"</item>
    <item msgid="9080352308817056162">"NR മാത്രം"</item>
    <item msgid="8150548370973671395">"NR/LTE"</item>
    <item msgid="5237423971422723128">"NR/LTE/CDMA/EvDo"</item>
    <item msgid="6856991565745877075">"NR/LTE/GSM/WCDMA"</item>
    <item msgid="8908263949185004366">"ആഗോളം"</item>
    <item msgid="6692179237956480280">"NR/LTE/WCDMA"</item>
    <item msgid="8160757136163231885">"NR/LTE/TDSCDMA"</item>
    <item msgid="2207530656708814396">"NR/LTE/TDSCDMA/GSM"</item>
    <item msgid="2816766128443809642">"NR/LTE/TDSCDMA/WCDMA"</item>
    <item msgid="611069084780684089">"NR/LTE/TDSCDMA/GSM/WCDMA"</item>
    <item msgid="5790800263975092724">"NR/LTE/TDSCDMA/CDMA/EvDo/GSM/WCDMA"</item>
  </string-array>
  <string-array name="cdma_subscription_choices">
    <item msgid="6242790734457941014">"RUIM/സിം"</item>
    <item msgid="8980776035119085660">"NV"</item>
  </string-array>
    <!-- no translation found for enhanced_4g_lte_mode_title_variant:0 (1841976293698111057) -->
    <!-- no translation found for enhanced_4g_lte_mode_title_variant:1 (6822859933189908133) -->
    <!-- no translation found for enhanced_4g_lte_mode_title_variant:2 (4543171628914168621) -->
    <!-- no translation found for rtt_setting_mode:1 (7903019313228349427) -->
    <!-- no translation found for rtt_setting_mode:2 (8525285145696236811) -->
    <!-- no translation found for rtt_setting_mode:3 (7725394146877517088) -->
  <string-array name="nfc_payment_favor">
    <item msgid="9104058551372383947">"എല്ലായ്‌പ്പോഴും"</item>
    <item msgid="5283665583617307336">"മറ്റൊരു പേയ്‌മെന്റ് ആപ്പ് തുറന്നിരിക്കുമ്പോൾ ഒഴികെ"</item>
  </string-array>
  <string-array name="nfc_payment_favor_values">
    <item msgid="2373999996715432397">"0"</item>
    <item msgid="5305176997036663262">"1"</item>
  </string-array>
  <string-array name="switch_to_dock_user_when_docked_timeout_entries">
    <item msgid="3211660022507486536">"ഒരിക്കലും വേണ്ട"</item>
    <item msgid="7025253383416830453">"ഒരു മിനിറ്റിന് ശേഷം"</item>
    <item msgid="1574040255478150028">"5 മിനിറ്റിന് ശേഷം"</item>
  </string-array>
    <!-- no translation found for private_space_auto_lock_options:0 (551584871228110817) -->
    <!-- no translation found for private_space_auto_lock_options:1 (3263162333754809690) -->
    <!-- no translation found for private_space_auto_lock_options:2 (1575103586471380629) -->
  <string-array name="zen_mode_icon_options_descriptions">
    <item msgid="1216815120972438676">"ബ്രീഫ്കെയ്‌സ്"</item>
    <item msgid="184985872234062767">"ക്ലാസിക്കൽ ബില്‍ഡിംഗ്"</item>
    <item msgid="9189550412466785530">"അപ്പാർട്ട്മെന്റ് ബിൽഡിംഗ്"</item>
    <item msgid="2142527562511049422">"സ്പീച്ച് ബബിൾ"</item>
    <item msgid="2548100558260478605">"ആളുകളുടെ കൂട്ടം"</item>
    <item msgid="2270003903304578284">"ലൈറ്റ്ബൾബ്"</item>
    <item msgid="4793496619091161864">"കലണ്ടർ"</item>
<<<<<<< HEAD
    <item msgid="355583383827414575">"ഓടുന്ന വ്യക്തി"</item>
    <item msgid="8001358013148723500">"ഗോൾഫ്"</item>
    <item msgid="755931364157422565">"ജിം ഡംബെൽ"</item>
    <item msgid="1122491217891679043">"നീന്തൽ"</item>
    <item msgid="5825437763616894959">"ഹൈക്ക് ചെയ്യുന്ന വ്യക്തി"</item>
    <item msgid="7343381753556126903">"പന്ത് എറിയുന്ന വ്യക്തി"</item>
    <item msgid="7785234702090595">"കിക്ക് ചെയ്യുന്ന വ്യക്തി"</item>
    <item msgid="8551370809943066311">"ഗെയിം കൺട്രോളർ"</item>
    <item msgid="6613149523957360458">"ആർട്ടിസ്റ്റിന്റെ വർണ്ണ പാലെറ്റ്"</item>
    <item msgid="9183052350354526560">"മഞ്ഞുകട്ട"</item>
    <item msgid="1589939022701519138">"ബീച്ച് കുട"</item>
    <item msgid="4861295101659969850">"വർക്ക്‌ഷോപ്പ് ടൂളുകൾ"</item>
    <item msgid="6817957885445446596">"ടെന്റ്"</item>
    <item msgid="5923605807513411961">"ഫിലിം റീൽ"</item>
    <item msgid="7669095367618738070">"പുസ്‌തകം"</item>
    <item msgid="2852435596978961693">"താമരപ്പൂവ്"</item>
    <item msgid="7021313931065738980">"മനസ്സ്"</item>
    <item msgid="6988657977896749103">"ഹെഡ്‌ഫോണുകൾ"</item>
    <item msgid="7175373369979188147">"ടിവി"</item>
    <item msgid="8654852711800563054">"ട്രെയിൻ"</item>
    <item msgid="165142533839452848">"കാർ"</item>
    <item msgid="5359765481365992847">"ക്രോയ്‌സെന്റ്"</item>
=======
    <item msgid="5673625795644364100">"ശല്യപ്പെടുത്തരുത്"</item>
    <item msgid="1423820834865831361">"ഓടുന്ന വ്യക്തി"</item>
    <item msgid="2037298830718732608">"ഗോൾഫ്"</item>
    <item msgid="2197835014443491074">"ജിം ഡംബെൽ"</item>
    <item msgid="2730180105015616518">"നീന്തൽ"</item>
    <item msgid="2666922823253345958">"ഹൈക്ക് ചെയ്യുന്ന വ്യക്തി"</item>
    <item msgid="8234880356472211396">"പന്ത് എറിയുന്ന വ്യക്തി"</item>
    <item msgid="4642980625253001443">"കിക്ക് ചെയ്യുന്ന വ്യക്തി"</item>
    <item msgid="4324795269518833500">"ഗെയിം കൺട്രോളർ"</item>
    <item msgid="7789966425125441125">"ആർട്ടിസ്റ്റിന്റെ വർണ്ണ പാലെറ്റ്"</item>
    <item msgid="663512680597461570">"മഞ്ഞുകട്ട"</item>
    <item msgid="7952183800501346803">"ബീച്ച് കുട"</item>
    <item msgid="799139025758265891">"വർക്ക്‌ഷോപ്പ് ടൂളുകൾ"</item>
    <item msgid="8112685757657659269">"പിയാനോ"</item>
    <item msgid="3861584909935022342">"ഫിലിം റീൽ"</item>
    <item msgid="5827426100157335512">"പുസ്‌തകം"</item>
    <item msgid="8585828346253128384">"താമരപ്പൂവ്"</item>
    <item msgid="8788370542815300188">"മനസ്സ്"</item>
    <item msgid="7287354964767553293">"ഹെഡ്‌ഫോണുകൾ"</item>
    <item msgid="2530059623783800987">"ടിവി"</item>
    <item msgid="5307182323469376758">"ട്രെയിൻ"</item>
    <item msgid="4903790544026923026">"കാർ"</item>
>>>>>>> 4e8d11bb
    <item msgid="5010405583912314582">"ഫോർക്കും കത്തിയും"</item>
    <item msgid="8939998598599064900">"ഷോപ്പിംഗ് കാർട്ട്"</item>
    <item msgid="3379605903308731893">"കുട്ടി"</item>
    <item msgid="7808668968550293112">"മൃഗത്തിന്റെ കാൽപ്പാദം"</item>
    <item msgid="1000692647524056504">"സ്റ്റാർ ബാഡ്‌ജ്"</item>
    <item msgid="8270261073421676502">"രണ്ട് പേർ"</item>
    <item msgid="5767782819651505460">"നക്ഷത്രം"</item>
    <item msgid="4368451291862729334">"ഹൃദയം"</item>
    <item msgid="2613199102208419986">"വീട്"</item>
    <item msgid="3022279986430275040">"അർദ്ധ ചന്ദ്രൻ"</item>
    <item msgid="5421089790869483206">"ക്ലോക്ക്"</item>
  </string-array>
  <string-array name="display_over_apps_permission_change_exempt">
  </string-array>
</resources><|MERGE_RESOLUTION|>--- conflicted
+++ resolved
@@ -506,30 +506,6 @@
     <item msgid="2548100558260478605">"ആളുകളുടെ കൂട്ടം"</item>
     <item msgid="2270003903304578284">"ലൈറ്റ്ബൾബ്"</item>
     <item msgid="4793496619091161864">"കലണ്ടർ"</item>
-<<<<<<< HEAD
-    <item msgid="355583383827414575">"ഓടുന്ന വ്യക്തി"</item>
-    <item msgid="8001358013148723500">"ഗോൾഫ്"</item>
-    <item msgid="755931364157422565">"ജിം ഡംബെൽ"</item>
-    <item msgid="1122491217891679043">"നീന്തൽ"</item>
-    <item msgid="5825437763616894959">"ഹൈക്ക് ചെയ്യുന്ന വ്യക്തി"</item>
-    <item msgid="7343381753556126903">"പന്ത് എറിയുന്ന വ്യക്തി"</item>
-    <item msgid="7785234702090595">"കിക്ക് ചെയ്യുന്ന വ്യക്തി"</item>
-    <item msgid="8551370809943066311">"ഗെയിം കൺട്രോളർ"</item>
-    <item msgid="6613149523957360458">"ആർട്ടിസ്റ്റിന്റെ വർണ്ണ പാലെറ്റ്"</item>
-    <item msgid="9183052350354526560">"മഞ്ഞുകട്ട"</item>
-    <item msgid="1589939022701519138">"ബീച്ച് കുട"</item>
-    <item msgid="4861295101659969850">"വർക്ക്‌ഷോപ്പ് ടൂളുകൾ"</item>
-    <item msgid="6817957885445446596">"ടെന്റ്"</item>
-    <item msgid="5923605807513411961">"ഫിലിം റീൽ"</item>
-    <item msgid="7669095367618738070">"പുസ്‌തകം"</item>
-    <item msgid="2852435596978961693">"താമരപ്പൂവ്"</item>
-    <item msgid="7021313931065738980">"മനസ്സ്"</item>
-    <item msgid="6988657977896749103">"ഹെഡ്‌ഫോണുകൾ"</item>
-    <item msgid="7175373369979188147">"ടിവി"</item>
-    <item msgid="8654852711800563054">"ട്രെയിൻ"</item>
-    <item msgid="165142533839452848">"കാർ"</item>
-    <item msgid="5359765481365992847">"ക്രോയ്‌സെന്റ്"</item>
-=======
     <item msgid="5673625795644364100">"ശല്യപ്പെടുത്തരുത്"</item>
     <item msgid="1423820834865831361">"ഓടുന്ന വ്യക്തി"</item>
     <item msgid="2037298830718732608">"ഗോൾഫ്"</item>
@@ -552,7 +528,6 @@
     <item msgid="2530059623783800987">"ടിവി"</item>
     <item msgid="5307182323469376758">"ട്രെയിൻ"</item>
     <item msgid="4903790544026923026">"കാർ"</item>
->>>>>>> 4e8d11bb
     <item msgid="5010405583912314582">"ഫോർക്കും കത്തിയും"</item>
     <item msgid="8939998598599064900">"ഷോപ്പിംഗ് കാർട്ട്"</item>
     <item msgid="3379605903308731893">"കുട്ടി"</item>
