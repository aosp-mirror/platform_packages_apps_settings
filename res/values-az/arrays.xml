--- conflicted
+++ resolved
@@ -518,11 +518,7 @@
     <item msgid="30756226617172695">"CDMA/EvDo/GSM/WCDMA"</item>
     <item msgid="2847125869624632806">"CDMA + LTE/EvDo"</item>
     <item msgid="2247906254631766720">"GSM/WCDMA/LTE"</item>
-<<<<<<< HEAD
-    <item msgid="4147872615520331421">"LTE/CDMA/EvDo/GSM/WCDMA"</item>
-=======
     <item msgid="1091258946200124345">"Qlobal"</item>
->>>>>>> 159de414
     <item msgid="2908834445708457736">"LTE"</item>
     <item msgid="2947411877551747693">"LTE / WCDMA"</item>
     <item msgid="7723670142495874534">"Yalnız TDSCDMA"</item>
@@ -539,11 +535,7 @@
     <item msgid="8150548370973671395">"NR/LTE"</item>
     <item msgid="5237423971422723128">"NR/LTE/CDMA/EvDo"</item>
     <item msgid="6856991565745877075">"NR/LTE/GSM/WCDMA"</item>
-<<<<<<< HEAD
-    <item msgid="8908263949185004366">"Qlobal"</item>
-=======
     <item msgid="473436147270962091">"NR/LTE/CDMA/EvDo/GSM/WCDMA"</item>
->>>>>>> 159de414
     <item msgid="6692179237956480280">"NR/LTE/WCDMA"</item>
     <item msgid="8160757136163231885">"NR/LTE/TDSCDMA"</item>
     <item msgid="2207530656708814396">"NR/LTE/TDSCDMA/GSM"</item>
