<?xml version="1.0" encoding="UTF-8"?>
<!-- 
/*
**
** Copyright 2007 The Android Open Source Project
**
** Licensed under the Apache License, Version 2.0 (the "License");
** you may not use this file except in compliance with the License.
** You may obtain a copy of the License at
**
**     http://www.apache.org/licenses/LICENSE-2.0
**
** Unless required by applicable law or agreed to in writing, software
** distributed under the License is distributed on an "AS IS" BASIS,
** WITHOUT WARRANTIES OR CONDITIONS OF ANY KIND, either express or implied.
** See the License for the specific language governing permissions and
** limitations under the License.
*/
 -->

<resources xmlns:android="http://schemas.android.com/apk/res/android"
    xmlns:xliff="urn:oasis:names:tc:xliff:document:1.2">
  <string-array name="screen_timeout_entries">
    <item msgid="8386012403457852396">"15 sekundi"</item>
    <item msgid="4572123773028439079">"30 sekundi"</item>
    <item msgid="7016081293774377048">"1 minuta"</item>
    <item msgid="838575533670111144">"2 minute"</item>
    <item msgid="2693197579676214668">"5 minuta"</item>
    <item msgid="1955784331962974678">"10 minuta"</item>
    <item msgid="5578717731965793584">"30 minuta"</item>
  </string-array>
    <!-- no translation found for dark_ui_scheduler_preference_titles:0 (7465697698048662118) -->
    <!-- no translation found for dark_ui_scheduler_preference_titles:1 (4057198235664064478) -->
    <!-- no translation found for dark_ui_scheduler_preference_titles:2 (8842756744447000897) -->
    <!-- no translation found for dark_ui_scheduler_with_bedtime_preference_titles:0 (8160793372964333729) -->
    <!-- no translation found for dark_ui_scheduler_with_bedtime_preference_titles:1 (1570862084158925417) -->
    <!-- no translation found for dark_ui_scheduler_with_bedtime_preference_titles:2 (1527300254382984555) -->
    <!-- no translation found for dark_ui_scheduler_with_bedtime_preference_titles:3 (5231566512901956369) -->
  <string-array name="lock_after_timeout_entries">
    <item msgid="2223808927866488981">"Odmah"</item>
    <item msgid="463591454172790676">"5 sekundi"</item>
    <item msgid="6981910499530067289">"15 sekundi"</item>
    <item msgid="841968393904987343">"30 sekundi"</item>
    <item msgid="8209996803755081758">"1 minuta"</item>
    <item msgid="8532038695054819775">"2 minute"</item>
    <item msgid="230858078069711241">"5 minuta"</item>
    <item msgid="7289395602286160723">"10 minuta"</item>
    <item msgid="3142577549730704595">"30 minuta"</item>
  </string-array>
  <string-array name="wifi_status">
    <item msgid="1201478116293383426"></item>
    <item msgid="7388036070768806193">"Skeniranje..."</item>
    <item msgid="1656176059757237036">"Povezivanje…"</item>
    <item msgid="3249903732481917388">"Autentikacija…"</item>
    <item msgid="7789156794775399931">"Dohvaćanje IP adrese…"</item>
    <item msgid="492518447401534767">"Povezan"</item>
    <item msgid="4322989558568666518">"Obustavljeno"</item>
    <item msgid="286164147080824297">"Isključivanje…"</item>
    <item msgid="1628460745311787730">"Niste povezani"</item>
    <item msgid="4013828218541488949">"Neuspješno"</item>
    <item msgid="5473541238056528086">"Blokirano"</item>
    <item msgid="1114588261171522603">"Privremeno izbjegavanje loše veze"</item>
  </string-array>
    <!-- no translation found for wifi_tether_security:0 (6312112980634811065) -->
    <!-- no translation found for wifi_tether_security:1 (1428294025896439258) -->
    <!-- no translation found for wifi_tether_security:2 (6851763638266088835) -->
    <!-- no translation found for wifi_tether_security:3 (5512131148045414341) -->
  <string-array name="eap_ocsp_type">
    <item msgid="8568170800958331461">"Nemoj potvrditi"</item>
    <item msgid="5703177653586269306">"Zatraži status certifikata"</item>
    <item msgid="326388247868439528">"Zahtijevaj status certifikata"</item>
  </string-array>
  <string-array name="wifi_p2p_status">
    <item msgid="8357401480964012245">"Povezano"</item>
    <item msgid="66312817817365647">"Pozvan"</item>
    <item msgid="4463567967438038210">"Neuspješno"</item>
    <item msgid="6556827947082659801">"Dostupan"</item>
    <item msgid="6096962300722555553">"Izvan dometa"</item>
  </string-array>
  <string-array name="bt_stack_log_level_entries">
    <item msgid="7872226620825638673">"Opširno"</item>
    <item msgid="4414817955073540319">"Otklanjanje pogrešaka"</item>
    <item msgid="9152250562693119681">"Informacije"</item>
    <item msgid="8884807223431437262">"Upozorenje"</item>
    <item msgid="1154843682335941096">"Pogreška"</item>
  </string-array>
  <string-array name="bluetooth_leaudio_mode">
    <item msgid="5307106570247137458">"Disabled"</item>
    <item msgid="7781484297606806796">"Unicast"</item>
    <item msgid="6667451574264144311">"Unicast and Broadcast"</item>
  </string-array>
  <string-array name="bluetooth_max_connected_audio_devices">
    <item msgid="4792793579224104167">"Koristi zadane postavke sustava: <xliff:g id="DEFAULT_BLUETOOTH_MAX_CONNECTED_AUDIO_DEVICES">%1$d</xliff:g>"</item>
    <item msgid="5818942631838356082">"1"</item>
    <item msgid="4804155564025402919">"2"</item>
    <item msgid="7123296338505723878">"3"</item>
    <item msgid="9100937224980838123">"4"</item>
    <item msgid="6702740528496186521">"5"</item>
  </string-array>
  <string-array name="bluetooth_audio_routing_titles">
    <item msgid="3488687531285795335">"Koristi zadanu vrijednost aplikacije"</item>
    <item msgid="5112879855377353813">"Pusti na slušnom uređaju"</item>
    <item msgid="4853360663119482646">"Pusti na telefonskom zvučniku"</item>
  </string-array>
  <string-array name="wifi_signal">
    <item msgid="199360311367724149">"Loše"</item>
    <item msgid="2470925506985305429">"Loša"</item>
    <item msgid="8545211062334016668">"Solidna"</item>
    <item msgid="7468449584777730187">"Dobra"</item>
    <item msgid="202124107702016530">"Izvrsna"</item>
  </string-array>
  <string-array name="wifi_peap_phase2_entries">
    <item msgid="8082624033981656770">"MSCHAPV2"</item>
    <item msgid="4182817453412578800">"GTC"</item>
  </string-array>
  <string-array name="wifi_peap_phase2_entries_with_sim_auth">
    <item msgid="5943169794516984261">"MSCHAPV2"</item>
    <item msgid="2379904471264702148">"GTC"</item>
    <item msgid="5248162884898921025">"SIM"</item>
    <item msgid="3148964951886919224">"AKA"</item>
    <item msgid="8987072060394684912">"AKA\'"</item>
  </string-array>
  <string-array name="wifi_ttls_phase2_entries">
    <item msgid="7970149422845752634">"PAP"</item>
    <item msgid="5204890303748068014">"MSCHAP"</item>
    <item msgid="2210309879499032393">"MSCHAPV2"</item>
    <item msgid="6686694694122598353">"GTC"</item>
  </string-array>
  <string-array name="wifi_ip_settings">
    <item msgid="6665889765350160154">"DHCP"</item>
    <item msgid="6215795691318745695">"Statično"</item>
  </string-array>
  <string-array name="wifi_proxy_settings">
    <item msgid="4669222334822978847">"Ništa"</item>
    <item msgid="6242198071587397280">"Ručno"</item>
    <item msgid="464383874780058242">"Autom. konfig. proxyja"</item>
  </string-array>
  <string-array name="apn_auth_entries">
    <item msgid="2900892411844440682">"Ništa"</item>
    <item msgid="3391314878583432149">"PAP"</item>
    <item msgid="5548769169086098722">"CHAP"</item>
    <item msgid="5845194685644699724">"PAP ili CHAP"</item>
  </string-array>
  <string-array name="apn_protocol_entries">
    <item msgid="5005228027485376993">"IPv4"</item>
    <item msgid="3249973932011349323">"IPv6"</item>
    <item msgid="2254055042792806324">"IPv4/IPv6"</item>
  </string-array>
  <string-array name="bearer_entries">
    <item msgid="6515855421456643076">"Nije navedeno"</item>
    <item msgid="1922344287654584114">"LTE"</item>
    <item msgid="8438853814055082017">"HSPAP"</item>
    <item msgid="8761381586178359495">"HSPA"</item>
    <item msgid="3072175002109671984">"HSUPA"</item>
    <item msgid="641801916037303837">"HSDPA"</item>
    <item msgid="1249220913128455055">"UMTS"</item>
    <item msgid="2126812829752295024">"EDGE"</item>
    <item msgid="3899085634999494594">"GPRS"</item>
    <item msgid="2140271473984712463">"eHRPD"</item>
    <item msgid="1543121347736419491">"EVDO_B"</item>
    <item msgid="7296183100985507304">"EVDO_A"</item>
    <item msgid="1261786928723784732">"EVDO_0"</item>
    <item msgid="1396997182108950268">"1 x RTT"</item>
    <item msgid="3658086883471544773">"IS95B"</item>
    <item msgid="6208908029106498824">"IS95A"</item>
    <item msgid="5043127102327682718">"NR"</item>
  </string-array>
  <string-array name="mvno_type_entries">
    <item msgid="1909908032710683029">"Ništa"</item>
    <item msgid="8568003268185342352">"SPN"</item>
    <item msgid="1804537219968457989">"IMSI"</item>
    <item msgid="3441876902463317017">"GID"</item>
  </string-array>
  <string-array name="app_ops_summaries">
    <item msgid="8837238583601420163">"približna lokacija"</item>
    <item msgid="3205182755091629995">"precizna lokacija"</item>
    <item msgid="8952113542524604064">"GPS"</item>
    <item msgid="50701215019227883">"vibriranje"</item>
    <item msgid="2690144000353492014">"čitanje kontakata"</item>
    <item msgid="3858029424955955625">"izmjena kontakata"</item>
    <item msgid="3439658954936709507">"čitanje zapisnika poziva"</item>
    <item msgid="1908944516631132130">"izmjena zapisnika poziva"</item>
    <item msgid="9066115715905100138">"čitanje kalendara"</item>
    <item msgid="1664720478157892566">"izmjena kalendara"</item>
    <item msgid="5478277451617814822">"skeniranje Wi-Fija"</item>
    <item msgid="2429454210217003798">"obavijest"</item>
    <item msgid="8909068846471624576">"skeniranje ćelije"</item>
    <item msgid="2527973826970434181">"poziv na telefon"</item>
    <item msgid="2766022553327609913">"čitanje SMS-a"</item>
    <item msgid="167775364051357284">"pisanje SMS-a"</item>
    <item msgid="3397583039407928979">"primanje SMS-a"</item>
    <item msgid="3658964859478786980">"primanje SMS-a u nuždi"</item>
    <item msgid="7975129014728281140">"primanje MMS-a"</item>
    <item msgid="404809195686849835">"primanje WAP obavijesti"</item>
    <item msgid="5167716820004184705">"slanje SMS-a"</item>
    <item msgid="3834284815734286927">"čitanje ICC SMS-a"</item>
    <item msgid="6394881108820762646">"pisanje ICC SMS-a"</item>
    <item msgid="3275060808384314406">"izmjena postavki"</item>
    <item msgid="8672921438869137431">"povlačenje na vrh"</item>
    <item msgid="346101114322879720">"pristup obavijestima"</item>
    <item msgid="4760681822601767255">"kamera"</item>
    <item msgid="2172823594140104317">"snimanje zvuka"</item>
    <item msgid="5612873260709742213">"reprodukcija audiozapisa"</item>
    <item msgid="2027206403725749996">"čitaj međuspremnik"</item>
    <item msgid="5643742956725663156">"izmijeni međuspremnik"</item>
    <item msgid="7362845549479684378">"medijski gumbi"</item>
    <item msgid="3843484466100107397">"audiofokus"</item>
    <item msgid="617344340943430125">"glavna glasnoća"</item>
    <item msgid="1249691739381713634">"glasnoća glasa"</item>
    <item msgid="6485000384018554920">"glasnoća zvona"</item>
    <item msgid="3378000878531336372">"glasnoća medija"</item>
    <item msgid="5272927168355895681">"glasnoća alarma"</item>
    <item msgid="4422070755065530548">"glasnoća obavijesti"</item>
    <item msgid="3250654589277825306">"glasnoća Bluetootha"</item>
    <item msgid="4212187233638382465">"zadrži u aktivnom stanju"</item>
    <item msgid="5099026183238335900">"praćenje lokacije"</item>
    <item msgid="2297727967385895059">"praćenje lokacije s visokom potrošnjom energije"</item>
    <item msgid="8700593962030471569">"dohvaćanje statistike o upotrebi"</item>
    <item msgid="4140820386622184831">"isključivanje/uključivanje mikrofona"</item>
    <item msgid="317746827951691657">"prikaz poruke"</item>
    <item msgid="5679422988212309779">"projiciranje medija"</item>
    <item msgid="6454031639780101439">"aktiviranje VPN-a"</item>
    <item msgid="2441327072846850561">"pozadinska slika za pisanje"</item>
    <item msgid="2162456889277589861">"pomoćna struktura"</item>
    <item msgid="4644645617399271070">"pomoćna snimka zaslona"</item>
    <item msgid="8321845997769724385">"čitanje stanja telefona"</item>
    <item msgid="8319500905789302082">"dodavanje govorne pošte"</item>
    <item msgid="1745447762712473288">"upotreba SIP-a"</item>
    <item msgid="2986821801246709737">"obrada odlaznog poziva"</item>
    <item msgid="2702338156976571452">"otisak prsta"</item>
    <item msgid="7925495329948404955">"biometrijski senzori"</item>
    <item msgid="8163066895749904470">"čitanje poruka mobilne mreže"</item>
    <item msgid="7621394050624063528">"lažiranje lokacije"</item>
    <item msgid="37519917674959757">"čitanje pohrane"</item>
    <item msgid="3868809525697401379">"pisanje u pohranu"</item>
    <item msgid="2504191192460059817">"uključivanje zaslona"</item>
    <item msgid="7905819538788103556">"dohvaćanje računa"</item>
    <item msgid="1675025662248079254">"izvođenje u pozadini"</item>
    <item msgid="2553974920157061225">"glasnoća pristupačnosti"</item>
  </string-array>
  <string-array name="app_ops_labels">
    <item msgid="7780927354556651567">"Lokacija"</item>
    <item msgid="364182753727575631">"Lokacija"</item>
    <item msgid="5728662879095632194">"Lokacija"</item>
    <item msgid="4104617224667554750">"Vibriranje"</item>
    <item msgid="1623646715189708947">"Čitanje kontakata"</item>
    <item msgid="5060760609109972207">"Izmjena kontakata"</item>
    <item msgid="7451260062940797278">"Čitanje zapisnika poziva"</item>
    <item msgid="2348589304974534308">"Izmjena zapisnika poziva"</item>
    <item msgid="4089146706115315300">"Čitanje kalendara"</item>
    <item msgid="1305780729690198918">"Izmjena kalendara"</item>
    <item msgid="3461096740171440592">"Lokacija"</item>
    <item msgid="6657539556093198883">"Objavljivanje obavijesti"</item>
    <item msgid="8112680908829570200">"Lokacija"</item>
    <item msgid="5019327268152480733">"Poziv na telefon"</item>
    <item msgid="8001855901083066554">"Čitanje SMS-a/MMS-a"</item>
    <item msgid="187744670643011148">"Pisanje SMS-a/MMS-a"</item>
    <item msgid="3324078624274013835">"Primanje SMS-a/MMS-a"</item>
    <item msgid="1924065490920451511">"Primanje SMS-a/MMS-a"</item>
    <item msgid="1239934115787777477">"Primanje SMS-a/MMS-a"</item>
    <item msgid="1030342664910454057">"Primanje SMS-a/MMS-a"</item>
    <item msgid="9189359977063200554">"Slanje SMS-a/MMS-a"</item>
    <item msgid="6954817837534799424">"Čitanje SMS-a/MMS-a"</item>
    <item msgid="7921014514153395846">"Pisanje SMS-a/MMS-a"</item>
    <item msgid="8997371825401751421">"Izmjena postavki"</item>
    <item msgid="7005755175240764443">"Povlačenje na vrh"</item>
    <item msgid="8267704990417682222">"Pristup obavijestima"</item>
    <item msgid="3180676986290096851">"Kamera"</item>
    <item msgid="9174072114281872917">"Snimanje zvuka"</item>
    <item msgid="1444183972646890539">"Reprodukcija audiozapisa"</item>
    <item msgid="4337542044275236638">"Čitaj međuspremnik"</item>
    <item msgid="2681224211796661809">"Izmijeni međuspremnik"</item>
    <item msgid="4479361062226474111">"Medijski gumbi"</item>
    <item msgid="5651140069431283570">"Audiofokus"</item>
    <item msgid="745291221457314879">"Glavna glasnoća"</item>
    <item msgid="4722479281326245754">"Glasnoća glasa"</item>
    <item msgid="6749550886745567276">"Glasnoća zvona"</item>
    <item msgid="2218685029915863168">"Glasnoća medija"</item>
    <item msgid="4266577290496513640">"Glasnoća alarma"</item>
    <item msgid="8608084169623998854">"Glasnoća obavijesti"</item>
    <item msgid="7948784184567841794">"Glasnoća Bluetootha"</item>
    <item msgid="1148968792599973150">"Zadrži u aktivnom stanju"</item>
    <item msgid="8482874682804856549">"Lokacija"</item>
    <item msgid="5186169827582545242">"Lokacija"</item>
    <item msgid="6122293931012635638">"Dohvaćanje statistike o upotrebi"</item>
    <item msgid="2526677383312751932">"Isključivanje/uključivanje mikrofona"</item>
    <item msgid="4000577305179914546">"Prikaži poruku"</item>
    <item msgid="8660207174515570558">"Projiciraj medijske sadržaje"</item>
    <item msgid="3904996949561946108">"Aktiviraj VPN"</item>
    <item msgid="504052124101832515">"Pozadinska slika za pisanje"</item>
    <item msgid="1657182386933187909">"Pomoćna struktura"</item>
    <item msgid="437655393941385937">"Pomoćna snimka zaslona"</item>
    <item msgid="973363520315356844">"Pročitaj stanje telefona"</item>
    <item msgid="1203157739257425062">"Dodaj govornu poštu"</item>
    <item msgid="9143978647977300187">"Koristi SIP"</item>
    <item msgid="3053060162752878562">"Obradi odlazni poziv"</item>
    <item msgid="4480721672278100858">"Otisak prsta"</item>
    <item msgid="7883743426029759112">"Biometrijski senzori"</item>
    <item msgid="2546206711741159825">"Čitanje poruka mobilne mreže"</item>
    <item msgid="2363460595607829243">"Lažiraj lokaciju"</item>
    <item msgid="3778165903878569143">"Pročitaj pohranu"</item>
    <item msgid="555939881912035315">"Piši u pohranu"</item>
    <item msgid="4281352581602735717">"Uključi zaslon"</item>
    <item msgid="346122795998225472">"Dohvati račune"</item>
    <item msgid="3756073389408535680">"Izvodi u pozadini"</item>
    <item msgid="2114661179947426734">"Glasnoća pristupačnosti"</item>
  </string-array>
  <string-array name="long_press_timeout_selector_titles">
    <item msgid="6926391290986427331">"Kratko"</item>
    <item msgid="5118829513010894576">"Srednje"</item>
    <item msgid="6740026006576843477">"Dugo"</item>
  </string-array>
  <string-array name="long_press_timeout_selector_list_titles">
    <item msgid="8908021508913038488">"Kratko"</item>
    <item msgid="7397961711906421599">"Srednje"</item>
    <item msgid="4079132024502041928">"Dugo"</item>
  </string-array>
  <string-array name="captioning_typeface_selector_titles">
    <item msgid="2166553138528640250">"Zadano"</item>
    <item msgid="4234707448428002595">"Sans-serif"</item>
    <item msgid="2390008695651897663">"Sans-serif zgusnuti"</item>
    <item msgid="2396492419730702454">"Fiksna širina bez serifa"</item>
    <item msgid="8199675052804786099">"Serif"</item>
    <item msgid="4554123140736897688">"Fiksna širina sa serifima"</item>
    <item msgid="5485652650875486635">"Jednostavno"</item>
    <item msgid="1071057864355989694">"Kurziv"</item>
    <item msgid="5012882784126308133">"Mala slova"</item>
  </string-array>
  <string-array name="captioning_font_size_selector_titles">
    <item msgid="923916134548435468">"Vrlo mala"</item>
    <item msgid="5738147437573674872">"Mala"</item>
    <item msgid="4691660235626027304">"Srednja"</item>
    <item msgid="824386705928670045">"Velika"</item>
    <item msgid="2790561781512874585">"Vrlo velika"</item>
  </string-array>
  <string-array name="captioning_edge_type_selector_titles">
    <item msgid="70686029249840227">"Zadano"</item>
    <item msgid="4224714345662348668">"Ništa"</item>
    <item msgid="4132127611510627490">"Obris"</item>
    <item msgid="1226216870460161087">"Sjena"</item>
    <item msgid="2328414188644618697">"Izdignuto"</item>
    <item msgid="7758730980218689351">"Utisnuto"</item>
  </string-array>
  <string-array name="captioning_opacity_selector_titles">
    <item msgid="1140998823196874513">"25%"</item>
    <item msgid="1227705689171449873">"50%"</item>
    <item msgid="2690365993149520846">"75%"</item>
    <item msgid="3237802033158517495">"100%"</item>
  </string-array>
  <string-array name="captioning_preset_selector_titles">
    <item msgid="3880932435325583041">"Postavi po aplikaciji"</item>
    <item msgid="8719204526359229387">"Bijelo na crnom"</item>
    <item msgid="5410164687403735103">"Crno na bijelom"</item>
    <item msgid="1119043472912497241">"Žuto na crnom"</item>
    <item msgid="2836895041823327816">"Žuto na plavom"</item>
    <item msgid="747238414788976867">"Prilagođeno"</item>
  </string-array>
  <string-array name="accessibility_button_location_selector_titles">
    <item msgid="6485511780196327736">"Plutanje preko drugih aplikacija"</item>
    <item msgid="3605616699204153590">"Navigacijska traka"</item>
  </string-array>
  <string-array name="accessibility_button_gesture_selector_titles">
    <item msgid="2370918472773154939">"Gumb"</item>
    <item msgid="6922258575853746220">"Pokret"</item>
  </string-array>
  <string-array name="accessibility_button_size_selector_titles">
    <item msgid="7482952318152486459">"Maleno"</item>
    <item msgid="1666628329913333563">"Veliko"</item>
  </string-array>
  <string-array name="vpn_proxy_settings">
    <item msgid="7165538292837266997">"Nijedan"</item>
    <item msgid="2397017538263427575">"Ručno"</item>
  </string-array>
  <string-array name="vpn_states">
    <item msgid="2262719249581510939">"Nije povezano"</item>
    <item msgid="9141074028293812365">"Pokreće se..."</item>
    <item msgid="2234425878608626285">"Povezivanje…"</item>
    <item msgid="27547778933579155">"Povezano"</item>
    <item msgid="893506841727300393">"Privremeni prekid"</item>
    <item msgid="2974952010554140659">"Neuspješno"</item>
  </string-array>
  <string-array name="security_settings_premium_sms_values">
    <item msgid="3985605994234635072">"Postavi pitanje"</item>
    <item msgid="2358187544264718285">"Ne dopuštaj nikada"</item>
    <item msgid="7043782324123900484">"Dopusti uvijek"</item>
  </string-array>
  <string-array name="ram_states">
    <item msgid="335564863849202240">"Uobičajeno"</item>
    <item msgid="4881487538039407838">"Umjereno"</item>
    <item msgid="1749887190650889318">"Nisko"</item>
    <item msgid="4434319706635379779">"Kritično"</item>
    <item msgid="7582717864806562725">"?"</item>
  </string-array>
  <string-array name="color_picker">
    <item msgid="7216413848731287689">"Cijan"</item>
    <item msgid="5661027589207588703">"Plava"</item>
    <item msgid="1219738214736244749">"Zelena"</item>
    <item msgid="6331809026622602308">"Ljubičasta"</item>
    <item msgid="6390546163902724700">"Ružičasta"</item>
    <item msgid="6500473130620545980">"Narančasta"</item>
  </string-array>
  <string-array name="automatic_storage_management_days">
    <item msgid="8896644025110620477">"Starije od 30 dana"</item>
    <item msgid="9083927335632626281">"Starije od 60 dana"</item>
    <item msgid="4146561207729203822">"Starije od 90 dana"</item>
  </string-array>
    <!-- no translation found for swipe_direction_titles:0 (9039866451038081694) -->
    <!-- no translation found for swipe_direction_titles:1 (3175804938330683021) -->
  <string-array name="swipe_direction_values">
    <item msgid="718525159108105421">"1"</item>
    <item msgid="9080166583718385565">"0"</item>
  </string-array>
  <string-array name="wifi_metered_entries">
    <item msgid="3237321077949659241">"Automatsko otkrivanje"</item>
    <item msgid="3779092145391320375">"Mreža s ograničenim prometom"</item>
    <item msgid="2047166446768045816">"Mreža bez ograničenog prometa"</item>
  </string-array>
  <string-array name="wifi_privacy_entries">
    <item msgid="91222619458919148">"Koristi nasumičnu MAC adresu"</item>
    <item msgid="741680937828608749">"Koristi MAC adresu uređaja"</item>
  </string-array>
  <string-array name="wifi_dhcp_entries">
    <item msgid="2532836996945493932">"Pošalji naziv uređaja mreži"</item>
    <item msgid="7928900271137707489">"Nemoj slati naziv uređaja mreži"</item>
  </string-array>
  <string-array name="wifi_hidden_entries">
    <item msgid="342232116597649254">"Ne"</item>
    <item msgid="2163015208097377388">"Da"</item>
  </string-array>
  <string-array name="autofill_logging_level_entries">
    <item msgid="2263571982739726576">"Isključeno"</item>
    <item msgid="4295717421282345505">"Otklanjanje pogrešaka"</item>
    <item msgid="8657797891533816070">"Opširno"</item>
  </string-array>
  <string-array name="cdma_system_select_choices">
    <item msgid="1205665684426617345">"Samo matično"</item>
    <item msgid="6691772120712000966">"Automatski"</item>
  </string-array>
  <string-array name="preferred_network_mode_choices">
    <item msgid="5746729990546256950">"Preporučeno: GSM/WCDMA"</item>
    <item msgid="6443811977675152844">"Samo GSM"</item>
    <item msgid="8767554719068876877">"Samo WCDMA"</item>
    <item msgid="928773614806830223">"Automatski GSM/WCDMA"</item>
    <item msgid="6742068706546460481">"Automatski CDMA/EvDo"</item>
    <item msgid="3649606999166018819">"CDMA bez EvDo-a"</item>
    <item msgid="3335567389804180984">"Samo EvDo"</item>
    <item msgid="30756226617172695">"CDMA/EvDo/GSM/WCDMA"</item>
    <item msgid="2847125869624632806">"CDMA + LTE/EvDo"</item>
    <item msgid="2247906254631766720">"GSM/WCDMA/LTE"</item>
    <item msgid="4147872615520331421">"LTE/CDMA/EvDo/GSM/WCDMA"</item>
    <item msgid="2908834445708457736">"LTE"</item>
    <item msgid="2947411877551747693">"LTE/WCDMA"</item>
    <item msgid="7723670142495874534">"Samo TDSCDMA"</item>
    <item msgid="7662033849563993380">"TDSCDMA/WCDMA"</item>
    <item msgid="1030644331822315228">"LTE/TDSCDMA"</item>
    <item msgid="7094751610086221480">"TDSCDMA/GSM"</item>
    <item msgid="4183784131291491454">"LTE/TDSCDMA/GSM"</item>
    <item msgid="1012405424112901282">"TDSCDMA/GSM/WCDMA"</item>
    <item msgid="9095153819433727441">"LTE/TDSCDMA/WCDMA"</item>
    <item msgid="8130733279433187514">"LTE/TDSCDMA/GSM/WCDMA"</item>
    <item msgid="4901583947595116332">"TDSCDMA/CDMA/EVDO/GSM/WCDMA"</item>
    <item msgid="6400630497408723600">"LTE/TDSCDMA/CDMA/EVDO/GSM/WCDMA"</item>
    <item msgid="9080352308817056162">"Samo NR"</item>
    <item msgid="8150548370973671395">"NR/LTE"</item>
    <item msgid="5237423971422723128">"NR/LTE/CDMA/EvDo"</item>
    <item msgid="6856991565745877075">"NR/LTE/GSM/WCDMA"</item>
    <item msgid="8908263949185004366">"Globalno"</item>
    <item msgid="6692179237956480280">"NR/LTE/WCDMA"</item>
    <item msgid="8160757136163231885">"NR/LTE/TDSCDMA"</item>
    <item msgid="2207530656708814396">"NR/LTE/TDSCDMA/GSM"</item>
    <item msgid="2816766128443809642">"NR/LTE/TDSCDMA/WCDMA"</item>
    <item msgid="611069084780684089">"NR/LTE/TDSCDMA/GSM/WCDMA"</item>
    <item msgid="5790800263975092724">"NR/LTE/TDSCDMA/CDMA/EvDo/GSM/WCDMA"</item>
  </string-array>
  <string-array name="cdma_subscription_choices">
    <item msgid="6242790734457941014">"RUIM/SIM"</item>
    <item msgid="8980776035119085660">"NV"</item>
  </string-array>
    <!-- no translation found for enhanced_4g_lte_mode_title_variant:0 (1841976293698111057) -->
    <!-- no translation found for enhanced_4g_lte_mode_title_variant:1 (6822859933189908133) -->
    <!-- no translation found for enhanced_4g_lte_mode_title_variant:2 (4543171628914168621) -->
    <!-- no translation found for rtt_setting_mode:1 (7903019313228349427) -->
    <!-- no translation found for rtt_setting_mode:2 (8525285145696236811) -->
    <!-- no translation found for rtt_setting_mode:3 (7725394146877517088) -->
  <string-array name="nfc_payment_favor">
    <item msgid="9104058551372383947">"Uvijek"</item>
    <item msgid="5283665583617307336">"Osim kada je otvorena druga aplikacija za plaćanje"</item>
  </string-array>
  <string-array name="nfc_payment_favor_values">
    <item msgid="2373999996715432397">"0"</item>
    <item msgid="5305176997036663262">"1"</item>
  </string-array>
  <string-array name="switch_to_dock_user_when_docked_timeout_entries">
    <item msgid="3211660022507486536">"Nikad"</item>
    <item msgid="7025253383416830453">"Nakon 1 minute"</item>
    <item msgid="1574040255478150028">"Nakon 5 minuta"</item>
  </string-array>
    <!-- no translation found for private_space_auto_lock_options:0 (551584871228110817) -->
    <!-- no translation found for private_space_auto_lock_options:1 (3263162333754809690) -->
    <!-- no translation found for private_space_auto_lock_options:2 (1575103586471380629) -->
  <string-array name="zen_mode_icon_options_descriptions">
    <item msgid="1216815120972438676">"Aktovka"</item>
    <item msgid="184985872234062767">"Klasična zgrada"</item>
    <item msgid="9189550412466785530">"Stambena zgrada"</item>
    <item msgid="2142527562511049422">"Govorni oblačić"</item>
    <item msgid="2548100558260478605">"Grupa ljudi"</item>
    <item msgid="2270003903304578284">"Žarulja"</item>
    <item msgid="4793496619091161864">"Kalendar"</item>
<<<<<<< HEAD
    <item msgid="355583383827414575">"Osoba trči"</item>
    <item msgid="8001358013148723500">"Golf"</item>
    <item msgid="755931364157422565">"Bučica za teretanu"</item>
    <item msgid="1122491217891679043">"Plivanje"</item>
    <item msgid="5825437763616894959">"Osoba pješači"</item>
    <item msgid="7343381753556126903">"Osoba baca loptu"</item>
    <item msgid="7785234702090595">"Osoba udara"</item>
    <item msgid="8551370809943066311">"Kontroler za videoigre"</item>
    <item msgid="6613149523957360458">"Umjetnička paleta boja"</item>
    <item msgid="9183052350354526560">"Snježna pahuljica"</item>
    <item msgid="1589939022701519138">"Suncobran za plažu"</item>
    <item msgid="4861295101659969850">"Radionički alati"</item>
    <item msgid="6817957885445446596">"Šator"</item>
    <item msgid="5923605807513411961">"Filmska vrpca"</item>
    <item msgid="7669095367618738070">"Knjiga"</item>
    <item msgid="2852435596978961693">"Lotosov cvijet"</item>
    <item msgid="7021313931065738980">"Um osobe"</item>
    <item msgid="6988657977896749103">"Slušalice"</item>
    <item msgid="7175373369979188147">"TV"</item>
    <item msgid="8654852711800563054">"Vlak"</item>
    <item msgid="165142533839452848">"Automobil"</item>
    <item msgid="5359765481365992847">"Kroasan"</item>
=======
    <item msgid="5673625795644364100">"Ne uznemiravaj"</item>
    <item msgid="1423820834865831361">"Osoba trči"</item>
    <item msgid="2037298830718732608">"Golf"</item>
    <item msgid="2197835014443491074">"Bučica za teretanu"</item>
    <item msgid="2730180105015616518">"Plivanje"</item>
    <item msgid="2666922823253345958">"Osoba pješači"</item>
    <item msgid="8234880356472211396">"Osoba baca loptu"</item>
    <item msgid="4642980625253001443">"Osoba udara"</item>
    <item msgid="4324795269518833500">"Kontroler za videoigre"</item>
    <item msgid="7789966425125441125">"Umjetnička paleta boja"</item>
    <item msgid="663512680597461570">"Snježna pahuljica"</item>
    <item msgid="7952183800501346803">"Suncobran za plažu"</item>
    <item msgid="799139025758265891">"Radionički alati"</item>
    <item msgid="8112685757657659269">"Klavir"</item>
    <item msgid="3861584909935022342">"Filmska vrpca"</item>
    <item msgid="5827426100157335512">"Knjiga"</item>
    <item msgid="8585828346253128384">"Lotosov cvijet"</item>
    <item msgid="8788370542815300188">"Um osobe"</item>
    <item msgid="7287354964767553293">"Slušalice"</item>
    <item msgid="2530059623783800987">"TV"</item>
    <item msgid="5307182323469376758">"Vlak"</item>
    <item msgid="4903790544026923026">"Automobil"</item>
>>>>>>> 4e8d11bb
    <item msgid="5010405583912314582">"Vilica i nož"</item>
    <item msgid="8939998598599064900">"Košarica"</item>
    <item msgid="3379605903308731893">"Dijete"</item>
    <item msgid="7808668968550293112">"Životinjska šapa"</item>
    <item msgid="1000692647524056504">"Značka sa zvjezdicom"</item>
    <item msgid="8270261073421676502">"Dvije osobe"</item>
    <item msgid="5767782819651505460">"Zvijezda"</item>
    <item msgid="4368451291862729334">"Srce"</item>
    <item msgid="2613199102208419986">"Kuća"</item>
    <item msgid="3022279986430275040">"Polumjesec"</item>
    <item msgid="5421089790869483206">"Sat"</item>
  </string-array>
  <string-array name="display_over_apps_permission_change_exempt">
  </string-array>
</resources><|MERGE_RESOLUTION|>--- conflicted
+++ resolved
@@ -506,30 +506,6 @@
     <item msgid="2548100558260478605">"Grupa ljudi"</item>
     <item msgid="2270003903304578284">"Žarulja"</item>
     <item msgid="4793496619091161864">"Kalendar"</item>
-<<<<<<< HEAD
-    <item msgid="355583383827414575">"Osoba trči"</item>
-    <item msgid="8001358013148723500">"Golf"</item>
-    <item msgid="755931364157422565">"Bučica za teretanu"</item>
-    <item msgid="1122491217891679043">"Plivanje"</item>
-    <item msgid="5825437763616894959">"Osoba pješači"</item>
-    <item msgid="7343381753556126903">"Osoba baca loptu"</item>
-    <item msgid="7785234702090595">"Osoba udara"</item>
-    <item msgid="8551370809943066311">"Kontroler za videoigre"</item>
-    <item msgid="6613149523957360458">"Umjetnička paleta boja"</item>
-    <item msgid="9183052350354526560">"Snježna pahuljica"</item>
-    <item msgid="1589939022701519138">"Suncobran za plažu"</item>
-    <item msgid="4861295101659969850">"Radionički alati"</item>
-    <item msgid="6817957885445446596">"Šator"</item>
-    <item msgid="5923605807513411961">"Filmska vrpca"</item>
-    <item msgid="7669095367618738070">"Knjiga"</item>
-    <item msgid="2852435596978961693">"Lotosov cvijet"</item>
-    <item msgid="7021313931065738980">"Um osobe"</item>
-    <item msgid="6988657977896749103">"Slušalice"</item>
-    <item msgid="7175373369979188147">"TV"</item>
-    <item msgid="8654852711800563054">"Vlak"</item>
-    <item msgid="165142533839452848">"Automobil"</item>
-    <item msgid="5359765481365992847">"Kroasan"</item>
-=======
     <item msgid="5673625795644364100">"Ne uznemiravaj"</item>
     <item msgid="1423820834865831361">"Osoba trči"</item>
     <item msgid="2037298830718732608">"Golf"</item>
@@ -552,7 +528,6 @@
     <item msgid="2530059623783800987">"TV"</item>
     <item msgid="5307182323469376758">"Vlak"</item>
     <item msgid="4903790544026923026">"Automobil"</item>
->>>>>>> 4e8d11bb
     <item msgid="5010405583912314582">"Vilica i nož"</item>
     <item msgid="8939998598599064900">"Košarica"</item>
     <item msgid="3379605903308731893">"Dijete"</item>
