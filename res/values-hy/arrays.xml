--- conflicted
+++ resolved
@@ -82,23 +82,6 @@
     <item msgid="1114588261171522603">"Ժամանակավորապես խուսափելով թույլ կապից"</item>
   </string-array>
   <string-array name="wifi_status_with_ssid">
-<<<<<<< HEAD
-    <item msgid="7714855332363650812"></item>
-    <item msgid="8878186979715711006">"Սկանավորում...."</item>
-    <item msgid="355508996603873860">"Միանում է <xliff:g id="NETWORK_NAME">%1$s</xliff:g>-ին…"</item>
-    <item msgid="554971459996405634">"Նույնականացում <xliff:g id="NETWORK_NAME">%1$s</xliff:g>-ի հետ…"</item>
-    <item msgid="7928343808033020343">"IP հասցեի ստացում <xliff:g id="NETWORK_NAME">%1$s</xliff:g>-ից…"</item>
-    <item msgid="8937994881315223448">"Միացված է <xliff:g id="NETWORK_NAME">%1$s</xliff:g>-ին"</item>
-    <item msgid="1330262655415760617">"Անջատված"</item>
-    <item msgid="7698638434317271902">"Անջատվում է <xliff:g id="NETWORK_NAME">%1$s</xliff:g>-ից…"</item>
-    <item msgid="197508606402264311">"Անջատած է"</item>
-    <item msgid="8578370891960825148">"Անհաջող"</item>
-    <item msgid="5660739516542454527">"Արգելափակված"</item>
-    <item msgid="1805837518286731242">"Վատ ցանցից ժամանակավոր խուսափում"</item>
-  </string-array>
-    <!-- no translation found for wifi_tether_security:0 (1748357338693290598) -->
-    <!-- no translation found for wifi_tether_security:1 (4760482622566629462) -->
-=======
     <item msgid="1528087426723432177"></item>
     <item msgid="155483314608049961">"Սկանավորում...."</item>
     <item msgid="3409219643606946053">"Միանում է <xliff:g id="NETWORK_NAME">%1$s</xliff:g>-ին…"</item>
@@ -114,7 +97,6 @@
   </string-array>
     <!-- no translation found for wifi_tether_security:0 (6312112980634811065) -->
     <!-- no translation found for wifi_tether_security:1 (1428294025896439258) -->
->>>>>>> f6f96f8a
   <string-array name="wifi_p2p_wps_setup">
     <item msgid="1446717102923442720">"Սեղմման կոճակ"</item>
     <item msgid="2630618799033509548">"Հավասարազոր սարքի PIN-ը"</item>
@@ -168,21 +150,6 @@
     <item msgid="4182817453412578800">"GTC"</item>
   </string-array>
   <string-array name="wifi_peap_phase2_entries_with_sim_auth">
-<<<<<<< HEAD
-    <item msgid="5760470455461128892">"Ոչ մի"</item>
-    <item msgid="7480272092408291086">"MSCHAPV2"</item>
-    <item msgid="5881794903338319324">"GTC"</item>
-    <item msgid="5610607665198791980">"SIM քարտ"</item>
-    <item msgid="2860798636241124128">"AKA"</item>
-    <item msgid="8926455723452645935">"AKA\'"</item>
-  </string-array>
-  <string-array name="wifi_phase2_entries">
-    <item msgid="1818786254010764570">"Ոչ մեկը"</item>
-    <item msgid="6189918678874123056">"PAP"</item>
-    <item msgid="1524112260493662517">"MSCHAP"</item>
-    <item msgid="5923246669412752932">"MSCHAPV2"</item>
-    <item msgid="8651992560135239389">"GTC"</item>
-=======
     <item msgid="5943169794516984261">"MSCHAPV2"</item>
     <item msgid="2379904471264702148">"GTC"</item>
     <item msgid="5248162884898921025">"SIM"</item>
@@ -194,7 +161,6 @@
     <item msgid="5204890303748068014">"MSCHAP"</item>
     <item msgid="2210309879499032393">"MSCHAPV2"</item>
     <item msgid="6686694694122598353">"GTC"</item>
->>>>>>> f6f96f8a
   </string-array>
   <string-array name="wifi_ip_settings">
     <item msgid="6665889765350160154">"DHCP"</item>
@@ -253,140 +219,6 @@
     <item msgid="1822578131647724167">"Սարք"</item>
   </string-array>
   <string-array name="app_ops_summaries">
-<<<<<<< HEAD
-    <item msgid="4979188868761515915">"հենակետային տեղանք"</item>
-    <item msgid="5789673140227507995">"ճշգրիտ տեղադրություն"</item>
-    <item msgid="1061584358377390581">"GPS"</item>
-    <item msgid="5387405117297558954">"թրթռալ"</item>
-    <item msgid="3434165993711230924">"տեսնել կոնտակտների ցանկը"</item>
-    <item msgid="616161687718081936">"փոփոխել կոնտակտների ցանկը"</item>
-    <item msgid="7638002295329050091">"տեսնել զանգերի մատյանը"</item>
-    <item msgid="6546959730920410907">"փոփոխել զանգերի մատյանը"</item>
-    <item msgid="446877710771379667">"կարդալ օրացույցը"</item>
-    <item msgid="7674458294386319722">"փոփոխել օրացույցը"</item>
-    <item msgid="8281201165558093009">"wi-fi սկանավորում"</item>
-    <item msgid="8694611243479480497">"ծանուցում"</item>
-    <item msgid="7776439107987345446">"բջջային սկանավորում"</item>
-    <item msgid="514615766544675057">"Հեռախոսահամար"</item>
-    <item msgid="8181415497109310680">"կարդալ SMS-ը"</item>
-    <item msgid="6816551144382117307">"գրել SMS"</item>
-    <item msgid="4600463921908905030">"ստանալ SMS"</item>
-    <item msgid="5958926493289432745">"ստանալ արտակարգ իրավիճակների SMS-ներ"</item>
-    <item msgid="4945269495221089540">"ստանալ MMS"</item>
-    <item msgid="5570472453573929087">"ստանալ WAP սեղմում"</item>
-    <item msgid="7125408150230860501">"ուղարկել SMS"</item>
-    <item msgid="7080337936612188061">"կարդալ ICC SMS"</item>
-    <item msgid="587124103118495063">"գրել ICC SMS"</item>
-    <item msgid="2320577158869025503">"փոփոխել կարգավորումները"</item>
-    <item msgid="1545733463471924009">"պատկերել վերին մասում"</item>
-    <item msgid="3609046903962454582">"մուտք գործել ծանուցումներ"</item>
-    <item msgid="4671646036128214513">"ֆոտոխցիկ"</item>
-    <item msgid="1097324338692486211">"ձայնագրել աուդիո ֆայլ"</item>
-    <item msgid="5031552983987798163">"նվագարկել ձայնանյութը"</item>
-    <item msgid="8374996688066472414">"կարդալ սեղմատախտակը"</item>
-    <item msgid="3045529469061083747">"փոփոխել սեղմատախտակը"</item>
-    <item msgid="5124443975763747838">"մեդիա կոճակներ"</item>
-    <item msgid="4547883971364273343">"աուդիո ֆոկուս"</item>
-    <item msgid="2603878814882344450">"ձայնի հիմնական բարձրություն"</item>
-    <item msgid="7136963238377062018">"ձայնի բարձրություն"</item>
-    <item msgid="4270236897655923007">"զանգի բարձրություն"</item>
-    <item msgid="6325739889222559394">"մեդիանյութերի ձայնի բարձրություն"</item>
-    <item msgid="5762123934816216821">"զարթուցիչի ձայնի բարձրություն"</item>
-    <item msgid="785049718065337473">"ծանուցման ձայնի բարձրություն"</item>
-    <item msgid="6700305533746877052">"bluetooth-ի ձայնի բարձրություն"</item>
-    <item msgid="2029227495214047094">"արթուն պահել"</item>
-    <item msgid="26109888160231211">"վերահսկել տեղադրությունը"</item>
-    <item msgid="5753382310468855812">"մշտադիտարկել էներգատար տեղանքները"</item>
-    <item msgid="3356591542543137332">"ստանալ օգտագործման վիճակագրությունը"</item>
-    <item msgid="3073734345226842233">"խոսափողն անջատել/միացնել"</item>
-    <item msgid="2111767435887685265">"ցույց տալ ծանուցումը"</item>
-    <item msgid="1091168669714823370">"տեսարձակել մեդիան"</item>
-    <item msgid="485564189219029300">"ակտիվացնել VPN-ը"</item>
-    <item msgid="7155384795265164395">"պաստառների պահում"</item>
-    <item msgid="1835836196806147034">"օժանդակ կառույց"</item>
-    <item msgid="5989890403088155055">"օժանդակ սքրինշոթ"</item>
-    <item msgid="8582699692765917557">"կարդալ հեռախոսի վիճակի տվյալները"</item>
-    <item msgid="1474039653814954902">"ավելացնել ձայնային փոստ"</item>
-    <item msgid="7222837656938871633">"օգտագործել sip-ը"</item>
-    <item msgid="6108267038969274380">"մշակել ելքային զանգը"</item>
-    <item msgid="4823402479973873358">"մատնահետք"</item>
-    <item msgid="5895843015407713543">"մարմնի սենսորներ"</item>
-    <item msgid="1436446526955010826">"կարդալ բջջային հեռարձակումները"</item>
-    <item msgid="884172201575690484">"կեղծել տեղադրությունը"</item>
-    <item msgid="3591971310048485247">"կարդալ կրիչի բովանդակությունը"</item>
-    <item msgid="4041187808621866119">"փոփոխել կրիչի բովանդակությունը"</item>
-    <item msgid="6628873315024166197">"միացնել էկրանը"</item>
-    <item msgid="3253368931113490863">"ստանալ հաշիվները"</item>
-    <item msgid="780392378084812901">"աշխատել ֆոնային ռեժիմում"</item>
-    <item msgid="2629748510881309577">"մատչելիության ծավալ"</item>
-  </string-array>
-  <string-array name="app_ops_labels">
-    <item msgid="6602854600289714121">"Տեղակայում"</item>
-    <item msgid="8677040780775113033">"Տեղադրություն"</item>
-    <item msgid="1660743989948992916">"Տեղադրություն"</item>
-    <item msgid="8791172739860195290">"Թրթռոց"</item>
-    <item msgid="383413555642128046">"Տեսնել կոնտակտները"</item>
-    <item msgid="3654594895269697313">"Փոփոխել կոնտակտները"</item>
-    <item msgid="7928393476362362538">"Տեսնել զանգերի մատյանը"</item>
-    <item msgid="6248591205254641116">"Փոփոխել զանգերի մատյանը"</item>
-    <item msgid="6093344633066170692">"Տեսնել օրացույցը"</item>
-    <item msgid="1334886368750347692">"Փոփոխել օրացույցը"</item>
-    <item msgid="1638204101698708656">"Տեղադրություն"</item>
-    <item msgid="2154671955760380322">"Փակցնել ծանուցում"</item>
-    <item msgid="4282477730595931828">"Տեղադրություն"</item>
-    <item msgid="4891423912898525905">"Հեռախոս"</item>
-    <item msgid="2623604824935968113">"Կարդալ SMS/MMS"</item>
-    <item msgid="4420177125221176306">"Գրել SMS/MMS"</item>
-    <item msgid="3986142739951490025">"Ստանալ SMS/MMS"</item>
-    <item msgid="3984213795861739778">"Ստանալ SMS/MMS"</item>
-    <item msgid="3656243523752472788">"Ստանալ SMS/MMS"</item>
-    <item msgid="8105802370238551510">"Ստանալ SMS/MMS"</item>
-    <item msgid="1407766984645388488">"Ուղարկել SMS/MMS"</item>
-    <item msgid="3527273606643794973">"Կարդալ SMS/MMS"</item>
-    <item msgid="4370895547001583812">"Գրել SMS/MMS"</item>
-    <item msgid="4218544235221631789">"Փոփոխել կարգավորումները"</item>
-    <item msgid="736541391767350377">"Պատկերել վերևի մասում"</item>
-    <item msgid="5530815681721654194">"Մուտք գործել ծանուցումներ"</item>
-    <item msgid="781213371706962767">"Տեսախցիկ"</item>
-    <item msgid="1720492593061838172">"Ձայնագրել աուդիո ֆայլ"</item>
-    <item msgid="3493046322001257041">"Նվագարկել ձայնանյութը"</item>
-    <item msgid="136815868796597058">"Կարդալ սեղմատախտակը"</item>
-    <item msgid="5238692940326972503">"Փոփոխել սեղմատախտակը"</item>
-    <item msgid="5753789168376302997">"Մեդիա կոճակներ"</item>
-    <item msgid="3265262911688671938">"Աուդիո ֆոկուս"</item>
-    <item msgid="2098976479485046797">"Ձայնի հիմնական բարձրություն"</item>
-    <item msgid="5660213838861789350">"Ձայնի բարձրություն"</item>
-    <item msgid="7983336752371254444">"Զանգի բարձրություն"</item>
-    <item msgid="7878027809189330917">"Մուլտիմեդիայի ձայնը"</item>
-    <item msgid="7260546305036218513">"Զարթուցիչի ձայնի բարձրություն"</item>
-    <item msgid="9103719301075748925">"Ծանուցման ձայնի բարձրություն"</item>
-    <item msgid="7025966722295861512">"Bluetooth-ի ձայնի բարձրություն"</item>
-    <item msgid="4665183401128289653">"Արթուն պահել"</item>
-    <item msgid="8584357129746649222">"Տեղադրություն"</item>
-    <item msgid="7669257279311110599">"Տեղադրություն"</item>
-    <item msgid="3459320345690097795">"Ստանալ օգտագործման վիճակագրությունը"</item>
-    <item msgid="1312534577834048535">"Խոսափողն անջատել/միացնել"</item>
-    <item msgid="427580389823724225">"Ցույց տալ ծանուցումը"</item>
-    <item msgid="4992007785575926253">"Տեսարձակել մեդիան"</item>
-    <item msgid="2482631530338029480">"Ակտիվացնել VPN-ը"</item>
-    <item msgid="1662979573471871926">"Պաստառների պահում"</item>
-    <item msgid="5964768335278263478">"Օժանդակ կառույց"</item>
-    <item msgid="2657138701132782702">"Օժանդակ սքրինշոթ"</item>
-    <item msgid="8571369610363539266">"Կարդալ հեռախոսի վիճակի տվյալները"</item>
-    <item msgid="4542463358215230845">"Ավելացնել ձայնային փոստ"</item>
-    <item msgid="864565065016166003">"Օգտագործել sip-ը"</item>
-    <item msgid="1958009349883195116">"Մշակել ելքային զանգը"</item>
-    <item msgid="8526563410140613458">"Մատնահետք"</item>
-    <item msgid="7864822459293570891">"Մարմնի սենսորներ"</item>
-    <item msgid="6798698496904810960">"Կարդալ բջջային հեռարձակումները"</item>
-    <item msgid="5242052845700875820">"Կեղծել տեղադրությունը"</item>
-    <item msgid="1246296877820358565">"Կարդալ կրիչի բովանդակությունը"</item>
-    <item msgid="2404067308793740341">"Փոփոխել կրիչի բովանդակությունը"</item>
-    <item msgid="5832543806893763620">"Միացնել էկրանը"</item>
-    <item msgid="5258373962467495905">"Ստանալ հաշիվները"</item>
-    <item msgid="334625385979270703">"Աշխատել ֆոնային ռեժիմում"</item>
-    <item msgid="9039213578110332702">"Մատչելիության ծավալ"</item>
-=======
     <item msgid="8837238583601420163">"հենակետային տեղանք"</item>
     <item msgid="3205182755091629995">"ճշգրիտ տեղադրություն"</item>
     <item msgid="8952113542524604064">"GPS"</item>
@@ -519,7 +351,6 @@
     <item msgid="346122795998225472">"Ստանալ հաշիվները"</item>
     <item msgid="3756073389408535680">"Աշխատել ֆոնային ռեժիմում"</item>
     <item msgid="2114661179947426734">"Մատչելիության ծավալ"</item>
->>>>>>> f6f96f8a
   </string-array>
   <string-array name="long_press_timeout_selector_titles">
     <item msgid="6926391290986427331">"Կարճ"</item>
@@ -527,17 +358,6 @@
     <item msgid="6740026006576843477">"Երկար"</item>
   </string-array>
   <string-array name="captioning_typeface_selector_titles">
-<<<<<<< HEAD
-    <item msgid="1319652728542138112">"Լռելյայն"</item>
-    <item msgid="1016452621833735880">"Sans-serif"</item>
-    <item msgid="2496277987934654454">"Sans-serif խտացրած"</item>
-    <item msgid="7247838127505318669">"Sans-serif միալայնք"</item>
-    <item msgid="4478414822462359763">"Serif"</item>
-    <item msgid="7502451783483660829">"Serif միալայնք"</item>
-    <item msgid="639503332147461010">"Առօրյա"</item>
-    <item msgid="7967169925231332424">"Ձեռագիր"</item>
-    <item msgid="561832997193039673">"Փոքր մեծատառեր"</item>
-=======
     <item msgid="2166553138528640250">"Կանխադրված"</item>
     <item msgid="4234707448428002595">"Sans-serif"</item>
     <item msgid="2390008695651897663">"Sans-serif խտացրած"</item>
@@ -547,7 +367,6 @@
     <item msgid="5485652650875486635">"Առօրյա"</item>
     <item msgid="1071057864355989694">"Ձեռագիր"</item>
     <item msgid="5012882784126308133">"Փոքր մեծատառեր"</item>
->>>>>>> f6f96f8a
   </string-array>
   <string-array name="captioning_font_size_selector_titles">
     <item msgid="923916134548435468">"Շատ փոքր"</item>
@@ -586,15 +405,10 @@
     <item msgid="2484564813864139237">"IPSec VPN վկայականներով և Xauth նույնականացմամբ"</item>
     <item msgid="68918911194507915">"IPSec VPN վկայագրերով և խառնածին նույնականացմամբ"</item>
   </string-array>
-<<<<<<< HEAD
-    <!-- no translation found for vpn_proxy_settings:0 (4474139132577932676) -->
-    <!-- no translation found for vpn_proxy_settings:1 (2943781954264525815) -->
-=======
   <string-array name="vpn_proxy_settings">
     <item msgid="7165538292837266997">"Չի օգտագործվում"</item>
     <item msgid="2397017538263427575">"Ձեռքով"</item>
   </string-array>
->>>>>>> f6f96f8a
   <string-array name="vpn_states">
     <item msgid="2262719249581510939">"Անջատված"</item>
     <item msgid="9141074028293812365">"Նախապատրաստվում է..."</item>
@@ -683,31 +497,6 @@
     <item msgid="6691772120712000966">"Ավտոմատ"</item>
   </string-array>
   <string-array name="preferred_network_mode_choices">
-<<<<<<< HEAD
-    <item msgid="4168919392737496563">"GSM/WCDMA (նախընտրելի ռեժիմ)"</item>
-    <item msgid="807926878589867564">"Միայն GSM"</item>
-    <item msgid="488474605709912156">"Միայն WCDMA"</item>
-    <item msgid="1912421096218750039">"GSM/WCDMA ավտոմատ"</item>
-    <item msgid="5072198667819683600">"CDMA/EvDo ավտոմատ"</item>
-    <item msgid="370391313511477301">"CDMA առանց EvDo"</item>
-    <item msgid="4678789463133969294">"Միայն EvDo"</item>
-    <item msgid="3960210542349075517">"CDMA/EvDo/GSM/WCDMA"</item>
-    <item msgid="2961817320209454599">"CDMA+LTE/EvDo"</item>
-    <item msgid="8008611169788556519">"GSM/WCDMA/LTE"</item>
-    <item msgid="4486851520863433847">"Համաշխարհային"</item>
-    <item msgid="8516691658640163073">"LTE"</item>
-    <item msgid="3108828968591899719">"LTE/WCDMA"</item>
-    <item msgid="1879225673847443662">"Միայն TDSCDMA"</item>
-    <item msgid="8373504428469988469">"TDSCDMA/WCDMA"</item>
-    <item msgid="8097271911945758303">"LTE/TDSCDMA"</item>
-    <item msgid="2272560096982726294">"TDSCDMA/GSM"</item>
-    <item msgid="131738018826229696">"LTE/TDSCDMA/GSM"</item>
-    <item msgid="629422387044789699">"TDSCDMA/GSM/WCDMA"</item>
-    <item msgid="5686260911275077041">"LTE/TDSCDMA/WCDMA"</item>
-    <item msgid="4545655348143499596">"LTE/TDSCDMA/GSM/WCDMA"</item>
-    <item msgid="4107769721462339672">"TDSCDMA/CDMA/EVDO/GSM/WCDMA"</item>
-    <item msgid="8811683254058088466">"LTE/TDSCDMA/CDMA/EVDO/GSM/WCDMA"</item>
-=======
     <item msgid="5746729990546256950">"GSM/WCDMA (նախընտրելի ռեժիմ)"</item>
     <item msgid="6443811977675152844">"Միայն GSM"</item>
     <item msgid="8767554719068876877">"Միայն WCDMA"</item>
@@ -742,19 +531,12 @@
     <item msgid="2816766128443809642">"NR/LTE/TDSCDMA/WCDMA"</item>
     <item msgid="611069084780684089">"NR/LTE/TDSCDMA/GSM/WCDMA"</item>
     <item msgid="5790800263975092724">"NR/LTE/TDSCDMA/CDMA/EvDo/GSM/WCDMA"</item>
->>>>>>> f6f96f8a
   </string-array>
   <string-array name="cdma_subscription_choices">
     <item msgid="6242790734457941014">"RUIM/SIM"</item>
     <item msgid="8980776035119085660">"NV"</item>
   </string-array>
   <string-array name="preferred_network_mode_choices_world_mode">
-<<<<<<< HEAD
-    <item msgid="1054992858056320116">"Համաշխարհային"</item>
-    <item msgid="817971827645657949">"LTE/CDMA"</item>
-    <item msgid="519208953133334357">"LTE/GSM/UMTS"</item>
-  </string-array>
-=======
     <item msgid="8219021147046131771">"Համաշխարհային"</item>
     <item msgid="5291208617720023560">"LTE/CDMA"</item>
     <item msgid="6742002477816975742">"LTE/GSM/UMTS"</item>
@@ -768,5 +550,4 @@
     <!-- no translation found for rtt_setting_mode:1 (7903019313228349427) -->
     <!-- no translation found for rtt_setting_mode:2 (8525285145696236811) -->
     <!-- no translation found for rtt_setting_mode:3 (7725394146877517088) -->
->>>>>>> f6f96f8a
 </resources>