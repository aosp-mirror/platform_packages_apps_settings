<?xml version="1.0" encoding="UTF-8"?>
<!-- 
/*
**
** Copyright 2007 The Android Open Source Project
**
** Licensed under the Apache License, Version 2.0 (the "License");
** you may not use this file except in compliance with the License.
** You may obtain a copy of the License at
**
**     http://www.apache.org/licenses/LICENSE-2.0
**
** Unless required by applicable law or agreed to in writing, software
** distributed under the License is distributed on an "AS IS" BASIS,
** WITHOUT WARRANTIES OR CONDITIONS OF ANY KIND, either express or implied.
** See the License for the specific language governing permissions and
** limitations under the License.
*/
 -->

<resources xmlns:android="http://schemas.android.com/apk/res/android"
    xmlns:xliff="urn:oasis:names:tc:xliff:document:1.2">
  <string-array name="timezone_filters">
    <item msgid="6657355508154731088">"アメリカ"</item>
    <item msgid="728005479339643412">"ヨーロッパ"</item>
    <item msgid="4086411516715683715">"アフリカ"</item>
    <item msgid="2044919239591619902">"アジア"</item>
    <item msgid="4758559452497348479">"オーストラリア"</item>
    <item msgid="2254507767835075885">"太平洋"</item>
    <item msgid="6471579645890342891">"すべて"</item>
  </string-array>
  <string-array name="screen_timeout_entries">
    <item msgid="8386012403457852396">"15秒"</item>
    <item msgid="4572123773028439079">"30秒"</item>
    <item msgid="7016081293774377048">"1分"</item>
    <item msgid="838575533670111144">"2分"</item>
    <item msgid="2693197579676214668">"5分"</item>
    <item msgid="1955784331962974678">"10分"</item>
    <item msgid="5578717731965793584">"30分"</item>
  </string-array>
  <string-array name="dream_timeout_entries">
    <item msgid="1999412608953538363">"起動しない"</item>
    <item msgid="5533979945668138276">"15秒"</item>
    <item msgid="418444643954320796">"30秒"</item>
    <item msgid="3604213008710109260">"1分"</item>
    <item msgid="5684250925112815553">"2分"</item>
    <item msgid="4003134469028178277">"5分"</item>
    <item msgid="6258291104689105723">"10分"</item>
    <item msgid="6231662826434607130">"30分"</item>
  </string-array>
    <!-- no translation found for dark_ui_scheduler_preference_titles:0 (7465697698048662118) -->
    <!-- no translation found for dark_ui_scheduler_preference_titles:1 (4057198235664064478) -->
  <string-array name="lock_after_timeout_entries">
    <item msgid="2223808927866488981">"すぐ"</item>
    <item msgid="463591454172790676">"5秒"</item>
    <item msgid="6981910499530067289">"15秒"</item>
    <item msgid="841968393904987343">"30秒"</item>
    <item msgid="8209996803755081758">"1分"</item>
    <item msgid="8532038695054819775">"2分"</item>
    <item msgid="230858078069711241">"5分"</item>
    <item msgid="7289395602286160723">"10分"</item>
    <item msgid="3142577549730704595">"30分"</item>
  </string-array>
  <string-array name="entries_font_size">
    <item msgid="4649244712522775149">"小"</item>
    <item msgid="4350318459725129464">"デフォルト"</item>
    <item msgid="722959474722634030">"大"</item>
    <item msgid="5468692832610514379">"最大"</item>
  </string-array>
  <string-array name="wifi_status">
    <item msgid="1201478116293383426"></item>
    <item msgid="7388036070768806193">"スキャン中..."</item>
    <item msgid="1656176059757237036">"接続処理中..."</item>
    <item msgid="3249903732481917388">"認証中..."</item>
    <item msgid="7789156794775399931">"IPアドレスを取得中..."</item>
    <item msgid="492518447401534767">"接続済み"</item>
    <item msgid="4322989558568666518">"保留中"</item>
    <item msgid="286164147080824297">"切断中..."</item>
    <item msgid="1628460745311787730">"切断されました"</item>
    <item msgid="4013828218541488949">"失敗しました"</item>
    <item msgid="5473541238056528086">"ブロック中"</item>
    <item msgid="1114588261171522603">"接続不良により一時的に無効"</item>
  </string-array>
  <string-array name="wifi_status_with_ssid">
    <item msgid="1528087426723432177"></item>
    <item msgid="155483314608049961">"スキャン中..."</item>
    <item msgid="3409219643606946053">"<xliff:g id="NETWORK_NAME">%1$s</xliff:g>に接続中..."</item>
    <item msgid="7891463004457278422">"<xliff:g id="NETWORK_NAME">%1$s</xliff:g>による認証中..."</item>
    <item msgid="3193388999810487137">"IPアドレスを<xliff:g id="NETWORK_NAME">%1$s</xliff:g>から取得中..."</item>
    <item msgid="2227930004124157952">"<xliff:g id="NETWORK_NAME">%1$s</xliff:g>に接続しました"</item>
    <item msgid="7104168043537022445">"保留中"</item>
    <item msgid="2595938203187002544">"<xliff:g id="NETWORK_NAME">%1$s</xliff:g>から切断中..."</item>
    <item msgid="2435175968703898648">"切断されました"</item>
    <item msgid="4804573668906374228">"失敗しました"</item>
    <item msgid="4036325515437530221">"ブロック中"</item>
    <item msgid="8883455894013518008">"接続不良により一時的に無効"</item>
  </string-array>
    <!-- no translation found for wifi_tether_security:0 (6312112980634811065) -->
    <!-- no translation found for wifi_tether_security:1 (1428294025896439258) -->
  <string-array name="wifi_p2p_wps_setup">
    <item msgid="1446717102923442720">"ボタンを押す"</item>
    <item msgid="2630618799033509548">"ピアデバイスのPIN"</item>
    <item msgid="6088264311596031080">"このデバイスのPIN"</item>
  </string-array>
  <string-array name="wifi_p2p_status">
    <item msgid="8357401480964012245">"接続済み"</item>
    <item msgid="66312817817365647">"招待済み"</item>
    <item msgid="4463567967438038210">"失敗しました"</item>
    <item msgid="6556827947082659801">"利用可能"</item>
    <item msgid="6096962300722555553">"圏外"</item>
  </string-array>
  <string-array name="bluetooth_visibility_timeout_entries">
    <item msgid="6697785880436838464">"2分"</item>
    <item msgid="3886297451944778457">"5分"</item>
    <item msgid="5972466727114812286">"1時間"</item>
    <item msgid="4241913314075719627">"タイムアウトしない"</item>
  </string-array>
  <string-array name="bluetooth_max_connected_audio_devices">
    <item msgid="4792793579224104167">"システムのデフォルトを使用: <xliff:g id="DEFAULT_BLUETOOTH_MAX_CONNECTED_AUDIO_DEVICES">%1$d</xliff:g>"</item>
    <item msgid="5818942631838356082">"1"</item>
    <item msgid="4804155564025402919">"2"</item>
    <item msgid="7123296338505723878">"3"</item>
    <item msgid="9100937224980838123">"4"</item>
    <item msgid="6702740528496186521">"5"</item>
  </string-array>
  <string-array name="wifi_signal">
    <item msgid="199360311367724149">"弱"</item>
    <item msgid="2470925506985305429">"弱"</item>
    <item msgid="8545211062334016668">"中"</item>
    <item msgid="7468449584777730187">"強"</item>
    <item msgid="202124107702016530">"非常に強い"</item>
  </string-array>
  <string-array name="data_usage_data_range">
    <item msgid="3528385925116637939">"過去30日間"</item>
    <item msgid="3356834403629955571">"使用サイクルを設定..."</item>
  </string-array>
  <string-array name="usage_stats_display_order_types">
    <item msgid="7527014644010884448">"使用時間"</item>
    <item msgid="4631872897572423215">"前回の使用"</item>
    <item msgid="2647568941623179473">"アプリ名"</item>
  </string-array>
  <string-array name="wifi_eap_entries">
    <item msgid="6337816338410321026">"PEAP"</item>
    <item msgid="1540215992819772636">"TLS"</item>
    <item msgid="9105006864434061405">"TTLS"</item>
    <item msgid="3199281439582632425">"PWD"</item>
  </string-array>
  <string-array name="wifi_peap_phase2_entries">
    <item msgid="8082624033981656770">"MSCHAPV2"</item>
    <item msgid="4182817453412578800">"GTC"</item>
  </string-array>
  <string-array name="wifi_peap_phase2_entries_with_sim_auth">
    <item msgid="5943169794516984261">"MSCHAPV2"</item>
    <item msgid="2379904471264702148">"GTC"</item>
    <item msgid="5248162884898921025">"SIM"</item>
    <item msgid="3148964951886919224">"AKA"</item>
    <item msgid="8987072060394684912">"AKA\'"</item>
  </string-array>
  <string-array name="wifi_ttls_phase2_entries">
    <item msgid="7970149422845752634">"PAP"</item>
    <item msgid="5204890303748068014">"MSCHAP"</item>
    <item msgid="2210309879499032393">"MSCHAPV2"</item>
    <item msgid="6686694694122598353">"GTC"</item>
  </string-array>
  <string-array name="wifi_ip_settings">
    <item msgid="6665889765350160154">"DHCP"</item>
    <item msgid="6215795691318745695">"静的"</item>
  </string-array>
  <string-array name="wifi_proxy_settings">
    <item msgid="4669222334822978847">"なし"</item>
    <item msgid="6242198071587397280">"手動"</item>
    <item msgid="464383874780058242">"プロキシの自動設定"</item>
  </string-array>
  <string-array name="apn_auth_entries">
    <item msgid="2900892411844440682">"なし"</item>
    <item msgid="3391314878583432149">"PAP"</item>
    <item msgid="5548769169086098722">"CHAP"</item>
    <item msgid="5845194685644699724">"PAPまたはCHAP"</item>
  </string-array>
  <string-array name="apn_protocol_entries">
    <item msgid="5005228027485376993">"IPv4"</item>
    <item msgid="3249973932011349323">"IPv6"</item>
    <item msgid="2254055042792806324">"IPv4/IPv6"</item>
  </string-array>
  <string-array name="bearer_entries">
    <item msgid="6515855421456643076">"指定なし"</item>
    <item msgid="1922344287654584114">"LTE"</item>
    <item msgid="8438853814055082017">"HSPAP"</item>
    <item msgid="8761381586178359495">"HSPA"</item>
    <item msgid="3072175002109671984">"HSUPA"</item>
    <item msgid="641801916037303837">"HSDPA"</item>
    <item msgid="1249220913128455055">"UMTS"</item>
    <item msgid="2126812829752295024">"EDGE"</item>
    <item msgid="3899085634999494594">"GPRS"</item>
    <item msgid="2140271473984712463">"eHRPD"</item>
    <item msgid="1543121347736419491">"EVDO_B"</item>
    <item msgid="7296183100985507304">"EVDO_A"</item>
    <item msgid="1261786928723784732">"EVDO_0"</item>
    <item msgid="1396997182108950268">"1xRTT"</item>
    <item msgid="3658086883471544773">"IS95B"</item>
    <item msgid="6208908029106498824">"IS95A"</item>
  </string-array>
  <string-array name="mvno_type_entries">
    <item msgid="1909908032710683029">"なし"</item>
    <item msgid="8568003268185342352">"SPN"</item>
    <item msgid="1804537219968457989">"IMSI"</item>
    <item msgid="3441876902463317017">"GID"</item>
  </string-array>
  <string-array name="app_install_location_entries">
<<<<<<< HEAD
    <item msgid="8151497958991952759">"内部端末ストレージ"</item>
    <item msgid="3738430123799803530">"リムーバブルSDカード"</item>
    <item msgid="4498124044785815005">"システムで判断する"</item>
  </string-array>
  <string-array name="app_ops_categories">
    <item msgid="6358963769537892925">"位置情報"</item>
    <item msgid="255608127647030286">"個人"</item>
    <item msgid="4588829735729884491">"メッセージ"</item>
    <item msgid="886742181977884584">"メディア"</item>
    <item msgid="7924928667052300589">"端末"</item>
=======
    <item msgid="3771157789865587832">"内部デバイスストレージ"</item>
    <item msgid="5501345333507193420">"リムーバブルSDカード"</item>
    <item msgid="2362840341195111674">"システムで判断する"</item>
  </string-array>
  <string-array name="app_ops_categories">
    <item msgid="528483497841471005">"位置情報"</item>
    <item msgid="7786376598377098070">"個人"</item>
    <item msgid="7707692387382449990">"メッセージ"</item>
    <item msgid="2235402926760712958">"メディア"</item>
    <item msgid="1822578131647724167">"デバイス"</item>
>>>>>>> f6f96f8a
  </string-array>
  <string-array name="app_ops_summaries">
    <item msgid="8837238583601420163">"おおよその位置情報"</item>
    <item msgid="3205182755091629995">"精細な位置情報"</item>
    <item msgid="8952113542524604064">"GPS"</item>
    <item msgid="50701215019227883">"バイブレーション"</item>
    <item msgid="2690144000353492014">"連絡先の読み取り"</item>
    <item msgid="3858029424955955625">"連絡先の変更"</item>
    <item msgid="3439658954936709507">"通話履歴の読み取り"</item>
    <item msgid="1908944516631132130">"通話履歴の変更"</item>
    <item msgid="9066115715905100138">"カレンダーの読み取り"</item>
    <item msgid="1664720478157892566">"カレンダーの変更"</item>
    <item msgid="5478277451617814822">"Wi-Fiスキャン"</item>
    <item msgid="2429454210217003798">"通知"</item>
    <item msgid="8909068846471624576">"セルスキャン"</item>
    <item msgid="2527973826970434181">"通話の発信"</item>
    <item msgid="2766022553327609913">"SMSの読み取り"</item>
    <item msgid="167775364051357284">"SMSの書き込み"</item>
    <item msgid="3397583039407928979">"SMSの受信"</item>
    <item msgid="3658964859478786980">"緊急SMSの受信"</item>
    <item msgid="7975129014728281140">"MMSの受信"</item>
    <item msgid="404809195686849835">"WAPプッシュの受信"</item>
    <item msgid="5167716820004184705">"SMSの送信"</item>
    <item msgid="3834284815734286927">"ICC SMSの読み取り"</item>
    <item msgid="6394881108820762646">"ICC SMSの書き込み"</item>
    <item msgid="3275060808384314406">"設定の変更"</item>
    <item msgid="8672921438869137431">"上部に描画"</item>
    <item msgid="346101114322879720">"通知へのアクセス"</item>
    <item msgid="4760681822601767255">"カメラ"</item>
    <item msgid="2172823594140104317">"音声の録音"</item>
    <item msgid="5612873260709742213">"音声の再生"</item>
    <item msgid="2027206403725749996">"クリップボードの読み取り"</item>
    <item msgid="5643742956725663156">"クリップボードの変更"</item>
    <item msgid="7362845549479684378">"メディアボタン"</item>
    <item msgid="3843484466100107397">"音声フォーカス"</item>
    <item msgid="617344340943430125">"主音量"</item>
    <item msgid="1249691739381713634">"音声の音量"</item>
    <item msgid="6485000384018554920">"着信音の音量"</item>
    <item msgid="3378000878531336372">"メディアの音量"</item>
    <item msgid="5272927168355895681">"アラームの音量"</item>
    <item msgid="4422070755065530548">"通知音量"</item>
    <item msgid="3250654589277825306">"Bluetoothの音量"</item>
    <item msgid="4212187233638382465">"スリープモードにしない"</item>
    <item msgid="5099026183238335900">"場所を監視"</item>
    <item msgid="2297727967385895059">"高精度の現在地情報を監視"</item>
    <item msgid="8700593962030471569">"使用統計情報を取得"</item>
    <item msgid="4140820386622184831">"マイクをミュート/ミュート解除"</item>
    <item msgid="317746827951691657">"トーストの表示"</item>
    <item msgid="5679422988212309779">"メディア プロジェクション"</item>
    <item msgid="6454031639780101439">"VPN の有効化"</item>
    <item msgid="2441327072846850561">"壁紙の書き込み"</item>
    <item msgid="2162456889277589861">"ストラクチャのアシスト"</item>
    <item msgid="4644645617399271070">"スクリーンショットのアシスト"</item>
    <item msgid="8321845997769724385">"スマートフォンのステータスの読み取り"</item>
    <item msgid="8319500905789302082">"ボイスメールの追加"</item>
    <item msgid="1745447762712473288">"SIP の使用"</item>
    <item msgid="2986821801246709737">"発信の処理"</item>
    <item msgid="2702338156976571452">"指紋"</item>
    <item msgid="7925495329948404955">"ボディー センサー"</item>
    <item msgid="8163066895749904470">"緊急速報メールの読み取り"</item>
    <item msgid="7621394050624063528">"仮の現在地情報"</item>
    <item msgid="37519917674959757">"ストレージの読み取り"</item>
    <item msgid="3868809525697401379">"ストレージへの書き込み"</item>
    <item msgid="2504191192460059817">"画面をオン"</item>
    <item msgid="7905819538788103556">"アカウントの取得"</item>
    <item msgid="1675025662248079254">"バックグラウンドで実行"</item>
    <item msgid="2553974920157061225">"ユーザー補助機能の音量"</item>
  </string-array>
  <string-array name="app_ops_labels">
    <item msgid="7780927354556651567">"位置情報"</item>
    <item msgid="364182753727575631">"位置情報"</item>
    <item msgid="5728662879095632194">"位置情報"</item>
    <item msgid="4104617224667554750">"バイブレーション"</item>
    <item msgid="1623646715189708947">"連絡先の読み取り"</item>
    <item msgid="5060760609109972207">"連絡先の変更"</item>
    <item msgid="7451260062940797278">"通話履歴の読み取り"</item>
    <item msgid="2348589304974534308">"通話履歴の変更"</item>
    <item msgid="4089146706115315300">"カレンダーの読み取り"</item>
    <item msgid="1305780729690198918">"カレンダーの変更"</item>
    <item msgid="3461096740171440592">"位置情報"</item>
    <item msgid="6657539556093198883">"通知の投稿"</item>
    <item msgid="8112680908829570200">"位置情報"</item>
    <item msgid="5019327268152480733">"通話の発信"</item>
    <item msgid="8001855901083066554">"SMS/MMSの読み取り"</item>
    <item msgid="187744670643011148">"SMS/MMSの書き込み"</item>
    <item msgid="3324078624274013835">"SMS/MMSの受信"</item>
    <item msgid="1924065490920451511">"SMS/MMSの受信"</item>
    <item msgid="1239934115787777477">"SMS/MMSの受信"</item>
    <item msgid="1030342664910454057">"SMS/MMSの受信"</item>
    <item msgid="9189359977063200554">"SMS/MMSの送信"</item>
    <item msgid="6954817837534799424">"SMS/MMSの読み取り"</item>
    <item msgid="7921014514153395846">"SMS/MMSの書き込み"</item>
    <item msgid="8997371825401751421">"設定の変更"</item>
    <item msgid="7005755175240764443">"上部に描画"</item>
    <item msgid="8267704990417682222">"通知へのアクセス"</item>
    <item msgid="3180676986290096851">"カメラ"</item>
    <item msgid="9174072114281872917">"音声の録音"</item>
    <item msgid="1444183972646890539">"音声の再生"</item>
    <item msgid="4337542044275236638">"クリップボードの読み取り"</item>
    <item msgid="2681224211796661809">"クリップボードの変更"</item>
    <item msgid="4479361062226474111">"メディアボタン"</item>
    <item msgid="5651140069431283570">"音声フォーカス"</item>
    <item msgid="745291221457314879">"主音量"</item>
    <item msgid="4722479281326245754">"音声の音量"</item>
    <item msgid="6749550886745567276">"着信音の音量"</item>
    <item msgid="2218685029915863168">"メディアの音量"</item>
    <item msgid="4266577290496513640">"アラームの音量"</item>
    <item msgid="8608084169623998854">"通知の音量"</item>
    <item msgid="7948784184567841794">"Bluetoothの音量"</item>
    <item msgid="1148968792599973150">"スリープモードにしない"</item>
    <item msgid="8482874682804856549">"場所"</item>
    <item msgid="5186169827582545242">"現在地"</item>
    <item msgid="6122293931012635638">"使用統計情報を取得"</item>
    <item msgid="2526677383312751932">"マイクをミュート/ミュート解除"</item>
    <item msgid="4000577305179914546">"トーストの表示"</item>
    <item msgid="8660207174515570558">"メディア プロジェクション"</item>
    <item msgid="3904996949561946108">"VPN の有効化"</item>
    <item msgid="504052124101832515">"壁紙の書き込み"</item>
    <item msgid="1657182386933187909">"ストラクチャのアシスト"</item>
    <item msgid="437655393941385937">"スクリーンショットのアシスト"</item>
    <item msgid="973363520315356844">"スマートフォンのステータスの読み取り"</item>
    <item msgid="1203157739257425062">"ボイスメールの追加"</item>
    <item msgid="9143978647977300187">"SIP の使用"</item>
    <item msgid="3053060162752878562">"発信の処理"</item>
    <item msgid="4480721672278100858">"指紋"</item>
    <item msgid="7883743426029759112">"ボディー センサー"</item>
    <item msgid="2546206711741159825">"緊急速報メールの読み取り"</item>
    <item msgid="2363460595607829243">"仮の現在地情報"</item>
    <item msgid="3778165903878569143">"ストレージの読み取り"</item>
    <item msgid="555939881912035315">"ストレージへの書き込み"</item>
    <item msgid="4281352581602735717">"画面をオン"</item>
    <item msgid="346122795998225472">"アカウントの取得"</item>
    <item msgid="3756073389408535680">"バックグラウンドで実行"</item>
    <item msgid="2114661179947426734">"ユーザー補助機能の音量"</item>
  </string-array>
  <string-array name="long_press_timeout_selector_titles">
    <item msgid="6926391290986427331">"短め"</item>
    <item msgid="5118829513010894576">"中"</item>
    <item msgid="6740026006576843477">"長め"</item>
  </string-array>
  <string-array name="captioning_typeface_selector_titles">
    <item msgid="2166553138528640250">"デフォルト"</item>
    <item msgid="4234707448428002595">"Sans Serif"</item>
    <item msgid="2390008695651897663">"Sans Serif Condensed"</item>
    <item msgid="2396492419730702454">"Sans Serif 固定幅"</item>
    <item msgid="8199675052804786099">"Serif"</item>
    <item msgid="4554123140736897688">"Serif 固定幅"</item>
    <item msgid="5485652650875486635">"カジュアル"</item>
    <item msgid="1071057864355989694">"草書体"</item>
    <item msgid="5012882784126308133">"スモールキャピタル"</item>
  </string-array>
  <string-array name="captioning_font_size_selector_titles">
    <item msgid="923916134548435468">"極小"</item>
    <item msgid="5738147437573674872">"小"</item>
    <item msgid="8111006422178051129">"標準"</item>
    <item msgid="824386705928670045">"大"</item>
    <item msgid="2790561781512874585">"極大"</item>
  </string-array>
  <string-array name="captioning_edge_type_selector_titles">
    <item msgid="70686029249840227">"デフォルト"</item>
    <item msgid="4224714345662348668">"なし"</item>
    <item msgid="4132127611510627490">"アウトライン"</item>
    <item msgid="1226216870460161087">"ドロップシャドウ"</item>
    <item msgid="2328414188644618697">"浮き彫り"</item>
    <item msgid="7758730980218689351">"沈み彫り"</item>
  </string-array>
  <string-array name="captioning_opacity_selector_titles">
    <item msgid="1140998823196874513">"25%"</item>
    <item msgid="1227705689171449873">"50%"</item>
    <item msgid="2690365993149520846">"75%"</item>
    <item msgid="3237802033158517495">"100%"</item>
  </string-array>
  <string-array name="captioning_preset_selector_titles">
    <item msgid="4180191497452407161">"アプリのデフォルトを使用"</item>
    <item msgid="8719204526359229387">"黒地に白"</item>
    <item msgid="5410164687403735103">"白地に黒"</item>
    <item msgid="1119043472912497241">"黒地に黄色"</item>
    <item msgid="2836895041823327816">"青地に黄色"</item>
    <item msgid="747238414788976867">"カスタム"</item>
  </string-array>
  <string-array name="vpn_types_long">
    <item msgid="6621806338070912611">"PPTP VPN"</item>
    <item msgid="2552427673212085780">"事前共有鍵付きのL2TP/IPSec VPN"</item>
    <item msgid="7378096704485168082">"証明書付きのL2TP/IPSec VPN"</item>
    <item msgid="3792393562235791509">"事前共有鍵とXauth認証付きのIPSec VPN"</item>
    <item msgid="2484564813864139237">"証明書とXauth認証付きのIPSec VPN"</item>
    <item msgid="68918911194507915">"証明書とハイブリッド認証付きのIPSec VPN"</item>
  </string-array>
<<<<<<< HEAD
    <!-- no translation found for vpn_proxy_settings:0 (4474139132577932676) -->
    <!-- no translation found for vpn_proxy_settings:1 (2943781954264525815) -->
=======
  <string-array name="vpn_proxy_settings">
    <item msgid="7165538292837266997">"なし"</item>
    <item msgid="2397017538263427575">"手動"</item>
  </string-array>
>>>>>>> f6f96f8a
  <string-array name="vpn_states">
    <item msgid="2262719249581510939">"切断されました"</item>
    <item msgid="9141074028293812365">"初期化中..."</item>
    <item msgid="2234425878608626285">"接続処理中..."</item>
    <item msgid="27547778933579155">"接続されました"</item>
    <item msgid="893506841727300393">"タイムアウト"</item>
    <item msgid="2974952010554140659">"失敗しました"</item>
  </string-array>
  <string-array name="security_settings_premium_sms_values">
    <item msgid="3985605994234635072">"確認する"</item>
    <item msgid="2358187544264718285">"許可しない"</item>
    <item msgid="7043782324123900484">"常に許可する"</item>
  </string-array>
  <string-array name="ram_states">
    <item msgid="335564863849202240">"良好"</item>
    <item msgid="4881487538039407838">"やや良好"</item>
    <item msgid="1749887190650889318">"低下"</item>
    <item msgid="4434319706635379779">"残りわずか"</item>
    <item msgid="7582717864806562725">"不明"</item>
  </string-array>
  <string-array name="proc_stats_memory_states">
    <item msgid="9158074556874274573">"標準"</item>
    <item msgid="800025072447180345">"やや不足"</item>
    <item msgid="6553000762562707158">"かなり不足"</item>
    <item msgid="1800371389071355640">"残りわずか"</item>
  </string-array>
  <string-array name="proc_stats_process_states">
    <item msgid="7389344075996860704">"常駐"</item>
    <item msgid="5777152116210127847">"上位のアクティビティ"</item>
    <item msgid="1834030155560727324">"重要（フォアグラウンド）"</item>
    <item msgid="8494424742994426350">"重要（バックグラウンド）"</item>
    <item msgid="5099332663422156149">"バックアップ"</item>
    <item msgid="7701089238529887617">"大重量"</item>
    <item msgid="3006466648960525485">"サービス（実行中）"</item>
    <item msgid="2253476667031759713">"サービス（再起動中）"</item>
    <item msgid="5209576689975321486">"レシーバー"</item>
    <item msgid="7243761414719310364">"ホーム"</item>
    <item msgid="3674963093565630781">"前回のアクティビティ"</item>
    <item msgid="5545221272903898598">"キャッシュ済み（アクティビティ）"</item>
    <item msgid="3164591924266309710">"キャッシュ済み（アクティビティクライアント）"</item>
    <item msgid="8186970968968646288">"キャッシュ済み（空）"</item>
  </string-array>
  <string-array name="color_picker">
    <item msgid="3230992859486877963">"ティール"</item>
    <item msgid="5661027589207588703">"ブルー"</item>
    <item msgid="3795787248113275442">"インディゴ"</item>
    <item msgid="6331809026622602308">"パープル"</item>
    <item msgid="6390546163902724700">"ピンク"</item>
    <item msgid="6618900408138432102">"レッド"</item>
  </string-array>
  <string-array name="automatic_storage_management_days">
    <item msgid="8896644025110620477">"30 日以上経過"</item>
    <item msgid="9083927335632626281">"60 日以上経過"</item>
    <item msgid="4146561207729203822">"90 日以上経過"</item>
  </string-array>
    <!-- no translation found for swipe_direction_titles:0 (9039866451038081694) -->
    <!-- no translation found for swipe_direction_titles:1 (3175804938330683021) -->
  <string-array name="swipe_direction_values">
    <item msgid="718525159108105421">"1"</item>
    <item msgid="9080166583718385565">"0"</item>
  </string-array>
  <string-array name="wifi_metered_entries">
    <item msgid="3237321077949659241">"自動的に検出"</item>
    <item msgid="3779092145391320375">"従量制として処理"</item>
    <item msgid="2047166446768045816">"定額制として処理"</item>
  </string-array>
  <string-array name="wifi_privacy_entries">
    <item msgid="3485945604919292489">"ランダムな MAC を使用する（デフォルト）"</item>
    <item msgid="741680937828608749">"デバイスの MAC を使用する"</item>
  </string-array>
  <string-array name="wifi_hidden_entries">
    <item msgid="342232116597649254">"いいえ"</item>
    <item msgid="2163015208097377388">"はい"</item>
  </string-array>
  <string-array name="dark_ui_mode_entries">
    <item msgid="6438197382930472090">"ダーク"</item>
    <item msgid="3761390980253394079">"ライト"</item>
  </string-array>
  <string-array name="autofill_logging_level_entries">
    <item msgid="2263571982739726576">"OFF"</item>
    <item msgid="4295717421282345505">"デバッグ"</item>
    <item msgid="8657797891533816070">"詳細"</item>
  </string-array>
  <string-array name="cdma_system_select_choices">
    <item msgid="1205665684426617345">"ホームのみ"</item>
    <item msgid="6691772120712000966">"自動"</item>
  </string-array>
  <string-array name="preferred_network_mode_choices">
<<<<<<< HEAD
    <item msgid="4168919392737496563">"GSM / WCDMA を優先"</item>
    <item msgid="807926878589867564">"GSM のみ"</item>
    <item msgid="488474605709912156">"WCDMA のみ"</item>
    <item msgid="1912421096218750039">"GSM / WCDMA 自動"</item>
    <item msgid="5072198667819683600">"CDMA / EV-DO 自動"</item>
    <item msgid="370391313511477301">"CDMA（EV-DO 非準拠）"</item>
    <item msgid="4678789463133969294">"EV-DO のみ"</item>
    <item msgid="3960210542349075517">"CDMA / EV-DO / GSM / WCDMA"</item>
    <item msgid="2961817320209454599">"CDMA+LTE / EV-DO"</item>
    <item msgid="8008611169788556519">"GSM / WCDMA / LTE"</item>
    <item msgid="4486851520863433847">"グローバル"</item>
    <item msgid="8516691658640163073">"LTE"</item>
    <item msgid="3108828968591899719">"LTE / WCDMA"</item>
    <item msgid="1879225673847443662">"TDSCDMA のみ"</item>
    <item msgid="8373504428469988469">"TDSCDMA / WCDMA"</item>
    <item msgid="8097271911945758303">"LTE / TDSCDMA"</item>
    <item msgid="2272560096982726294">"TDSCDMA / GSM"</item>
    <item msgid="131738018826229696">"LTE / TDSCDMA / GSM"</item>
    <item msgid="629422387044789699">"TDSCDMA / GSM / WCDMA"</item>
    <item msgid="5686260911275077041">"LTE / TDSCDMA / WCDMA"</item>
    <item msgid="4545655348143499596">"LTE / TDSCDMA / GSM / WCDMA"</item>
    <item msgid="4107769721462339672">"TDSCDMA / CDMA / EV-DO / GSM / WCDMA"</item>
    <item msgid="8811683254058088466">"LTE / TDSCDMA / CDMA / EV-DO / GSM / WCDMA"</item>
=======
    <item msgid="5746729990546256950">"GSM / WCDMA を優先"</item>
    <item msgid="6443811977675152844">"GSM のみ"</item>
    <item msgid="8767554719068876877">"WCDMA のみ"</item>
    <item msgid="928773614806830223">"GSM / WCDMA 自動"</item>
    <item msgid="6742068706546460481">"CDMA / EV-DO 自動"</item>
    <item msgid="3649606999166018819">"CDMA（EV-DO 非準拠）"</item>
    <item msgid="3335567389804180984">"EV-DO のみ"</item>
    <item msgid="30756226617172695">"CDMA / EV-DO / GSM / WCDMA"</item>
    <item msgid="2847125869624632806">"CDMA+LTE / EV-DO"</item>
    <item msgid="2247906254631766720">"GSM / WCDMA / LTE"</item>
    <item msgid="1091258946200124345">"グローバル"</item>
    <item msgid="2908834445708457736">"LTE"</item>
    <item msgid="2947411877551747693">"LTE / WCDMA"</item>
    <item msgid="7723670142495874534">"TDSCDMA のみ"</item>
    <item msgid="7662033849563993380">"TDSCDMA / WCDMA"</item>
    <item msgid="1030644331822315228">"LTE / TDSCDMA"</item>
    <item msgid="7094751610086221480">"TDSCDMA / GSM"</item>
    <item msgid="4183784131291491454">"LTE / TDSCDMA / GSM"</item>
    <item msgid="1012405424112901282">"TDSCDMA / GSM / WCDMA"</item>
    <item msgid="9095153819433727441">"LTE / TDSCDMA / WCDMA"</item>
    <item msgid="8130733279433187514">"LTE / TDSCDMA / GSM / WCDMA"</item>
    <item msgid="4901583947595116332">"TDSCDMA / CDMA / EV-DO / GSM / WCDMA"</item>
    <item msgid="6400630497408723600">"LTE / TDSCDMA / CDMA / EV-DO / GSM / WCDMA"</item>
    <item msgid="9080352308817056162">"NR のみ"</item>
    <item msgid="8150548370973671395">"NR / LTE"</item>
    <item msgid="5237423971422723128">"NR / LTE / CDMA / EV-DO"</item>
    <item msgid="6856991565745877075">"NR / LTE / GSM / WCDMA"</item>
    <item msgid="473436147270962091">"NR / LTE / CDMA / EV-DO / GSM / WCDMA"</item>
    <item msgid="6692179237956480280">"NR / LTE / WCDMA"</item>
    <item msgid="8160757136163231885">"NR / LTE / TDSCDMA"</item>
    <item msgid="2207530656708814396">"NR / LTE / TDSCDMA / GSM"</item>
    <item msgid="2816766128443809642">"NR / LTE / TDSCDMA / WCDMA"</item>
    <item msgid="611069084780684089">"NR / LTE / TDSCDMA / GSM / WCDMA"</item>
    <item msgid="5790800263975092724">"NR / LTE / TDSCDMA / CDMA / EV-DO / GSM / WCDMA"</item>
>>>>>>> f6f96f8a
  </string-array>
  <string-array name="cdma_subscription_choices">
    <item msgid="6242790734457941014">"RUIM / SIM"</item>
    <item msgid="8980776035119085660">"NV"</item>
  </string-array>
  <string-array name="preferred_network_mode_choices_world_mode">
<<<<<<< HEAD
    <item msgid="1054992858056320116">"グローバル"</item>
    <item msgid="817971827645657949">"LTE / CDMA"</item>
    <item msgid="519208953133334357">"LTE / GSM / UMTS"</item>
  </string-array>
=======
    <item msgid="8219021147046131771">"グローバル"</item>
    <item msgid="5291208617720023560">"LTE / CDMA"</item>
    <item msgid="6742002477816975742">"LTE / GSM / UMTS"</item>
  </string-array>
    <!-- no translation found for enhanced_4g_lte_mode_title_variant:0 (1841976293698111057) -->
    <!-- no translation found for enhanced_4g_lte_mode_title_variant:1 (6822859933189908133) -->
    <!-- no translation found for enhanced_4g_lte_mode_title_variant:2 (4543171628914168621) -->
    <!-- no translation found for enhanced_4g_lte_mode_sumary_variant:0 (6624400115590055120) -->
    <!-- no translation found for enhanced_4g_lte_mode_sumary_variant:1 (5783108243674842461) -->
    <!-- no translation found for enhanced_4g_lte_mode_sumary_variant:2 (2605068646093321511) -->
    <!-- no translation found for rtt_setting_mode:1 (7903019313228349427) -->
    <!-- no translation found for rtt_setting_mode:2 (8525285145696236811) -->
    <!-- no translation found for rtt_setting_mode:3 (7725394146877517088) -->
>>>>>>> f6f96f8a
</resources><|MERGE_RESOLUTION|>--- conflicted
+++ resolved
@@ -207,18 +207,6 @@
     <item msgid="3441876902463317017">"GID"</item>
   </string-array>
   <string-array name="app_install_location_entries">
-<<<<<<< HEAD
-    <item msgid="8151497958991952759">"内部端末ストレージ"</item>
-    <item msgid="3738430123799803530">"リムーバブルSDカード"</item>
-    <item msgid="4498124044785815005">"システムで判断する"</item>
-  </string-array>
-  <string-array name="app_ops_categories">
-    <item msgid="6358963769537892925">"位置情報"</item>
-    <item msgid="255608127647030286">"個人"</item>
-    <item msgid="4588829735729884491">"メッセージ"</item>
-    <item msgid="886742181977884584">"メディア"</item>
-    <item msgid="7924928667052300589">"端末"</item>
-=======
     <item msgid="3771157789865587832">"内部デバイスストレージ"</item>
     <item msgid="5501345333507193420">"リムーバブルSDカード"</item>
     <item msgid="2362840341195111674">"システムで判断する"</item>
@@ -229,7 +217,6 @@
     <item msgid="7707692387382449990">"メッセージ"</item>
     <item msgid="2235402926760712958">"メディア"</item>
     <item msgid="1822578131647724167">"デバイス"</item>
->>>>>>> f6f96f8a
   </string-array>
   <string-array name="app_ops_summaries">
     <item msgid="8837238583601420163">"おおよその位置情報"</item>
@@ -418,15 +405,10 @@
     <item msgid="2484564813864139237">"証明書とXauth認証付きのIPSec VPN"</item>
     <item msgid="68918911194507915">"証明書とハイブリッド認証付きのIPSec VPN"</item>
   </string-array>
-<<<<<<< HEAD
-    <!-- no translation found for vpn_proxy_settings:0 (4474139132577932676) -->
-    <!-- no translation found for vpn_proxy_settings:1 (2943781954264525815) -->
-=======
   <string-array name="vpn_proxy_settings">
     <item msgid="7165538292837266997">"なし"</item>
     <item msgid="2397017538263427575">"手動"</item>
   </string-array>
->>>>>>> f6f96f8a
   <string-array name="vpn_states">
     <item msgid="2262719249581510939">"切断されました"</item>
     <item msgid="9141074028293812365">"初期化中..."</item>
@@ -515,31 +497,6 @@
     <item msgid="6691772120712000966">"自動"</item>
   </string-array>
   <string-array name="preferred_network_mode_choices">
-<<<<<<< HEAD
-    <item msgid="4168919392737496563">"GSM / WCDMA を優先"</item>
-    <item msgid="807926878589867564">"GSM のみ"</item>
-    <item msgid="488474605709912156">"WCDMA のみ"</item>
-    <item msgid="1912421096218750039">"GSM / WCDMA 自動"</item>
-    <item msgid="5072198667819683600">"CDMA / EV-DO 自動"</item>
-    <item msgid="370391313511477301">"CDMA（EV-DO 非準拠）"</item>
-    <item msgid="4678789463133969294">"EV-DO のみ"</item>
-    <item msgid="3960210542349075517">"CDMA / EV-DO / GSM / WCDMA"</item>
-    <item msgid="2961817320209454599">"CDMA+LTE / EV-DO"</item>
-    <item msgid="8008611169788556519">"GSM / WCDMA / LTE"</item>
-    <item msgid="4486851520863433847">"グローバル"</item>
-    <item msgid="8516691658640163073">"LTE"</item>
-    <item msgid="3108828968591899719">"LTE / WCDMA"</item>
-    <item msgid="1879225673847443662">"TDSCDMA のみ"</item>
-    <item msgid="8373504428469988469">"TDSCDMA / WCDMA"</item>
-    <item msgid="8097271911945758303">"LTE / TDSCDMA"</item>
-    <item msgid="2272560096982726294">"TDSCDMA / GSM"</item>
-    <item msgid="131738018826229696">"LTE / TDSCDMA / GSM"</item>
-    <item msgid="629422387044789699">"TDSCDMA / GSM / WCDMA"</item>
-    <item msgid="5686260911275077041">"LTE / TDSCDMA / WCDMA"</item>
-    <item msgid="4545655348143499596">"LTE / TDSCDMA / GSM / WCDMA"</item>
-    <item msgid="4107769721462339672">"TDSCDMA / CDMA / EV-DO / GSM / WCDMA"</item>
-    <item msgid="8811683254058088466">"LTE / TDSCDMA / CDMA / EV-DO / GSM / WCDMA"</item>
-=======
     <item msgid="5746729990546256950">"GSM / WCDMA を優先"</item>
     <item msgid="6443811977675152844">"GSM のみ"</item>
     <item msgid="8767554719068876877">"WCDMA のみ"</item>
@@ -574,19 +531,12 @@
     <item msgid="2816766128443809642">"NR / LTE / TDSCDMA / WCDMA"</item>
     <item msgid="611069084780684089">"NR / LTE / TDSCDMA / GSM / WCDMA"</item>
     <item msgid="5790800263975092724">"NR / LTE / TDSCDMA / CDMA / EV-DO / GSM / WCDMA"</item>
->>>>>>> f6f96f8a
   </string-array>
   <string-array name="cdma_subscription_choices">
     <item msgid="6242790734457941014">"RUIM / SIM"</item>
     <item msgid="8980776035119085660">"NV"</item>
   </string-array>
   <string-array name="preferred_network_mode_choices_world_mode">
-<<<<<<< HEAD
-    <item msgid="1054992858056320116">"グローバル"</item>
-    <item msgid="817971827645657949">"LTE / CDMA"</item>
-    <item msgid="519208953133334357">"LTE / GSM / UMTS"</item>
-  </string-array>
-=======
     <item msgid="8219021147046131771">"グローバル"</item>
     <item msgid="5291208617720023560">"LTE / CDMA"</item>
     <item msgid="6742002477816975742">"LTE / GSM / UMTS"</item>
@@ -600,5 +550,4 @@
     <!-- no translation found for rtt_setting_mode:1 (7903019313228349427) -->
     <!-- no translation found for rtt_setting_mode:2 (8525285145696236811) -->
     <!-- no translation found for rtt_setting_mode:3 (7725394146877517088) -->
->>>>>>> f6f96f8a
 </resources>