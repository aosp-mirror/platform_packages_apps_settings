<?xml version="1.0" encoding="UTF-8"?>
<!-- 
/*
**
** Copyright 2007 The Android Open Source Project
**
** Licensed under the Apache License, Version 2.0 (the "License");
** you may not use this file except in compliance with the License.
** You may obtain a copy of the License at
**
**     http://www.apache.org/licenses/LICENSE-2.0
**
** Unless required by applicable law or agreed to in writing, software
** distributed under the License is distributed on an "AS IS" BASIS,
** WITHOUT WARRANTIES OR CONDITIONS OF ANY KIND, either express or implied.
** See the License for the specific language governing permissions and
** limitations under the License.
*/
 -->

<resources xmlns:android="http://schemas.android.com/apk/res/android"
    xmlns:xliff="urn:oasis:names:tc:xliff:document:1.2">
  <string-array name="screen_timeout_entries">
    <item msgid="8386012403457852396">"15 ਸਕਿੰਟ"</item>
    <item msgid="4572123773028439079">"30 ਸਕਿੰਟ"</item>
    <item msgid="7016081293774377048">"1 ਮਿੰਟ"</item>
    <item msgid="838575533670111144">"2 ਮਿੰਟ"</item>
    <item msgid="2693197579676214668">"5 ਮਿੰਟ"</item>
    <item msgid="1955784331962974678">"10 ਮਿੰਟ"</item>
    <item msgid="5578717731965793584">"30 ਮਿੰਟ"</item>
  </string-array>
    <!-- no translation found for dark_ui_scheduler_preference_titles:0 (7465697698048662118) -->
    <!-- no translation found for dark_ui_scheduler_preference_titles:1 (4057198235664064478) -->
    <!-- no translation found for dark_ui_scheduler_preference_titles:2 (8842756744447000897) -->
    <!-- no translation found for dark_ui_scheduler_with_bedtime_preference_titles:0 (8160793372964333729) -->
    <!-- no translation found for dark_ui_scheduler_with_bedtime_preference_titles:1 (1570862084158925417) -->
    <!-- no translation found for dark_ui_scheduler_with_bedtime_preference_titles:2 (1527300254382984555) -->
    <!-- no translation found for dark_ui_scheduler_with_bedtime_preference_titles:3 (5231566512901956369) -->
  <string-array name="lock_after_timeout_entries">
    <item msgid="2223808927866488981">"ਤੁਰੰਤ"</item>
    <item msgid="463591454172790676">"5 ਸਕਿੰਟ"</item>
    <item msgid="6981910499530067289">"15 ਸਕਿੰਟ"</item>
    <item msgid="841968393904987343">"30 ਸਕਿੰਟ"</item>
    <item msgid="8209996803755081758">"1 ਮਿੰਟ"</item>
    <item msgid="8532038695054819775">"2 ਮਿੰਟ"</item>
    <item msgid="230858078069711241">"5 ਮਿੰਟ"</item>
    <item msgid="7289395602286160723">"10 ਮਿੰਟ"</item>
    <item msgid="3142577549730704595">"30 ਮਿੰਟ"</item>
  </string-array>
  <string-array name="wifi_status">
    <item msgid="1201478116293383426"></item>
    <item msgid="7388036070768806193">"ਸਕੈਨ ਕੀਤਾ ਜਾ ਰਿਹਾ ਹੈ..."</item>
    <item msgid="1656176059757237036">"ਕਨੈਕਟ ਕੀਤਾ ਜਾ ਰਿਹਾ ਹੈ…"</item>
    <item msgid="3249903732481917388">"ਪ੍ਰਮਾਣਿਤ ਕਰ ਰਿਹਾ ਹੈ…"</item>
    <item msgid="7789156794775399931">"IP ਪਤਾ ਪ੍ਰਾਪਤ ਕਰ ਰਿਹਾ ਹੈ..."</item>
    <item msgid="492518447401534767">"ਕਨੈਕਟ ਕੀਤਾ"</item>
    <item msgid="4322989558568666518">"ਮੁਅੱਤਲ ਕੀਤਾ"</item>
    <item msgid="286164147080824297">"ਡਿਸਕਨੈਕਟ ਕਰ ਰਿਹਾ ਹੈ..."</item>
    <item msgid="1628460745311787730">"ਡਿਸਕਨੈਕਟ ਕੀਤਾ"</item>
    <item msgid="4013828218541488949">"ਅਸਫਲ"</item>
    <item msgid="5473541238056528086">"ਬਲੌਕ ਕੀਤਾ"</item>
    <item msgid="1114588261171522603">"ਅਸਥਾਈ ਤੌਰ ਤੇ ਖ਼ਰਾਬ ਕਨੈਕਸ਼ਨ ਤੋਂ ਬਚਣ ਲਈ"</item>
  </string-array>
    <!-- no translation found for wifi_tether_security:0 (6312112980634811065) -->
    <!-- no translation found for wifi_tether_security:1 (1428294025896439258) -->
    <!-- no translation found for wifi_tether_security:2 (6851763638266088835) -->
    <!-- no translation found for wifi_tether_security:3 (5512131148045414341) -->
  <string-array name="eap_ocsp_type">
    <item msgid="8568170800958331461">"ਪੁਸ਼ਟੀ ਨਾ ਕਰੋ"</item>
    <item msgid="5703177653586269306">"ਪ੍ਰਮਾਣ-ਪੱਤਰ ਦੀ ਸਥਿਤੀ ਲਈ ਬੇਨਤੀ ਕਰੋ"</item>
    <item msgid="326388247868439528">"ਪ੍ਰਮਾਣ-ਪੱਤਰ ਦੀ ਸਥਿਤੀ ਦੀ ਲੋੜ ਹੈ"</item>
  </string-array>
  <string-array name="wifi_p2p_status">
    <item msgid="8357401480964012245">"ਕਨੈਕਟ ਕੀਤਾ"</item>
    <item msgid="66312817817365647">"ਸੱਦੇ ਗਏ"</item>
    <item msgid="4463567967438038210">"ਅਸਫਲ"</item>
    <item msgid="6556827947082659801">"ਉਪਲਬਧ"</item>
    <item msgid="6096962300722555553">"ਰੇਂਜ-ਤੋਂ-ਬਾਹਰ"</item>
  </string-array>
  <string-array name="bt_stack_log_level_entries">
    <item msgid="7872226620825638673">"ਜ਼ਿਆਦਾ ਸ਼ਬਦ"</item>
    <item msgid="4414817955073540319">"ਡੀਬੱਗ ਕਰੋ"</item>
    <item msgid="9152250562693119681">"ਜਾਣਕਾਰੀ"</item>
    <item msgid="8884807223431437262">"ਚਿਤਾਵਨੀ"</item>
    <item msgid="1154843682335941096">"ਗੜਬੜ"</item>
  </string-array>
  <string-array name="bluetooth_leaudio_mode">
    <item msgid="5307106570247137458">"ਬੰਦ ਹੈ"</item>
    <item msgid="7781484297606806796">"ਯੂਨੀਕਾਸਟ"</item>
    <item msgid="6667451574264144311">"ਯੂਨੀਕਾਸਟ ਅਤੇ ਪ੍ਰਸਾਰਨ"</item>
  </string-array>
  <string-array name="bluetooth_max_connected_audio_devices">
    <item msgid="4792793579224104167">"ਸਿਸਟਮ ਪੂਰਵ-ਨਿਰਧਾਰਿਤ ਮੁੱਲ ਵਰਤੋ: <xliff:g id="DEFAULT_BLUETOOTH_MAX_CONNECTED_AUDIO_DEVICES">%1$d</xliff:g>"</item>
    <item msgid="5818942631838356082">"1"</item>
    <item msgid="4804155564025402919">"2"</item>
    <item msgid="7123296338505723878">"3"</item>
    <item msgid="9100937224980838123">"4"</item>
    <item msgid="6702740528496186521">"5"</item>
  </string-array>
  <string-array name="bluetooth_audio_routing_titles">
    <item msgid="3488687531285795335">"ਐਪ ਦੀ ਪੂਰਵ-ਨਿਰਧਾਰਿਤ ਵਜੋਂ ਵਰਤੋਂ ਕਰੋ"</item>
    <item msgid="5112879855377353813">"ਸੁਣਨ ਵਾਲੇ ਡੀਵਾਈਸ \'ਤੇ ਚਲਾਓ"</item>
    <item msgid="4853360663119482646">"ਫ਼ੋਨ ਦੇ ਸਪੀਕਰ \'ਤੇ ਚਲਾਓ"</item>
  </string-array>
  <string-array name="wifi_signal">
    <item msgid="199360311367724149">"ਖ਼ਰਾਬ"</item>
    <item msgid="2470925506985305429">"ਕਮਜ਼ੋਰ"</item>
    <item msgid="8545211062334016668">"ਠੀਕ-ਠਾਕ"</item>
    <item msgid="7468449584777730187">"ਵਧੀਆ"</item>
    <item msgid="202124107702016530">"ਸ਼ਾਨਦਾਰ"</item>
  </string-array>
  <string-array name="wifi_peap_phase2_entries">
    <item msgid="8082624033981656770">"MSCHAPV2"</item>
    <item msgid="4182817453412578800">"GTC"</item>
  </string-array>
  <string-array name="wifi_peap_phase2_entries_with_sim_auth">
    <item msgid="5943169794516984261">"MSCHAPV2"</item>
    <item msgid="2379904471264702148">"GTC"</item>
    <item msgid="5248162884898921025">"SIM"</item>
    <item msgid="3148964951886919224">"AKA"</item>
    <item msgid="8987072060394684912">"AKA\'"</item>
  </string-array>
  <string-array name="wifi_ttls_phase2_entries">
    <item msgid="7970149422845752634">"PAP"</item>
    <item msgid="5204890303748068014">"MSCHAP"</item>
    <item msgid="2210309879499032393">"MSCHAPV2"</item>
    <item msgid="6686694694122598353">"GTC"</item>
  </string-array>
  <string-array name="wifi_ip_settings">
    <item msgid="6665889765350160154">"DHCP"</item>
    <item msgid="6215795691318745695">"ਸਥਿਰ"</item>
  </string-array>
  <string-array name="wifi_proxy_settings">
    <item msgid="4669222334822978847">"ਕੋਈ ਨਹੀਂ"</item>
    <item msgid="6242198071587397280">"ਹੱਥੀਂ"</item>
    <item msgid="464383874780058242">"ਪ੍ਰੌਕਸੀ ਸਵੈ-ਸੰਰੂਪਣ"</item>
  </string-array>
  <string-array name="apn_auth_entries">
    <item msgid="2900892411844440682">"ਕੋਈ ਨਹੀਂ"</item>
    <item msgid="3391314878583432149">"PAP"</item>
    <item msgid="5548769169086098722">"CHAP"</item>
    <item msgid="5845194685644699724">"PAP ਜਾਂ CHAP"</item>
  </string-array>
  <string-array name="apn_protocol_entries">
    <item msgid="5005228027485376993">"IPv4"</item>
    <item msgid="3249973932011349323">"IPv6"</item>
    <item msgid="2254055042792806324">"IPv4/IPv6"</item>
  </string-array>
  <string-array name="bearer_entries">
    <item msgid="6515855421456643076">"ਅਨਿਸ਼ਚਿਤ"</item>
    <item msgid="1922344287654584114">"LTE"</item>
    <item msgid="8438853814055082017">"HSPAP"</item>
    <item msgid="8761381586178359495">"HSPA"</item>
    <item msgid="3072175002109671984">"HSUPA"</item>
    <item msgid="641801916037303837">"HSDPA"</item>
    <item msgid="1249220913128455055">"UMTS"</item>
    <item msgid="2126812829752295024">"EDGE"</item>
    <item msgid="3899085634999494594">"GPRS"</item>
    <item msgid="2140271473984712463">"eHRPD"</item>
    <item msgid="1543121347736419491">"EVDO_B"</item>
    <item msgid="7296183100985507304">"EVDO_A"</item>
    <item msgid="1261786928723784732">"EVDO_0"</item>
    <item msgid="1396997182108950268">"1xRTT"</item>
    <item msgid="3658086883471544773">"IS95B"</item>
    <item msgid="6208908029106498824">"IS95A"</item>
    <item msgid="5043127102327682718">"NR"</item>
  </string-array>
  <string-array name="mvno_type_entries">
    <item msgid="1909908032710683029">"ਕੋਈ ਨਹੀਂ"</item>
    <item msgid="8568003268185342352">"SPN"</item>
    <item msgid="1804537219968457989">"IMSI"</item>
    <item msgid="3441876902463317017">"GID"</item>
  </string-array>
  <string-array name="app_ops_summaries">
    <item msgid="8837238583601420163">"ਕੋਰਸ ਨਿਰਧਾਰਿਤ ਸਥਾਨ"</item>
    <item msgid="3205182755091629995">"ਸਹੀ ਨਿਰਧਾਰਿਤ ਸਥਾਨ"</item>
    <item msgid="8952113542524604064">"GPS"</item>
    <item msgid="50701215019227883">"ਥਰਥਰਾਹਟ ਕਰੋ"</item>
    <item msgid="2690144000353492014">"ਸੰਪਰਕ ਪੜ੍ਹੋ"</item>
    <item msgid="3858029424955955625">"ਸੰਪਰਕ ਸੰਸ਼ੋਧਿਤ ਕਰੋ"</item>
    <item msgid="3439658954936709507">"ਕਾਲ ਲੌਗ ਪੜ੍ਹੋ"</item>
    <item msgid="1908944516631132130">"ਕਾਲ ਲੌਗ ਸੰਸ਼ੋਧਿਤ ਕਰੋ"</item>
    <item msgid="9066115715905100138">"ਕੈਲੰਡਰ ਪੜ੍ਹੋ"</item>
    <item msgid="1664720478157892566">"ਕੈਲੰਡਰ ਸੰਸ਼ੋਧਿਤ ਕਰੋੇ"</item>
    <item msgid="5478277451617814822">"ਵਾਈ-ਫਾਈ ਸਕੈਨ"</item>
    <item msgid="2429454210217003798">"ਸੂਚਨਾ"</item>
    <item msgid="8909068846471624576">"ਸੈਲ ਸਕੈਨ"</item>
    <item msgid="2527973826970434181">"ਫ਼ੋਨ ਤੇ ਕਾਲ ਕਰੋ"</item>
    <item msgid="2766022553327609913">"SMS ਪੜ੍ਹੋ"</item>
    <item msgid="167775364051357284">"SMS ਲਿਖੋ"</item>
    <item msgid="3397583039407928979">"SMS ਪ੍ਰਾਪਤ ਕਰੋ"</item>
    <item msgid="3658964859478786980">"ਸੰਕਟਕਾਲੀਨ SMS ਪ੍ਰਾਪਤ ਕਰੋ"</item>
    <item msgid="7975129014728281140">"MMS ਪ੍ਰਾਪਤ ਕਰੋ"</item>
    <item msgid="404809195686849835">"WAP ਪੁਸ਼ ਪ੍ਰਾਪਤ ਕਰੋ"</item>
    <item msgid="5167716820004184705">"SMS ਭੇਜੋ"</item>
    <item msgid="3834284815734286927">"ICC SMS ਪੜ੍ਹੋ"</item>
    <item msgid="6394881108820762646">"ICC SMS ਲਿਖੋ"</item>
    <item msgid="3275060808384314406">"ਸੈਟਿੰਗਾਂ ਬਦਲੋ"</item>
    <item msgid="8672921438869137431">"ਟੌਪ ਤੇ ਡ੍ਰਾ ਕਰੋ"</item>
    <item msgid="346101114322879720">"ਪਹੁੰਚ ਸੂਚਨਾਵਾਂ"</item>
    <item msgid="4760681822601767255">"ਕੈਮਰਾ"</item>
    <item msgid="2172823594140104317">" ਆਡੀਓ  ਰਿਕਾਰਡ ਕਰੋ"</item>
    <item msgid="5612873260709742213">" ਆਡੀਓ  ਪਲੇ ਕਰੋ"</item>
    <item msgid="2027206403725749996">"ਕਲਿਪਬੋਰਡ ਪੜ੍ਹੋ"</item>
    <item msgid="5643742956725663156">"ਕਲਿਪਬੋਰਡ ਬਦਲੋ"</item>
    <item msgid="7362845549479684378">"ਮੀਡੀਆ ਬਟਨ"</item>
    <item msgid="3843484466100107397">" ਆਡੀਓ  ਫੋਕਸ"</item>
    <item msgid="617344340943430125">"ਮਾਸਟਰ ਵੌਲਿਊਮ"</item>
    <item msgid="1249691739381713634">"ਅਵਾਜ਼ ਵੋਲਯੂਮ"</item>
    <item msgid="6485000384018554920">"ਰਿੰਗ ਦੀ ਅਵਾਜ਼"</item>
    <item msgid="3378000878531336372">"ਮੀਡੀਆ ਦੀ ਅਵਾਜ਼"</item>
    <item msgid="5272927168355895681">"ਅਲਾਰਮ ਦੀ ਅਵਾਜ਼"</item>
    <item msgid="4422070755065530548">"ਸੂਚਨਾ ਦੀ ਅਵਾਜ਼"</item>
    <item msgid="3250654589277825306">"bluetooth ਵੌਲਿਊਮ"</item>
    <item msgid="4212187233638382465">"ਸਕਿਰਿਆ ਰੱਖੋ"</item>
    <item msgid="5099026183238335900">"ਨਿਰਧਾਰਿਤ ਸਥਾਨ ਦਾ ਨਿਰੀਖਣ ਕਰੋ"</item>
    <item msgid="2297727967385895059">"ਉੱਚ ਪਾਵਰ ਨਿਰਧਾਰਿਤ ਸਥਾਨ ਦਾ ਨਿਰੀਖਣ ਕਰੋ"</item>
    <item msgid="8700593962030471569">"ਵਰਤੋਂ ਸਟੈਟਸ ਪ੍ਰਾਪਤ ਕਰੋ"</item>
    <item msgid="4140820386622184831">"ਮਾਈਕ੍ਰੋਫੋਨ ਨੂੰ ਮਿਊਟ/ਅਨਮਿਊਟ ਕਰੋ"</item>
    <item msgid="317746827951691657">"ਟੋਸਟ  ਦਿਖਾਓ"</item>
    <item msgid="5679422988212309779">"ਪ੍ਰੋਜੈਕਟ ਮੀਡੀਆ"</item>
    <item msgid="6454031639780101439">"VPN ਨੂੰ ਸਰਗਰਮ ਕਰੋ"</item>
    <item msgid="2441327072846850561">"ਵਾਲਪੇਪਰ ਲਿਖੋ"</item>
    <item msgid="2162456889277589861">"ਸਹਾਇਕ ਬਣਤਰ"</item>
    <item msgid="4644645617399271070">"ਸਹਾਇਕ ਸਕਰੀਨਸ਼ਾਟ"</item>
    <item msgid="8321845997769724385">"ਫ਼ੋਨ ਸਥਿਤੀ ਪੜ੍ਹੋ"</item>
    <item msgid="8319500905789302082">"ਵੌਇਸਮੇਲ ਸ਼ਾਮਲ ਕਰੋ"</item>
    <item msgid="1745447762712473288">"SIP ਵਰਤੋ"</item>
    <item msgid="2986821801246709737">"ਆਊਟਗੋਇੰਗ ਕਾਲ \'ਤੇ ਪ੍ਰਕਿਰਿਆ ਕਰੋ"</item>
    <item msgid="2702338156976571452">"ਫਿੰਗਰਪ੍ਰਿੰਟ"</item>
    <item msgid="7925495329948404955">"ਸਰੀਰ ਸੰਵੇਦਕ"</item>
    <item msgid="8163066895749904470">"ਸੈਲ ਪ੍ਰਸਾਰਨਾਂ ਨੂੰ ਪੜ੍ਹੋ"</item>
    <item msgid="7621394050624063528">"ਬਣਾਉਟੀ ਟਿਕਾਣਾ"</item>
    <item msgid="37519917674959757">"ਸਟੋਰੇਜ ਪੜ੍ਹੋ"</item>
    <item msgid="3868809525697401379">"ਸਟੋਰੇਜ ਲਿਖੋ"</item>
    <item msgid="2504191192460059817">"ਸਕਰੀਨ ਚਾਲੂ ਕਰੋ"</item>
    <item msgid="7905819538788103556">"ਖਾਤੇ ਲਓ"</item>
    <item msgid="1675025662248079254">"ਬੈਕਗ੍ਰਾਊਂਡ ਵਿੱਚ ਚਲਾਓ"</item>
    <item msgid="2553974920157061225">"ਪਹੁੰਚਯੋਗਤਾ ਅਵਾਜ਼"</item>
  </string-array>
  <string-array name="app_ops_labels">
    <item msgid="7780927354556651567">"ਟਿਕਾਣਾ"</item>
    <item msgid="364182753727575631">"ਟਿਕਾਣਾ"</item>
    <item msgid="5728662879095632194">"ਟਿਕਾਣਾ"</item>
    <item msgid="4104617224667554750">"ਥਰਥਰਾਹਟ ਕਰੋ"</item>
    <item msgid="1623646715189708947">"ਸੰਪਰਕ ਪੜ੍ਹੋ"</item>
    <item msgid="5060760609109972207">"ਸੰਪਰਕ ਸੰਸ਼ੋਧਿਤ ਕਰੋ"</item>
    <item msgid="7451260062940797278">"ਕਾਲ ਲੌਗ ਪੜ੍ਹੋ"</item>
    <item msgid="2348589304974534308">"ਕਾਲ ਲੌਗ ਸੰਸ਼ੋਧਿਤ ਕਰੋ"</item>
    <item msgid="4089146706115315300">"ਕੈਲੰਡਰ ਪੜ੍ਹੋ"</item>
    <item msgid="1305780729690198918">"ਕੈਲੰਡਰ ਸੰਸ਼ੋਧਿਤ ਕਰੋੇ"</item>
    <item msgid="3461096740171440592">"ਟਿਕਾਣਾ"</item>
    <item msgid="6657539556093198883">"ਸੂਚਨਾ ਪੋਸਟ ਕਰੋ"</item>
    <item msgid="8112680908829570200">"ਟਿਕਾਣਾ"</item>
    <item msgid="5019327268152480733">"ਫ਼ੋਨ ਤੇ ਕਾਲ ਕਰੋ"</item>
    <item msgid="8001855901083066554">"SMS/MMS ਪੜ੍ਹੋ"</item>
    <item msgid="187744670643011148">"SMS/MMS ਲਿਖੋ"</item>
    <item msgid="3324078624274013835">"SMS/MMS ਪ੍ਰਾਪਤ ਕਰੋ"</item>
    <item msgid="1924065490920451511">"SMS/MMS ਪ੍ਰਾਪਤ ਕਰੋ"</item>
    <item msgid="1239934115787777477">"SMS/MMS ਪ੍ਰਾਪਤ ਕਰੋ"</item>
    <item msgid="1030342664910454057">"SMS/MMS ਪ੍ਰਾਪਤ ਕਰੋ"</item>
    <item msgid="9189359977063200554">"SMS/MMS ਭੇਜੋ"</item>
    <item msgid="6954817837534799424">"SMS/MMS ਪੜ੍ਹੋ"</item>
    <item msgid="7921014514153395846">"SMS/MMS ਲਿਖੋ"</item>
    <item msgid="8997371825401751421">"ਸੈਟਿੰਗਾਂ ਬਦਲੋ"</item>
    <item msgid="7005755175240764443">"ਟੌਪ ਤੇ ਡ੍ਰਾ ਕਰੋ"</item>
    <item msgid="8267704990417682222">"ਪਹੁੰਚ ਸੂਚਨਾਵਾਂ"</item>
    <item msgid="3180676986290096851">"ਕੈਮਰਾ"</item>
    <item msgid="9174072114281872917">" ਆਡੀਓ  ਰਿਕਾਰਡ ਕਰੋ"</item>
    <item msgid="1444183972646890539">" ਆਡੀਓ  ਪਲੇ ਕਰੋ"</item>
    <item msgid="4337542044275236638">"ਕਲਿਪਬੋਰਡ ਪੜ੍ਹੋ"</item>
    <item msgid="2681224211796661809">"ਕਲਿਪਬੋਰਡ ਬਦਲੋ"</item>
    <item msgid="4479361062226474111">"ਮੀਡੀਆ ਬਟਨ"</item>
    <item msgid="5651140069431283570">" ਆਡੀਓ  ਫੋਕਸ"</item>
    <item msgid="745291221457314879">"ਮਾਸਟਰ ਵੌਲਿਊਮ"</item>
    <item msgid="4722479281326245754">"ਵੌਇਸ ਵੌਲਿਊਮ"</item>
    <item msgid="6749550886745567276">"ਰਿੰਗ ਦੀ ਅਵਾਜ਼"</item>
    <item msgid="2218685029915863168">"ਮੀਡੀਆ ਦੀ ਅਵਾਜ਼"</item>
    <item msgid="4266577290496513640">"ਅਲਾਰਮ ਦੀ ਅਵਾਜ਼"</item>
    <item msgid="8608084169623998854">"ਸੂਚਨਾ ਦੀ ਅਵਾਜ਼"</item>
    <item msgid="7948784184567841794">"Bluetooth ਵੌਲਿਊਮ"</item>
    <item msgid="1148968792599973150">"ਸਕਿਰਿਆ ਰੱਖੋ"</item>
    <item msgid="8482874682804856549">"ਟਿਕਾਣਾ"</item>
    <item msgid="5186169827582545242">"ਟਿਕਾਣਾ"</item>
    <item msgid="6122293931012635638">"ਵਰਤੋਂ ਸਟੈਟਸ ਪ੍ਰਾਪਤ ਕਰੋ"</item>
    <item msgid="2526677383312751932">"ਮਾਈਕ੍ਰੋਫੋਨ ਨੂੰ ਮਿਊਟ/ਅਨਮਿਊਟ ਕਰੋ"</item>
    <item msgid="4000577305179914546">"ਟੋਸਟ  ਦਿਖਾਓ"</item>
    <item msgid="8660207174515570558">"ਪ੍ਰੋਜੈਕਟ ਮੀਡੀਆ"</item>
    <item msgid="3904996949561946108">"VPN ਨੂੰ ਸਰਗਰਮ ਕਰੋ"</item>
    <item msgid="504052124101832515">"ਵਾਲਪੇਪਰ ਲਿਖੋ"</item>
    <item msgid="1657182386933187909">"ਸਹਾਇਕ ਬਣਤਰ"</item>
    <item msgid="437655393941385937">"ਸਹਾਇਕ ਸਕਰੀਨਸ਼ਾਟ"</item>
    <item msgid="973363520315356844">"ਫ਼ੋਨ ਸਥਿਤੀ ਪੜ੍ਹੋ"</item>
    <item msgid="1203157739257425062">"ਵੌਇਸਮੇਲ ਸ਼ਾਮਲ ਕਰੋ"</item>
    <item msgid="9143978647977300187">"SIP ਵਰਤੋ"</item>
    <item msgid="3053060162752878562">"ਆਊਟਗੋਇੰਗ ਕਾਲ \'ਤੇ ਪ੍ਰਕਿਰਿਆ ਕਰੋ"</item>
    <item msgid="4480721672278100858">"ਫਿੰਗਰਪ੍ਰਿੰਟ"</item>
    <item msgid="7883743426029759112">"ਸਰੀਰ ਸੰਵੇਦਕ"</item>
    <item msgid="2546206711741159825">"ਸੈਲ ਪ੍ਰਸਾਰਨਾਂ ਨੂੰ ਪੜ੍ਹੋ"</item>
    <item msgid="2363460595607829243">"ਬਣਾਉਟੀ ਟਿਕਾਣਾ"</item>
    <item msgid="3778165903878569143">"ਸਟੋਰੇਜ ਪੜ੍ਹੋ"</item>
    <item msgid="555939881912035315">"ਸਟੋਰੇਜ ਲਿਖੋ"</item>
    <item msgid="4281352581602735717">"ਸਕਰੀਨ ਚਾਲੂ ਕਰੋ"</item>
    <item msgid="346122795998225472">"ਖਾਤੇ ਲਓ"</item>
    <item msgid="3756073389408535680">"ਬੈਕਗ੍ਰਾਊਂਡ ਵਿੱਚ ਚਲਾਓ"</item>
    <item msgid="2114661179947426734">"ਪਹੁੰਚਯੋਗਤਾ ਅਵਾਜ਼"</item>
  </string-array>
  <string-array name="long_press_timeout_selector_titles">
    <item msgid="6926391290986427331">"ਘੱਟ ਸਮੇਂ ਲਈ"</item>
    <item msgid="5118829513010894576">"ਔਸਤਨ"</item>
    <item msgid="6740026006576843477">"ਜ਼ਿਆਦਾ"</item>
  </string-array>
  <string-array name="long_press_timeout_selector_list_titles">
    <item msgid="8908021508913038488">"ਘੱਟ ਸਮੇਂ ਲਈ"</item>
    <item msgid="7397961711906421599">"ਦਰਮਿਆਨੇ ਸਮੇਂ ਲਈ"</item>
    <item msgid="4079132024502041928">"ਲੰਬੇ ਸਮੇਂ ਲਈ"</item>
  </string-array>
  <string-array name="captioning_typeface_selector_titles">
    <item msgid="2166553138528640250">"ਪੂਰਵ-ਨਿਰਧਾਰਿਤ"</item>
    <item msgid="4234707448428002595">"Sans-serif"</item>
    <item msgid="2390008695651897663">"Sans-serif ਕੰਡੈਂਸਡ"</item>
    <item msgid="2396492419730702454">"Sans-serif ਮੋਨੋਸਪੇਸ"</item>
    <item msgid="8199675052804786099">"Serif"</item>
    <item msgid="4554123140736897688">"Serif monospace"</item>
    <item msgid="5485652650875486635">"ਅਨਿਯਮਤ"</item>
    <item msgid="1071057864355989694">"ਪ੍ਰਵਾਹੀ ਲਿਖਤ"</item>
    <item msgid="5012882784126308133">"ਛੋਟੇ ਕੈਪੀਟਲਸ"</item>
  </string-array>
  <string-array name="captioning_font_size_selector_titles">
    <item msgid="923916134548435468">"ਬਹੁਤ ਛੋਟਾ"</item>
    <item msgid="5738147437573674872">"ਛੋਟਾ"</item>
    <item msgid="4691660235626027304">"ਦਰਮਿਆਨਾ"</item>
    <item msgid="824386705928670045">"ਵੱਡਾ"</item>
    <item msgid="2790561781512874585">"ਬਹੁਤ ਵੱਡਾ"</item>
  </string-array>
  <string-array name="captioning_edge_type_selector_titles">
    <item msgid="70686029249840227">"ਪੂਰਵ-ਨਿਰਧਾਰਿਤ"</item>
    <item msgid="4224714345662348668">"ਕੋਈ ਨਹੀਂ"</item>
    <item msgid="4132127611510627490">"ਰੂਪਰੇਖਾ"</item>
    <item msgid="1226216870460161087">"ਡ੍ਰੌਪ ਸ਼ੈਡੋ"</item>
    <item msgid="2328414188644618697">"ਵਧਾਏ ਗਏ"</item>
    <item msgid="7758730980218689351">"ਨਿਰਾਸ਼"</item>
  </string-array>
  <string-array name="captioning_opacity_selector_titles">
    <item msgid="1140998823196874513">"25%"</item>
    <item msgid="1227705689171449873">"50%"</item>
    <item msgid="2690365993149520846">"75%"</item>
    <item msgid="3237802033158517495">"100%"</item>
  </string-array>
  <string-array name="captioning_preset_selector_titles">
    <item msgid="3880932435325583041">"ਐਪ ਵੱਲੋਂ ਸੈੱਟ ਕੀਤਾ ਗਿਆ"</item>
    <item msgid="8719204526359229387">"ਕਾਲੇ \'ਤੇ ਸਫ਼ੈਦ"</item>
    <item msgid="5410164687403735103">"ਸਫ਼ੈਦ \'ਤੇ ਕਾਲਾ"</item>
    <item msgid="1119043472912497241">"ਕਾਲੇ \'ਤੇ ਪੀਲਾ"</item>
    <item msgid="2836895041823327816">"ਨੀਲੇ \'ਤੇ ਪੀਲਾ"</item>
    <item msgid="747238414788976867">"ਵਿਉਂਂਤੀ"</item>
  </string-array>
  <string-array name="accessibility_button_location_selector_titles">
    <item msgid="6485511780196327736">"ਦੂਜੀਆਂ ਐਪਾਂ \'ਤੇ ਫ਼ਲੋਟ ਕਰਨਾ"</item>
    <item msgid="3605616699204153590">"ਨੈਵੀਗੇਸ਼ਨ ਵਾਲੀ ਪੱਟੀ"</item>
  </string-array>
  <string-array name="accessibility_button_gesture_selector_titles">
    <item msgid="2370918472773154939">"ਬਟਨ"</item>
    <item msgid="6922258575853746220">"ਇਸ਼ਾਰਾ"</item>
  </string-array>
  <string-array name="accessibility_button_size_selector_titles">
    <item msgid="7482952318152486459">"ਛੋਟਾ"</item>
    <item msgid="1666628329913333563">"ਵੱਡਾ"</item>
  </string-array>
  <string-array name="vpn_proxy_settings">
    <item msgid="7165538292837266997">"ਕੋਈ ਨਹੀਂ"</item>
    <item msgid="2397017538263427575">"ਹੱਥੀਂ"</item>
  </string-array>
  <string-array name="vpn_states">
    <item msgid="2262719249581510939">"ਡਿਸਕਨੈਕਟ ਕੀਤਾ"</item>
    <item msgid="9141074028293812365">"ਅਰੰਭ ਕਰ ਰਿਹਾ ਹੈ..."</item>
    <item msgid="2234425878608626285">"ਕਨੈਕਟ ਕੀਤਾ ਜਾ ਰਿਹਾ ਹੈ…"</item>
    <item msgid="27547778933579155">"ਕਨੈਕਟ ਕੀਤਾ"</item>
    <item msgid="893506841727300393">"ਸਮਾਂ ਸਮਾਪਤ"</item>
    <item msgid="2974952010554140659">"ਅਸਫਲ"</item>
  </string-array>
  <string-array name="security_settings_premium_sms_values">
    <item msgid="3985605994234635072">"ਪੁੱਛੋ"</item>
    <item msgid="2358187544264718285">"ਕਦੇ ਵੀ ਆਗਿਆ ਨਾ ਦਿਓ"</item>
    <item msgid="7043782324123900484">"ਹਮੇਸ਼ਾਂ ਆਗਿਆ ਦਿਓ"</item>
  </string-array>
  <string-array name="ram_states">
    <item msgid="335564863849202240">"ਸਧਾਰਨ"</item>
    <item msgid="4881487538039407838">"ਮੱਧ"</item>
    <item msgid="1749887190650889318">"ਘੱਟ"</item>
    <item msgid="4434319706635379779">"ਸਮਾਲੋਚਨਾਤਮਿਕ"</item>
    <item msgid="7582717864806562725">"?"</item>
  </string-array>
  <string-array name="color_picker">
    <item msgid="7216413848731287689">"ਹਰਾ ਨੀਲਾ"</item>
    <item msgid="5661027589207588703">"ਨੀਲਾ"</item>
    <item msgid="1219738214736244749">"ਹਰਾ"</item>
    <item msgid="6331809026622602308">"ਜਾਮਨੀ"</item>
    <item msgid="6390546163902724700">"ਗੁਲਾਬੀ"</item>
    <item msgid="6500473130620545980">"ਸੰਤਰੀ"</item>
  </string-array>
  <string-array name="automatic_storage_management_days">
    <item msgid="8896644025110620477">"30 ਦਿਨਾਂ ਤੋਂ ਜ਼ਿਆਦਾ ਪੁਰਾਣੀ"</item>
    <item msgid="9083927335632626281">"60 ਦਿਨਾਂ ਤੋਂ ਜ਼ਿਆਦਾ ਪੁਰਾਣੀ"</item>
    <item msgid="4146561207729203822">"90 ਦਿਨਾਂ ਤੋਂ ਜ਼ਿਆਦਾ ਪੁਰਾਣੀ"</item>
  </string-array>
    <!-- no translation found for swipe_direction_titles:0 (9039866451038081694) -->
    <!-- no translation found for swipe_direction_titles:1 (3175804938330683021) -->
  <string-array name="swipe_direction_values">
    <item msgid="718525159108105421">"1"</item>
    <item msgid="9080166583718385565">"0"</item>
  </string-array>
  <string-array name="wifi_metered_entries">
    <item msgid="3237321077949659241">"ਸਵੈਚਲਿਤ ਤੌਰ \'ਤੇ ਪਤਾ ਲਗਾਓ"</item>
    <item msgid="3779092145391320375">"ਮੀਟਰਬੱਧ ਮੰਨੋ"</item>
    <item msgid="2047166446768045816">"ਗੈਰ-ਮੀਟਰਬੱਧ ਮੰਨੋ"</item>
  </string-array>
  <string-array name="wifi_privacy_entries">
    <item msgid="91222619458919148">"ਬੇਤਰਤੀਬੇ MAC ਦੀ ਵਰਤੋਂ ਕਰੋ"</item>
    <item msgid="741680937828608749">"ਡੀਵਾਈਸ MAC ਵਰਤੋ"</item>
  </string-array>
  <string-array name="wifi_dhcp_entries">
    <item msgid="2532836996945493932">"ਨੈੱਟਵਰਕ ਨੂੰ ਡੀਵਾਈਸ ਦਾ ਨਾਮ ਭੇਜੋ"</item>
    <item msgid="7928900271137707489">"ਨੈੱਟਵਰਕ ਨੂੰ ਡੀਵਾਈਸ ਦਾ ਨਾਮ ਨਾ ਭੇਜੋ"</item>
  </string-array>
  <string-array name="wifi_hidden_entries">
    <item msgid="342232116597649254">"ਨਹੀਂ"</item>
    <item msgid="2163015208097377388">"ਹਾਂ"</item>
  </string-array>
  <string-array name="autofill_logging_level_entries">
    <item msgid="2263571982739726576">"ਬੰਦ"</item>
    <item msgid="4295717421282345505">"ਡੀਬੱਗ"</item>
    <item msgid="8657797891533816070">"ਵਰਬੋਸ"</item>
  </string-array>
  <string-array name="cdma_system_select_choices">
    <item msgid="1205665684426617345">"ਸਿਰਫ਼ ਹੋਮ"</item>
    <item msgid="6691772120712000966">"ਸਵੈਚਲਿਤ"</item>
  </string-array>
  <string-array name="preferred_network_mode_choices">
    <item msgid="5746729990546256950">"GSM/WCDMA ਤਰਜੀਹੀ"</item>
    <item msgid="6443811977675152844">"ਸਿਰਫ਼ GSM"</item>
    <item msgid="8767554719068876877">"ਸਿਰਫ਼ WCDMA"</item>
    <item msgid="928773614806830223">"GSM/WCDMA ਸਵੈਚਲਿਤ"</item>
    <item msgid="6742068706546460481">"CDMA/EvDo ਸਵੈਚਲਿਤ"</item>
    <item msgid="3649606999166018819">"CDMA w/o EvDo"</item>
    <item msgid="3335567389804180984">"ਸਿਰਫ਼ EvDo"</item>
    <item msgid="30756226617172695">"CDMA/EvDo/GSM/WCDMA"</item>
    <item msgid="2847125869624632806">"CDMA + LTE/EvDo"</item>
    <item msgid="2247906254631766720">"GSM/WCDMA/LTE"</item>
    <item msgid="4147872615520331421">"LTE/CDMA/EvDo/GSM/WCDMA"</item>
    <item msgid="2908834445708457736">"LTE"</item>
    <item msgid="2947411877551747693">"LTE / WCDMA"</item>
    <item msgid="7723670142495874534">"ਸਿਰਫ਼ TDSCDMA"</item>
    <item msgid="7662033849563993380">"TDSCDMA/WCDMA"</item>
    <item msgid="1030644331822315228">"LTE/TDSCDMA"</item>
    <item msgid="7094751610086221480">"TDSCDMA/GSM"</item>
    <item msgid="4183784131291491454">"LTE/TDSCDMA/GSM"</item>
    <item msgid="1012405424112901282">"TDSCDMA/GSM/WCDMA"</item>
    <item msgid="9095153819433727441">"LTE/TDSCDMA/WCDMA"</item>
    <item msgid="8130733279433187514">"LTE/TDSCDMA/GSM/WCDMA"</item>
    <item msgid="4901583947595116332">"TDSCDMA/CDMA/EVDO/GSM/WCDMA"</item>
    <item msgid="6400630497408723600">"LTE/TDSCDMA/CDMA/EVDO/GSM/WCDMA"</item>
    <item msgid="9080352308817056162">"ਸਿਰਫ਼ NR"</item>
    <item msgid="8150548370973671395">"NR/LTE"</item>
    <item msgid="5237423971422723128">"NR/LTE/CDMA/EvDo"</item>
    <item msgid="6856991565745877075">"NR/LTE/GSM/WCDMA"</item>
    <item msgid="8908263949185004366">"ਗਲੋਬਲ"</item>
    <item msgid="6692179237956480280">"NR/LTE/WCDMA"</item>
    <item msgid="8160757136163231885">"NR/LTE/TDSCDMA"</item>
    <item msgid="2207530656708814396">"NR/LTE/TDSCDMA/GSM"</item>
    <item msgid="2816766128443809642">"NR/LTE/TDSCDMA/WCDMA"</item>
    <item msgid="611069084780684089">"NR/LTE/TDSCDMA/GSM/WCDMA"</item>
    <item msgid="5790800263975092724">"NR/LTE/TDSCDMA/CDMA/EvDo/GSM/WCDMA"</item>
  </string-array>
  <string-array name="cdma_subscription_choices">
    <item msgid="6242790734457941014">"RUIM/SIM"</item>
    <item msgid="8980776035119085660">"NV"</item>
  </string-array>
    <!-- no translation found for enhanced_4g_lte_mode_title_variant:0 (1841976293698111057) -->
    <!-- no translation found for enhanced_4g_lte_mode_title_variant:1 (6822859933189908133) -->
    <!-- no translation found for enhanced_4g_lte_mode_title_variant:2 (4543171628914168621) -->
    <!-- no translation found for rtt_setting_mode:1 (7903019313228349427) -->
    <!-- no translation found for rtt_setting_mode:2 (8525285145696236811) -->
    <!-- no translation found for rtt_setting_mode:3 (7725394146877517088) -->
  <string-array name="nfc_payment_favor">
    <item msgid="9104058551372383947">"ਹਮੇਸ਼ਾਂ"</item>
    <item msgid="5283665583617307336">"ਸਿਵਾਏ ਇਸਦੇ ਜਦੋਂ ਦੂਜੀ ਭੁਗਤਾਨ ਐਪ ਖੁੱਲ੍ਹੀ ਹੋਵੇ"</item>
  </string-array>
  <string-array name="nfc_payment_favor_values">
    <item msgid="2373999996715432397">"0"</item>
    <item msgid="5305176997036663262">"1"</item>
  </string-array>
  <string-array name="switch_to_dock_user_when_docked_timeout_entries">
    <item msgid="3211660022507486536">"ਕਦੇ ਵੀ ਨਹੀਂ"</item>
    <item msgid="7025253383416830453">"1 ਮਿੰਟ ਬਾਅਦ"</item>
    <item msgid="1574040255478150028">"5 ਮਿੰਟਾਂ ਬਾਅਦ"</item>
  </string-array>
    <!-- no translation found for private_space_auto_lock_options:0 (551584871228110817) -->
    <!-- no translation found for private_space_auto_lock_options:1 (3263162333754809690) -->
    <!-- no translation found for private_space_auto_lock_options:2 (1575103586471380629) -->
  <string-array name="zen_mode_icon_options_descriptions">
    <item msgid="1216815120972438676">"ਬ੍ਰੀਫ਼ਕੇਸ"</item>
    <item msgid="184985872234062767">"ਕਲਾਸਿਕਲ ਇਮਾਰਤ"</item>
    <item msgid="9189550412466785530">"ਅਪਾਰਟਮੈਂਟ ਇਮਾਰਤ"</item>
    <item msgid="2142527562511049422">"ਵਾਕ ਬੱਬਲ"</item>
    <item msgid="2548100558260478605">"ਲੋਕਾਂ ਦਾ ਗਰੁੱਪ"</item>
    <item msgid="2270003903304578284">"ਲਾਈਟ ਬਲਬ"</item>
    <item msgid="4793496619091161864">"ਕੈਲੰਡਰ"</item>
<<<<<<< HEAD
    <item msgid="355583383827414575">"ਦੌੜਦਾ ਹੋਇਆ ਵਿਅਕਤੀ"</item>
    <item msgid="8001358013148723500">"ਗੌਲਫ਼"</item>
    <item msgid="755931364157422565">"ਜਿਮ ਦਾ ਡੰਬਲ"</item>
    <item msgid="1122491217891679043">"ਤੈਰਾਕੀ"</item>
    <item msgid="5825437763616894959">"ਹਾਈਕਿੰਗ ਕਰਦਾ ਵਿਅਕਤੀ"</item>
    <item msgid="7343381753556126903">"ਗੇਂਦ ਸੁੱਟਦਾ ਵਿਅਕਤੀ"</item>
    <item msgid="7785234702090595">"ਕਿੱਕ ਮਾਰਦਾ ਵਿਅਕਤੀ"</item>
    <item msgid="8551370809943066311">"ਗੇਮ ਕੰਟਰੋਲਰ"</item>
    <item msgid="6613149523957360458">"ਕਲਾਕਾਰ ਲਈ ਰੰਗ ਪਟਲ"</item>
    <item msgid="9183052350354526560">"ਸਨੋਫਲੇਕ"</item>
    <item msgid="1589939022701519138">"ਬੀਚ ਵਾਲੀ ਛੱਤਰੀ"</item>
    <item msgid="4861295101659969850">"ਵਰਕਸ਼ਾਪ ਦੇ ਔਜ਼ਾਰ"</item>
    <item msgid="6817957885445446596">"ਤੰਬੂ"</item>
    <item msgid="5923605807513411961">"ਫ਼ਿਲਮ ਰੀਲ"</item>
    <item msgid="7669095367618738070">"ਬੁੱਕ ਕਰੋ"</item>
    <item msgid="2852435596978961693">"ਕਮਲ ਦਾ ਫੁੱਲ"</item>
    <item msgid="7021313931065738980">"ਵਿਅਕਤੀ ਦਾ ਮਨ"</item>
    <item msgid="6988657977896749103">"ਹੈੱਡਫ਼ੋਨ"</item>
    <item msgid="7175373369979188147">"ਟੀਵੀ"</item>
    <item msgid="8654852711800563054">"ਰੇਲ ਗੱਡੀ"</item>
    <item msgid="165142533839452848">"ਕਾਰ"</item>
    <item msgid="5359765481365992847">"ਕ੍ਰਸਾਂਟ"</item>
=======
    <item msgid="5673625795644364100">"ਪਰੇਸ਼ਾਨ ਨਾ ਕਰੋ"</item>
    <item msgid="1423820834865831361">"ਦੌੜਦਾ ਹੋਇਆ ਵਿਅਕਤੀ"</item>
    <item msgid="2037298830718732608">"ਗੌਲਫ਼"</item>
    <item msgid="2197835014443491074">"ਜਿਮ ਦਾ ਡੰਬਲ"</item>
    <item msgid="2730180105015616518">"ਤੈਰਾਕੀ"</item>
    <item msgid="2666922823253345958">"ਹਾਈਕਿੰਗ ਕਰਦਾ ਵਿਅਕਤੀ"</item>
    <item msgid="8234880356472211396">"ਗੇਂਦ ਸੁੱਟਦਾ ਵਿਅਕਤੀ"</item>
    <item msgid="4642980625253001443">"ਕਿੱਕ ਮਾਰਦਾ ਵਿਅਕਤੀ"</item>
    <item msgid="4324795269518833500">"ਗੇਮ ਕੰਟਰੋਲਰ"</item>
    <item msgid="7789966425125441125">"ਕਲਾਕਾਰ ਲਈ ਰੰਗ ਪਟਲ"</item>
    <item msgid="663512680597461570">"ਸਨੋਫਲੇਕ"</item>
    <item msgid="7952183800501346803">"ਬੀਚ ਵਾਲੀ ਛੱਤਰੀ"</item>
    <item msgid="799139025758265891">"ਵਰਕਸ਼ਾਪ ਦੇ ਔਜ਼ਾਰ"</item>
    <item msgid="8112685757657659269">"ਪਿਆਨੋ"</item>
    <item msgid="3861584909935022342">"ਫ਼ਿਲਮ ਰੀਲ"</item>
    <item msgid="5827426100157335512">"ਬੁੱਕ ਕਰੋ"</item>
    <item msgid="8585828346253128384">"ਕਮਲ ਦਾ ਫੁੱਲ"</item>
    <item msgid="8788370542815300188">"ਵਿਅਕਤੀ ਦਾ ਮਨ"</item>
    <item msgid="7287354964767553293">"ਹੈੱਡਫ਼ੋਨ"</item>
    <item msgid="2530059623783800987">"ਟੀਵੀ"</item>
    <item msgid="5307182323469376758">"ਰੇਲ ਗੱਡੀ"</item>
    <item msgid="4903790544026923026">"ਕਾਰ"</item>
>>>>>>> 4e8d11bb
    <item msgid="5010405583912314582">"ਕਾਂਟਾ ਅਤੇ ਛੁਰੀ"</item>
    <item msgid="8939998598599064900">"ਖ਼ਰੀਦਦਾਰੀ ਕਾਰਟ"</item>
    <item msgid="3379605903308731893">"ਬੱਚਾ"</item>
    <item msgid="7808668968550293112">"ਜਾਨਵਰ ਦਾ ਪੰਜਾ"</item>
    <item msgid="1000692647524056504">"ਸਟਾਰ ਬੈਜ"</item>
    <item msgid="8270261073421676502">"ਦੋ ਲੋਕ"</item>
    <item msgid="5767782819651505460">"ਤਾਰਾ"</item>
    <item msgid="4368451291862729334">"ਦਿਲ"</item>
    <item msgid="2613199102208419986">"ਘਰ"</item>
    <item msgid="3022279986430275040">"ਅੱਧਾ-ਚੰਨ"</item>
    <item msgid="5421089790869483206">"ਘੜੀ"</item>
  </string-array>
  <string-array name="display_over_apps_permission_change_exempt">
  </string-array>
</resources><|MERGE_RESOLUTION|>--- conflicted
+++ resolved
@@ -506,30 +506,6 @@
     <item msgid="2548100558260478605">"ਲੋਕਾਂ ਦਾ ਗਰੁੱਪ"</item>
     <item msgid="2270003903304578284">"ਲਾਈਟ ਬਲਬ"</item>
     <item msgid="4793496619091161864">"ਕੈਲੰਡਰ"</item>
-<<<<<<< HEAD
-    <item msgid="355583383827414575">"ਦੌੜਦਾ ਹੋਇਆ ਵਿਅਕਤੀ"</item>
-    <item msgid="8001358013148723500">"ਗੌਲਫ਼"</item>
-    <item msgid="755931364157422565">"ਜਿਮ ਦਾ ਡੰਬਲ"</item>
-    <item msgid="1122491217891679043">"ਤੈਰਾਕੀ"</item>
-    <item msgid="5825437763616894959">"ਹਾਈਕਿੰਗ ਕਰਦਾ ਵਿਅਕਤੀ"</item>
-    <item msgid="7343381753556126903">"ਗੇਂਦ ਸੁੱਟਦਾ ਵਿਅਕਤੀ"</item>
-    <item msgid="7785234702090595">"ਕਿੱਕ ਮਾਰਦਾ ਵਿਅਕਤੀ"</item>
-    <item msgid="8551370809943066311">"ਗੇਮ ਕੰਟਰੋਲਰ"</item>
-    <item msgid="6613149523957360458">"ਕਲਾਕਾਰ ਲਈ ਰੰਗ ਪਟਲ"</item>
-    <item msgid="9183052350354526560">"ਸਨੋਫਲੇਕ"</item>
-    <item msgid="1589939022701519138">"ਬੀਚ ਵਾਲੀ ਛੱਤਰੀ"</item>
-    <item msgid="4861295101659969850">"ਵਰਕਸ਼ਾਪ ਦੇ ਔਜ਼ਾਰ"</item>
-    <item msgid="6817957885445446596">"ਤੰਬੂ"</item>
-    <item msgid="5923605807513411961">"ਫ਼ਿਲਮ ਰੀਲ"</item>
-    <item msgid="7669095367618738070">"ਬੁੱਕ ਕਰੋ"</item>
-    <item msgid="2852435596978961693">"ਕਮਲ ਦਾ ਫੁੱਲ"</item>
-    <item msgid="7021313931065738980">"ਵਿਅਕਤੀ ਦਾ ਮਨ"</item>
-    <item msgid="6988657977896749103">"ਹੈੱਡਫ਼ੋਨ"</item>
-    <item msgid="7175373369979188147">"ਟੀਵੀ"</item>
-    <item msgid="8654852711800563054">"ਰੇਲ ਗੱਡੀ"</item>
-    <item msgid="165142533839452848">"ਕਾਰ"</item>
-    <item msgid="5359765481365992847">"ਕ੍ਰਸਾਂਟ"</item>
-=======
     <item msgid="5673625795644364100">"ਪਰੇਸ਼ਾਨ ਨਾ ਕਰੋ"</item>
     <item msgid="1423820834865831361">"ਦੌੜਦਾ ਹੋਇਆ ਵਿਅਕਤੀ"</item>
     <item msgid="2037298830718732608">"ਗੌਲਫ਼"</item>
@@ -552,7 +528,6 @@
     <item msgid="2530059623783800987">"ਟੀਵੀ"</item>
     <item msgid="5307182323469376758">"ਰੇਲ ਗੱਡੀ"</item>
     <item msgid="4903790544026923026">"ਕਾਰ"</item>
->>>>>>> 4e8d11bb
     <item msgid="5010405583912314582">"ਕਾਂਟਾ ਅਤੇ ਛੁਰੀ"</item>
     <item msgid="8939998598599064900">"ਖ਼ਰੀਦਦਾਰੀ ਕਾਰਟ"</item>
     <item msgid="3379605903308731893">"ਬੱਚਾ"</item>
