--- conflicted
+++ resolved
@@ -506,30 +506,6 @@
     <item msgid="2548100558260478605">"लोगों का ग्रुप"</item>
     <item msgid="2270003903304578284">"बल्ब"</item>
     <item msgid="4793496619091161864">"कैलेंडर"</item>
-<<<<<<< HEAD
-    <item msgid="355583383827414575">"दौड़ता हुआ व्यक्ति"</item>
-    <item msgid="8001358013148723500">"गॉल्फ़"</item>
-    <item msgid="755931364157422565">"जिम डंबल"</item>
-    <item msgid="1122491217891679043">"तैराकी"</item>
-    <item msgid="5825437763616894959">"पैदल चलता हुआ व्यक्ति"</item>
-    <item msgid="7343381753556126903">"बॉल फेंकता हुआ व्यक्ति"</item>
-    <item msgid="7785234702090595">"किक मारता हुआ व्यक्ति"</item>
-    <item msgid="8551370809943066311">"गेम कंट्रोलर"</item>
-    <item msgid="6613149523957360458">"कलाकार के लिए रंग पटल"</item>
-    <item msgid="9183052350354526560">"स्नोफ़्लेक"</item>
-    <item msgid="1589939022701519138">"बीच अंब्रेला"</item>
-    <item msgid="4861295101659969850">"वर्कशॉप टूल"</item>
-    <item msgid="6817957885445446596">"टेंट"</item>
-    <item msgid="5923605807513411961">"फ़िल्म रील"</item>
-    <item msgid="7669095367618738070">"किताब"</item>
-    <item msgid="2852435596978961693">"कमल का फूल"</item>
-    <item msgid="7021313931065738980">"व्यक्ति का दिमाग"</item>
-    <item msgid="6988657977896749103">"हेडफ़ोन"</item>
-    <item msgid="7175373369979188147">"टीवी"</item>
-    <item msgid="8654852711800563054">"ट्रेन"</item>
-    <item msgid="165142533839452848">"कार"</item>
-    <item msgid="5359765481365992847">"क्रोसौं"</item>
-=======
     <item msgid="5673625795644364100">"परेशान न करें"</item>
     <item msgid="1423820834865831361">"दौड़ता हुआ व्यक्ति"</item>
     <item msgid="2037298830718732608">"गॉल्फ़"</item>
@@ -552,7 +528,6 @@
     <item msgid="2530059623783800987">"टीवी"</item>
     <item msgid="5307182323469376758">"ट्रेन"</item>
     <item msgid="4903790544026923026">"कार"</item>
->>>>>>> 4e8d11bb
     <item msgid="5010405583912314582">"कांटा और चाकू"</item>
     <item msgid="8939998598599064900">"शॉपिंग कार्ट"</item>
     <item msgid="3379605903308731893">"बच्चा"</item>
