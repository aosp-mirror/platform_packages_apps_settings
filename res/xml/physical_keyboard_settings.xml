--- conflicted
+++ resolved
@@ -32,8 +32,6 @@
             android:title="@string/modifier_keys_settings"
             android:summary="@string/modifier_keys_settings_summary"
             android:fragment="com.android.settings.inputmethod.ModifierKeysSettings" />
-<<<<<<< HEAD
-=======
 
         <com.android.settingslib.PrimarySwitchPreference
             android:key="physical_keyboard_repeat_keys"
@@ -48,7 +46,6 @@
             android:title="@string/keyboard_a11y_settings"
             android:summary="@string/keyboard_a11y_settings_summary"
             android:fragment="com.android.settings.inputmethod.PhysicalKeyboardA11yFragment" />
->>>>>>> 4e8d11bb
     </PreferenceCategory>
 
     <PreferenceCategory
