--- conflicted
+++ resolved
@@ -36,8 +36,6 @@
         android:persistent="false"
         android:title="@string/display_category_title">
 
-<<<<<<< HEAD
-=======
         <Preference
             android:fragment="com.android.settings.accessibility.TextReadingPreferenceFragment"
             android:icon="@drawable/ic_adaptive_font_download"
@@ -45,7 +43,6 @@
             android:persistent="false"
             android:title="@string/accessibility_text_reading_options_title" />
 
->>>>>>> 3c65556c
         <Preference
             android:fragment="com.android.settings.accessibility.ColorAndMotionFragment"
             android:key="color_and_motion"
@@ -54,7 +51,7 @@
             android:title="@string/accessibility_color_and_motion_title"
             settings:searchable="true"/>
 
-        <com.android.settings.widget.PrimarySwitchPreference
+        <com.android.settingslib.PrimarySwitchPreference
             android:fragment="com.android.settings.accessibility.ToggleReduceBrightColorsPreferenceFragment"
             android:key="reduce_bright_colors_preference"
             android:icon="@drawable/ic_reduce_bright_colors"
@@ -82,6 +79,16 @@
             settings:keywords="@string/keywords_magnification"
             settings:controller="com.android.settings.accessibility.MagnificationPreferenceController"/>
 
+        <SwitchPreference
+            android:key="toggle_audio_description"
+            android:persistent="false"
+            android:icon="@drawable/ic_audio_description"
+            android:summary="@string/accessibility_audio_description_summary"
+            android:title="@string/accessibility_toggle_audio_description_preference_title"
+            settings:keywords="@string/keywords_audio_description"
+            settings:searchable="true"
+            settings:controller="com.android.settings.accessibility.AudioDescriptionPreferenceController"/>
+
     </PreferenceCategory>
 
     <PreferenceCategory
@@ -110,7 +117,9 @@
             android:icon="@drawable/ic_vibration"
             android:persistent="false"
             android:title="@string/accessibility_vibration_settings_title"
-            settings:controller="com.android.settings.accessibility.VibrationPreferenceController"/>
+            settings:controller="com.android.settings.accessibility.VibrationPreferenceController"
+            settings:keywords="@string/keywords_vibration"
+            android:summary="@string/accessibility_vibration_settings_summary"/>
 
     </PreferenceCategory>
 
