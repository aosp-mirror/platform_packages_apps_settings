--- conflicted
+++ resolved
@@ -121,10 +121,7 @@
             android:title="@string/cellular_security_title"
             android:summary="@string/cellular_security_summary"
             android:fragment="com.android.settings.network.telephony.CellularSecuritySettingsFragment"
-<<<<<<< HEAD
-=======
             settings:controller="com.android.settings.network.CellularSecurityPreferenceController"
->>>>>>> 76eef6d8
             settings:searchable="false"/>
     </PreferenceCategory>
 
