--- conflicted
+++ resolved
@@ -82,23 +82,6 @@
     <item msgid="1114588261171522603">"Временно се избягва лоша връзка"</item>
   </string-array>
   <string-array name="wifi_status_with_ssid">
-<<<<<<< HEAD
-    <item msgid="7714855332363650812"></item>
-    <item msgid="8878186979715711006">"Сканира се..."</item>
-    <item msgid="355508996603873860">"Установява се връзка с/ъс <xliff:g id="NETWORK_NAME">%1$s</xliff:g>..."</item>
-    <item msgid="554971459996405634">"Удостоверява се с/ъс <xliff:g id="NETWORK_NAME">%1$s</xliff:g>..."</item>
-    <item msgid="7928343808033020343">"IP адресът от <xliff:g id="NETWORK_NAME">%1$s</xliff:g> се получава..."</item>
-    <item msgid="8937994881315223448">"Установена е връзка с/ъс<xliff:g id="NETWORK_NAME">%1$s</xliff:g>"</item>
-    <item msgid="1330262655415760617">"Прекъсната"</item>
-    <item msgid="7698638434317271902">"Изключва се от <xliff:g id="NETWORK_NAME">%1$s</xliff:g>..."</item>
-    <item msgid="197508606402264311">"Изкл."</item>
-    <item msgid="8578370891960825148">"Неуспешно"</item>
-    <item msgid="5660739516542454527">"Блокирано"</item>
-    <item msgid="1805837518286731242">"Временно се избягва лоша връзка"</item>
-  </string-array>
-    <!-- no translation found for wifi_tether_security:0 (1748357338693290598) -->
-    <!-- no translation found for wifi_tether_security:1 (4760482622566629462) -->
-=======
     <item msgid="1528087426723432177"></item>
     <item msgid="155483314608049961">"Сканира се..."</item>
     <item msgid="3409219643606946053">"Установява се връзка с/ъс <xliff:g id="NETWORK_NAME">%1$s</xliff:g>..."</item>
@@ -114,7 +97,6 @@
   </string-array>
     <!-- no translation found for wifi_tether_security:0 (6312112980634811065) -->
     <!-- no translation found for wifi_tether_security:1 (1428294025896439258) -->
->>>>>>> f6f96f8a
   <string-array name="wifi_p2p_wps_setup">
     <item msgid="1446717102923442720">"Бутон"</item>
     <item msgid="2630618799033509548">"ПИН от съответното устройство"</item>
@@ -423,15 +405,10 @@
     <item msgid="2484564813864139237">"VPN с IPSec със сертификати и удостоверяване за Xauth"</item>
     <item msgid="68918911194507915">"VPN с IPSec със сертификати и хибридно удостоверяване"</item>
   </string-array>
-<<<<<<< HEAD
-    <!-- no translation found for vpn_proxy_settings:0 (4474139132577932676) -->
-    <!-- no translation found for vpn_proxy_settings:1 (2943781954264525815) -->
-=======
   <string-array name="vpn_proxy_settings">
     <item msgid="7165538292837266997">"Без"</item>
     <item msgid="2397017538263427575">"Ръчно"</item>
   </string-array>
->>>>>>> f6f96f8a
   <string-array name="vpn_states">
     <item msgid="2262719249581510939">"Няма връзка"</item>
     <item msgid="9141074028293812365">"Подготвя се за работа..."</item>
@@ -499,13 +476,8 @@
     <item msgid="2047166446768045816">"Третиране като мрежа без отчитане"</item>
   </string-array>
   <string-array name="wifi_privacy_entries">
-<<<<<<< HEAD
-    <item msgid="4393731261966785418">"Използване на произволно генериран MAC адрес (по подразбиране)"</item>
-    <item msgid="3237870460973179943">"Използване на MAC адреса на устройството"</item>
-=======
     <item msgid="3485945604919292489">"Използване на произв. генериран MAC адрес (станд.)"</item>
     <item msgid="741680937828608749">"Използване на MAC адреса на устройството"</item>
->>>>>>> f6f96f8a
   </string-array>
   <string-array name="wifi_hidden_entries">
     <item msgid="342232116597649254">"Не"</item>
@@ -525,31 +497,6 @@
     <item msgid="6691772120712000966">"Автоматично"</item>
   </string-array>
   <string-array name="preferred_network_mode_choices">
-<<<<<<< HEAD
-    <item msgid="4168919392737496563">"Предпочита се GSM/WCDMA"</item>
-    <item msgid="807926878589867564">"Само GSM"</item>
-    <item msgid="488474605709912156">"Само WCDMA"</item>
-    <item msgid="1912421096218750039">"Авт. GSM/WCDMA"</item>
-    <item msgid="5072198667819683600">"Авт. CDMA/EvDo"</item>
-    <item msgid="370391313511477301">"CDMA без EvDo"</item>
-    <item msgid="4678789463133969294">"Само EvDo"</item>
-    <item msgid="3960210542349075517">"CDMA/EvDo/GSM/WCDMA"</item>
-    <item msgid="2961817320209454599">"CDMA + LTE/EvDo"</item>
-    <item msgid="8008611169788556519">"GSM/WCDMA/LTE"</item>
-    <item msgid="4486851520863433847">"Глобална мрежа"</item>
-    <item msgid="8516691658640163073">"LTE"</item>
-    <item msgid="3108828968591899719">"LTE/WCDMA"</item>
-    <item msgid="1879225673847443662">"Само TDSCDMA"</item>
-    <item msgid="8373504428469988469">"TDSCDMA/WCDMA"</item>
-    <item msgid="8097271911945758303">"LTE/TDSCDMA"</item>
-    <item msgid="2272560096982726294">"TDSCDMA/GSM"</item>
-    <item msgid="131738018826229696">"LTE/TDSCDMA/GSM"</item>
-    <item msgid="629422387044789699">"TDSCDMA/GSM/WCDMA"</item>
-    <item msgid="5686260911275077041">"LTE/TDSCDMA/WCDMA"</item>
-    <item msgid="4545655348143499596">"LTE/TDSCDMA/GSM/WCDMA"</item>
-    <item msgid="4107769721462339672">"TDSCDMA/CDMA/EvDo/GSM/WCDMA"</item>
-    <item msgid="8811683254058088466">"LTE/TDSCDMA/CDMA/EVDO/GSM/WCDMA"</item>
-=======
     <item msgid="5746729990546256950">"Предпочита се GSM/WCDMA"</item>
     <item msgid="6443811977675152844">"Само GSM"</item>
     <item msgid="8767554719068876877">"Само WCDMA"</item>
@@ -584,19 +531,12 @@
     <item msgid="2816766128443809642">"NR/LTE/TDSCDMA/WCDMA"</item>
     <item msgid="611069084780684089">"NR/LTE/TDSCDMA/GSM/WCDMA"</item>
     <item msgid="5790800263975092724">"NR/LTE/TDSCDMA/CDMA/EvDo/GSM/WCDMA"</item>
->>>>>>> f6f96f8a
   </string-array>
   <string-array name="cdma_subscription_choices">
     <item msgid="6242790734457941014">"RUIM/SIM"</item>
     <item msgid="8980776035119085660">"NV"</item>
   </string-array>
   <string-array name="preferred_network_mode_choices_world_mode">
-<<<<<<< HEAD
-    <item msgid="1054992858056320116">"Глобална мрежа"</item>
-    <item msgid="817971827645657949">"LTE/CDMA"</item>
-    <item msgid="519208953133334357">"LTE/GSM/UMTS"</item>
-  </string-array>
-=======
     <item msgid="8219021147046131771">"Глобална мрежа"</item>
     <item msgid="5291208617720023560">"LTE/CDMA"</item>
     <item msgid="6742002477816975742">"LTE/GSM/UMTS"</item>
@@ -610,5 +550,4 @@
     <!-- no translation found for rtt_setting_mode:1 (7903019313228349427) -->
     <!-- no translation found for rtt_setting_mode:2 (8525285145696236811) -->
     <!-- no translation found for rtt_setting_mode:3 (7725394146877517088) -->
->>>>>>> f6f96f8a
 </resources>