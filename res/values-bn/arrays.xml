--- conflicted
+++ resolved
@@ -506,30 +506,6 @@
     <item msgid="2548100558260478605">"লোকজনের গ্রুপ"</item>
     <item msgid="2270003903304578284">"লাইট বাল্ব"</item>
     <item msgid="4793496619091161864">"ক্যালেন্ডার"</item>
-<<<<<<< HEAD
-    <item msgid="355583383827414575">"দৌড়াচ্ছেন এমন ব্যক্তি"</item>
-    <item msgid="8001358013148723500">"গল্ফ খেলা"</item>
-    <item msgid="755931364157422565">"জিম ডাম্বেল"</item>
-    <item msgid="1122491217891679043">"সাঁতার কাটা"</item>
-    <item msgid="5825437763616894959">"হাইকিং করছেন এমন ব্যক্তি"</item>
-    <item msgid="7343381753556126903">"বল ছুঁড়ছেন এমন ব্যক্তি"</item>
-    <item msgid="7785234702090595">"কিক মারছেন এমন ব্যক্তি"</item>
-    <item msgid="8551370809943066311">"গেম কন্ট্রোলার"</item>
-    <item msgid="6613149523957360458">"শিল্পীর জন্য রঙের প্যালেট"</item>
-    <item msgid="9183052350354526560">"বরফের কণা"</item>
-    <item msgid="1589939022701519138">"বিচ আমব্রেলা"</item>
-    <item msgid="4861295101659969850">"ওয়ার্কশপ টুল"</item>
-    <item msgid="6817957885445446596">"তাঁবু"</item>
-    <item msgid="5923605807513411961">"ফিল্ম রিল"</item>
-    <item msgid="7669095367618738070">"বই"</item>
-    <item msgid="2852435596978961693">"পদ্ম ফুল"</item>
-    <item msgid="7021313931065738980">"ব্যক্তির মন"</item>
-    <item msgid="6988657977896749103">"হেডফোন"</item>
-    <item msgid="7175373369979188147">"টিভি"</item>
-    <item msgid="8654852711800563054">"ট্রেন"</item>
-    <item msgid="165142533839452848">"গাড়ি"</item>
-    <item msgid="5359765481365992847">"ক্রয়সাঁ"</item>
-=======
     <item msgid="5673625795644364100">"বিরক্ত করবে না"</item>
     <item msgid="1423820834865831361">"দৌড়াচ্ছেন এমন ব্যক্তি"</item>
     <item msgid="2037298830718732608">"গল্ফ খেলা"</item>
@@ -552,7 +528,6 @@
     <item msgid="2530059623783800987">"টিভি"</item>
     <item msgid="5307182323469376758">"ট্রেন"</item>
     <item msgid="4903790544026923026">"গাড়ি"</item>
->>>>>>> 4e8d11bb
     <item msgid="5010405583912314582">"কাঁটা চামচ ও ছুরি"</item>
     <item msgid="8939998598599064900">"শপিং কার্ট"</item>
     <item msgid="3379605903308731893">"বাচ্চা"</item>
