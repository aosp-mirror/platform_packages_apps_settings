--- conflicted
+++ resolved
@@ -131,7 +131,7 @@
     <item msgid="6215795691318745695">"Statisks"</item>
   </string-array>
   <string-array name="wifi_proxy_settings">
-    <item msgid="4669222334822978847">"Neviens"</item>
+    <item msgid="4669222334822978847">"Nav"</item>
     <item msgid="6242198071587397280">"Manuāli"</item>
     <item msgid="464383874780058242">"Starpniekserv. aut. konf."</item>
   </string-array>
@@ -495,12 +495,6 @@
     <item msgid="7025253383416830453">"Pēc 1 minūtes"</item>
     <item msgid="1574040255478150028">"Pēc 5 minūtēm"</item>
   </string-array>
-<<<<<<< HEAD
-    <!-- no translation found for notification_polite_options:0 (4617190141263245257) -->
-    <!-- no translation found for notification_polite_options:1 (3884076684767467743) -->
-    <!-- no translation found for notification_polite_options:2 (8765197536079931966) -->
-=======
->>>>>>> 76eef6d8
     <!-- no translation found for private_space_auto_lock_options:0 (551584871228110817) -->
     <!-- no translation found for private_space_auto_lock_options:1 (3263162333754809690) -->
     <!-- no translation found for private_space_auto_lock_options:2 (1575103586471380629) -->
