--- conflicted
+++ resolved
@@ -338,8 +338,8 @@
     <item msgid="4224714345662348668">"Ninguno"</item>
     <item msgid="4132127611510627490">"Contorno"</item>
     <item msgid="1226216870460161087">"Sombra paralela"</item>
-    <item msgid="2328414188644618697">"Elevado"</item>
-    <item msgid="7758730980218689351">"Disminuido"</item>
+    <item msgid="2328414188644618697">"En relieve"</item>
+    <item msgid="7758730980218689351">"Hundido"</item>
   </string-array>
   <string-array name="captioning_opacity_selector_titles">
     <item msgid="1140998823196874513">"25 %"</item>
@@ -495,12 +495,6 @@
     <item msgid="7025253383416830453">"Después de 1 minuto"</item>
     <item msgid="1574040255478150028">"Después de 5 minutos"</item>
   </string-array>
-<<<<<<< HEAD
-    <!-- no translation found for notification_polite_options:0 (4617190141263245257) -->
-    <!-- no translation found for notification_polite_options:1 (3884076684767467743) -->
-    <!-- no translation found for notification_polite_options:2 (8765197536079931966) -->
-=======
->>>>>>> 76eef6d8
     <!-- no translation found for private_space_auto_lock_options:0 (551584871228110817) -->
     <!-- no translation found for private_space_auto_lock_options:1 (3263162333754809690) -->
     <!-- no translation found for private_space_auto_lock_options:2 (1575103586471380629) -->
