<?xml version="1.0" encoding="UTF-8"?>
<!-- 
/*
**
** Copyright 2007 The Android Open Source Project
**
** Licensed under the Apache License, Version 2.0 (the "License");
** you may not use this file except in compliance with the License.
** You may obtain a copy of the License at
**
**     http://www.apache.org/licenses/LICENSE-2.0
**
** Unless required by applicable law or agreed to in writing, software
** distributed under the License is distributed on an "AS IS" BASIS,
** WITHOUT WARRANTIES OR CONDITIONS OF ANY KIND, either express or implied.
** See the License for the specific language governing permissions and
** limitations under the License.
*/
 -->

<resources xmlns:android="http://schemas.android.com/apk/res/android"
    xmlns:xliff="urn:oasis:names:tc:xliff:document:1.2">
  <string-array name="screen_timeout_entries">
    <item msgid="8386012403457852396">"15 seconds"</item>
    <item msgid="4572123773028439079">"30 seconds"</item>
    <item msgid="7016081293774377048">"1 minute"</item>
    <item msgid="838575533670111144">"2 minutes"</item>
    <item msgid="2693197579676214668">"5 minutes"</item>
    <item msgid="1955784331962974678">"10 minutes"</item>
    <item msgid="5578717731965793584">"30 minutes"</item>
  </string-array>
    <!-- no translation found for dark_ui_scheduler_preference_titles:0 (7465697698048662118) -->
    <!-- no translation found for dark_ui_scheduler_preference_titles:1 (4057198235664064478) -->
    <!-- no translation found for dark_ui_scheduler_preference_titles:2 (8842756744447000897) -->
    <!-- no translation found for dark_ui_scheduler_with_bedtime_preference_titles:0 (8160793372964333729) -->
    <!-- no translation found for dark_ui_scheduler_with_bedtime_preference_titles:1 (1570862084158925417) -->
    <!-- no translation found for dark_ui_scheduler_with_bedtime_preference_titles:2 (1527300254382984555) -->
    <!-- no translation found for dark_ui_scheduler_with_bedtime_preference_titles:3 (5231566512901956369) -->
  <string-array name="lock_after_timeout_entries">
    <item msgid="2223808927866488981">"Immediately"</item>
    <item msgid="463591454172790676">"5 seconds"</item>
    <item msgid="6981910499530067289">"15 seconds"</item>
    <item msgid="841968393904987343">"30 seconds"</item>
    <item msgid="8209996803755081758">"1 minute"</item>
    <item msgid="8532038695054819775">"2 minutes"</item>
    <item msgid="230858078069711241">"5 minutes"</item>
    <item msgid="7289395602286160723">"10 minutes"</item>
    <item msgid="3142577549730704595">"30 minutes"</item>
  </string-array>
  <string-array name="wifi_status">
    <item msgid="1201478116293383426"></item>
    <item msgid="7388036070768806193">"Scanning…"</item>
    <item msgid="1656176059757237036">"Connecting…"</item>
    <item msgid="3249903732481917388">"Authenticating…"</item>
    <item msgid="7789156794775399931">"Obtaining IP address…"</item>
    <item msgid="492518447401534767">"Connected"</item>
    <item msgid="4322989558568666518">"Suspended"</item>
    <item msgid="286164147080824297">"Disconnecting…"</item>
    <item msgid="1628460745311787730">"Disconnected"</item>
    <item msgid="4013828218541488949">"Unsuccessful"</item>
    <item msgid="5473541238056528086">"Blocked"</item>
    <item msgid="1114588261171522603">"Temporarily avoiding poor connection"</item>
  </string-array>
    <!-- no translation found for wifi_tether_security:0 (6312112980634811065) -->
    <!-- no translation found for wifi_tether_security:1 (1428294025896439258) -->
    <!-- no translation found for wifi_tether_security:2 (6851763638266088835) -->
    <!-- no translation found for wifi_tether_security:3 (5512131148045414341) -->
  <string-array name="eap_ocsp_type">
    <item msgid="8568170800958331461">"Do not verify"</item>
    <item msgid="5703177653586269306">"Request certificate status"</item>
    <item msgid="326388247868439528">"Require certificate status"</item>
  </string-array>
  <string-array name="wifi_p2p_status">
    <item msgid="8357401480964012245">"Connected"</item>
    <item msgid="66312817817365647">"Invited"</item>
    <item msgid="4463567967438038210">"Unsuccessful"</item>
    <item msgid="6556827947082659801">"Available"</item>
    <item msgid="6096962300722555553">"Out-of-range"</item>
  </string-array>
  <string-array name="bt_stack_log_level_entries">
    <item msgid="7872226620825638673">"Verbose"</item>
    <item msgid="4414817955073540319">"Debug"</item>
    <item msgid="9152250562693119681">"Info"</item>
    <item msgid="8884807223431437262">"Warn"</item>
    <item msgid="1154843682335941096">"Error"</item>
  </string-array>
  <string-array name="bluetooth_leaudio_mode">
    <item msgid="5307106570247137458">"Disabled"</item>
    <item msgid="7781484297606806796">"Unicast"</item>
    <item msgid="6667451574264144311">"Unicast and Broadcast"</item>
  </string-array>
  <string-array name="bluetooth_max_connected_audio_devices">
    <item msgid="4792793579224104167">"Use System Default: <xliff:g id="DEFAULT_BLUETOOTH_MAX_CONNECTED_AUDIO_DEVICES">%1$d</xliff:g>"</item>
    <item msgid="5818942631838356082">"1"</item>
    <item msgid="4804155564025402919">"2"</item>
    <item msgid="7123296338505723878">"3"</item>
    <item msgid="9100937224980838123">"4"</item>
    <item msgid="6702740528496186521">"5"</item>
  </string-array>
  <string-array name="bluetooth_audio_routing_titles">
    <item msgid="3488687531285795335">"Use app default"</item>
    <item msgid="5112879855377353813">"Play on hearing device"</item>
    <item msgid="4853360663119482646">"Play on phone speaker"</item>
  </string-array>
  <string-array name="wifi_signal">
    <item msgid="199360311367724149">"Poor"</item>
    <item msgid="2470925506985305429">"Poor"</item>
    <item msgid="8545211062334016668">"Fair"</item>
    <item msgid="7468449584777730187">"Good"</item>
    <item msgid="202124107702016530">"Excellent"</item>
  </string-array>
  <string-array name="wifi_peap_phase2_entries">
    <item msgid="8082624033981656770">"MSCHAPV2"</item>
    <item msgid="4182817453412578800">"GTC"</item>
  </string-array>
  <string-array name="wifi_peap_phase2_entries_with_sim_auth">
    <item msgid="5943169794516984261">"MSCHAPV2"</item>
    <item msgid="2379904471264702148">"GTC"</item>
    <item msgid="5248162884898921025">"SIM"</item>
    <item msgid="3148964951886919224">"AKA"</item>
    <item msgid="8987072060394684912">"AKA\'"</item>
  </string-array>
  <string-array name="wifi_ttls_phase2_entries">
    <item msgid="7970149422845752634">"PAP"</item>
    <item msgid="5204890303748068014">"MSCHAP"</item>
    <item msgid="2210309879499032393">"MSCHAPV2"</item>
    <item msgid="6686694694122598353">"GTC"</item>
  </string-array>
  <string-array name="wifi_ip_settings">
    <item msgid="6665889765350160154">"DHCP"</item>
    <item msgid="6215795691318745695">"Static"</item>
  </string-array>
  <string-array name="wifi_proxy_settings">
    <item msgid="4669222334822978847">"None"</item>
    <item msgid="6242198071587397280">"Manual"</item>
    <item msgid="464383874780058242">"Proxy Auto-Config"</item>
  </string-array>
  <string-array name="apn_auth_entries">
    <item msgid="2900892411844440682">"None"</item>
    <item msgid="3391314878583432149">"PAP"</item>
    <item msgid="5548769169086098722">"CHAP"</item>
    <item msgid="5845194685644699724">"PAP or CHAP"</item>
  </string-array>
  <string-array name="apn_protocol_entries">
    <item msgid="5005228027485376993">"IPv4"</item>
    <item msgid="3249973932011349323">"IPv6"</item>
    <item msgid="2254055042792806324">"IPv4/IPv6"</item>
  </string-array>
  <string-array name="bearer_entries">
    <item msgid="6515855421456643076">"Unspecified"</item>
    <item msgid="1922344287654584114">"LTE"</item>
    <item msgid="8438853814055082017">"HSPAP"</item>
    <item msgid="8761381586178359495">"HSPA"</item>
    <item msgid="3072175002109671984">"HSUPA"</item>
    <item msgid="641801916037303837">"HSDPA"</item>
    <item msgid="1249220913128455055">"UMTS"</item>
    <item msgid="2126812829752295024">"EDGE"</item>
    <item msgid="3899085634999494594">"GPRS"</item>
    <item msgid="2140271473984712463">"eHRPD"</item>
    <item msgid="1543121347736419491">"EVDO_B"</item>
    <item msgid="7296183100985507304">"EVDO_A"</item>
    <item msgid="1261786928723784732">"EVDO_0"</item>
    <item msgid="1396997182108950268">"1xRTT"</item>
    <item msgid="3658086883471544773">"IS95B"</item>
    <item msgid="6208908029106498824">"IS95A"</item>
    <item msgid="5043127102327682718">"NR"</item>
  </string-array>
  <string-array name="mvno_type_entries">
    <item msgid="1909908032710683029">"None"</item>
    <item msgid="8568003268185342352">"SPN"</item>
    <item msgid="1804537219968457989">"IMSI"</item>
    <item msgid="3441876902463317017">"GID"</item>
  </string-array>
  <string-array name="app_ops_summaries">
    <item msgid="8837238583601420163">"coarse location"</item>
    <item msgid="3205182755091629995">"fine location"</item>
    <item msgid="8952113542524604064">"GPS"</item>
    <item msgid="50701215019227883">"vibrate"</item>
    <item msgid="2690144000353492014">"read contacts"</item>
    <item msgid="3858029424955955625">"modify contacts"</item>
    <item msgid="3439658954936709507">"read call log"</item>
    <item msgid="1908944516631132130">"modify call log"</item>
    <item msgid="9066115715905100138">"read calendar"</item>
    <item msgid="1664720478157892566">"modify calendar"</item>
    <item msgid="5478277451617814822">"wi-fi scan"</item>
    <item msgid="2429454210217003798">"notification"</item>
    <item msgid="8909068846471624576">"cell scan"</item>
    <item msgid="2527973826970434181">"call phone"</item>
    <item msgid="2766022553327609913">"read SMS"</item>
    <item msgid="167775364051357284">"write SMS"</item>
    <item msgid="3397583039407928979">"receive SMS"</item>
    <item msgid="3658964859478786980">"receive emergency SMS"</item>
    <item msgid="7975129014728281140">"receive MMS"</item>
    <item msgid="404809195686849835">"receive WAP push"</item>
    <item msgid="5167716820004184705">"send SMS"</item>
    <item msgid="3834284815734286927">"read ICC SMS"</item>
    <item msgid="6394881108820762646">"write ICC SMS"</item>
    <item msgid="3275060808384314406">"modify settings"</item>
    <item msgid="8672921438869137431">"draw on top"</item>
    <item msgid="346101114322879720">"access notifications"</item>
    <item msgid="4760681822601767255">"camera"</item>
    <item msgid="2172823594140104317">"record audio"</item>
    <item msgid="5612873260709742213">"play audio"</item>
    <item msgid="2027206403725749996">"read clipboard"</item>
    <item msgid="5643742956725663156">"modify clipboard"</item>
    <item msgid="7362845549479684378">"media buttons"</item>
    <item msgid="3843484466100107397">"audio focus"</item>
    <item msgid="617344340943430125">"master volume"</item>
    <item msgid="1249691739381713634">"voice volume"</item>
    <item msgid="6485000384018554920">"ring volume"</item>
    <item msgid="3378000878531336372">"media volume"</item>
    <item msgid="5272927168355895681">"alarm volume"</item>
    <item msgid="4422070755065530548">"notification volume"</item>
    <item msgid="3250654589277825306">"bluetooth volume"</item>
    <item msgid="4212187233638382465">"keep awake"</item>
    <item msgid="5099026183238335900">"monitor location"</item>
    <item msgid="2297727967385895059">"monitor high power location"</item>
    <item msgid="8700593962030471569">"get usage stats"</item>
    <item msgid="4140820386622184831">"mute/unmute microphone"</item>
    <item msgid="317746827951691657">"show toast"</item>
    <item msgid="5679422988212309779">"project media"</item>
    <item msgid="6454031639780101439">"activate VPN"</item>
    <item msgid="2441327072846850561">"write wallpaper"</item>
    <item msgid="2162456889277589861">"assist structure"</item>
    <item msgid="4644645617399271070">"assist screenshot"</item>
    <item msgid="8321845997769724385">"read phone state"</item>
    <item msgid="8319500905789302082">"add voicemail"</item>
    <item msgid="1745447762712473288">"use sip"</item>
    <item msgid="2986821801246709737">"process outgoing call"</item>
    <item msgid="2702338156976571452">"fingerprint"</item>
    <item msgid="7925495329948404955">"body sensors"</item>
    <item msgid="8163066895749904470">"read cell broadcasts"</item>
    <item msgid="7621394050624063528">"mock location"</item>
    <item msgid="37519917674959757">"read storage"</item>
    <item msgid="3868809525697401379">"write storage"</item>
    <item msgid="2504191192460059817">"turn on screen"</item>
    <item msgid="7905819538788103556">"get accounts"</item>
    <item msgid="1675025662248079254">"run in background"</item>
    <item msgid="2553974920157061225">"accessibility volume"</item>
  </string-array>
  <string-array name="app_ops_labels">
    <item msgid="7780927354556651567">"Location"</item>
    <item msgid="364182753727575631">"Location"</item>
    <item msgid="5728662879095632194">"Location"</item>
    <item msgid="4104617224667554750">"Vibrate"</item>
    <item msgid="1623646715189708947">"Read contacts"</item>
    <item msgid="5060760609109972207">"Modify contacts"</item>
    <item msgid="7451260062940797278">"Read call log"</item>
    <item msgid="2348589304974534308">"Modify call log"</item>
    <item msgid="4089146706115315300">"Read calendar"</item>
    <item msgid="1305780729690198918">"Modify calendar"</item>
    <item msgid="3461096740171440592">"Location"</item>
    <item msgid="6657539556093198883">"Post notification"</item>
    <item msgid="8112680908829570200">"Location"</item>
    <item msgid="5019327268152480733">"Call phone"</item>
    <item msgid="8001855901083066554">"Read SMS/MMS"</item>
    <item msgid="187744670643011148">"Write SMS/MMS"</item>
    <item msgid="3324078624274013835">"Receive SMS/MMS"</item>
    <item msgid="1924065490920451511">"Receive SMS/MMS"</item>
    <item msgid="1239934115787777477">"Receive SMS/MMS"</item>
    <item msgid="1030342664910454057">"Receive SMS/MMS"</item>
    <item msgid="9189359977063200554">"Send SMS/MMS"</item>
    <item msgid="6954817837534799424">"Read SMS/MMS"</item>
    <item msgid="7921014514153395846">"Write SMS/MMS"</item>
    <item msgid="8997371825401751421">"Modify settings"</item>
    <item msgid="7005755175240764443">"Draw on top"</item>
    <item msgid="8267704990417682222">"Access notifications"</item>
    <item msgid="3180676986290096851">"Camera"</item>
    <item msgid="9174072114281872917">"Record audio"</item>
    <item msgid="1444183972646890539">"Play audio"</item>
    <item msgid="4337542044275236638">"Read clipboard"</item>
    <item msgid="2681224211796661809">"Modify clipboard"</item>
    <item msgid="4479361062226474111">"Media buttons"</item>
    <item msgid="5651140069431283570">"Audio focus"</item>
    <item msgid="745291221457314879">"Master volume"</item>
    <item msgid="4722479281326245754">"Voice volume"</item>
    <item msgid="6749550886745567276">"Ring volume"</item>
    <item msgid="2218685029915863168">"Media volume"</item>
    <item msgid="4266577290496513640">"Alarm volume"</item>
    <item msgid="8608084169623998854">"Notification volume"</item>
    <item msgid="7948784184567841794">"Bluetooth volume"</item>
    <item msgid="1148968792599973150">"Keep awake"</item>
    <item msgid="8482874682804856549">"Location"</item>
    <item msgid="5186169827582545242">"Location"</item>
    <item msgid="6122293931012635638">"Get usage stats"</item>
    <item msgid="2526677383312751932">"Mute/unmute microphone"</item>
    <item msgid="4000577305179914546">"Show toast"</item>
    <item msgid="8660207174515570558">"Project media"</item>
    <item msgid="3904996949561946108">"Activate VPN"</item>
    <item msgid="504052124101832515">"Write wallpaper"</item>
    <item msgid="1657182386933187909">"Assist structure"</item>
    <item msgid="437655393941385937">"Assist screenshot"</item>
    <item msgid="973363520315356844">"Read phone state"</item>
    <item msgid="1203157739257425062">"Add voicemail"</item>
    <item msgid="9143978647977300187">"Use sip"</item>
    <item msgid="3053060162752878562">"Process outgoing call"</item>
    <item msgid="4480721672278100858">"Fingerprint"</item>
    <item msgid="7883743426029759112">"Body sensors"</item>
    <item msgid="2546206711741159825">"Read cell broadcasts"</item>
    <item msgid="2363460595607829243">"Mock location"</item>
    <item msgid="3778165903878569143">"Read storage"</item>
    <item msgid="555939881912035315">"Write storage"</item>
    <item msgid="4281352581602735717">"Turn on screen"</item>
    <item msgid="346122795998225472">"Get accounts"</item>
    <item msgid="3756073389408535680">"Run in background"</item>
    <item msgid="2114661179947426734">"Accessibility volume"</item>
  </string-array>
  <string-array name="long_press_timeout_selector_titles">
    <item msgid="6926391290986427331">"Short"</item>
    <item msgid="5118829513010894576">"Medium"</item>
    <item msgid="6740026006576843477">"Long"</item>
  </string-array>
  <string-array name="long_press_timeout_selector_list_titles">
    <item msgid="8908021508913038488">"Short"</item>
    <item msgid="7397961711906421599">"Medium"</item>
    <item msgid="4079132024502041928">"Long"</item>
  </string-array>
  <string-array name="captioning_typeface_selector_titles">
    <item msgid="2166553138528640250">"Default"</item>
    <item msgid="4234707448428002595">"Sans-serif"</item>
    <item msgid="2390008695651897663">"Sans-serif condensed"</item>
    <item msgid="2396492419730702454">"Sans-serif monospace"</item>
    <item msgid="8199675052804786099">"Serif"</item>
    <item msgid="4554123140736897688">"Serif monospace"</item>
    <item msgid="5485652650875486635">"Casual"</item>
    <item msgid="1071057864355989694">"Cursive"</item>
    <item msgid="5012882784126308133">"Small capitals"</item>
  </string-array>
  <string-array name="captioning_font_size_selector_titles">
    <item msgid="923916134548435468">"Very small"</item>
    <item msgid="5738147437573674872">"Small"</item>
    <item msgid="4691660235626027304">"Medium"</item>
    <item msgid="824386705928670045">"Large"</item>
    <item msgid="2790561781512874585">"Very large"</item>
  </string-array>
  <string-array name="captioning_edge_type_selector_titles">
    <item msgid="70686029249840227">"Default"</item>
    <item msgid="4224714345662348668">"None"</item>
    <item msgid="4132127611510627490">"Outline"</item>
    <item msgid="1226216870460161087">"Drop shadow"</item>
    <item msgid="2328414188644618697">"Raised"</item>
    <item msgid="7758730980218689351">"Depressed"</item>
  </string-array>
  <string-array name="captioning_opacity_selector_titles">
    <item msgid="1140998823196874513">"25%"</item>
    <item msgid="1227705689171449873">"50%"</item>
    <item msgid="2690365993149520846">"75%"</item>
    <item msgid="3237802033158517495">"100%"</item>
  </string-array>
  <string-array name="captioning_preset_selector_titles">
    <item msgid="3880932435325583041">"Set by app"</item>
    <item msgid="8719204526359229387">"White on black"</item>
    <item msgid="5410164687403735103">"Black on white"</item>
    <item msgid="1119043472912497241">"Yellow on black"</item>
    <item msgid="2836895041823327816">"Yellow on blue"</item>
    <item msgid="747238414788976867">"Custom"</item>
  </string-array>
  <string-array name="accessibility_button_location_selector_titles">
    <item msgid="6485511780196327736">"Floating over other apps"</item>
    <item msgid="3605616699204153590">"Navigation bar"</item>
  </string-array>
  <string-array name="accessibility_button_gesture_selector_titles">
    <item msgid="2370918472773154939">"Button"</item>
    <item msgid="6922258575853746220">"Gesture"</item>
  </string-array>
  <string-array name="accessibility_button_size_selector_titles">
    <item msgid="7482952318152486459">"Small"</item>
    <item msgid="1666628329913333563">"Large"</item>
  </string-array>
  <string-array name="vpn_proxy_settings">
    <item msgid="7165538292837266997">"None"</item>
    <item msgid="2397017538263427575">"Manual"</item>
  </string-array>
  <string-array name="vpn_states">
    <item msgid="2262719249581510939">"Disconnected"</item>
    <item msgid="9141074028293812365">"Initializing…"</item>
    <item msgid="2234425878608626285">"Connecting…"</item>
    <item msgid="27547778933579155">"Connected"</item>
    <item msgid="893506841727300393">"Timeout"</item>
    <item msgid="2974952010554140659">"Unsuccessful"</item>
  </string-array>
  <string-array name="security_settings_premium_sms_values">
    <item msgid="3985605994234635072">"Ask"</item>
    <item msgid="2358187544264718285">"Never allow"</item>
    <item msgid="7043782324123900484">"Always allow"</item>
  </string-array>
  <string-array name="ram_states">
    <item msgid="335564863849202240">"Normal"</item>
    <item msgid="4881487538039407838">"Moderate"</item>
    <item msgid="1749887190650889318">"Low"</item>
    <item msgid="4434319706635379779">"Critical"</item>
    <item msgid="7582717864806562725">"?"</item>
  </string-array>
  <string-array name="color_picker">
    <item msgid="7216413848731287689">"Cyan"</item>
    <item msgid="5661027589207588703">"Blue"</item>
    <item msgid="1219738214736244749">"Green"</item>
    <item msgid="6331809026622602308">"Purple"</item>
    <item msgid="6390546163902724700">"Pink"</item>
    <item msgid="6500473130620545980">"Orange"</item>
  </string-array>
  <string-array name="automatic_storage_management_days">
    <item msgid="8896644025110620477">"Over 30 days old"</item>
    <item msgid="9083927335632626281">"Over 60 days old"</item>
    <item msgid="4146561207729203822">"Over 90 days old"</item>
  </string-array>
    <!-- no translation found for swipe_direction_titles:0 (9039866451038081694) -->
    <!-- no translation found for swipe_direction_titles:1 (3175804938330683021) -->
  <string-array name="swipe_direction_values">
    <item msgid="718525159108105421">"1"</item>
    <item msgid="9080166583718385565">"0"</item>
  </string-array>
  <string-array name="wifi_metered_entries">
    <item msgid="3237321077949659241">"Detect automatically"</item>
    <item msgid="3779092145391320375">"Treat as metered"</item>
    <item msgid="2047166446768045816">"Treat as unmetered"</item>
  </string-array>
  <string-array name="wifi_privacy_entries">
    <item msgid="91222619458919148">"Use randomized MAC"</item>
    <item msgid="741680937828608749">"Use device MAC"</item>
  </string-array>
  <string-array name="wifi_dhcp_entries">
    <item msgid="2532836996945493932">"Send device name to network"</item>
    <item msgid="7928900271137707489">"Don\'t send device name to network"</item>
  </string-array>
  <string-array name="wifi_hidden_entries">
    <item msgid="342232116597649254">"No"</item>
    <item msgid="2163015208097377388">"Yes"</item>
  </string-array>
  <string-array name="autofill_logging_level_entries">
    <item msgid="2263571982739726576">"Off"</item>
    <item msgid="4295717421282345505">"Debug"</item>
    <item msgid="8657797891533816070">"Verbose"</item>
  </string-array>
  <string-array name="cdma_system_select_choices">
    <item msgid="1205665684426617345">"Home only"</item>
    <item msgid="6691772120712000966">"Automatic"</item>
  </string-array>
  <string-array name="preferred_network_mode_choices">
    <item msgid="5746729990546256950">"GSM/WCDMA preferred"</item>
    <item msgid="6443811977675152844">"GSM only"</item>
    <item msgid="8767554719068876877">"WCDMA only"</item>
    <item msgid="928773614806830223">"GSM/WCDMA auto"</item>
    <item msgid="6742068706546460481">"CDMA/EvDo auto"</item>
    <item msgid="3649606999166018819">"CDMA w/o EvDo"</item>
    <item msgid="3335567389804180984">"EvDo only"</item>
    <item msgid="30756226617172695">"CDMA/EvDo/GSM/WCDMA"</item>
    <item msgid="2847125869624632806">"CDMA + LTE/EvDo"</item>
    <item msgid="2247906254631766720">"GSM/WCDMA/LTE"</item>
    <item msgid="4147872615520331421">"LTE/CDMA/EvDo/GSM/WCDMA"</item>
    <item msgid="2908834445708457736">"LTE"</item>
    <item msgid="2947411877551747693">"LTE / WCDMA"</item>
    <item msgid="7723670142495874534">"TDSCDMA only"</item>
    <item msgid="7662033849563993380">"TDSCDMA/WCDMA"</item>
    <item msgid="1030644331822315228">"LTE/TDSCDMA"</item>
    <item msgid="7094751610086221480">"TDSCDMA/GSM"</item>
    <item msgid="4183784131291491454">"LTE/TDSCDMA/GSM"</item>
    <item msgid="1012405424112901282">"TDSCDMA/GSM/WCDMA"</item>
    <item msgid="9095153819433727441">"LTE/TDSCDMA/WCDMA"</item>
    <item msgid="8130733279433187514">"LTE/TDSCDMA/GSM/WCDMA"</item>
    <item msgid="4901583947595116332">"TDSCDMA/CDMA/EVDO/GSM/WCDMA"</item>
    <item msgid="6400630497408723600">"LTE/TDSCDMA/CDMA/EVDO/GSM/WCDMA"</item>
    <item msgid="9080352308817056162">"NR only"</item>
    <item msgid="8150548370973671395">"NR/LTE"</item>
    <item msgid="5237423971422723128">"NR/LTE/CDMA/EvDo"</item>
    <item msgid="6856991565745877075">"NR/LTE/GSM/WCDMA"</item>
    <item msgid="8908263949185004366">"Global"</item>
    <item msgid="6692179237956480280">"NR/LTE/WCDMA"</item>
    <item msgid="8160757136163231885">"NR/LTE/TDSCDMA"</item>
    <item msgid="2207530656708814396">"NR/LTE/TDSCDMA/GSM"</item>
    <item msgid="2816766128443809642">"NR/LTE/TDSCDMA/WCDMA"</item>
    <item msgid="611069084780684089">"NR/LTE/TDSCDMA/GSM/WCDMA"</item>
    <item msgid="5790800263975092724">"NR/LTE/TDSCDMA/CDMA/EvDo/GSM/WCDMA"</item>
  </string-array>
  <string-array name="cdma_subscription_choices">
    <item msgid="6242790734457941014">"RUIM/SIM"</item>
    <item msgid="8980776035119085660">"NV"</item>
  </string-array>
    <!-- no translation found for enhanced_4g_lte_mode_title_variant:0 (1841976293698111057) -->
    <!-- no translation found for enhanced_4g_lte_mode_title_variant:1 (6822859933189908133) -->
    <!-- no translation found for enhanced_4g_lte_mode_title_variant:2 (4543171628914168621) -->
    <!-- no translation found for rtt_setting_mode:1 (7903019313228349427) -->
    <!-- no translation found for rtt_setting_mode:2 (8525285145696236811) -->
    <!-- no translation found for rtt_setting_mode:3 (7725394146877517088) -->
  <string-array name="nfc_payment_favor">
    <item msgid="9104058551372383947">"Always"</item>
    <item msgid="5283665583617307336">"Except when another payment app is open"</item>
  </string-array>
  <string-array name="nfc_payment_favor_values">
    <item msgid="2373999996715432397">"0"</item>
    <item msgid="5305176997036663262">"1"</item>
  </string-array>
  <string-array name="switch_to_dock_user_when_docked_timeout_entries">
    <item msgid="3211660022507486536">"Never"</item>
    <item msgid="7025253383416830453">"After 1 minute"</item>
    <item msgid="1574040255478150028">"After 5 minutes"</item>
  </string-array>
    <!-- no translation found for private_space_auto_lock_options:0 (551584871228110817) -->
    <!-- no translation found for private_space_auto_lock_options:1 (3263162333754809690) -->
    <!-- no translation found for private_space_auto_lock_options:2 (1575103586471380629) -->
  <string-array name="zen_mode_icon_options_descriptions">
    <item msgid="1216815120972438676">"Briefcase"</item>
    <item msgid="184985872234062767">"Classical building"</item>
    <item msgid="9189550412466785530">"Apartment building"</item>
    <item msgid="2142527562511049422">"Speech bubble"</item>
    <item msgid="2548100558260478605">"Group of people"</item>
    <item msgid="2270003903304578284">"Lightbulb"</item>
    <item msgid="4793496619091161864">"Calendar"</item>
<<<<<<< HEAD
    <item msgid="355583383827414575">"Person running"</item>
    <item msgid="8001358013148723500">"Golf"</item>
    <item msgid="755931364157422565">"Gym dumbbell"</item>
    <item msgid="1122491217891679043">"Swimming"</item>
    <item msgid="5825437763616894959">"Person hiking"</item>
    <item msgid="7343381753556126903">"Person throwing ball"</item>
    <item msgid="7785234702090595">"Person kicking"</item>
    <item msgid="8551370809943066311">"Game controller"</item>
    <item msgid="6613149523957360458">"Artist color palette"</item>
    <item msgid="9183052350354526560">"Snowflake"</item>
    <item msgid="1589939022701519138">"Beach umbrella"</item>
    <item msgid="4861295101659969850">"Workshop tools"</item>
    <item msgid="6817957885445446596">"Tent"</item>
    <item msgid="5923605807513411961">"Film reel"</item>
    <item msgid="7669095367618738070">"Book"</item>
    <item msgid="2852435596978961693">"Lotus flower"</item>
    <item msgid="7021313931065738980">"Person\'s mind"</item>
    <item msgid="6988657977896749103">"Headphones"</item>
    <item msgid="7175373369979188147">"TV"</item>
    <item msgid="8654852711800563054">"Train"</item>
    <item msgid="165142533839452848">"Car"</item>
    <item msgid="5359765481365992847">"Croissant"</item>
=======
    <item msgid="5673625795644364100">"Do Not Disturb"</item>
    <item msgid="1423820834865831361">"Person running"</item>
    <item msgid="2037298830718732608">"Golf"</item>
    <item msgid="2197835014443491074">"Gym dumbbell"</item>
    <item msgid="2730180105015616518">"Swimming"</item>
    <item msgid="2666922823253345958">"Person hiking"</item>
    <item msgid="8234880356472211396">"Person throwing ball"</item>
    <item msgid="4642980625253001443">"Person kicking"</item>
    <item msgid="4324795269518833500">"Game controller"</item>
    <item msgid="7789966425125441125">"Artist color palette"</item>
    <item msgid="663512680597461570">"Snowflake"</item>
    <item msgid="7952183800501346803">"Beach umbrella"</item>
    <item msgid="799139025758265891">"Workshop tools"</item>
    <item msgid="8112685757657659269">"Piano"</item>
    <item msgid="3861584909935022342">"Film reel"</item>
    <item msgid="5827426100157335512">"Book"</item>
    <item msgid="8585828346253128384">"Lotus flower"</item>
    <item msgid="8788370542815300188">"Person\'s mind"</item>
    <item msgid="7287354964767553293">"Headphones"</item>
    <item msgid="2530059623783800987">"TV"</item>
    <item msgid="5307182323469376758">"Train"</item>
    <item msgid="4903790544026923026">"Car"</item>
>>>>>>> 4e8d11bb
    <item msgid="5010405583912314582">"Fork and knife"</item>
    <item msgid="8939998598599064900">"Shopping cart"</item>
    <item msgid="3379605903308731893">"Child"</item>
    <item msgid="7808668968550293112">"Animal paw"</item>
    <item msgid="1000692647524056504">"Star badge"</item>
    <item msgid="8270261073421676502">"Two people"</item>
    <item msgid="5767782819651505460">"Star"</item>
    <item msgid="4368451291862729334">"Heart"</item>
    <item msgid="2613199102208419986">"House"</item>
    <item msgid="3022279986430275040">"Half-moon"</item>
    <item msgid="5421089790869483206">"Clock"</item>
  </string-array>
  <string-array name="display_over_apps_permission_change_exempt">
  </string-array>
</resources><|MERGE_RESOLUTION|>--- conflicted
+++ resolved
@@ -506,30 +506,6 @@
     <item msgid="2548100558260478605">"Group of people"</item>
     <item msgid="2270003903304578284">"Lightbulb"</item>
     <item msgid="4793496619091161864">"Calendar"</item>
-<<<<<<< HEAD
-    <item msgid="355583383827414575">"Person running"</item>
-    <item msgid="8001358013148723500">"Golf"</item>
-    <item msgid="755931364157422565">"Gym dumbbell"</item>
-    <item msgid="1122491217891679043">"Swimming"</item>
-    <item msgid="5825437763616894959">"Person hiking"</item>
-    <item msgid="7343381753556126903">"Person throwing ball"</item>
-    <item msgid="7785234702090595">"Person kicking"</item>
-    <item msgid="8551370809943066311">"Game controller"</item>
-    <item msgid="6613149523957360458">"Artist color palette"</item>
-    <item msgid="9183052350354526560">"Snowflake"</item>
-    <item msgid="1589939022701519138">"Beach umbrella"</item>
-    <item msgid="4861295101659969850">"Workshop tools"</item>
-    <item msgid="6817957885445446596">"Tent"</item>
-    <item msgid="5923605807513411961">"Film reel"</item>
-    <item msgid="7669095367618738070">"Book"</item>
-    <item msgid="2852435596978961693">"Lotus flower"</item>
-    <item msgid="7021313931065738980">"Person\'s mind"</item>
-    <item msgid="6988657977896749103">"Headphones"</item>
-    <item msgid="7175373369979188147">"TV"</item>
-    <item msgid="8654852711800563054">"Train"</item>
-    <item msgid="165142533839452848">"Car"</item>
-    <item msgid="5359765481365992847">"Croissant"</item>
-=======
     <item msgid="5673625795644364100">"Do Not Disturb"</item>
     <item msgid="1423820834865831361">"Person running"</item>
     <item msgid="2037298830718732608">"Golf"</item>
@@ -552,7 +528,6 @@
     <item msgid="2530059623783800987">"TV"</item>
     <item msgid="5307182323469376758">"Train"</item>
     <item msgid="4903790544026923026">"Car"</item>
->>>>>>> 4e8d11bb
     <item msgid="5010405583912314582">"Fork and knife"</item>
     <item msgid="8939998598599064900">"Shopping cart"</item>
     <item msgid="3379605903308731893">"Child"</item>
