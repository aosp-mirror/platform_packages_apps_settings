--- conflicted
+++ resolved
@@ -262,7 +262,7 @@
     <item msgid="9189359977063200554">"Thumela i-SMS/MMS"</item>
     <item msgid="6954817837534799424">"Funda i-SMS/MMS"</item>
     <item msgid="7921014514153395846">"Bhala i-SMS/MMS"</item>
-    <item msgid="8997371825401751421">"Shintsha izilungiselelo"</item>
+    <item msgid="8997371825401751421">"Shintsha amasethingi"</item>
     <item msgid="7005755175240764443">"Dweba ngaphezulu"</item>
     <item msgid="8267704990417682222">"Finyelela kuzaziso"</item>
     <item msgid="3180676986290096851">"Ikhamera"</item>
@@ -495,12 +495,6 @@
     <item msgid="7025253383416830453">"Ngemuva komzuzu o-1"</item>
     <item msgid="1574040255478150028">"Ngemuva kwemizuzu emi-5"</item>
   </string-array>
-<<<<<<< HEAD
-    <!-- no translation found for notification_polite_options:0 (4617190141263245257) -->
-    <!-- no translation found for notification_polite_options:1 (3884076684767467743) -->
-    <!-- no translation found for notification_polite_options:2 (8765197536079931966) -->
-=======
->>>>>>> 76eef6d8
     <!-- no translation found for private_space_auto_lock_options:0 (551584871228110817) -->
     <!-- no translation found for private_space_auto_lock_options:1 (3263162333754809690) -->
     <!-- no translation found for private_space_auto_lock_options:2 (1575103586471380629) -->
