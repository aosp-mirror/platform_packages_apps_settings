<?xml version="1.0" encoding="UTF-8"?>
<!-- 
/*
**
** Copyright 2007 The Android Open Source Project
**
** Licensed under the Apache License, Version 2.0 (the "License");
** you may not use this file except in compliance with the License.
** You may obtain a copy of the License at
**
**     http://www.apache.org/licenses/LICENSE-2.0
**
** Unless required by applicable law or agreed to in writing, software
** distributed under the License is distributed on an "AS IS" BASIS,
** WITHOUT WARRANTIES OR CONDITIONS OF ANY KIND, either express or implied.
** See the License for the specific language governing permissions and
** limitations under the License.
*/
 -->

<resources xmlns:android="http://schemas.android.com/apk/res/android"
    xmlns:xliff="urn:oasis:names:tc:xliff:document:1.2">
  <string-array name="screen_timeout_entries">
    <item msgid="8386012403457852396">"15 секунд"</item>
    <item msgid="4572123773028439079">"30 секунд"</item>
    <item msgid="7016081293774377048">"1 хвіліна"</item>
    <item msgid="838575533670111144">"2 хвіліны"</item>
    <item msgid="2693197579676214668">"5 хвілін"</item>
    <item msgid="1955784331962974678">"10 хвілін"</item>
    <item msgid="5578717731965793584">"30 хвілін"</item>
  </string-array>
    <!-- no translation found for dark_ui_scheduler_preference_titles:0 (7465697698048662118) -->
    <!-- no translation found for dark_ui_scheduler_preference_titles:1 (4057198235664064478) -->
    <!-- no translation found for dark_ui_scheduler_preference_titles:2 (8842756744447000897) -->
    <!-- no translation found for dark_ui_scheduler_with_bedtime_preference_titles:0 (8160793372964333729) -->
    <!-- no translation found for dark_ui_scheduler_with_bedtime_preference_titles:1 (1570862084158925417) -->
    <!-- no translation found for dark_ui_scheduler_with_bedtime_preference_titles:2 (1527300254382984555) -->
    <!-- no translation found for dark_ui_scheduler_with_bedtime_preference_titles:3 (5231566512901956369) -->
  <string-array name="lock_after_timeout_entries">
    <item msgid="2223808927866488981">"Неадкладна"</item>
    <item msgid="463591454172790676">"5 секунд"</item>
    <item msgid="6981910499530067289">"15 секунд"</item>
    <item msgid="841968393904987343">"30 секунд"</item>
    <item msgid="8209996803755081758">"1 хвіліна"</item>
    <item msgid="8532038695054819775">"2 хвіліны"</item>
    <item msgid="230858078069711241">"5 хвілін"</item>
    <item msgid="7289395602286160723">"10 хвілін"</item>
    <item msgid="3142577549730704595">"30 хвілін"</item>
  </string-array>
  <string-array name="wifi_status">
    <item msgid="1201478116293383426"></item>
    <item msgid="7388036070768806193">"Сканаванне..."</item>
    <item msgid="1656176059757237036">"Падлучэнне..."</item>
    <item msgid="3249903732481917388">"Аўтэнтыфікацыя..."</item>
    <item msgid="7789156794775399931">"Атрыманне IP-адраса..."</item>
    <item msgid="492518447401534767">"Падключана"</item>
    <item msgid="4322989558568666518">"Прыпынена"</item>
    <item msgid="286164147080824297">"Адлучэнне..."</item>
    <item msgid="1628460745311787730">"Адключана"</item>
    <item msgid="4013828218541488949">"Няўдала"</item>
    <item msgid="5473541238056528086">"Заблакiравана"</item>
    <item msgid="1114588261171522603">"Дрэнная сувязь часова пазбегнута"</item>
  </string-array>
    <!-- no translation found for wifi_tether_security:0 (6312112980634811065) -->
    <!-- no translation found for wifi_tether_security:1 (1428294025896439258) -->
    <!-- no translation found for wifi_tether_security:2 (6851763638266088835) -->
    <!-- no translation found for wifi_tether_security:3 (5512131148045414341) -->
  <string-array name="eap_ocsp_type">
    <item msgid="8568170800958331461">"Не спраўджваць"</item>
    <item msgid="5703177653586269306">"Запыт стану сертыфіката"</item>
    <item msgid="326388247868439528">"Патрабуецца стан сертыфіката"</item>
  </string-array>
  <string-array name="wifi_p2p_status">
    <item msgid="8357401480964012245">"Падключана"</item>
    <item msgid="66312817817365647">"Запрошаны"</item>
    <item msgid="4463567967438038210">"Няўдала"</item>
    <item msgid="6556827947082659801">"Даступны"</item>
    <item msgid="6096962300722555553">"Выхад за дазволеныя межы"</item>
  </string-array>
  <string-array name="bt_stack_log_level_entries">
    <item msgid="7872226620825638673">"З дэталізацыяй"</item>
    <item msgid="4414817955073540319">"Адладка"</item>
    <item msgid="9152250562693119681">"Інфармацыя"</item>
    <item msgid="8884807223431437262">"Папярэджанне"</item>
    <item msgid="1154843682335941096">"Памылка"</item>
  </string-array>
  <string-array name="bluetooth_leaudio_mode">
    <item msgid="5307106570247137458">"Disabled"</item>
    <item msgid="7781484297606806796">"Unicast"</item>
    <item msgid="6667451574264144311">"Unicast and Broadcast"</item>
  </string-array>
  <string-array name="bluetooth_max_connected_audio_devices">
    <item msgid="4792793579224104167">"Выкарыстоўваць стандартныя налады сістэмы: <xliff:g id="DEFAULT_BLUETOOTH_MAX_CONNECTED_AUDIO_DEVICES">%1$d</xliff:g>"</item>
    <item msgid="5818942631838356082">"1"</item>
    <item msgid="4804155564025402919">"2"</item>
    <item msgid="7123296338505723878">"3"</item>
    <item msgid="9100937224980838123">"4"</item>
    <item msgid="6702740528496186521">"5"</item>
  </string-array>
  <string-array name="bluetooth_audio_routing_titles">
    <item msgid="3488687531285795335">"Выкарыстоўваць стандартную праграму"</item>
    <item msgid="5112879855377353813">"Прайграваць на слыхавым апараце"</item>
    <item msgid="4853360663119482646">"Прайграваць праз дынамік тэлефона"</item>
  </string-array>
  <string-array name="wifi_signal">
    <item msgid="199360311367724149">"Дрэнная"</item>
    <item msgid="2470925506985305429">"Дрэнны"</item>
    <item msgid="8545211062334016668">"Слабая"</item>
    <item msgid="7468449584777730187">"Добры"</item>
    <item msgid="202124107702016530">"Выдатная"</item>
  </string-array>
  <string-array name="wifi_peap_phase2_entries">
    <item msgid="8082624033981656770">"MSCHAPV2"</item>
    <item msgid="4182817453412578800">"GTC"</item>
  </string-array>
  <string-array name="wifi_peap_phase2_entries_with_sim_auth">
    <item msgid="5943169794516984261">"MSCHAPV2"</item>
    <item msgid="2379904471264702148">"GTC"</item>
    <item msgid="5248162884898921025">"SIM"</item>
    <item msgid="3148964951886919224">"AKA"</item>
    <item msgid="8987072060394684912">"AKA\'"</item>
  </string-array>
  <string-array name="wifi_ttls_phase2_entries">
    <item msgid="7970149422845752634">"PAP"</item>
    <item msgid="5204890303748068014">"MSCHAP"</item>
    <item msgid="2210309879499032393">"MSCHAPV2"</item>
    <item msgid="6686694694122598353">"GTC"</item>
  </string-array>
  <string-array name="wifi_ip_settings">
    <item msgid="6665889765350160154">"DHCP"</item>
    <item msgid="6215795691318745695">"Статычны"</item>
  </string-array>
  <string-array name="wifi_proxy_settings">
    <item msgid="4669222334822978847">"Няма"</item>
    <item msgid="6242198071587397280">"Ручныя налады"</item>
    <item msgid="464383874780058242">"Аўтаканфігурацыя проксі"</item>
  </string-array>
  <string-array name="apn_auth_entries">
    <item msgid="2900892411844440682">"Няма"</item>
    <item msgid="3391314878583432149">"PAP"</item>
    <item msgid="5548769169086098722">"CHAP"</item>
    <item msgid="5845194685644699724">"PAP ці CHAP"</item>
  </string-array>
  <string-array name="apn_protocol_entries">
    <item msgid="5005228027485376993">"IPv4"</item>
    <item msgid="3249973932011349323">"IPv6"</item>
    <item msgid="2254055042792806324">"IPv4/IPv6"</item>
  </string-array>
  <string-array name="bearer_entries">
    <item msgid="6515855421456643076">"Не вызначана"</item>
    <item msgid="1922344287654584114">"LTE"</item>
    <item msgid="8438853814055082017">"HSPAP"</item>
    <item msgid="8761381586178359495">"HSPA"</item>
    <item msgid="3072175002109671984">"HSUPA"</item>
    <item msgid="641801916037303837">"HSDPA"</item>
    <item msgid="1249220913128455055">"UMTS"</item>
    <item msgid="2126812829752295024">"EDGE"</item>
    <item msgid="3899085634999494594">"GPRS"</item>
    <item msgid="2140271473984712463">"eHRPD"</item>
    <item msgid="1543121347736419491">"EVDO_B"</item>
    <item msgid="7296183100985507304">"EVDO_A"</item>
    <item msgid="1261786928723784732">"EVDO_0"</item>
    <item msgid="1396997182108950268">"1xRTT"</item>
    <item msgid="3658086883471544773">"IS95B"</item>
    <item msgid="6208908029106498824">"IS95A"</item>
    <item msgid="5043127102327682718">"NR"</item>
  </string-array>
  <string-array name="mvno_type_entries">
    <item msgid="1909908032710683029">"Няма"</item>
    <item msgid="8568003268185342352">"SPN"</item>
    <item msgid="1804537219968457989">"IMSI"</item>
    <item msgid="3441876902463317017">"GID"</item>
  </string-array>
  <string-array name="app_ops_summaries">
    <item msgid="8837238583601420163">"прыблiзнае месцазнаходжанне"</item>
    <item msgid="3205182755091629995">"дакладнае месцазнаходжанне"</item>
    <item msgid="8952113542524604064">"GPS"</item>
    <item msgid="50701215019227883">"вібрацыя"</item>
    <item msgid="2690144000353492014">"чытанне кантактаў"</item>
    <item msgid="3858029424955955625">"змяніць кантакты"</item>
    <item msgid="3439658954936709507">"чытанне гiсторыi выклікаў"</item>
    <item msgid="1908944516631132130">"змены ў гiсторыi выклікаў"</item>
    <item msgid="9066115715905100138">"чытанне календара"</item>
    <item msgid="1664720478157892566">"змяніць каляндар"</item>
    <item msgid="5478277451617814822">"сканаванне Wi-Fi"</item>
    <item msgid="2429454210217003798">"апавяшчэнне"</item>
    <item msgid="8909068846471624576">"сканаванне па сотавым"</item>
    <item msgid="2527973826970434181">"патэлефанаваць па нумары"</item>
    <item msgid="2766022553327609913">"чытаць SMS"</item>
    <item msgid="167775364051357284">"напісаць SMS"</item>
    <item msgid="3397583039407928979">"атрымліваць SMS"</item>
    <item msgid="3658964859478786980">"атрымліваць экстранныя SMS"</item>
    <item msgid="7975129014728281140">"атрымліваць MMS"</item>
    <item msgid="404809195686849835">"атрымаць WAP Push"</item>
    <item msgid="5167716820004184705">"Адправiць SMS"</item>
    <item msgid="3834284815734286927">"чытанне ICC SMS"</item>
    <item msgid="6394881108820762646">"напiсаць ICC SMS"</item>
    <item msgid="3275060808384314406">"змяніць налады"</item>
    <item msgid="8672921438869137431">"намалюйце ўверсе"</item>
    <item msgid="346101114322879720">"доступ да паведамленняў"</item>
    <item msgid="4760681822601767255">"камера"</item>
    <item msgid="2172823594140104317">"запісваць аўдыё"</item>
    <item msgid="5612873260709742213">"прайграць аўдыё"</item>
    <item msgid="2027206403725749996">"счытаць буфер абмену"</item>
    <item msgid="5643742956725663156">"змяніць буфер абмену"</item>
    <item msgid="7362845549479684378">"мультымедыйныя кнопкі"</item>
    <item msgid="3843484466100107397">"аўдыёфокус"</item>
    <item msgid="617344340943430125">"асноўны рэгулятар гучнасці"</item>
    <item msgid="1249691739381713634">"гучнасць голаса"</item>
    <item msgid="6485000384018554920">"гучнасць званка"</item>
    <item msgid="3378000878531336372">"гучнасць прайгравальніка"</item>
    <item msgid="5272927168355895681">"гучнасць будзільніка"</item>
    <item msgid="4422070755065530548">"гучнасць апавяшчэнняў"</item>
    <item msgid="3250654589277825306">"гучнасць Bluetooth"</item>
    <item msgid="4212187233638382465">"не ўваходзіць у рэжым сна"</item>
    <item msgid="5099026183238335900">"сачыць за вызначэннем месцазнаходжання"</item>
    <item msgid="2297727967385895059">"сачыць за энергазатратным вызначэннем месцазнаходжання"</item>
    <item msgid="8700593962030471569">"атрымліваць статыстыку выкарыстання"</item>
    <item msgid="4140820386622184831">"адключаць/уключаць мікрафон"</item>
    <item msgid="317746827951691657">"паказваць усплывальнае паведамленне"</item>
    <item msgid="5679422988212309779">"праецыраваць мультымедыя"</item>
    <item msgid="6454031639780101439">"актываваць VPN"</item>
    <item msgid="2441327072846850561">"запісваць шпалеры"</item>
    <item msgid="2162456889277589861">"дапаможная структура"</item>
    <item msgid="4644645617399271070">"дапаможны здымак экрана"</item>
    <item msgid="8321845997769724385">"чытаць стан тэлефона"</item>
    <item msgid="8319500905789302082">"дадаваць галасавое паведамленне"</item>
    <item msgid="1745447762712473288">"выкарыстоўваць пратакол SIP"</item>
    <item msgid="2986821801246709737">"апрацоўваць выходны выклік"</item>
    <item msgid="2702338156976571452">"адбітак пальца"</item>
    <item msgid="7925495329948404955">"датчыкі цела"</item>
    <item msgid="8163066895749904470">"чытаць мабільныя трансляцыі"</item>
    <item msgid="7621394050624063528">"імітаваць месцазнаходжанне"</item>
    <item msgid="37519917674959757">"чытаць сховішча"</item>
    <item msgid="3868809525697401379">"пісаць на сховішча"</item>
    <item msgid="2504191192460059817">"уключаць экран"</item>
    <item msgid="7905819538788103556">"атрымліваць уліковыя запісы"</item>
    <item msgid="1675025662248079254">"выконваць у фонавым рэжыме"</item>
    <item msgid="2553974920157061225">"гучнасць для спецыяльных магчымасцей"</item>
  </string-array>
  <string-array name="app_ops_labels">
    <item msgid="7780927354556651567">"Месцазнаходжанне"</item>
    <item msgid="364182753727575631">"Месцазнаходжанне"</item>
    <item msgid="5728662879095632194">"Месцазнаходжанне"</item>
    <item msgid="4104617224667554750">"Вібрацыя"</item>
    <item msgid="1623646715189708947">"Чытанне кантактаў"</item>
    <item msgid="5060760609109972207">"Змяніць кантакты"</item>
    <item msgid="7451260062940797278">"Чытанне гiсторыi выклікаў"</item>
    <item msgid="2348589304974534308">"Змяненне запісаў у гiсторыi выклікаў"</item>
    <item msgid="4089146706115315300">"Чытанне календара"</item>
    <item msgid="1305780729690198918">"Змена календара"</item>
    <item msgid="3461096740171440592">"Месцазнаходжанне"</item>
    <item msgid="6657539556093198883">"Апублiкаваць апавяшчэнне"</item>
    <item msgid="8112680908829570200">"Месцазнаходжанне"</item>
    <item msgid="5019327268152480733">"Патэлефанаваць па нумары"</item>
    <item msgid="8001855901083066554">"Чытаць SMS/MMS"</item>
    <item msgid="187744670643011148">"Пісаць SMS/MMS"</item>
    <item msgid="3324078624274013835">"Прыём SMS/MMS"</item>
    <item msgid="1924065490920451511">"Прыём SMS/MMS"</item>
    <item msgid="1239934115787777477">"Прыём SMS/MMS"</item>
    <item msgid="1030342664910454057">"Прыём SMS/MMS"</item>
    <item msgid="9189359977063200554">"Адправiць SMS/MMS"</item>
    <item msgid="6954817837534799424">"Чытаць SMS/MMS"</item>
    <item msgid="7921014514153395846">"Пісаць SMS/MMS"</item>
    <item msgid="8997371825401751421">"Змена налад"</item>
    <item msgid="7005755175240764443">"Намалюйце ўверсе"</item>
    <item msgid="8267704990417682222">"Доступ да паведамленняў"</item>
    <item msgid="3180676986290096851">"Камера"</item>
    <item msgid="9174072114281872917">"Запісаць аўдыё"</item>
    <item msgid="1444183972646890539">"Прайграванне аўдыё"</item>
    <item msgid="4337542044275236638">"Счытаць буфер абмену"</item>
    <item msgid="2681224211796661809">"Змяніць буфер абмену"</item>
    <item msgid="4479361062226474111">"Мультымедыйныя кнопкі"</item>
    <item msgid="5651140069431283570">"Аўдыёфокус"</item>
    <item msgid="745291221457314879">"Асноўны рэгулятар гучнасці"</item>
    <item msgid="4722479281326245754">"Гучнасць голаса"</item>
    <item msgid="6749550886745567276">"Гучнасць званка"</item>
    <item msgid="2218685029915863168">"Гучнасць прайгравальніка"</item>
    <item msgid="4266577290496513640">"Гучнасць будзільніка"</item>
    <item msgid="8608084169623998854">"Гучнасць апавяшчэнняў"</item>
    <item msgid="7948784184567841794">"Гучнасць Bluetooth"</item>
    <item msgid="1148968792599973150">"Не ўваходзіць у рэжым сна"</item>
    <item msgid="8482874682804856549">"Месцазнаходжанне"</item>
    <item msgid="5186169827582545242">"Месцазнаходжанне"</item>
    <item msgid="6122293931012635638">"Атрымаць статыстыку выкарыстання"</item>
    <item msgid="2526677383312751932">"Адключаць/уключаць мікрафон"</item>
    <item msgid="4000577305179914546">"Паказваць усплывальнае паведамленне"</item>
    <item msgid="8660207174515570558">"Праецыраваць мультымедыя"</item>
    <item msgid="3904996949561946108">"Актываваць VPN"</item>
    <item msgid="504052124101832515">"Запісваць шпалеры"</item>
    <item msgid="1657182386933187909">"Дапаможная структура"</item>
    <item msgid="437655393941385937">"Дапаможны здымак экрана"</item>
    <item msgid="973363520315356844">"Чытаць стан тэлефона"</item>
    <item msgid="1203157739257425062">"Дадаваць галасавое паведамленне"</item>
    <item msgid="9143978647977300187">"Выкарыстоўваць пратакол SIP"</item>
    <item msgid="3053060162752878562">"Апрацоўваць выходны выклік"</item>
    <item msgid="4480721672278100858">"Адбітак пальца"</item>
    <item msgid="7883743426029759112">"Датчыкі цела"</item>
    <item msgid="2546206711741159825">"Чытаць мабільныя трансляцыі"</item>
    <item msgid="2363460595607829243">"Імітаваць месцазнаходжанне"</item>
    <item msgid="3778165903878569143">"Чытаць сховішча"</item>
    <item msgid="555939881912035315">"Пісаць на сховішча"</item>
    <item msgid="4281352581602735717">"Уключаць экран"</item>
    <item msgid="346122795998225472">"Атрымліваць уліковыя запісы"</item>
    <item msgid="3756073389408535680">"Выконваць у фонавым рэжыме"</item>
    <item msgid="2114661179947426734">"Гучнасць для спецыяльных магчымасцей"</item>
  </string-array>
  <string-array name="long_press_timeout_selector_titles">
    <item msgid="6926391290986427331">"Кароткая"</item>
    <item msgid="5118829513010894576">"Сярэдняя"</item>
    <item msgid="6740026006576843477">"Доўгая"</item>
  </string-array>
  <string-array name="long_press_timeout_selector_list_titles">
    <item msgid="8908021508913038488">"Кароткая затрымка"</item>
    <item msgid="7397961711906421599">"Сярэдняя затрымка"</item>
    <item msgid="4079132024502041928">"Доўгая затрымка"</item>
  </string-array>
  <string-array name="captioning_typeface_selector_titles">
    <item msgid="2166553138528640250">"Стандартная"</item>
    <item msgid="4234707448428002595">"Без засечак"</item>
    <item msgid="2390008695651897663">"Без засечак сцягнуты"</item>
    <item msgid="2396492419730702454">"Без засечак монашырынны"</item>
    <item msgid="8199675052804786099">"З засечкамі"</item>
    <item msgid="4554123140736897688">"З засечкамі монашырынны"</item>
    <item msgid="5485652650875486635">"Нефармальны"</item>
    <item msgid="1071057864355989694">"Курсіўны"</item>
    <item msgid="5012882784126308133">"Капітэль"</item>
  </string-array>
  <string-array name="captioning_font_size_selector_titles">
    <item msgid="923916134548435468">"Вельмі дробны"</item>
    <item msgid="5738147437573674872">"Дробны"</item>
    <item msgid="4691660235626027304">"Сярэдні"</item>
    <item msgid="824386705928670045">"Вялікі"</item>
    <item msgid="2790561781512874585">"Вельмі вялікі"</item>
  </string-array>
  <string-array name="captioning_edge_type_selector_titles">
    <item msgid="70686029249840227">"Стандартны"</item>
    <item msgid="4224714345662348668">"Недаступна"</item>
    <item msgid="4132127611510627490">"Контур"</item>
    <item msgid="1226216870460161087">"Цень"</item>
    <item msgid="2328414188644618697">"Прыўзняты"</item>
    <item msgid="7758730980218689351">"Уціснуты"</item>
  </string-array>
  <string-array name="captioning_opacity_selector_titles">
    <item msgid="1140998823196874513">"25%"</item>
    <item msgid="1227705689171449873">"50%"</item>
    <item msgid="2690365993149520846">"75%"</item>
    <item msgid="3237802033158517495">"100%"</item>
  </string-array>
  <string-array name="captioning_preset_selector_titles">
    <item msgid="3880932435325583041">"Зададзена праграмай"</item>
    <item msgid="8719204526359229387">"Белы на чорным"</item>
    <item msgid="5410164687403735103">"Чорны на белым"</item>
    <item msgid="1119043472912497241">"Жоўты на чорным"</item>
    <item msgid="2836895041823327816">"Жоўты на сінім"</item>
    <item msgid="747238414788976867">"Карыстальніцкі"</item>
  </string-array>
  <string-array name="accessibility_button_location_selector_titles">
    <item msgid="6485511780196327736">"Плаваючая кнопка паверх праграм"</item>
    <item msgid="3605616699204153590">"Панэль навігацыі"</item>
  </string-array>
  <string-array name="accessibility_button_gesture_selector_titles">
    <item msgid="2370918472773154939">"Кнопка"</item>
    <item msgid="6922258575853746220">"Жэст"</item>
  </string-array>
  <string-array name="accessibility_button_size_selector_titles">
    <item msgid="7482952318152486459">"Маленькая"</item>
    <item msgid="1666628329913333563">"Вялікая"</item>
  </string-array>
  <string-array name="vpn_proxy_settings">
    <item msgid="7165538292837266997">"Няма"</item>
    <item msgid="2397017538263427575">"Уручную"</item>
  </string-array>
  <string-array name="vpn_states">
    <item msgid="2262719249581510939">"Адключана"</item>
    <item msgid="9141074028293812365">"Ініцыялізацыя..."</item>
    <item msgid="2234425878608626285">"Злучэнне..."</item>
    <item msgid="27547778933579155">"Падключана"</item>
    <item msgid="893506841727300393">"Тайм-аўт"</item>
    <item msgid="2974952010554140659">"Няўдала"</item>
  </string-array>
  <string-array name="security_settings_premium_sms_values">
    <item msgid="3985605994234635072">"Запытацца"</item>
    <item msgid="2358187544264718285">"Нiколi не дазваляць"</item>
    <item msgid="7043782324123900484">"Заўсёды дазваляць"</item>
  </string-array>
  <string-array name="ram_states">
    <item msgid="335564863849202240">"Звычайны"</item>
    <item msgid="4881487538039407838">"Умераны"</item>
    <item msgid="1749887190650889318">"Нізкі"</item>
    <item msgid="4434319706635379779">"Крытычны"</item>
    <item msgid="7582717864806562725">"?"</item>
  </string-array>
  <string-array name="color_picker">
    <item msgid="7216413848731287689">"Блакітны"</item>
    <item msgid="5661027589207588703">"Сiнi"</item>
    <item msgid="1219738214736244749">"Зялёны"</item>
    <item msgid="6331809026622602308">"Фіялетавы"</item>
    <item msgid="6390546163902724700">"Ружовы"</item>
    <item msgid="6500473130620545980">"Аранжавы"</item>
  </string-array>
  <string-array name="automatic_storage_management_days">
    <item msgid="8896644025110620477">"Старэйшыя за 30 дзён"</item>
    <item msgid="9083927335632626281">"Старэйшыя за 60 дзён"</item>
    <item msgid="4146561207729203822">"Старэйшыя за 90 дзён"</item>
  </string-array>
    <!-- no translation found for swipe_direction_titles:0 (9039866451038081694) -->
    <!-- no translation found for swipe_direction_titles:1 (3175804938330683021) -->
  <string-array name="swipe_direction_values">
    <item msgid="718525159108105421">"1"</item>
    <item msgid="9080166583718385565">"0"</item>
  </string-array>
  <string-array name="wifi_metered_entries">
    <item msgid="3237321077949659241">"Вызначаць аўтаматычна"</item>
    <item msgid="3779092145391320375">"З падлікам трафіка"</item>
    <item msgid="2047166446768045816">"Без падліку трафіка"</item>
  </string-array>
  <string-array name="wifi_privacy_entries">
    <item msgid="91222619458919148">"Выкарыстоўваць выпадковы MAC-адрас"</item>
    <item msgid="741680937828608749">"Выкарыстоўваць MAC-адрас прылады"</item>
  </string-array>
  <string-array name="wifi_dhcp_entries">
    <item msgid="2532836996945493932">"Паведаміць сетцы назву прылады"</item>
    <item msgid="7928900271137707489">"Не паведамляць сетцы назву прылады"</item>
  </string-array>
  <string-array name="wifi_hidden_entries">
    <item msgid="342232116597649254">"Не"</item>
    <item msgid="2163015208097377388">"Так"</item>
  </string-array>
  <string-array name="autofill_logging_level_entries">
    <item msgid="2263571982739726576">"Выключана"</item>
    <item msgid="4295717421282345505">"Даныя аб наладцы"</item>
    <item msgid="8657797891533816070">"Падрабязна"</item>
  </string-array>
  <string-array name="cdma_system_select_choices">
    <item msgid="1205665684426617345">"Толькі дамашнія сеткі"</item>
    <item msgid="6691772120712000966">"Аўтаматычна"</item>
  </string-array>
  <string-array name="preferred_network_mode_choices">
    <item msgid="5746729990546256950">"Прыярытэт GSM/WCDMA"</item>
    <item msgid="6443811977675152844">"Толькі GSM"</item>
    <item msgid="8767554719068876877">"Толькі WCDMA"</item>
    <item msgid="928773614806830223">"Аўтаматычны выбар GSM/WCDMA"</item>
    <item msgid="6742068706546460481">"Аўтаматычны выбар CDMA/EvDo"</item>
    <item msgid="3649606999166018819">"CDMA без EvDo"</item>
    <item msgid="3335567389804180984">"Толькі EvDo"</item>
    <item msgid="30756226617172695">"CDMA/EvDo/GSM/WCDMA"</item>
    <item msgid="2847125869624632806">"CDMA + LTE/EvDo"</item>
    <item msgid="2247906254631766720">"GSM/WCDMA/LTE"</item>
    <item msgid="4147872615520331421">"LTE/CDMA/EvDo/GSM/WCDMA"</item>
    <item msgid="2908834445708457736">"LTE"</item>
    <item msgid="2947411877551747693">"LTE/WCDMA"</item>
    <item msgid="7723670142495874534">"Толькі TDSCDMA"</item>
    <item msgid="7662033849563993380">"TDSCDMA/WCDMA"</item>
    <item msgid="1030644331822315228">"LTE/TDSCDMA"</item>
    <item msgid="7094751610086221480">"TDSCDMA/GSM"</item>
    <item msgid="4183784131291491454">"LTE/TDSCDMA/GSM"</item>
    <item msgid="1012405424112901282">"TDSCDMA/GSM/WCDMA"</item>
    <item msgid="9095153819433727441">"LTE/TDSCDMA/WCDMA"</item>
    <item msgid="8130733279433187514">"LTE/TDSCDMA/GSM/WCDMA"</item>
    <item msgid="4901583947595116332">"TDSCDMA/CDMA/EVDO/GSM/WCDMA"</item>
    <item msgid="6400630497408723600">"LTE/TDSCDMA/CDMA/EVDO/GSM/WCDMA"</item>
    <item msgid="9080352308817056162">"Толькі NR"</item>
    <item msgid="8150548370973671395">"NR/LTE"</item>
    <item msgid="5237423971422723128">"NR/LTE/CDMA/EvDo"</item>
    <item msgid="6856991565745877075">"NR/LTE/GSM/WCDMA"</item>
    <item msgid="8908263949185004366">"Увесь свет"</item>
    <item msgid="6692179237956480280">"NR/LTE/WCDMA"</item>
    <item msgid="8160757136163231885">"NR/LTE/TDSCDMA"</item>
    <item msgid="2207530656708814396">"NR/LTE/TDSCDMA/GSM"</item>
    <item msgid="2816766128443809642">"NR/LTE/TDSCDMA/WCDMA"</item>
    <item msgid="611069084780684089">"NR/LTE/TDSCDMA/GSM/WCDMA"</item>
    <item msgid="5790800263975092724">"NR/LTE/TDSCDMA/CDMA/EvDo/GSM/WCDMA"</item>
  </string-array>
  <string-array name="cdma_subscription_choices">
    <item msgid="6242790734457941014">"R-UIM/SIM"</item>
    <item msgid="8980776035119085660">"NV"</item>
  </string-array>
    <!-- no translation found for enhanced_4g_lte_mode_title_variant:0 (1841976293698111057) -->
    <!-- no translation found for enhanced_4g_lte_mode_title_variant:1 (6822859933189908133) -->
    <!-- no translation found for enhanced_4g_lte_mode_title_variant:2 (4543171628914168621) -->
    <!-- no translation found for rtt_setting_mode:1 (7903019313228349427) -->
    <!-- no translation found for rtt_setting_mode:2 (8525285145696236811) -->
    <!-- no translation found for rtt_setting_mode:3 (7725394146877517088) -->
  <string-array name="nfc_payment_favor">
    <item msgid="9104058551372383947">"Заўсёды"</item>
    <item msgid="5283665583617307336">"Калі не адкрыта іншая плацежная праграма"</item>
  </string-array>
  <string-array name="nfc_payment_favor_values">
    <item msgid="2373999996715432397">"0"</item>
    <item msgid="5305176997036663262">"1"</item>
  </string-array>
  <string-array name="switch_to_dock_user_when_docked_timeout_entries">
    <item msgid="3211660022507486536">"Ніколі"</item>
    <item msgid="7025253383416830453">"Праз 1 хвіліну"</item>
    <item msgid="1574040255478150028">"Праз 5 хвілін"</item>
  </string-array>
    <!-- no translation found for private_space_auto_lock_options:0 (551584871228110817) -->
    <!-- no translation found for private_space_auto_lock_options:1 (3263162333754809690) -->
    <!-- no translation found for private_space_auto_lock_options:2 (1575103586471380629) -->
  <string-array name="zen_mode_icon_options_descriptions">
    <item msgid="1216815120972438676">"Партфель"</item>
    <item msgid="184985872234062767">"Класічны будынак"</item>
    <item msgid="9189550412466785530">"Шматкватэрны дом"</item>
    <item msgid="2142527562511049422">"Бурбалка з тэкстам"</item>
    <item msgid="2548100558260478605">"Група людзей"</item>
    <item msgid="2270003903304578284">"Лямпачка"</item>
    <item msgid="4793496619091161864">"Каляндар"</item>
<<<<<<< HEAD
    <item msgid="355583383827414575">"Чалавек бяжыць"</item>
    <item msgid="8001358013148723500">"Гольф"</item>
    <item msgid="755931364157422565">"Трэнажорная гантэль"</item>
    <item msgid="1122491217891679043">"Плаванне"</item>
    <item msgid="5825437763616894959">"Чалавек у паходзе"</item>
    <item msgid="7343381753556126903">"Чалавек кідае мяч"</item>
    <item msgid="7785234702090595">"Чалавек б’е нагой"</item>
    <item msgid="8551370809943066311">"Гульнявы кантролер"</item>
    <item msgid="6613149523957360458">"Палітра мастака"</item>
    <item msgid="9183052350354526560">"Сняжынка"</item>
    <item msgid="1589939022701519138">"Пляжны парасон"</item>
    <item msgid="4861295101659969850">"Інструменты майстэрні"</item>
    <item msgid="6817957885445446596">"Палатка"</item>
    <item msgid="5923605807513411961">"Кінаплёнка"</item>
    <item msgid="7669095367618738070">"Кніга"</item>
    <item msgid="2852435596978961693">"Кветка лотаса"</item>
    <item msgid="7021313931065738980">"Розум чалавека"</item>
    <item msgid="6988657977896749103">"Навушнікі"</item>
    <item msgid="7175373369979188147">"Тэлевізар"</item>
    <item msgid="8654852711800563054">"Цягнік"</item>
    <item msgid="165142533839452848">"Аўтамабіль"</item>
    <item msgid="5359765481365992847">"Круасан"</item>
=======
    <item msgid="5673625795644364100">"Не турбаваць"</item>
    <item msgid="1423820834865831361">"Чалавек бяжыць"</item>
    <item msgid="2037298830718732608">"Гольф"</item>
    <item msgid="2197835014443491074">"Трэнажорная гантэль"</item>
    <item msgid="2730180105015616518">"Плаванне"</item>
    <item msgid="2666922823253345958">"Чалавек у паходзе"</item>
    <item msgid="8234880356472211396">"Чалавек кідае мяч"</item>
    <item msgid="4642980625253001443">"Чалавек б’е нагой"</item>
    <item msgid="4324795269518833500">"Гульнявы кантролер"</item>
    <item msgid="7789966425125441125">"Палітра мастака"</item>
    <item msgid="663512680597461570">"Сняжынка"</item>
    <item msgid="7952183800501346803">"Пляжны парасон"</item>
    <item msgid="799139025758265891">"Інструменты майстэрні"</item>
    <item msgid="8112685757657659269">"Піяніна"</item>
    <item msgid="3861584909935022342">"Кінаплёнка"</item>
    <item msgid="5827426100157335512">"Кніга"</item>
    <item msgid="8585828346253128384">"Кветка лотаса"</item>
    <item msgid="8788370542815300188">"Розум чалавека"</item>
    <item msgid="7287354964767553293">"Навушнікі"</item>
    <item msgid="2530059623783800987">"Тэлевізар"</item>
    <item msgid="5307182323469376758">"Цягнік"</item>
    <item msgid="4903790544026923026">"Аўтамабіль"</item>
>>>>>>> 4e8d11bb
    <item msgid="5010405583912314582">"Відэлец і нож"</item>
    <item msgid="8939998598599064900">"Каляска для пакупак"</item>
    <item msgid="3379605903308731893">"Дзіця"</item>
    <item msgid="7808668968550293112">"Лапа жывёлы"</item>
    <item msgid="1000692647524056504">"Значок зоркі"</item>
    <item msgid="8270261073421676502">"Два чалавекі"</item>
    <item msgid="5767782819651505460">"Зорка"</item>
    <item msgid="4368451291862729334">"Сэрца"</item>
    <item msgid="2613199102208419986">"Дом"</item>
    <item msgid="3022279986430275040">"Паўмесяц"</item>
    <item msgid="5421089790869483206">"Гадзіннік"</item>
  </string-array>
  <string-array name="display_over_apps_permission_change_exempt">
  </string-array>
</resources><|MERGE_RESOLUTION|>--- conflicted
+++ resolved
@@ -506,30 +506,6 @@
     <item msgid="2548100558260478605">"Група людзей"</item>
     <item msgid="2270003903304578284">"Лямпачка"</item>
     <item msgid="4793496619091161864">"Каляндар"</item>
-<<<<<<< HEAD
-    <item msgid="355583383827414575">"Чалавек бяжыць"</item>
-    <item msgid="8001358013148723500">"Гольф"</item>
-    <item msgid="755931364157422565">"Трэнажорная гантэль"</item>
-    <item msgid="1122491217891679043">"Плаванне"</item>
-    <item msgid="5825437763616894959">"Чалавек у паходзе"</item>
-    <item msgid="7343381753556126903">"Чалавек кідае мяч"</item>
-    <item msgid="7785234702090595">"Чалавек б’е нагой"</item>
-    <item msgid="8551370809943066311">"Гульнявы кантролер"</item>
-    <item msgid="6613149523957360458">"Палітра мастака"</item>
-    <item msgid="9183052350354526560">"Сняжынка"</item>
-    <item msgid="1589939022701519138">"Пляжны парасон"</item>
-    <item msgid="4861295101659969850">"Інструменты майстэрні"</item>
-    <item msgid="6817957885445446596">"Палатка"</item>
-    <item msgid="5923605807513411961">"Кінаплёнка"</item>
-    <item msgid="7669095367618738070">"Кніга"</item>
-    <item msgid="2852435596978961693">"Кветка лотаса"</item>
-    <item msgid="7021313931065738980">"Розум чалавека"</item>
-    <item msgid="6988657977896749103">"Навушнікі"</item>
-    <item msgid="7175373369979188147">"Тэлевізар"</item>
-    <item msgid="8654852711800563054">"Цягнік"</item>
-    <item msgid="165142533839452848">"Аўтамабіль"</item>
-    <item msgid="5359765481365992847">"Круасан"</item>
-=======
     <item msgid="5673625795644364100">"Не турбаваць"</item>
     <item msgid="1423820834865831361">"Чалавек бяжыць"</item>
     <item msgid="2037298830718732608">"Гольф"</item>
@@ -552,7 +528,6 @@
     <item msgid="2530059623783800987">"Тэлевізар"</item>
     <item msgid="5307182323469376758">"Цягнік"</item>
     <item msgid="4903790544026923026">"Аўтамабіль"</item>
->>>>>>> 4e8d11bb
     <item msgid="5010405583912314582">"Відэлец і нож"</item>
     <item msgid="8939998598599064900">"Каляска для пакупак"</item>
     <item msgid="3379605903308731893">"Дзіця"</item>
