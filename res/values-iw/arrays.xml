--- conflicted
+++ resolved
@@ -506,30 +506,6 @@
     <item msgid="2548100558260478605">"קבוצה של אנשים"</item>
     <item msgid="2270003903304578284">"נורה"</item>
     <item msgid="4793496619091161864">"יומן"</item>
-<<<<<<< HEAD
-    <item msgid="355583383827414575">"אדם רץ"</item>
-    <item msgid="8001358013148723500">"גולף"</item>
-    <item msgid="755931364157422565">"משקולת יד דאמבל"</item>
-    <item msgid="1122491217891679043">"שחייה"</item>
-    <item msgid="5825437763616894959">"אדם בטיול רגלי"</item>
-    <item msgid="7343381753556126903">"אדם זורק כדור"</item>
-    <item msgid="7785234702090595">"אדם בועט"</item>
-    <item msgid="8551370809943066311">"בקר משחקים"</item>
-    <item msgid="6613149523957360458">"לוח צבעים של אומן"</item>
-    <item msgid="9183052350354526560">"פתית שלג"</item>
-    <item msgid="1589939022701519138">"שמשייה"</item>
-    <item msgid="4861295101659969850">"כלי עבודה"</item>
-    <item msgid="6817957885445446596">"אוהל"</item>
-    <item msgid="5923605807513411961">"סרט צילום (פילם)"</item>
-    <item msgid="7669095367618738070">"ספר"</item>
-    <item msgid="2852435596978961693">"פרח לוטוס"</item>
-    <item msgid="7021313931065738980">"תודעה של אדם"</item>
-    <item msgid="6988657977896749103">"אוזניות"</item>
-    <item msgid="7175373369979188147">"טלוויזיה"</item>
-    <item msgid="8654852711800563054">"רכבת"</item>
-    <item msgid="165142533839452848">"רכב"</item>
-    <item msgid="5359765481365992847">"קרואסון"</item>
-=======
     <item msgid="5673625795644364100">"נא לא להפריע"</item>
     <item msgid="1423820834865831361">"אדם רץ"</item>
     <item msgid="2037298830718732608">"גולף"</item>
@@ -552,7 +528,6 @@
     <item msgid="2530059623783800987">"טלוויזיה"</item>
     <item msgid="5307182323469376758">"רכבת"</item>
     <item msgid="4903790544026923026">"רכב"</item>
->>>>>>> 4e8d11bb
     <item msgid="5010405583912314582">"סכין ומזלג"</item>
     <item msgid="8939998598599064900">"עגלת קניות"</item>
     <item msgid="3379605903308731893">"ילד/ה"</item>
