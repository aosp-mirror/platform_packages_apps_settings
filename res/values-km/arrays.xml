--- conflicted
+++ resolved
@@ -39,17 +39,6 @@
     <item msgid="5578717731965793584">"៣០ នាទី"</item>
   </string-array>
   <string-array name="dream_timeout_entries">
-<<<<<<< HEAD
-    <item msgid="3149294732238283185">"កុំ"</item>
-    <item msgid="2194151041885903260">"១៥ វិនាទី"</item>
-    <item msgid="5892295237131074341">"៣០ វិនាទី"</item>
-    <item msgid="3538441365970038213">"១ នាទី"</item>
-    <item msgid="412343871668955639">"២ នាទី"</item>
-    <item msgid="5076853889688991690">"៥ នាទី"</item>
-    <item msgid="1903860996174927898">"១០ នាទី"</item>
-    <item msgid="6415509612413178727">"៣០ នាទី"</item>
-  </string-array>
-=======
     <item msgid="1999412608953538363">"កុំ"</item>
     <item msgid="5533979945668138276">"១៥ វិនាទី"</item>
     <item msgid="418444643954320796">"៣០ វិនាទី"</item>
@@ -61,7 +50,6 @@
   </string-array>
     <!-- no translation found for dark_ui_scheduler_preference_titles:0 (7465697698048662118) -->
     <!-- no translation found for dark_ui_scheduler_preference_titles:1 (4057198235664064478) -->
->>>>>>> f6f96f8a
   <string-array name="lock_after_timeout_entries">
     <item msgid="2223808927866488981">"ភ្លាម​ៗ"</item>
     <item msgid="463591454172790676">"៥ វិនាទី"</item>
@@ -417,15 +405,10 @@
     <item msgid="2484564813864139237">"IPSec VPN ជា​មួយ​ការ​ផ្ទៀងផ្ទាត់​វិញ្ញាបនបត្រ និង Xauth"</item>
     <item msgid="68918911194507915">"IPSec VPN ជា​មួយ​វិញ្ញាបនបត្រ និង​ការ​ផ្ទៀងផ្ទាត់​ឆ្លង"</item>
   </string-array>
-<<<<<<< HEAD
-    <!-- no translation found for vpn_proxy_settings:0 (4474139132577932676) -->
-    <!-- no translation found for vpn_proxy_settings:1 (2943781954264525815) -->
-=======
   <string-array name="vpn_proxy_settings">
     <item msgid="7165538292837266997">"គ្មាន"</item>
     <item msgid="2397017538263427575">"ដោយ​ផ្ទាល់ដៃ"</item>
   </string-array>
->>>>>>> f6f96f8a
   <string-array name="vpn_states">
     <item msgid="2262719249581510939">"បាន​ផ្ដាច់"</item>
     <item msgid="9141074028293812365">"កំពុង​​ចាប់ផ្ដើម…"</item>
@@ -514,31 +497,6 @@
     <item msgid="6691772120712000966">"ស្វ័យប្រវត្តិ"</item>
   </string-array>
   <string-array name="preferred_network_mode_choices">
-<<<<<<< HEAD
-    <item msgid="4168919392737496563">"ប្រើ GSM/WCDMA ជាអាទិភាព"</item>
-    <item msgid="807926878589867564">"GSM ប៉ុណ្ណោះ"</item>
-    <item msgid="488474605709912156">"WCDMA ប៉ុណ្ណោះ"</item>
-    <item msgid="1912421096218750039">"GSM/WCDMA ស្វ័យ​ប្រវត្តិ"</item>
-    <item msgid="5072198667819683600">"CDMA/EvDo ស្វ័យ​ប្រវត្តិ"</item>
-    <item msgid="370391313511477301">"CDMA w/o EvDo"</item>
-    <item msgid="4678789463133969294">"EvDo ប៉ុណ្ណោះ"</item>
-    <item msgid="3960210542349075517">"CDMA/EvDo/GSM/WCDMA"</item>
-    <item msgid="2961817320209454599">"CDMA + LTE/EvDo"</item>
-    <item msgid="8008611169788556519">"GSM/WCDMA/LTE"</item>
-    <item msgid="4486851520863433847">"សកល"</item>
-    <item msgid="8516691658640163073">"LTE"</item>
-    <item msgid="3108828968591899719">"LTE / WCDMA"</item>
-    <item msgid="1879225673847443662">"TDSCDMA ប៉ុណ្ណោះ"</item>
-    <item msgid="8373504428469988469">"TDSCDMA/WCDMA"</item>
-    <item msgid="8097271911945758303">"LTE/TDSCDMA"</item>
-    <item msgid="2272560096982726294">"TDSCDMA/GSM"</item>
-    <item msgid="131738018826229696">"LTE/TDSCDMA/GSM"</item>
-    <item msgid="629422387044789699">"TDSCDMA/GSM/WCDMA"</item>
-    <item msgid="5686260911275077041">"LTE/TDSCDMA/WCDMA"</item>
-    <item msgid="4545655348143499596">"LTE/TDSCDMA/GSM/WCDMA"</item>
-    <item msgid="4107769721462339672">"TDSCDMA/CDMA/EVDO/GSM/WCDMA"</item>
-    <item msgid="8811683254058088466">"LTE/TDSCDMA/CDMA/EVDO/GSM/WCDMA"</item>
-=======
     <item msgid="5746729990546256950">"ប្រើ GSM/WCDMA ជាអាទិភាព"</item>
     <item msgid="6443811977675152844">"GSM ប៉ុណ្ណោះ"</item>
     <item msgid="8767554719068876877">"WCDMA ប៉ុណ្ណោះ"</item>
@@ -573,19 +531,12 @@
     <item msgid="2816766128443809642">"NR/LTE/TDSCDMA/WCDMA"</item>
     <item msgid="611069084780684089">"NR/LTE/TDSCDMA/GSM/WCDMA"</item>
     <item msgid="5790800263975092724">"NR/LTE/TDSCDMA/CDMA/EvDo/GSM/WCDMA"</item>
->>>>>>> f6f96f8a
   </string-array>
   <string-array name="cdma_subscription_choices">
     <item msgid="6242790734457941014">"RUIM/ស៊ីម"</item>
     <item msgid="8980776035119085660">"NV"</item>
   </string-array>
   <string-array name="preferred_network_mode_choices_world_mode">
-<<<<<<< HEAD
-    <item msgid="1054992858056320116">"សកល"</item>
-    <item msgid="817971827645657949">"LTE / CDMA"</item>
-    <item msgid="519208953133334357">"LTE / GSM / UMTS"</item>
-  </string-array>
-=======
     <item msgid="8219021147046131771">"សកល"</item>
     <item msgid="5291208617720023560">"LTE / CDMA"</item>
     <item msgid="6742002477816975742">"LTE / GSM / UMTS"</item>
@@ -599,5 +550,4 @@
     <!-- no translation found for rtt_setting_mode:1 (7903019313228349427) -->
     <!-- no translation found for rtt_setting_mode:2 (8525285145696236811) -->
     <!-- no translation found for rtt_setting_mode:3 (7725394146877517088) -->
->>>>>>> f6f96f8a
 </resources>