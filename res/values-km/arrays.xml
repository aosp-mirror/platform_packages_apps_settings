--- conflicted
+++ resolved
@@ -506,30 +506,6 @@
     <item msgid="2548100558260478605">"ក្រុមមនុស្ស"</item>
     <item msgid="2270003903304578284">"អំពូលភ្លើង"</item>
     <item msgid="4793496619091161864">"ប្រតិទិន"</item>
-<<<<<<< HEAD
-    <item msgid="355583383827414575">"មនុស្សរត់"</item>
-    <item msgid="8001358013148723500">"កូនហ្គោល"</item>
-    <item msgid="755931364157422565">"ដុំដែកនៅកន្លែងហាត់ប្រាណ"</item>
-    <item msgid="1122491217891679043">"ការហែលទឹក"</item>
-    <item msgid="5825437763616894959">"មនុស្សកំពុងដើរកាត់​ព្រៃភ្នំ"</item>
-    <item msgid="7343381753556126903">"មនុស្សកំពុងគប់បាល់"</item>
-    <item msgid="7785234702090595">"មនុស្សកំពុងធាក់"</item>
-    <item msgid="8551370809943066311">"ឧបករណ៍បញ្ជាហ្គេម"</item>
-    <item msgid="6613149523957360458">"ក្ដារ​លាយ​ពណ៌វិចិត្រករ"</item>
-    <item msgid="9183052350354526560">"ផ្កាព្រិល"</item>
-    <item msgid="1589939022701519138">"ឆត្រនៅតាមឆ្នេរ"</item>
-    <item msgid="4861295101659969850">"ឧបករណ៍រោងជាង"</item>
-    <item msgid="6817957885445446596">"តង់"</item>
-    <item msgid="5923605807513411961">"ដុំហ្វីលភាពយន្ត"</item>
-    <item msgid="7669095367618738070">"សៀវភៅ"</item>
-    <item msgid="2852435596978961693">"ផ្កា​ឈូក"</item>
-    <item msgid="7021313931065738980">"ចិត្តរបស់មនុស្ស"</item>
-    <item msgid="6988657977896749103">"កាស"</item>
-    <item msgid="7175373369979188147">"ទូរទស្សន៍"</item>
-    <item msgid="8654852711800563054">"រថភ្លើង"</item>
-    <item msgid="165142533839452848">"រថយន្ត"</item>
-    <item msgid="5359765481365992847">"នំក្រ័រសង់"</item>
-=======
     <item msgid="5673625795644364100">"កុំ​រំខាន"</item>
     <item msgid="1423820834865831361">"មនុស្សរត់"</item>
     <item msgid="2037298830718732608">"កូនហ្គោល"</item>
@@ -552,7 +528,6 @@
     <item msgid="2530059623783800987">"ទូរទស្សន៍"</item>
     <item msgid="5307182323469376758">"រថភ្លើង"</item>
     <item msgid="4903790544026923026">"រថយន្ត"</item>
->>>>>>> 4e8d11bb
     <item msgid="5010405583912314582">"សម ​និង​កាំបិត"</item>
     <item msgid="8939998598599064900">"រទេះទិញទំនិញ"</item>
     <item msgid="3379605903308731893">"កុមារ"</item>
