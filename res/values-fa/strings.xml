<?xml version="1.0" encoding="UTF-8"?>
<!--  Copyright (C) 2007 The Android Open Source Project

     Licensed under the Apache License, Version 2.0 (the "License");
     you may not use this file except in compliance with the License.
     You may obtain a copy of the License at

          http://www.apache.org/licenses/LICENSE-2.0

     Unless required by applicable law or agreed to in writing, software
     distributed under the License is distributed on an "AS IS" BASIS,
     WITHOUT WARRANTIES OR CONDITIONS OF ANY KIND, either express or implied.
     See the License for the specific language governing permissions and
     limitations under the License.
 -->

<resources xmlns:android="http://schemas.android.com/apk/res/android"
    xmlns:xliff="urn:oasis:names:tc:xliff:document:1.2">
    <string name="yes" msgid="4676390750360727396">"بله"</string>
    <string name="no" msgid="6731231425810196216">"نه"</string>
    <string name="create" msgid="3578857613172647409">"ایجاد"</string>
    <string name="allow" msgid="3349662621170855910">"مجاز است"</string>
    <string name="deny" msgid="6947806159746484865">"اجازه ندارد"</string>
    <string name="dlg_close" msgid="7471087791340790015">"بستن"</string>
    <string name="dlg_switch" msgid="6243971420240639064">"تغییر حالت"</string>
    <string name="device_info_default" msgid="7847265875578739287">"ناشناس"</string>
    <plurals name="show_dev_countdown" formatted="false" msgid="7201398282729229649">
      <item quantity="one">اکنون <xliff:g id="STEP_COUNT_1">%1$d</xliff:g> قدم با برنامه‌نویس شدن فاصله دارید.</item>
      <item quantity="other">اکنون <xliff:g id="STEP_COUNT_1">%1$d</xliff:g> قدم با برنامه‌نویس شدن فاصله دارید.</item>
    </plurals>
    <string name="show_dev_on" msgid="1110711554982716293">"شما اکنون یک برنامه‌نویس هستید!"</string>
    <string name="show_dev_already" msgid="2151632240145446227">"نیازی نیست، شما در حال حاضر یک برنامه‌نویس هستید."</string>
    <string name="dev_settings_disabled_warning" msgid="4909448907673974370">"لطفاً ابتدا گزینه‌های تولیدکننده را فعال کنید."</string>
    <string name="header_category_wireless_networks" msgid="5110914332313954940">"بی‌سیم و شبکه‌ها"</string>
    <string name="header_category_connections" msgid="6471513040815680662">"اتصال‌ها"</string>
    <string name="header_category_device" msgid="4544026001618307754">"دستگاه"</string>
    <string name="header_category_personal" msgid="3310195187905720823">"شخصی"</string>
    <string name="header_category_access" msgid="7580499097416970962">"دسترسی"</string>
    <string name="header_category_system" msgid="2816866961183068977">"سیستم"</string>
    <string name="radio_info_data_connection_enable" msgid="8656750679353982712">"فعال کردن اتصال داده"</string>
    <string name="radio_info_data_connection_disable" msgid="8541302390883231216">"غیرفعال کردن اتصال داده"</string>
    <string name="volte_provisioned_switch_string" msgid="7979882929810283786">"‏مشروط به VoLTE"</string>
    <string name="vt_provisioned_switch_string" msgid="7876998291744854759">"مجوز تماس تصویری داده شد"</string>
    <string name="wfc_provisioned_switch_string" msgid="3985406545172898078">"‏مجوز تماس با Wifi داده شد"</string>
    <string name="eab_provisioned_switch_string" msgid="3482272907448592975">"‏EAB/حضور مشروط است"</string>
    <string name="radio_info_radio_power" msgid="7187666084867419643">"توان رادیوی همراه"</string>
    <string name="radioInfo_menu_viewADN" msgid="7069468158519465139">"مشاهده دفترچه نشانی سیم‌کارت"</string>
    <string name="radioInfo_menu_viewFDN" msgid="7934301566925610318">"مشاهده شماره‌های شماره‌گیری ثابت"</string>
    <string name="radioInfo_menu_viewSDN" msgid="7130280686244955669">"مشاهده شماره‌های شماره گیری سرویس"</string>
    <string name="radioInfo_menu_getIMS" msgid="185171476413967831">"‏وضعیت سرویس IMS"</string>
    <string name="radio_info_ims_reg_status_title" msgid="16971785902696970">"‏وضعیت IMS"</string>
    <string name="radio_info_ims_reg_status_registered" msgid="5614116179751126247">"ثبت‌شده"</string>
    <string name="radio_info_ims_reg_status_not_registered" msgid="4438054067642750717">"ثبت‌نشده"</string>
    <string name="radio_info_ims_feature_status_available" msgid="3687807290327566879">"در دسترس"</string>
    <string name="radio_info_ims_feature_status_unavailable" msgid="4606182208970114368">"در دسترس نیست"</string>
    <string name="radio_info_ims_reg_status" msgid="7534612158445529715">"‏ثبت IMS:‏ <xliff:g id="STATUS">%1$s</xliff:g>\nصدا ازطریق LTE‏: <xliff:g id="AVAILABILITY_0">%2$s</xliff:g>\nصدا ازطریق WiFi‏: <xliff:g id="AVAILABILITY_1">%3$s</xliff:g>\n‏تماس ویدیویی: <xliff:g id="AVAILABILITY_2">%4$s</xliff:g>\nواسط UT: <xliff:g id="AVAILABILITY_3">%5$s</xliff:g>"</string>
    <string name="radioInfo_service_in" msgid="1697703164394784618">"سرویس دارد"</string>
    <string name="radioInfo_service_out" msgid="7999094221728929681">"خارج از سرویس"</string>
    <string name="radioInfo_service_emergency" msgid="6274434235469661525">"فقط تماس‌های اضطراری"</string>
    <string name="radioInfo_service_off" msgid="7536423790014501173">"رادیو خاموش"</string>
    <string name="radioInfo_roaming_in" msgid="9045363884600341051">"رومینگ"</string>
    <string name="radioInfo_roaming_not" msgid="4849214885629672819">"بدون رومینگ"</string>
    <string name="radioInfo_phone_idle" msgid="7489244938838742820">"بلااستفاده"</string>
    <string name="radioInfo_phone_ringing" msgid="4883724645684297895">"زنگ زدن"</string>
    <string name="radioInfo_phone_offhook" msgid="5873835692449118954">"تماس در حال انجام"</string>
    <string name="radioInfo_data_disconnected" msgid="1959735267890719418">"اتصال قطع شد"</string>
    <string name="radioInfo_data_connecting" msgid="8404571440697917823">"درحال اتصال"</string>
    <string name="radioInfo_data_connected" msgid="7074301157399238697">"متصل"</string>
    <string name="radioInfo_data_suspended" msgid="5315325487890334196">"معلق"</string>
    <string name="radioInfo_unknown" msgid="1476509178755955088">"نامشخص"</string>
    <string name="radioInfo_display_packets" msgid="8654359809877290639">"pkts"</string>
    <string name="radioInfo_display_bytes" msgid="4018206969492931883">"بایت"</string>
    <string name="radioInfo_display_dbm" msgid="3621221793699882781">"dBm"</string>
    <string name="radioInfo_display_asu" msgid="1422248392727818082">"asu"</string>
    <string name="radioInfo_lac" msgid="8415219164758307156">"LAC"</string>
    <string name="radioInfo_cid" msgid="4362599198392643138">"CID"</string>
    <string name="sdcard_unmount" product="nosdcard" msgid="6325292633327972272">"‏قطع اتصال حافظهٔ USB"</string>
    <string name="sdcard_unmount" product="default" msgid="3364184561355611897">"‏جدا کردن کارت SD"</string>
    <string name="sdcard_format" product="nosdcard" msgid="6285310523155166716">"‏پاک کردن حافظهٔ USB"</string>
    <string name="sdcard_format" product="default" msgid="6713185532039187532">"‏پاک کردن کارت SD"</string>
    <string name="preview_pager_content_description" msgid="8926235999291761243">"پیش‌نمایش"</string>
    <string name="preview_page_indicator_content_description" msgid="4821343428913401264">"پیش‌نمایش، صفحه <xliff:g id="CURRENT_PAGE">%1$d</xliff:g> از <xliff:g id="NUM_PAGES">%2$d</xliff:g>"</string>
    <string name="font_size_summary" msgid="1690992332887488183">"نوشتار روی صفحه‌نمایش را بزرگ‌تر یا کوچک‌تر کنید."</string>
    <string name="font_size_make_smaller_desc" msgid="7919995133365371569">"کوچک‌تر کردن"</string>
    <string name="font_size_make_larger_desc" msgid="4316986572233686061">"بزرگ‌تر کردن"</string>
    <!-- no translation found for font_size_preview_text (4818424565068376732) -->
    <skip />
    <string name="font_size_preview_text_headline" msgid="7955317408475392247">"نوشتار نمونه"</string>
    <string name="font_size_preview_text_title" msgid="1310536233106975546">"جادوگر شهر اوز"</string>
    <string name="font_size_preview_text_subtitle" msgid="4231671528173110093">"فصل ۱۱: شهر زمردی شگفت‌انگیز اوز"</string>
    <string name="font_size_preview_text_body" msgid="2846183528684496723">"با وجودی که دورتی و دوستانش عینک‌هایی سبز به چشم داشتند چشمانشان در اولین نگاه از درخشندگی این شهر فوق‌العاده خیره شد. خیابان‌ها با ردیف خانه‌هایی که همه از مرمر سبز ساخته شده بودند و در همه جای آن با زمردهای درخشنده تزئین شده بود می‌درخشید. آنها در پیاده‌رویی از همان مرمر سبز راه می‌رفتند و سنگفرش‌های پیاده‌رو با ردیف‌های زمردی که نزدیک به هم قرار گرفته بودند و در نور خورشید می‌درخشیدند به هم پیوسته بود. قاب‌های پنجره‌ها از شیشه سبز بود؛ حتی آسمان بالای شهر رنگ‌مایه سبز داشت و اشعه خورشید سبزرنگ بود. \n\nمردم زیادی از مرد و زن و بچه در اطراف راه می‌رفتند که همه لباس‌های سبزی پوشیده بودند و پوست بدنشان ته رنگ سبزی داشت. آنها به دوروتی و دوستان عجیبش با تعجب نگاه می‌کردند. بچه‌ها به‌محض دیدن شیر همه فرار کردند و پشت سر مادرانشان پنهان شدند؛ اما هیچ‌کس با آنها صحبت نکرد. تعداد زیادی مغازه در خیابان بود و دوروتی متوجه شد که همه‌چیز در این مغازه‌ها به رنگ سبز است. آبنبات سبز و پف فیل سبز برای فروش گذاشته شده بود، همین‌طور همه مدل کفش، کلاه و لباس که همه به رنگ سبز بودند. در جایی مردی لیموناد سبز می‌فروخت و وقتی بچه‌ها از او خرید می‌کردند دوروتی دید که پول آن را با سکه‌هایی سبزرنگ پرداختند. \n\nبه‌نظر می‌رسید که اسب یا حیوان دیگری در آنجا نیست؛ مردها چیزها را با گاری‌های کوچک سبزی به این طرف و آن طرف حمل می‌کردند و گاری را در جلوشان هل می‌دادند. به‌نظر می‌رسید همه شاد و راضی و مرفه بودند."</string>
    <string name="font_size_save" msgid="3450855718056759095">"تأیید"</string>
    <string name="sdcard_setting" product="nosdcard" msgid="8281011784066476192">"‏حافظهٔ USB"</string>
    <string name="sdcard_setting" product="default" msgid="5922637503871474866">"‏کارت SD"</string>
    <string name="bluetooth" msgid="5549625000628014477">"بلوتوث"</string>
    <string name="bluetooth_is_discoverable" msgid="8373421452106840526">"قابل مشاهده برای تمام دستگاه‌های بلوتوث اطراف (<xliff:g id="DISCOVERABLE_TIME_PERIOD">%1$s</xliff:g>)"</string>
    <string name="bluetooth_is_discoverable_always" msgid="2849387702249327748">"قابل مشاهده برای تمام دستگاه‌های بلوتوث اطراف"</string>
    <string name="bluetooth_not_visible_to_other_devices" msgid="9120274591523391910">"برای دیگر دستگاه‌های بلوتوث قابل مشاهده نیست"</string>
    <string name="bluetooth_only_visible_to_paired_devices" msgid="2049983392373296028">"فقط برای دستگاه‌های مرتبط شده قابل مشاهده است"</string>
    <string name="bluetooth_visibility_timeout" msgid="8002247464357005429">"پایان زمان قابل مشاهده بودن"</string>
    <string name="bluetooth_lock_voice_dialing" msgid="3139322992062086225">"قفل کردن شماره گیری صوتی"</string>
    <string name="bluetooth_lock_voice_dialing_summary" msgid="4741338867496787042">"ممانعت از استفاده شماره‌گیر بلوتوث هنگام قفل شدن صفحه"</string>
    <string name="bluetooth_devices" msgid="1886018064039454227">"دستگاه‌های بلوتوث"</string>
    <string name="bluetooth_device_name" msgid="8415828355207423800">"نام دستگاه"</string>
    <string name="bluetooth_device_details" msgid="4594773497930028085">"تنظیمات دستگاه"</string>
    <string name="bluetooth_profile_details" msgid="6823621790324933337">"تنظیمات نمایه"</string>
    <string name="bluetooth_name_not_set" msgid="2653752006416027426">"نامی تنظیم نشده، از نام حساب استفاده کنید"</string>
    <string name="bluetooth_scan_for_devices" msgid="9214184305566815727">"اسکن برای دستگاه‌ها"</string>
    <string name="bluetooth_rename_device" msgid="4352483834491958740">"تغییر نام این دستگاه"</string>
    <string name="bluetooth_rename_button" msgid="1648028693822994566">"تغییر نام"</string>
    <string name="bluetooth_disconnect_title" msgid="7830252930348734303">"ارتباط دستگاه قطع شود؟"</string>
    <string name="bluetooth_disconnect_all_profiles" product="default" msgid="8208712728668714199">"ارتباط تلفنتان با <xliff:g id="DEVICE_NAME">%1$s</xliff:g> قطع می‌شود."</string>
    <string name="bluetooth_disconnect_all_profiles" product="tablet" msgid="6611038575213485336">"ارتباط رایانه لوحی‌تان با <xliff:g id="DEVICE_NAME">%1$s</xliff:g> قطع می‌شود."</string>
    <string name="bluetooth_disconnect_all_profiles" product="device" msgid="3995834526315103965">"ارتباط دستگاهتان با <xliff:g id="DEVICE_NAME">%1$s</xliff:g> قطع می‌شود."</string>
    <string name="bluetooth_disconnect_dialog_ok" msgid="3308586619539119106">"قطع ارتباط"</string>
    <string name="bluetooth_empty_list_user_restricted" msgid="603521233563983689">"اجازه ندارید تنظیمات بلوتوث را تغییر دهید."</string>
    <string name="bluetooth_pairing_pref_title" msgid="7429413067477968637">"مرتبط‌سازی دستگاه جدید"</string>
    <string name="bluetooth_is_visible_message" msgid="6222396240776971862">"هنگام باز بودن تنظیمات بلوتوث، <xliff:g id="DEVICE_NAME">%1$s</xliff:g> برای دستگاه‌های اطراف قابل مشاهده است."</string>
    <string name="bluetooth_footer_mac_message" product="default" msgid="1109366350000220283">"نشانی بلوتوث تلفن: <xliff:g id="BLUETOOTH_MAC_ADDRESS">%1$s</xliff:g>"</string>
    <string name="bluetooth_footer_mac_message" product="tablet" msgid="6807634484499166486">"نشانی بلوتوث رایانه لوحی: <xliff:g id="BLUETOOTH_MAC_ADDRESS">%1$s</xliff:g>"</string>
    <string name="bluetooth_footer_mac_message" product="device" msgid="8413944740341742061">"نشانی بلوتوث دستگاه: <xliff:g id="BLUETOOTH_MAC_ADDRESS">%1$s</xliff:g>"</string>
    <string name="bluetooth_is_disconnect_question" msgid="5334933802445256306">"ارتباط <xliff:g id="DEVICE_NAME">%1$s</xliff:g> قطع شود؟"</string>
    <string name="bluetooth_broadcasting" msgid="16583128958125247">"پخش"</string>
    <string name="bluetooth_disable_profile_title" msgid="5916643979709342557">"غیر فعال کردن نمایه؟"</string>
    <string name="bluetooth_disable_profile_message" msgid="2895844842011809904">"‏این کار :&lt;br&gt;&lt;b&gt;<xliff:g id="PROFILE_NAME">%1$s</xliff:g>&lt;/b&gt;&lt;br&gt;&lt;br&gt;From:&lt;br&gt;&lt;b&gt;<xliff:g id="DEVICE_NAME">%2$s</xliff:g>&lt;/b&gt; را غیرفعال می‌کند"</string>
    <string name="bluetooth_unknown" msgid="644716244548801421"></string>
    <string name="bluetooth_device" msgid="5291950341750186887">"دستگاه بلوتوث بدون نام"</string>
    <string name="progress_scanning" msgid="192587958424295789">"در حال جستجو"</string>
    <string name="bluetooth_no_devices_found" msgid="1085232930277181436">"هیچ دستگاه بلوتوثی در این اطراف پیدا نشد."</string>
    <string name="bluetooth_notif_ticker" msgid="4726721390078512173">"درخواست مرتبط‌سازی"</string>
    <string name="bluetooth_notif_title" msgid="2485175521845371514">"درخواست مرتبط‌سازی"</string>
    <string name="bluetooth_notif_message" msgid="5057417127600942904">"برای مرتبط‌سازی با <xliff:g id="DEVICE_NAME">%1$s</xliff:g> ضربه بزنید."</string>
    <string name="bluetooth_show_received_files" msgid="3144149432555230410">"فایل‌های دریافت‌شده"</string>
    <string name="device_picker" msgid="4978696506172252813">"انتخاب دستگاه بلوتوث"</string>
    <string name="bluetooth_ask_enablement" msgid="3387222809404177525">"<xliff:g id="APP_NAME">%1$s</xliff:g> می‌خواهد بلوتوث را روشن کند"</string>
    <string name="bluetooth_ask_disablement" msgid="5890386255790160573">"<xliff:g id="APP_NAME">%1$s</xliff:g> می‌خواهد بلوتوث را خاموش کند"</string>
    <string name="bluetooth_ask_enablement_no_name" msgid="1644353686104482763">"برنامه‌ای می‌خواهد بلوتوث را روشن کند"</string>
    <string name="bluetooth_ask_disablement_no_name" msgid="9218830122674868548">"برنامه‌ای می‌خواهد بلوتوث را خاموش کند"</string>
    <string name="bluetooth_ask_discovery" product="tablet" msgid="4791779658660357386">"<xliff:g id="APP_NAME">%1$s</xliff:g> می‌خواهد رایانه لوحی‌تان را برای سایر دستگاه‌های بلوتوث به مدت <xliff:g id="TIMEOUT">%2$d</xliff:g> ثانیه قابل‌مشاهده کند."</string>
    <string name="bluetooth_ask_discovery" product="default" msgid="1308225382575535366">"<xliff:g id="APP_NAME">%1$s</xliff:g> می‌خواهد تلفتنان را برای سایر دستگاه‌های بلوتوث به مدت <xliff:g id="TIMEOUT">%2$d</xliff:g> ثانیه قابل‌مشاهده کند."</string>
    <string name="bluetooth_ask_discovery_no_name" product="tablet" msgid="225715443477752935">"برنامه‌ای می‌خواهد رایانه لوحی شما را برای سایر دستگاه‌های بلوتوث به مدت <xliff:g id="TIMEOUT">%1$d</xliff:g> ثانیه قابل‌مشاهده کند."</string>
    <string name="bluetooth_ask_discovery_no_name" product="default" msgid="4949152735544109994">"برنامه‌ای می‌خواهد تلفن شما را برای سایر دستگاه‌های بلوتوث به مدت <xliff:g id="TIMEOUT">%1$d</xliff:g> ثانیه قابل‌مشاهده کند."</string>
    <string name="bluetooth_ask_lasting_discovery" product="tablet" msgid="8528329166577187961">"<xliff:g id="APP_NAME">%1$s</xliff:g> می‌خواهد رایانه لوحی‌تان را برای سایر دستگاه‌های بلوتوث قابل‌مشاهده کند. می‌توانید بعداً این مورد را در تنظیمات بلوتوث تغییر دهید."</string>
    <string name="bluetooth_ask_lasting_discovery" product="default" msgid="4398738575307583138">"<xliff:g id="APP_NAME">%1$s</xliff:g> می‌خواهد تلفتنان را برای سایر دستگاه‌های بلوتوث قابل‌مشاهده کند. می‌توانید بعداً این مورد را در تنظیمات بلوتوث تغییر دهید."</string>
    <string name="bluetooth_ask_lasting_discovery_no_name" product="tablet" msgid="1702590641426207062">"برنامه‌ای می‌خواهد رایانه لوحی شما را برای سایر دستگاه‌های بلوتوث قابل‌مشاهده کند. می‌توانید بعداً این مورد را در تنظیمات بلوتوث تغییر دهید."</string>
    <string name="bluetooth_ask_lasting_discovery_no_name" product="default" msgid="8549952177383992238">"برنامه‌ای می‌خواهد تلفن شما را برای سایر دستگاه‌های بلوتوث قابل‌مشاهده کند. می‌توانید بعداً این مورد را در تنظیمات بلوتوث تغییر دهید."</string>
    <string name="bluetooth_ask_enablement_and_discovery" product="tablet" msgid="1141843490422565755">"<xliff:g id="APP_NAME">%1$s</xliff:g> می‌خواهد بلوتوث را روشن کند و رایانه لوحی‌تان را برای سایر دستگاه‌ها به مدت <xliff:g id="TIMEOUT">%2$d</xliff:g> ثانیه قابل‌مشاهده کند."</string>
    <string name="bluetooth_ask_enablement_and_discovery" product="default" msgid="5195836980079191473">"<xliff:g id="APP_NAME">%1$s</xliff:g> می‌خواهد بلوتوث را روشن کند و تلفتنان را برای سایر دستگاه‌ها به مدت <xliff:g id="TIMEOUT">%2$d</xliff:g> ثانیه قابل‌مشاهده کند."</string>
    <string name="bluetooth_ask_enablement_and_discovery_no_name" product="tablet" msgid="7009338445281693765">"برنامه‌ای می‌خواهد بلوتوث را روشن کند و رایانه لوحی شما را برای سایر دستگاه‌ها به مدت <xliff:g id="TIMEOUT">%1$d</xliff:g> ثانیه قابل‌مشاهده کند."</string>
    <string name="bluetooth_ask_enablement_and_discovery_no_name" product="default" msgid="8386904242279878734">"برنامه‌ای می‌خواهد بلوتوث را روشن کند و تلفن شما را برای سایر دستگاه‌ها به مدت <xliff:g id="TIMEOUT">%1$d</xliff:g> ثانیه قابل‌مشاهده کند."</string>
    <string name="bluetooth_ask_enablement_and_lasting_discovery" product="tablet" msgid="2279471426575892686">"<xliff:g id="APP_NAME">%1$s</xliff:g> می‌خواهد بلوتوث را روشن کند و رایانه لوحی‌تان را برای سایر دستگاه‌ها قابل‌مشاهده کند. می‌توانید بعداً این مورد را در تنظیمات بلوتوث تغییر دهید."</string>
    <string name="bluetooth_ask_enablement_and_lasting_discovery" product="default" msgid="6961969825475461450">"<xliff:g id="APP_NAME">%1$s</xliff:g> می‌خواهد بلوتوث را روشن کند و تلفنتان را برای سایر دستگاه‌ها قابل‌مشاهده کند. می‌توانید بعداً این مورد را در تنظیمات بلوتوث تغییر دهید."</string>
    <string name="bluetooth_ask_enablement_and_lasting_discovery_no_name" product="tablet" msgid="692477613671555006">"برنامه‌ای می‌خواهد بلوتوث را روشن کند و رایانه لوحی شما را برای سایر دستگاه‌ها قابل‌مشاهده کند. می‌توانید بعداً این مورد را در تنظیمات بلوتوث تغییر دهید."</string>
    <string name="bluetooth_ask_enablement_and_lasting_discovery_no_name" product="default" msgid="6374480121751597648">"برنامه‌ای می‌خواهد بلوتوث را روشن کند و تلفن شما را برای سایر دستگاه‌ها قابل‌مشاهده کند. می‌توانید بعداً این مورد را در تنظیمات بلوتوث تغییر دهید."</string>
    <string name="bluetooth_turning_on" msgid="4850574877288036646">"درحال روشن کردن بلوتوث…"</string>
    <string name="bluetooth_turning_off" msgid="2337747302892025192">"خاموش کردن بلوتوث؟؟؟"</string>
    <string name="bluetooth_auto_connect" msgid="40711424456733571">"اتصال خودکار"</string>
    <string name="bluetooth_connection_permission_request" msgid="4747918249032890077">"درخواست اتصال بلوتوث"</string>
    <string name="bluetooth_connection_notif_message" msgid="3603316575471431846">"برای اتصال به «<xliff:g id="DEVICE_NAME">%1$s</xliff:g>» ضربه بزنید."</string>
    <string name="bluetooth_connection_dialog_text" msgid="8455427559949998023">"آیا می‌خواهید به \"<xliff:g id="DEVICE_NAME">%1$s</xliff:g>\" وصل شوید؟"</string>
    <string name="bluetooth_phonebook_request" msgid="3951420080540915279">"درخواست دسترسی به دفترچه تلفن"</string>
    <string name="bluetooth_pb_acceptance_dialog_text" msgid="8930347091018455505">"<xliff:g id="DEVICE_NAME_0">%1$s</xliff:g>می‌خواهد به مخاطیبن و سابقه تماس شما دسترسی پیدا کند. به <xliff:g id="DEVICE_NAME_1">%2$s</xliff:g> اجازه دسترسی می‌دهید؟"</string>
    <string name="bluetooth_remember_choice" msgid="6919682671787049800">"دوباره سؤال نشود"</string>
    <string name="bluetooth_pb_remember_choice" msgid="3622898084442402071">"دوباره سؤال نشود"</string>
    <string name="bluetooth_map_request" msgid="4595727689513143902">"درخواست دسترسی به پیام"</string>
    <string name="bluetooth_map_acceptance_dialog_text" msgid="8712508202081143737">"‏%1$s می‌خواهد به پیام‌های شما دسترسی یابد. اجازه دسترسی به %2$s داده شود؟"</string>
    <string name="bluetooth_sap_request" msgid="2669762224045354417">"درخواست دسترسی به سیم‌‌کارت"</string>
    <string name="bluetooth_sap_acceptance_dialog_text" msgid="4414253873553608690">"<xliff:g id="DEVICE_NAME_0">%1$s</xliff:g> می‌خواهد به سیم‌کارت شما دسترسی پیدا کند. درصورتی‌که به دسترسی به سیم‌کارت اجازه دهید، اتصال داده در مدت اتصال در دستگاه شما غیرفعال می‌شود. به <xliff:g id="DEVICE_NAME_1">%2$s?</xliff:g> اجازه دسترسی دهید"</string>
    <string name="bluetooth_device_name_summary" msgid="4757990010751789977">"به‌عنوان «<xliff:g id="DEVICE_NAME">^1</xliff:g>» برای سایر دستگاه‌ها قابل مشاهده است"</string>
    <string name="bluetooth_paired_device_title" msgid="8638994696317952019">"دستگاه‌های شما"</string>
    <string name="bluetooth_pairing_page_title" msgid="7712127387361962608">"مرتبط‌سازی دستگاه جدید"</string>
    <string name="date_and_time" msgid="9062980487860757694">"تاریخ و زمان"</string>
    <string name="choose_timezone" msgid="1362834506479536274">"انتخاب منطقهٔ زمانی"</string>
    <!-- no translation found for intent_sender_data_label (6332324780477289261) -->
    <skip />
    <string name="intent_sender_sendbroadcast_text" msgid="1415735148895872715">"ارسال <xliff:g id="BROADCAST">broadcast</xliff:g>"</string>
    <string name="intent_sender_action_label" msgid="616458370005452389">"<xliff:g id="ACTION">Action</xliff:g>:"</string>
    <string name="intent_sender_startactivity_text" msgid="5080516029580421895">"شروع <xliff:g id="ACTIVITY">activity</xliff:g>"</string>
    <string name="intent_sender_resource_label" msgid="6963659726895482829">"<xliff:g id="RESOURCE">Resource</xliff:g>:"</string>
    <string name="intent_sender_account_label" msgid="465210404475603404">"حساب:"</string>
    <string name="proxy_settings_title" msgid="9049437837600320881">"پروکسی"</string>
    <string name="proxy_clear_text" msgid="5555400754952012657">"پاک کردن"</string>
    <string name="proxy_port_label" msgid="5655276502233453400">"درگاه پروکسی"</string>
    <string name="proxy_exclusionlist_label" msgid="7700491504623418701">"‏پروکسی Bypass برای"</string>
    <string name="proxy_defaultView_text" msgid="6387985519141433291">"بازیابی موارد پیش‌فرض"</string>
    <string name="proxy_action_text" msgid="2957063145357903951">"تمام"</string>
    <string name="proxy_hostname_label" msgid="8490171412999373362">"نام میزبان پروکسی"</string>
    <string name="proxy_error" msgid="8926675299638611451">"توجه"</string>
    <string name="proxy_error_dismiss" msgid="4993171795485460060">"تأیید"</string>
    <string name="proxy_error_invalid_host" msgid="6865850167802455230">"نام میزبانی که وارد کرده‌اید معتبر نیست."</string>
    <string name="proxy_error_invalid_exclusion_list" msgid="678527645450894773">"فهرست موارد استثنایی که تایپ کردید به نحو صحیح قالب‌بندی نشده است. لطفاً فهرستی از دامنه‌های استثنای جدا شده با کاما را تایپ کنید."</string>
    <string name="proxy_error_empty_port" msgid="5539106187558215246">"باید قسمت درگاه را پر کنید."</string>
    <string name="proxy_error_empty_host_set_port" msgid="2451694104858226781">"اگر قسمت میزبان خالی است، قسمت درگاه باید خالی باشد."</string>
    <string name="proxy_error_invalid_port" msgid="5988270202074492710">"درگاهی که وارد کردید معتبر نیست."</string>
    <string name="proxy_warning_limited_support" msgid="7229337138062837422">"‏این مرورگر از پروکسی HTTP استفاده می‌کند اما ممکن است برنامه‌های دیگر از آن استفاده نکنند."</string>
    <string name="proxy_url_title" msgid="7185282894936042359">"‏نشانی وب PAC: "</string>
    <string name="radio_info_signal_location_label" msgid="3242990404410530456">"اطلاعات مکان شبکه همراه (منسوخ شده):"</string>
    <string name="radio_info_neighboring_location_label" msgid="5766020323342985397">"اطلاعات شبکه همراه مجاور (منسوخ شده):"</string>
    <string name="radio_info_cell_info_refresh_rate" msgid="7062777594049622128">"نرخ بازخوانی اطلاعات شبکه همراه:"</string>
    <string name="radio_info_cellinfo_label" msgid="6213223844927623098">"همه اطلاعات اندازه‌گیری شبکه همراه:"</string>
    <string name="radio_info_dcrtinfo_label" msgid="4062076024399431876">"اطلاعات بی‌درنگ اتصال داده:"</string>
    <string name="radio_info_gprs_service_label" msgid="4209624131644060517">"سرویس داده:"</string>
    <string name="radio_info_roaming_label" msgid="6141505430275138647">"رومینگ:"</string>
    <string name="radio_info_imei_label" msgid="1220524224732944192">"IMEI:"</string>
    <string name="radio_info_call_redirect_label" msgid="2743797189722106231">"هدایت تماس:"</string>
    <string name="radio_info_ppp_resets_label" msgid="3587319503902576102">"‏تعداد بازنشانی PPP از زمان راه‌اندازی:"</string>
    <string name="radio_info_current_network_label" msgid="9151285540639134945">"شبکه کنونی:"</string>
    <string name="radio_info_ppp_received_label" msgid="363579470428151850">"داده دریافت شده:"</string>
    <string name="radio_info_gsm_service_label" msgid="1370863866816125489">"سرویس صوتی:"</string>
    <string name="radio_info_signal_strength_label" msgid="5155734002519307416">"قدرت سیگنال:"</string>
    <string name="radio_info_call_status_label" msgid="2611065018172747413">"وضعیت تماس صوتی:"</string>
    <string name="radio_info_ppp_sent_label" msgid="7748668735880404586">"داده ارسال شده:"</string>
    <string name="radio_info_message_waiting_label" msgid="1037302619943328273">"پیام در انتظار:"</string>
    <string name="radio_info_phone_number_label" msgid="7942153178953255231">"شماره تلفن:"</string>
    <string name="radio_info_band_mode_label" msgid="8730871744887454509">"انتخاب باند رادیو"</string>
    <string name="radio_info_voice_network_type_label" msgid="1443496502370667071">"نوع شبکه صوتی:"</string>
    <string name="radio_info_data_network_type_label" msgid="7094323145105149312">"نوع شبکه داده:"</string>
    <string name="radio_info_set_perferred_label" msgid="3511830813500105512">"تنظیم نوع شبکه برگزیده:"</string>
    <string name="radio_info_ping_hostname_v4" msgid="7045103377818314709">"‏پینگ کردن نام میزبان (www.google.com)‏ IPv4:"</string>
    <string name="radio_info_ping_hostname_v6" msgid="1130906124160553954">"‏پینگ کردن نام میزبان (www.google.com)‏ IPv6:"</string>
    <string name="radio_info_http_client_test" msgid="2382286093023138339">"‏آزمایش کارخواه HTTP:"</string>
    <string name="ping_test_label" msgid="579228584343892613">"اجرای آزمایش پینگ"</string>
    <string name="radio_info_smsc_label" msgid="6399460520126501354">"SMSC:"</string>
    <string name="radio_info_smsc_update_label" msgid="7258686760358791539">"به‌روزرسانی"</string>
    <string name="radio_info_smsc_refresh_label" msgid="6902302130315125102">"بازخوانی"</string>
    <string name="radio_info_toggle_dns_check_label" msgid="6625185764803245075">"‏تغییر وضعیت علامت DNS"</string>
    <string name="oem_radio_info_label" msgid="6163141792477958941">"‏تنظیمات/اطلاعات خاص OEM"</string>
    <string name="band_mode_title" msgid="4071411679019296568">"تنظیم حالت باند رادیو"</string>
    <string name="band_mode_loading" msgid="3555063585133586152">"در حال بار کردن فهرست باند…"</string>
    <string name="band_mode_set" msgid="5730560180249458484">"تنظیم"</string>
    <string name="band_mode_failed" msgid="1495968863884716379">"ناموفق"</string>
    <string name="band_mode_succeeded" msgid="2701016190055887575">"موفقت آمیز"</string>
    <string name="sdcard_changes_instructions" msgid="4482324130377280131">"‏تغییرات با اتصال مجدد کابل USB اعمال می‌شوند."</string>
    <string name="sdcard_settings_screen_mass_storage_text" msgid="3741220147296482474">"‏فعال کردن ذخیره‌سازی انبوه USB"</string>
    <string name="sdcard_settings_total_bytes_label" msgid="9184160745785062144">"مجموع بایت‌ها:"</string>
    <string name="sdcard_settings_not_present_status" product="nosdcard" msgid="1636218515775929394">"‏حافظهٔ USB متصل نیست."</string>
    <string name="sdcard_settings_not_present_status" product="default" msgid="2048419626134861599">"‏کارت SD موجود نیست."</string>
    <string name="sdcard_settings_available_bytes_label" msgid="763232429899373001">"بایت آزاد:"</string>
    <string name="sdcard_settings_mass_storage_status" product="nosdcard" msgid="7993410985895217054">"‏حافظهٔ USB در حال استفاده به‌عنوان دستگاه حافظه انبوه است."</string>
    <string name="sdcard_settings_mass_storage_status" product="default" msgid="2742075324087038036">"‏کارت SD در حال استفاده به‌عنوان دستگاه ذخیره‌سازی انبوه است."</string>
    <string name="sdcard_settings_unmounted_status" product="nosdcard" msgid="5128923500235719226">"‏اکنون می‌توانید حافظهٔ USB را با امنیت کامل خارج کنید."</string>
    <string name="sdcard_settings_unmounted_status" product="default" msgid="666233604712540408">"‏اکنون می‌توانید کارت SD را با امنیت خارج کنید."</string>
    <string name="sdcard_settings_bad_removal_status" product="nosdcard" msgid="7761390725880773697">"‏حافظهٔ USB در حین استفاده خارج شد!"</string>
    <string name="sdcard_settings_bad_removal_status" product="default" msgid="5145797653495907970">"‏کارت SD در حین استفاده خارج شد!"</string>
    <string name="sdcard_settings_used_bytes_label" msgid="8820289486001170836">"بایت استفاده‌شده:"</string>
    <string name="sdcard_settings_scanning_status" product="nosdcard" msgid="7503429447676219564">"‏در حال اسکن حافظهٔ USB برای رسانه..."</string>
    <string name="sdcard_settings_scanning_status" product="default" msgid="2763464949274455656">"‏اسکن کردن کارت SD برای رسانه..."</string>
    <string name="sdcard_settings_read_only_status" product="nosdcard" msgid="3624143937437417788">"‏حافظهٔ USB به‌عنوان فقط خواندنی متصل شد."</string>
    <string name="sdcard_settings_read_only_status" product="default" msgid="4518291824764698112">"‏کارت SD به صورت فقط خواندنی نصب شد."</string>
    <string name="skip_label" msgid="47510779345218297">"رد شدن"</string>
    <string name="next_label" msgid="4693520878012668114">"بعدی"</string>
    <string name="language_picker_title" msgid="3596315202551687690">"زبان‌ها"</string>
    <string name="pref_title_lang_selection" msgid="2014920136978776034">"تنظیمات برگزیده زبان"</string>
    <string name="locale_remove_menu" msgid="7651301406723638854">"برداشتن"</string>
    <string name="add_a_language" msgid="2330538812283783022">"افزودن زبان"</string>
    <plurals name="dlg_remove_locales_title" formatted="false" msgid="4276642359346122396">
      <item quantity="one">زبان‌های انتخابی حذف شوند؟</item>
      <item quantity="other">زبان‌های انتخابی حذف شوند؟</item>
    </plurals>
    <string name="dlg_remove_locales_message" msgid="1361354927342876114">"نوشتار به زبان دیگری نشان داده می‌شود."</string>
    <string name="dlg_remove_locales_error_title" msgid="2653242337224911425">"همه زبان‌ها حذف نمی‌شوند"</string>
    <string name="dlg_remove_locales_error_message" msgid="6697381512654262821">"حداقل یک زبان برگزیده را حفظ کنید"</string>
    <string name="locale_not_translated" msgid="516862628177166755">"ممکن است در برخی برنامه‌ها در دسترس نباشد"</string>
    <string name="action_drag_label_move_up" msgid="9052210023727612540">"انتقال به بالا"</string>
    <string name="action_drag_label_move_down" msgid="7448713844582912157">"انتقال به پایین"</string>
    <string name="action_drag_label_move_top" msgid="557081389352288310">"انتقال به بالا"</string>
    <string name="action_drag_label_move_bottom" msgid="2468642142414126482">"انتقال به آخر"</string>
    <string name="action_drag_label_remove" msgid="2861038147166966206">"حذف زبان"</string>
    <string name="activity_picker_label" msgid="6295660302548177109">"انتخاب فعالیت"</string>
    <string name="device_info_label" msgid="6551553813651711205">"اطلاعات دستگاه"</string>
    <string name="display_label" msgid="8074070940506840792">"صفحه‌نمایش"</string>
    <string name="phone_info_label" product="tablet" msgid="7820855350955963628">"اطلاعات رایانهٔ لوحی"</string>
    <string name="phone_info_label" product="default" msgid="2127552523124277664">"اطلاعات تلفن"</string>
    <string name="sd_card_settings_label" product="nosdcard" msgid="8101475181301178428">"‏حافظهٔ USB"</string>
    <string name="sd_card_settings_label" product="default" msgid="5743100901106177102">"‏کارت SD"</string>
    <string name="proxy_settings_label" msgid="3271174136184391743">"تنظیمات پروکسی"</string>
    <string name="cancel" msgid="6859253417269739139">"لغو"</string>
    <string name="okay" msgid="1997666393121016642">"تأیید"</string>
    <string name="forget" msgid="1400428660472591263">"فراموش کردن"</string>
    <string name="save" msgid="879993180139353333">"ذخیره‌"</string>
    <string name="done" msgid="6942539184162713160">"تمام"</string>
    <string name="settings_label" msgid="1626402585530130914">"تنظیمات"</string>
    <string name="settings_label_launcher" msgid="8344735489639482340">"تنظیمات"</string>
    <string name="settings_shortcut" msgid="3936651951364030415">"میان‌بر تنظیمات"</string>
    <string name="activity_list_empty" msgid="6428823323471264836">"فعالیتی مطابق با این مورد یافت نشد."</string>
    <string name="airplane_mode" msgid="8837269988154128601">"حالت هواپیما"</string>
    <string name="radio_controls_title" msgid="3447085191369779032">"بیشتر"</string>
    <string name="wireless_networks_settings_title" msgid="3643009077742794212">"بی‌سیم و شبکه‌ها"</string>
    <string name="radio_controls_summary" msgid="1838624369870907268">"‏مدیریت Wi-Fi، بلوتوث، حالت هواپیما، شبکه‌های تلفن همراه، و VPNها"</string>
    <string name="cellular_data_title" msgid="6835451574385496662">"داده شبکه تلفن همراه"</string>
    <string name="calls_title" msgid="3544471959217176768">"تماس‌ها"</string>
    <string name="sms_messages_title" msgid="1778636286080572535">"پیامک‌ها"</string>
    <string name="cellular_data_summary" msgid="4660351864416939504">"مجاز بودن مصرف داده‌ ازطریق شبکه همراه"</string>
    <string name="allow_data_usage_title" msgid="2238205944729213062">"مصرف داده هنگام رومینگ مجاز است"</string>
    <string name="roaming" msgid="3596055926335478572">"رومینگ داده"</string>
    <string name="roaming_enable" msgid="3737380951525303961">"اتصال به سرویس‌های داده هنگام رومینگ"</string>
    <string name="roaming_disable" msgid="1295279574370898378">"اتصال به سرویس‌های داده هنگام رومینگ"</string>
    <string name="roaming_reenable_message" msgid="9141007271031717369">"شما اتصال داده خود را از دست داده‌اید زیرا رومینگ داده را در شبکه اصلی خود خاموش کرده‌اید."</string>
    <string name="roaming_turn_it_on_button" msgid="4387601818162120589">"روشن کنید"</string>
    <string name="roaming_warning" msgid="4275443317524544705">"ممکن است هزینه قابل توجهی برای شما داشته باشد."</string>
    <string name="roaming_warning_multiuser" product="tablet" msgid="6458990250829214777">"وقتی به رومینگ داده اجازه می‌دهید، ممکن است رومینگ، هزینه‌های بسیار زیادی برای شما در پی داشته باشد!\n\nاین تنظیم روی همه کاربران موجود در این رایانه لوحی تأثیر می‌گذارد."</string>
    <string name="roaming_warning_multiuser" product="default" msgid="6368421100292355440">"وقتی به رومینگ داده اجازه می‌دهید، ممکن است هزینه‌های بسیار زیادی برای شما در پی داشته باشد!\n\nاین تنظیم روی همه کاربران موجود در این تلفن تأثیر می‌گذارد."</string>
    <string name="roaming_reenable_title" msgid="6068100976707316772">"رومینگ داده مجاز است؟"</string>
    <string name="networks" msgid="6333316876545927039">"انتخاب اپراتور"</string>
    <string name="sum_carrier_select" msgid="3616956422251879163">"انتخاب یک اپراتور شبکه"</string>
    <string name="date_and_time_settings_title" msgid="3350640463596716780">"تاریخ و ساعت"</string>
    <string name="date_and_time_settings_title_setup_wizard" msgid="2391530758339384324">"تنظیم تاریخ و زمان"</string>
    <string name="date_and_time_settings_summary" msgid="7095318986757583584">"تنظیم تاریخ، ساعت، منطقهٔ زمانی و قالب‌ها"</string>
    <string name="date_time_auto" msgid="7076906458515908345">"زمان و تاریخ خودکار"</string>
    <string name="date_time_auto_summaryOn" msgid="4609619490075140381">"استفاده از زمان ارائه‌شده از شبکه"</string>
    <string name="date_time_auto_summaryOff" msgid="8698762649061882791">"استفاده از زمان ارائه‌شده از شبکه"</string>
    <string name="zone_auto" msgid="334783869352026648">"منطقهٔ زمانی خودکار"</string>
    <string name="zone_auto_summaryOn" msgid="6142830927278458314">"استفاده از منطقهٔ زمانی ارائه‌شده از شبکه"</string>
    <string name="zone_auto_summaryOff" msgid="2597745783162041390">"استفاده از منطقهٔ زمانی ارائه‌شده از شبکه"</string>
    <string name="date_time_24hour_title" msgid="3203537578602803850">"قالب ۲۴ ساعته"</string>
    <string name="date_time_24hour" msgid="1193032284921000063">"استفاده از قالب ۲۴ ساعته"</string>
    <string name="date_time_set_time_title" msgid="6296795651349047016">"زمان"</string>
    <string name="date_time_set_time" msgid="5716856602742530696">"تنظیم ساعت"</string>
    <string name="date_time_set_timezone_title" msgid="3047322337368233197">"منطقه زمانی"</string>
    <string name="date_time_set_timezone" msgid="5045627174274377814">"انتخاب منطقهٔ زمانی"</string>
    <string name="date_time_set_date_title" msgid="6928286765325608604">"تاریخ"</string>
    <string name="date_time_set_date" msgid="7021491668550232105">"تنظیم تاریخ"</string>
    <string name="zone_list_menu_sort_alphabetically" msgid="5683377702671088588">"به ترتیب الفبا"</string>
    <string name="zone_list_menu_sort_by_timezone" msgid="2720190443744884114">"به ترتیب منطقه زمانی"</string>
    <string name="date_picker_title" msgid="1338210036394128512">"تاریخ"</string>
    <string name="time_picker_title" msgid="483460752287255019">"زمان"</string>
    <string name="lock_after_timeout" msgid="4590337686681194648">"به‌صورت خودکار قفل شود"</string>
    <string name="lock_after_timeout_summary" msgid="6128431871360905631">"<xliff:g id="TIMEOUT_STRING">%1$s</xliff:g> پس از خواب"</string>
    <string name="lock_immediately_summary_with_exception" msgid="9119632173886172690">"بلافاصله بعد از حالت خواب، به‌جز وقتی قفل صفحه با <xliff:g id="TRUST_AGENT_NAME">%1$s</xliff:g> باز می‌ماند"</string>
    <string name="lock_after_timeout_summary_with_exception" msgid="5579064842797188409">"<xliff:g id="TIMEOUT_STRING">%1$s</xliff:g> بعد از حالت خواب، به جز زمانی که قفل صفحه توسط <xliff:g id="TRUST_AGENT_NAME">%2$s</xliff:g> باز نگه داشته شود"</string>
    <string name="show_owner_info_on_lockscreen_label" msgid="5074906168357568434">"نمایش اطلاعات مالک در قفل صفحه"</string>
    <string name="owner_info_settings_title" msgid="5530285568897386122">"پیام قفل صفحه"</string>
    <string name="security_enable_widgets_title" msgid="2754833397070967846">"فعال کردن ابزارک‌ها"</string>
    <string name="security_enable_widgets_disabled_summary" msgid="6392489775303464905">"غیرفعال‌شده توسط سرپرست"</string>
    <string name="owner_info_settings_summary" msgid="7472393443779227052">"هیچ‌کدام"</string>
    <string name="owner_info_settings_status" msgid="120407527726476378">"<xliff:g id="COUNT_0">%1$d</xliff:g> / ‏<xliff:g id="COUNT_1">%2$d</xliff:g>"</string>
    <string name="owner_info_settings_edit_text_hint" msgid="7591869574491036360">"‏مثلاً Android امیر."</string>
    <string name="user_info_settings_title" msgid="1195015434996724736">"اطلاعات کاربر"</string>
    <string name="show_profile_info_on_lockscreen_label" msgid="2741208907263877990">"نمایش اطلاعات نمایه در قفل صفحه"</string>
    <string name="profile_info_settings_title" msgid="3518603215935346604">"اطلاعات نمایه"</string>
    <string name="Accounts_settings_title" msgid="1643879107901699406">"حساب‌ها"</string>
    <string name="location_settings_title" msgid="1369675479310751735">"مکان"</string>
    <string name="account_settings_title" msgid="626177544686329806">"حساب‌ها"</string>
    <string name="security_settings_title" msgid="4918904614964215087">"امنیت و موقعیت مکانی"</string>
    <string name="encryption_and_credential_settings_title" msgid="6514904533438791561">"رمزگذاری و اعتبارنامه"</string>
    <string name="encryption_and_credential_settings_summary" product="default" msgid="8721883002237981248">"تلفن رمزگذاری شده است"</string>
    <string name="encryption_and_credential_settings_summary" product="tablet" msgid="7200428573872395685">"دستگاه رمزگذاری شد"</string>
    <string name="lockscreen_settings_title" msgid="3922976395527087455">"تنظیمات برگزیده صفحه درحالت قفل"</string>
    <string name="security_settings_summary" msgid="967393342537986570">"تنظیم مکان من، قفل صفحه، قفل سیم کارت، قفل حافظه اطلاعات کاربری"</string>
    <string name="cdma_security_settings_summary" msgid="6068799952798901542">"تنظیم مکان من، بازگشایی قفل صفحه، قفل حافظه اطلاعات کاربری"</string>
    <string name="security_passwords_title" msgid="2881269890053568809">"حریم خصوصی"</string>
    <string name="disabled_by_administrator_summary" msgid="1601828700318996341">"غیرفعال‌شده توسط سرپرست"</string>
    <string name="security_status_title" msgid="5848766673665944640">"وضعیت امنیتی"</string>
    <string name="security_dashboard_summary" msgid="6757421634477554939">"قفل صفحه، اثرانگشت"</string>
    <string name="security_dashboard_summary_no_fingerprint" msgid="8129641548372335540">"قفل صفحه"</string>
    <string name="security_settings_fingerprint_preference_title" msgid="2488725232406204350">"اثر انگشت"</string>
    <string name="fingerprint_manage_category_title" msgid="8293801041700001681">"مدیریت اثر انگشت"</string>
    <string name="fingerprint_usage_category_title" msgid="8438526918999536619">"استفاده از اثر انگشت برای"</string>
    <string name="fingerprint_add_title" msgid="1926752654454033904">"افزودن اثر انگشت"</string>
    <string name="fingerprint_enable_keyguard_toggle_title" msgid="5078060939636911795">"قفل صفحه"</string>
    <plurals name="security_settings_fingerprint_preference_summary" formatted="false" msgid="624961700033979880">
      <item quantity="one"><xliff:g id="COUNT_1">%1$d</xliff:g> تنظیم اثر انگشت</item>
      <item quantity="other"><xliff:g id="COUNT_1">%1$d</xliff:g> تنظیم اثر انگشت</item>
    </plurals>
    <string name="security_settings_fingerprint_preference_summary_none" msgid="1507739327565151923"></string>
    <string name="security_settings_fingerprint_enroll_introduction_title" msgid="3201556857492526098">"بازکردن قفل با اثر انگشت"</string>
    <string name="security_settings_fingerprint_enroll_introduction_title_unlock_disabled" msgid="7066417934622827305">"استفاده از اثرانگشت"</string>
    <string name="security_settings_fingerprint_enroll_introduction_message" msgid="3508870672887336095">"برای باز کردن قفل تلفن، تأیید خریدها یا ورود به سیستم برنامه‌ها، کافی است حسگر اثر انگشت را لمس کنید. مراقب باشید اثر انگشت چه کسی را اضافه می‌کنید. حتی یک اثر انگشت اضافه‌شده می‌تواند همه این کارها را انجام دهد.\n\nتوجه: ممکن است اثر انگشت از الگو یا پین قدرتمند امنیت کمتری داشته باشد."</string>
    <string name="security_settings_fingerprint_enroll_introduction_message_unlock_disabled" msgid="1550756694054944874">"از اثر انگشتتان برای باز کردن قفل تلفن یا تأیید خریدها استفاده کنید.\n\nتوجه: نمی‌توانید از اثر انگشتتان برای باز کردن قفل این دستگاه استفاده کنید. برای اطلاعات بیشتر، با سرپرست سیستم سازمانتان تماس بگیرید."</string>
    <string name="security_settings_fingerprint_enroll_introduction_message_setup" msgid="6817326798834882531">"از اثر انگشتتان برای باز کردن قفل تلفن یا تأیید خریدها استفاده کنید.\n\nتوجه: ممکن است امنیت اثر انگشت از یک الگو یا پین قوی کمتر باشد."</string>
    <string name="security_settings_fingerprint_enroll_introduction_cancel" msgid="3199351118385606526">"لغو"</string>
    <string name="security_settings_fingerprint_enroll_introduction_continue" msgid="7472492858148162530">"ادامه"</string>
    <string name="security_settings_fingerprint_enroll_introduction_cancel_setup" msgid="5021369420474432665">"رد شدن"</string>
    <string name="security_settings_fingerprint_enroll_introduction_continue_setup" msgid="1961957425135180242">"بعدی"</string>
    <string name="lock_screen_intro_skip_dialog_text_frp" product="tablet" msgid="1581834104051243425">"قابلیت‌های محافظت از دستگاه روشن نمی‌شوند. اگر رایانه لوحی گم، دزدیده یا بازنشانی شود، نمی‌توانید مانع استفاده دیگران از آن شوید."</string>
    <string name="lock_screen_intro_skip_dialog_text_frp" product="device" msgid="4629503416877189572">"قابلیت‌های محافظت از دستگاه روشن نمی‌شوند. اگر دستگاه گم، دزدیده یا بازنشانی شود، نمی‌توانید مانع استفاده دیگران از آن شوید."</string>
    <string name="lock_screen_intro_skip_dialog_text_frp" product="default" msgid="2423428240245737909">"قابلیت‌های محافظت از دستگاه روشن نمی‌شوند. اگر تلفن گم، دزدیده یا بازنشانی شود، نمی‌توانید مانع استفاده دیگران از آن شوید."</string>
    <string name="lock_screen_intro_skip_dialog_text" product="tablet" msgid="5219287483885558525">"قابلیت‌های محافظت از دستگاه روشن نمی‌شوند. اگر رایانه لوحی گم یا دزدیده شود، نمی‌توانید مانع استفاده دیگران از آن شوید."</string>
    <string name="lock_screen_intro_skip_dialog_text" product="device" msgid="1466238255429527112">"قابلیت‌های محافظت از دستگاه روشن نمی‌شوند. اگر دستگاه گم یا دزدیده شود، نمی‌توانید مانع استفاده دیگران از آن شوید."</string>
    <string name="lock_screen_intro_skip_dialog_text" product="default" msgid="3008526710555416125">"قابلیت‌های محافظت از دستگاه روشن نمی‌شوند. اگر تلفن گم یا دزدیده شود، نمی‌توانید مانع استفاده دیگران از آن شوید."</string>
    <string name="skip_anyway_button_label" msgid="2323522873558834513">"در هر حال رد شود"</string>
    <string name="go_back_button_label" msgid="4745265266186209467">"برگشت"</string>
    <string name="security_settings_fingerprint_enroll_find_sensor_title" msgid="3051496861358227199">"حسگر را لمس کنید"</string>
    <string name="security_settings_fingerprint_enroll_find_sensor_message" msgid="8793966374365960368">"در پشت تلفنتان قرار دارد. از انگشت اشاره‌تان استفاده کنید."</string>
    <string name="security_settings_fingerprint_enroll_find_sensor_content_description" msgid="2058830032070449160">"تصویر دستگاه و مکان حسگر اثر انگشت"</string>
    <string name="security_settings_fingerprint_enroll_dialog_name_label" msgid="7086763077909041106">"نام"</string>
    <string name="security_settings_fingerprint_enroll_dialog_ok" msgid="4150384963879569750">"تأیید"</string>
    <string name="security_settings_fingerprint_enroll_dialog_delete" msgid="4114615413240707936">"حذف"</string>
    <string name="security_settings_fingerprint_enroll_start_title" msgid="2068961812439460133">"حسگر را لمس کنید"</string>
    <string name="security_settings_fingerprint_enroll_start_message" msgid="3909929328942564524">"انگشتتان را روی حسگر بگذارید و بعد از احساس لرزش، آن را بردارید"</string>
    <string name="security_settings_fingerprint_enroll_repeat_title" msgid="2819679722403209778">"بردارید و سپس دوباره لمس کنید"</string>
    <string name="security_settings_fingerprint_enroll_repeat_message" msgid="6158989350522518586">"مدام انگشتتان را جابه‌جا کنید تا بخش‌های مختلف اثر انگشتتان را اضافه کنید"</string>
    <string name="security_settings_fingerprint_enroll_finish_title" msgid="7567276170287972230">"اثر انگشت اضافه شد"</string>
    <string name="security_settings_fingerprint_enroll_finish_message" msgid="4796715961273420536">"وقتی این نماد را می‌بینید، از اثر انگشتتان برای شناسایی یا تأیید خریدها استفاده کنید."</string>
    <string name="security_settings_fingerprint_enroll_enrolling_skip" msgid="3710211704052369752">"بعداً انجام شود"</string>
    <string name="setup_fingerprint_enroll_enrolling_skip_title" msgid="6808422329107426923">"از تنظیم اثر انگشت رد می‌شوید؟"</string>
    <string name="setup_fingerprint_enroll_enrolling_skip_message" msgid="274849306857859783">"انتخاب کرده‌اید که از اثر انگشتتان به‌عنوان روشی برای باز کردن قفل تلفن استفاده کنید. اگر اکنون این مرحله را رد کنید، باید بعداً آن را تنظیم کنید. تنظیم فقط یک دقیقه یا همین حدود طول می‌کشد."</string>
    <string name="security_settings_fingerprint_enroll_setup_screen_lock" msgid="1195743489835505376">"تنظیم قفل صفحه"</string>
    <string name="security_settings_fingerprint_enroll_done" msgid="4014607378328187567">"تمام"</string>
    <string name="security_settings_fingerprint_enroll_touch_dialog_title" msgid="1863561601428695160">"اووه، آن حسگر نیست"</string>
    <string name="security_settings_fingerprint_enroll_touch_dialog_message" msgid="2989019978041986175">"با استفاده از انگشت اشاره، حسگر را در  پشت تلفن لمس کنید."</string>
    <string name="security_settings_fingerprint_enroll_error_dialog_title" msgid="3618021988442639280">"ثبت انجام نشد"</string>
    <string name="security_settings_fingerprint_enroll_error_timeout_dialog_message" msgid="2942551158278899627">"مهلت زمانی ثبت اثر انگشت به پایان رسید. دوباره امتحان کنید."</string>
    <string name="security_settings_fingerprint_enroll_error_generic_dialog_message" msgid="3624760637222239293">"ثبت اثر انگشت کار نمی‌کند. دوباره امتحان کنید یا از انگشت دیگری استفاده کنید."</string>
    <string name="fingerprint_enroll_button_add" msgid="6317978977419045463">"افزودن مورد دیگر"</string>
    <string name="fingerprint_enroll_button_next" msgid="6247009337616342759">"بعدی"</string>
    <string name="security_settings_fingerprint_enroll_disclaimer" msgid="2624905914239271751">"علاوه بر باز کردن قفل تلفنتان، همچنین می‌توانید از اثرانگشتتان برای اجازه دادن به خریدها و دسترسی برنامه استفاده کنید."<annotation id="url">"بیشتر بدانید"</annotation></string>
    <string name="security_settings_fingerprint_enroll_disclaimer_lockscreen_disabled" msgid="7846871823167357942">" گزینه قفل صفحه غیرفعال است. با سرپرست دستگاه تماس بگیرید تا بیشتر بدانید. "<annotation id="admin_details">"جزئیات بیشتر"</annotation>\n\n"برای تأیید خریدها و دسترسی به برنامه، همچنان می‌توانید از اثر انگشتتان استفاده کنید. "<annotation id="url">" بیشتر بدانید"</annotation></string>
    <string name="security_settings_fingerprint_enroll_lift_touch_again" msgid="1888772560642539718">"انگشت را بلند کنید، سپس دوباره حسگر را لمس کنید"</string>
    <string name="fingerprint_add_max" msgid="1020927549936895822">"می‌توانید حداکثر <xliff:g id="COUNT">%d</xliff:g> اثرانگشت اضافه کنید"</string>
    <string name="fingerprint_intro_error_max" msgid="6864066984678078441">"حداکثر تعداد اثرانگشت را اضافه کرده‌اید"</string>
    <string name="fingerprint_intro_error_unknown" msgid="1905692132326523040">"نمی‌توانید اثرانگشت‌های بیشتری اضافه کنید"</string>
    <string name="fingerprint_last_delete_title" msgid="6410310101247028988">"همه اثر انگشت‌ها پاک شوند؟"</string>
    <string name="fingerprint_delete_title" msgid="1368196182612202898">"پاک کردن «<xliff:g id="FINGERPRINT_ID">%1$s</xliff:g>»"</string>
    <string name="fingerprint_delete_message" msgid="8597787803567398131">"می‌خواهید این اثرانگشت را پاک کنید؟"</string>
    <string name="fingerprint_last_delete_message" msgid="7852321001254275878">"دیگر نمی‌توانید از اثر انگشتتان برای باز کردن قفل تلفن، مجاز کردن خریدها یا ورود به سیستم برنامه‌ها استفاده کنید"</string>
    <string name="fingerprint_last_delete_message_profile_challenge" msgid="6521520787746771912">"دیگر نمی‌توانید از اثر انگشتتان برای باز کردن قفل نمایه کاری، اجازه دادن به خریدها یا ورود به سیستم برنامه‌های کاری استفاده کنید"</string>
    <string name="fingerprint_last_delete_confirm" msgid="2634726361059274289">"بله، پاک شود"</string>
    <string name="confirm_fingerprint_icon_content_description" msgid="5255544532157079096">"برای ادامه، از اثر انگشتتان استفاده کنید."</string>
    <string name="crypt_keeper_settings_title" msgid="4219233835490520414">"رمزگذاری"</string>
    <string name="crypt_keeper_encrypt_title" product="tablet" msgid="1060273569887301457">"رمزگذاری رایانهٔ لوحی"</string>
    <string name="crypt_keeper_encrypt_title" product="default" msgid="1878996487755806122">"رمزگذاری تلفن"</string>
    <string name="crypt_keeper_encrypted_summary" msgid="1868233637888132906">"رمز گذاری شده"</string>
    <string name="crypt_keeper_desc" product="tablet" msgid="503014594435731275">"می‌توانید حساب‌ها، تنظیمات، برنامه‌های بارگیری شده به‌علاوه داده‌های آنها، رسانه‌ها و سایر فایل‌هایتان را رمزگذاری کنید. بعد از رمزگذاری رایانه لوحی‌تان، با فرض اینکه یک قفل صفحه تنظیم کرده‌اید (که می‌تواند یک الگو، پین عددی یا گذرواژه باشد)، باید هر بار که رایانه لوحی را روشن می‌کنید، قفل صفحه را برای رمزگشایی از رایانه لوحی باز کنید. تنها راه دیگر برای رمزگشایی، بازنشانی داده‌های کارخانه و پاک کردن همه داده‌هایتان می‌باشد.\n\nرمزگذاری یک ساعت یا بیشتر طول می‌کشد. باید این کار را زمانی آغاز کنید که باتری شارژ کامل باشد و در طول این مدت رایانه لوحی‌تان همچنان به برق وصل باشد. اگر وقفه‌ای در فرآیند به وجود آید، بعضی از داده‌هایتان یا همه آنها را از دست خواهید داد."</string>
    <string name="crypt_keeper_desc" product="default" msgid="2579929266645543631">"می‌توانید حساب‌ها، تنظیمات، برنامه‌های بارگیری شده به‌علاوه داده‌های آنها، رسانه‌ها و سایر فایل‌هایتان را رمزگذاری کنید. بعد از رمزگذاری تلفنتان، با فرض اینکه یک قفل صفحه تنظیم کرده‌اید (که می‌تواند یک الگو، پین عددی یا گذرواژه باشد)، باید هر بار که تلفن را روشن می‌کنید، قفل صفحه را برای رمزگشایی از تلفن باز کنید. تنها راه دیگر برای رمزگشایی بازنشانی داده‌های کارخانه و پاک کردن همه داده‌هایتان می‌باشد.\n\nرمزگذاری یک ساعت یا بیشتر طول می‌کشد. باید این کار را زمانی آغاز کنید که باتری شارژ کامل باشد و در طول این مدت تلفنتان همچنان به برق وصل باشد. اگر وقفه‌ای در فرآیند به وجود آید، بعضی از داده‌هایتان یا همه آنها را از دست خواهید داد."</string>
    <string name="crypt_keeper_button_text" product="tablet" msgid="1189623490604750854">"رمزگذاری رایانهٔ لوحی شخصی"</string>
    <string name="crypt_keeper_button_text" product="default" msgid="2008346408473255519">"رمزگذاری تلفن"</string>
    <string name="crypt_keeper_low_charge_text" msgid="2029407131227814893">"باتری خود را شارژ کرده و دوباره امتحان کنید."</string>
    <string name="crypt_keeper_unplugged_text" msgid="4785376766063053901">"شارژر خود را متصل کرده و دوباره امتحان کنید."</string>
    <string name="crypt_keeper_dialog_need_password_title" msgid="4058971800557767">"هیچ پین قفل صفحه یا گذرواژه‌ای وجود ندارد"</string>
    <string name="crypt_keeper_dialog_need_password_message" msgid="4071395977297369642">"قبل از شروع به رمزگذاری باید یک پین قفل صفحه یا گذرواژه تنظیم کنید."</string>
    <string name="crypt_keeper_confirm_title" msgid="5100339496381875522">"رمزگذاری؟"</string>
    <string name="crypt_keeper_final_desc" product="tablet" msgid="517662068757620756">"عملیات رمزگذاری غیر قابل بازگشت است و در صورت ایجاد وقفه در آن، داده‌های خود را از دست خواهید داد. رمزگذاری یک ساعت یا بیشتر طول می‌کشد که در طول آن، رایانهٔ لوحی چندین بار راه‌اندازی مجدد می‌شود."</string>
    <string name="crypt_keeper_final_desc" product="default" msgid="287503113671320916">"عملیات رمزگذاری غیر قابل بازگشت است و در صورت ایجاد وقفه در آن، داده‌های خود را از دست خواهید داد. رمزگذاری یک ساعت یا بیشتر طول می‌کشد که در طول آن، تلفن چندین بار راه‌اندازی مجدد می‌شود."</string>
    <string name="crypt_keeper_setup_title" msgid="1783951453124244969">"رمزگذاری"</string>
    <string name="crypt_keeper_setup_description" product="tablet" msgid="6689952371032099350">"هنگام رمزگذاری رایانهٔ لوحی خود، منتظر بمانید. <xliff:g id="PERCENT">^1</xliff:g> کامل شد."</string>
    <string name="crypt_keeper_setup_description" product="default" msgid="951918761585534875">"هنگام رمزگذاری گوشی خود، منتظر بمانید. <xliff:g id="PERCENT">^1</xliff:g>% کامل شد."</string>
    <string name="crypt_keeper_setup_time_remaining" product="tablet" msgid="1655047311546745695">"وقتی رایانه لوحی‌تان رمز‌گذاری می‌شود، منتظر بمانید. مدت زمان باقیمانده: <xliff:g id="DURATION">^1</xliff:g>"</string>
    <string name="crypt_keeper_setup_time_remaining" product="default" msgid="1862964662304683072">"وقتی تلفنتان رمز‌گذاری می‌شود، منتظر بمانید. مدت زمان باقیمانده: <xliff:g id="DURATION">^1</xliff:g>"</string>
    <string name="crypt_keeper_force_power_cycle" product="tablet" msgid="556504311511212648">"برای باز کردن قفل رایانه لوحی‌تان، آن را خاموش و سپس روشن کنید."</string>
    <string name="crypt_keeper_force_power_cycle" product="default" msgid="1794353635603020327">"برای باز کردن قفل تلفنتان، آن را خاموش و سپس روشن کنید."</string>
    <string name="crypt_keeper_warn_wipe" msgid="2738374897337991667">"اخطار: دستگاهتان پس از <xliff:g id="COUNT">^1</xliff:g> تلاش ناموفق دیگر برای باز کردن قفل آن، پاک می‌شود."</string>
    <string name="crypt_keeper_enter_password" msgid="2223340178473871064">"گذرواژه‌تان را تایپ کنید"</string>
    <string name="crypt_keeper_failed_title" msgid="7133499413023075961">"رمزگذاری ناموفق"</string>
    <string name="crypt_keeper_failed_summary" product="tablet" msgid="8219375738445017266">"‏رمزگذاری متوقف شد و امکان تکمیل کردن آن وجود ندارد. در نتیجه، داده‌های موجود در رایانهٔ لوحی شما دیگر قابل دسترسی نیستند. \n\nبرای ادامه استفاده از رایانهٔ لوحی خود، باید تنظیمات کارخانه را بازنشانی کنید. با تنظیم کردن رایانهٔ لوحی پس از بازنشانی، این فرصت را خواهید داشت تا هرگونه داده‌ای را که از آن در حساب Google نسخهٔ پشتیبان تهیه شده بازیابی کنید."</string>
    <string name="crypt_keeper_failed_summary" product="default" msgid="3270131542549577953">"‏رمزگذاری متوقف شد و امکان تکمیل آن وجود ندارد. در نتیجه، داده‌های موجود در تلفن شما دیگر قابل دسترسی نیستند. \n\nبرای ادامه استفاده از تلفن خود، باید تنظیمات کارخانه را بازنشانی کنید. با راه‌اندازی تلفن پس از بازنشانی، این فرصت را خواهید داشت تا هرگونه داده‌ای را که از آن در حساب Google نسخهٔ پشتیبان تهیه شده بازیابی کنید."</string>
    <string name="crypt_keeper_data_corrupt_title" msgid="8759119849089795751">"رمزگشایی انجام نشد"</string>
    <string name="crypt_keeper_data_corrupt_summary" product="tablet" msgid="840107296925798402">"‏گذروا‌ژه‌ای که وارد کردید درست است، اما متأسفانه داده‌ها مخدوش است. \n\nبرای ازسرگیری استفاده از تلفنتان، باید بازنشانی به تنظیمات کارخانه را انجام دهید. وقتی پس از بازنشانی، رایانه لوحی‌تان را راه‌اندازی می‌کنید، فرصت دارید تا هر داده‌ای را که در حساب Google شما پشتیبان گرفته شده بود، بازیابی کنید."</string>
    <string name="crypt_keeper_data_corrupt_summary" product="default" msgid="8843311420059663824">"‏گذروا‌ژه‌ای که وارد کردید درست است، اما متأسفانه داده‌ها مخدوش است. \n\nبرای ازسرگیری استفاده از تلفنتان، باید بازنشانی به تنظیمات کارخانه را انجام دهید. وقتی پس از بازنشانی، تلفنتان را راه‌اندازی می‌کنید، فرصت دارید تا هر داده‌ای را که در حساب Google شما پشتیبان گرفته شده بود، بازیابی کنید."</string>
    <string name="crypt_keeper_switch_input_method" msgid="4168332125223483198">"تغییر روش ورودی"</string>
    <string name="suggested_lock_settings_title" msgid="8971630898700461034">"تنظیم قفل صفحه"</string>
    <string name="suggested_lock_settings_summary" msgid="8778462376012231110">"از دستگاهتان محافظت کنید"</string>
    <string name="suggested_fingerprint_lock_settings_title" msgid="3655973509619012084">"استفاده از اثر انگشت"</string>
    <string name="suggested_fingerprint_lock_settings_summary" msgid="2149569133725273864">"بازکردن قفل با اثر انگشت"</string>
    <string name="lock_settings_picker_title" msgid="1095755849152582712">"انتخاب قفل صفحه‌نمایش"</string>
    <string name="lock_settings_picker_title_profile" msgid="8822511284992306796">"انتخاب قفل کاری"</string>
    <string name="setup_lock_settings_picker_title" product="tablet" msgid="90329443364067215">"محافظت از رایانه لوحی"</string>
    <string name="setup_lock_settings_picker_title" product="device" msgid="2399952075134938929">"محافظت از دستگاه"</string>
    <string name="setup_lock_settings_picker_title" product="default" msgid="1572244299605153324">"از تلفنتان محافظت کنید"</string>
    <string name="setup_lock_settings_picker_fingerprint_message" msgid="5585650064305600578">"برای امنیت بیشتر، قفل صفحه پشتیبانی تنظیم کنید."</string>
    <string name="setup_lock_settings_picker_message" product="tablet" msgid="8919671129189936210">"با فعال کردن قابلیت‌های حفاظتی دستگاه، نگذارید دیگران بدون اجازه شما از این رایانه لوحی استفاده کنند. قفل صفحه موردنظر برای استفاده را انتخاب کنید."</string>
    <string name="setup_lock_settings_picker_message" product="device" msgid="3787276514406353777">"با فعال کردن قابلیت‌های حفاظتی دستگاه، نگذارید دیگران بدون اجازه شما از این دستگاه استفاده کنند. قفل صفحه موردنظر برای استفاده را انتخاب کنید."</string>
    <string name="setup_lock_settings_picker_message" product="default" msgid="3692856437543730446">"با فعال کردن قابلیت‌های حفاظتی دستگاه، نگذارید دیگران بدون اجازه شما از این تلفن استفاده کنند. قفل صفحه موردنظر برای استفاده را انتخاب کنید."</string>
    <string name="lock_settings_picker_fingerprint_message" msgid="4755230324778371292">"روش پشتیبان قفل صفحه را انتخاب کنید"</string>
    <string name="setup_lock_settings_options_button_label" msgid="8511153243629402929">"گزینه‌های قفل صفحه"</string>
    <string name="setup_lock_settings_options_dialog_title" msgid="5058207955455973917">"گزینه‌های قفل صفحه"</string>
    <string name="unlock_set_unlock_launch_picker_title" msgid="2084576942666016993">"قفل صفحه"</string>
    <string name="unlock_set_unlock_launch_picker_summary_lock_immediately" msgid="5967714169972542586">"<xliff:g id="UNLOCK_METHOD">%1$s</xliff:g> / بلافاصله پس از حالت خواب"</string>
    <string name="unlock_set_unlock_launch_picker_summary_lock_after_timeout" msgid="4696710373399258413">"<xliff:g id="UNLOCK_METHOD">%1$s</xliff:g> / <xliff:g id="TIMEOUT_STRING">%2$s</xliff:g> پس از حالت خواب"</string>
    <string name="unlock_set_unlock_launch_picker_title_profile" msgid="124176557311393483">"قفل نمایه کاری"</string>
    <string name="unlock_set_unlock_launch_picker_change_title" msgid="5045866882028324941">"تغییر قفل صفحه"</string>
    <string name="unlock_set_unlock_launch_picker_change_summary" msgid="2790960639554590668">"‏تغییر/غیرفعال کردن الگو، PIN و گذرواژه امنیتی"</string>
    <string name="unlock_set_unlock_launch_picker_enable_summary" msgid="4791110798817242301">"روشی برای قفل کردن صفحه‌نمایش انتخاب کنید"</string>
    <string name="unlock_set_unlock_off_title" msgid="7117155352183088342">"هیچ‌کدام"</string>
    <string name="unlock_set_unlock_off_summary" msgid="94361581669110415"></string>
    <string name="unlock_set_unlock_none_title" msgid="5679243878975864640">"تند کشیدن"</string>
    <string name="unlock_set_unlock_none_summary" msgid="8914673583104628191">"عدم وجود امنیت"</string>
    <string name="unlock_set_unlock_pattern_title" msgid="2912067603917311700">"الگو"</string>
    <string name="unlock_set_unlock_pattern_summary" msgid="7062696666227725593">"امنیت متوسط"</string>
    <string name="unlock_set_unlock_pin_title" msgid="5846029709462329515">"پین"</string>
    <string name="unlock_set_unlock_pin_summary" msgid="907878650556383388">"امنیت متوسط به بالا"</string>
    <string name="unlock_set_unlock_password_title" msgid="8775603825675090937">"گذرواژه"</string>
    <string name="unlock_set_unlock_password_summary" msgid="8856220848940929546">"امنیت بالا"</string>
    <string name="unlock_set_do_later_title" msgid="4894767558414979243">"اکنون نه"</string>
    <string name="current_screen_lock" msgid="4104091715420072219">"قفل صفحه فعلی"</string>
    <string name="fingerprint_unlock_set_unlock_pattern" msgid="4939057588092120368">"اثر انگشت + الگو"</string>
    <string name="fingerprint_unlock_set_unlock_pin" msgid="8010746824051056986">"اثر انگشت + پین"</string>
    <string name="fingerprint_unlock_set_unlock_password" msgid="7351131075806338634">"اثر انگشت + گذرواژه"</string>
    <string name="fingerprint_unlock_skip_fingerprint" msgid="1441077909803666681">"ادامه بدون اثر انگشت"</string>
    <string name="fingerprint_unlock_title" msgid="2826226740306003991">"می‌توانید با استفاده از اثر انگشتتان قفل تلفنتان را باز کنید. بنا به دلایل ایمنی این گزینه مستلزم قفل صفحه پشتیبان است."</string>
    <string name="unlock_set_unlock_disabled_summary" msgid="2051593894736282302">"غیرفعال‌شده توسط سرپرست، طبق خط‌مشی رمزگذاری یا حافظه اطلاعات کاربردی"</string>
    <string name="unlock_set_unlock_mode_off" msgid="5881952274566013651">"هیچ‌کدام"</string>
    <string name="unlock_set_unlock_mode_none" msgid="8467360084676871617">"تند کشیدن"</string>
    <string name="unlock_set_unlock_mode_pattern" msgid="7837270780919299289">"الگو"</string>
    <string name="unlock_set_unlock_mode_pin" msgid="3541326261341386690">"پین"</string>
    <string name="unlock_set_unlock_mode_password" msgid="1203938057264146610">"گذرواژه"</string>
    <string name="unlock_setup_wizard_fingerprint_details" msgid="7893457665921363009">"‏پس از تنظیم قفل صفحه، همچنین می‌توانید اثر انگشتتان را در «تنظیمات» &gt; «امنیت» تنظیم کنید."</string>
    <string name="unlock_disable_lock_title" msgid="1427036227416979120">"خاموش کردن قفل صفحه"</string>
    <string name="unlock_disable_frp_warning_title" msgid="264008934468492550">"محافظ دستگاه برداشته شود؟"</string>
    <string name="unlock_disable_frp_warning_title_profile" msgid="5507136301904313583">"محافظت از نمایه غیرفعال شود؟"</string>
    <string name="unlock_disable_frp_warning_content_pattern" msgid="8869767290771023461">"قابلیت‌های محافظ دستگاه بدون الگوی شما کار نمی‌کند."</string>
    <!-- no translation found for unlock_disable_frp_warning_content_pattern_fingerprint (2986105377420905314) -->
    <skip />
    <string name="unlock_disable_frp_warning_content_pin" msgid="586996206210265131">"قابلیت‌های محافظ دستگاه بدون پین شما کار نمی‌کند."</string>
    <!-- no translation found for unlock_disable_frp_warning_content_pin_fingerprint (3370462835533123695) -->
    <skip />
    <string name="unlock_disable_frp_warning_content_password" msgid="5420612686852555537">"قابلیت‌های محافظ دستگاه بدون گذرواژه شما کار نمی‌کند."</string>
    <!-- no translation found for unlock_disable_frp_warning_content_password_fingerprint (3595476296430536798) -->
    <skip />
    <string name="unlock_disable_frp_warning_content_unknown" msgid="1550718040483548220">"قابلیت‌های محافظ دستگاه بدون قفل صفحه شما کار نمی‌کند."</string>
    <!-- no translation found for unlock_disable_frp_warning_content_unknown_fingerprint (3679351662094349506) -->
    <skip />
    <string name="unlock_disable_frp_warning_content_pattern_profile" msgid="8682200103576359918">"ویژگی‌های محافظت از نمایه بدون الگوی شما کار نمی‌کنند."</string>
    <!-- no translation found for unlock_disable_frp_warning_content_pattern_fingerprint_profile (6718155854303231675) -->
    <skip />
    <string name="unlock_disable_frp_warning_content_pin_profile" msgid="7790688070593867767">"ویژگی‌های محافظت از نمایه بدون پین شما کار نمی‌کنند."</string>
    <!-- no translation found for unlock_disable_frp_warning_content_pin_fingerprint_profile (4209564603132870532) -->
    <skip />
    <string name="unlock_disable_frp_warning_content_password_profile" msgid="7569285520567674461">"ویژگی‌های محافظت از نمایه بدون گذرواژه شما کار نمی‌کنند."</string>
    <!-- no translation found for unlock_disable_frp_warning_content_password_fingerprint_profile (2994300676764706047) -->
    <skip />
    <string name="unlock_disable_frp_warning_content_unknown_profile" msgid="6984215718701688202">"ویژگی‌های محافظت از نمایه بدون قفل صفحه شما کار نمی‌کنند."</string>
    <!-- no translation found for unlock_disable_frp_warning_content_unknown_fingerprint_profile (4994062501123299418) -->
    <skip />
    <string name="unlock_disable_frp_warning_ok" msgid="7075138677177748705">"بله، برداشته شود"</string>
    <string name="unlock_change_lock_pattern_title" msgid="2044092014872741130">"تغییر الگوی بازگشایی قفل"</string>
    <string name="unlock_change_lock_pin_title" msgid="806629901095938484">"تغییر پین بازگشایی قفل"</string>
    <string name="unlock_change_lock_password_title" msgid="5606298470358768865">"تغییر گذرواژه قفل‌گشا"</string>
    <string name="lock_failed_attempts_before_wipe" msgid="2219711062197089783">"دوباره امتحان کنید. تلاش <xliff:g id="CURRENT_ATTEMPTS">%1$d</xliff:g> از <xliff:g id="TOTAL_ATTEMPTS">%2$d</xliff:g>."</string>
    <string name="lock_last_attempt_before_wipe_warning_title" msgid="4277765862798876826">"داده‌هایتان حذف خواهد شد"</string>
    <string name="lock_last_pattern_attempt_before_wipe_device" msgid="1688030823464420974">"اگر در تلاش بعدی الگوی نادرستی وارد کنید، داده‌های این دستگاه حذف خواهد شد"</string>
    <string name="lock_last_pin_attempt_before_wipe_device" msgid="5350785938296254352">"اگر در تلاش بعدی‌ پین نادرستی وارد کنید، داده‌های این دستگاه حذف خواهد شد"</string>
    <string name="lock_last_password_attempt_before_wipe_device" msgid="6208035114731421034">"اگر در تلاش بعدی‌ گذرواژه نادرستی وارد کنید، داده‌های این دستگاه حذف خواهد شد"</string>
    <string name="lock_last_pattern_attempt_before_wipe_user" msgid="7851504071368235547">"اگر در تلاش بعدی‌ الگوی نادرستی وارد کنید، این کاربر حذف خواهد شد"</string>
    <string name="lock_last_pin_attempt_before_wipe_user" msgid="4049024921333961715">"اگر در تلاش بعدی‌ پین نادرستی وارد کنید، این کاربر حذف خواهد شد"</string>
    <string name="lock_last_password_attempt_before_wipe_user" msgid="4660886542496781672">"اگر در تلاش بعدی گذرواژه نادرستی وارد کنید، این کاربر حذف خواهد شد"</string>
    <string name="lock_last_pattern_attempt_before_wipe_profile" msgid="2437716252059050291">"اگر در تلاش بعدی الگوی نادرستی وارد کنید، داده‌های نمایه کاری شما و داده‌های آن حذف خواهد شد"</string>
    <string name="lock_last_pin_attempt_before_wipe_profile" msgid="5799931839127476913">"اگر در تلاش بعدی‌ پین نادرستی وارد کنید، نمایه کاری شما و داده‌های آن حذف خواهند شد"</string>
    <string name="lock_last_password_attempt_before_wipe_profile" msgid="6786586046975042158">"اگر در تلاش بعدی‌ گذرواژه نادرستی وارد کنید، نمایه کاری شما و داده‌های آن حذف خواهند شد"</string>
    <string name="lock_failed_attempts_now_wiping_device" msgid="5047439819181833824">"تلاش‌های نادرست بسیار زیادی انجام شده است. داده‌های این دستگاه حذف خواهد شد."</string>
    <string name="lock_failed_attempts_now_wiping_user" msgid="6188180643494518001">"تلاش‌های اشتباه بسیار زیادی انجام شده است. این کاربر حذف خواهد شد."</string>
    <string name="lock_failed_attempts_now_wiping_profile" msgid="1745475043685915442">"تلاش‌های اشتباه بسیار زیادی انجام شده است. این نمایه کاری و داده‌های آن‌ حذف خواهند شد."</string>
    <string name="lock_failed_attempts_now_wiping_dialog_dismiss" msgid="8246716090548717312">"نپذیرفتن"</string>
    <string name="lockpassword_password_too_short" msgid="2726090378672764986">"باید حداقل <xliff:g id="COUNT">%d</xliff:g> نویسه داشته باشد"</string>
    <string name="lockpassword_pin_too_short" msgid="3638188874397727648">"پین باید حداقل <xliff:g id="COUNT">%d</xliff:g> رقم داشته باشد"</string>
    <string name="lockpassword_continue_label" msgid="4602203784934526940">"ادامه"</string>
    <string name="lockpassword_password_too_long" msgid="4591720174765403476">"باید کمتر از <xliff:g id="NUMBER">%d</xliff:g> نویسه باشد"</string>
    <string name="lockpassword_pin_too_long" msgid="2079396149560490458">"باید کمتر از <xliff:g id="NUMBER">%d</xliff:g> رقم باشد"</string>
    <string name="lockpassword_pin_contains_non_digits" msgid="7284664023164191198">"فقط می‌تواند شامل اعداد ۰ تا ۹ باشد"</string>
    <string name="lockpassword_pin_recently_used" msgid="1401569207976460727">"سرپرست دستگاه اجازه استفاده از پین اخیر را نمی‌دهد"</string>
    <string name="lockpassword_illegal_character" msgid="8049611046639943217">"نمی‌تواند نویسه نامعتبر داشته باشد"</string>
    <string name="lockpassword_password_requires_alpha" msgid="3036589522150097731">"باید حداقل یک حرف داشته باشد"</string>
    <string name="lockpassword_password_requires_digit" msgid="5140062925787058765">"باید حداقل یک عدد داشته باشد"</string>
    <string name="lockpassword_password_requires_symbol" msgid="5944350865681510893">"باید حداقل یک نماد داشته باشد"</string>
    <plurals name="lockpassword_password_requires_letters" formatted="false" msgid="9013132344745898400">
      <item quantity="one">باید حداقل <xliff:g id="COUNT">%d</xliff:g> حرف داشته باشد</item>
      <item quantity="other">باید حداقل <xliff:g id="COUNT">%d</xliff:g> حرف داشته باشد</item>
    </plurals>
    <plurals name="lockpassword_password_requires_lowercase" formatted="false" msgid="2626327674921055486">
      <item quantity="one">باید حداقل <xliff:g id="COUNT">%d</xliff:g> حرف کوچک داشته باشد</item>
      <item quantity="other">باید حداقل <xliff:g id="COUNT">%d</xliff:g> حرف کوچک داشته باشد</item>
    </plurals>
    <plurals name="lockpassword_password_requires_uppercase" formatted="false" msgid="7860796359913920356">
      <item quantity="one">باید حداقل <xliff:g id="COUNT">%d</xliff:g> حرف بزرگ داشته باشد</item>
      <item quantity="other">باید حداقل <xliff:g id="COUNT">%d</xliff:g> حرف بزرگ داشته باشد</item>
    </plurals>
    <plurals name="lockpassword_password_requires_numeric" formatted="false" msgid="1967587658356336828">
      <item quantity="one">باید حداقل <xliff:g id="COUNT">%d</xliff:g> عدد داشته باشد</item>
      <item quantity="other">باید حداقل <xliff:g id="COUNT">%d</xliff:g> عدد داشته باشد</item>
    </plurals>
    <plurals name="lockpassword_password_requires_symbols" formatted="false" msgid="6751305770863640574">
      <item quantity="one">باید حداقل <xliff:g id="COUNT">%d</xliff:g> نماد ویژه داشته باشد</item>
      <item quantity="other">باید حداقل <xliff:g id="COUNT">%d</xliff:g> نماد ویژه داشته باشد</item>
    </plurals>
    <plurals name="lockpassword_password_requires_nonletter" formatted="false" msgid="4440596998172043055">
      <item quantity="one">باید حداقل <xliff:g id="COUNT">%d</xliff:g> نویسه غیرحرف داشته باشد</item>
      <item quantity="other">باید حداقل <xliff:g id="COUNT">%d</xliff:g> نویسه غیرحرف داشته باشد</item>
    </plurals>
    <string name="lockpassword_password_recently_used" msgid="942665351220525547">"سرپرست دستگاه اجازه استفاده از گذرواژه اخیر را نمی‌دهد"</string>
    <string name="lockpassword_pin_no_sequential_digits" msgid="680765285206990584">"ترتیب صعودی، نزولی یا تکراری ارقام مجاز نیست"</string>
    <string name="lockpassword_ok_label" msgid="313822574062553672">"تأیید"</string>
    <string name="lockpassword_cancel_label" msgid="8818529276331121899">"لغو"</string>
    <string name="lockpattern_tutorial_cancel_label" msgid="6431583477570493261">"لغو"</string>
    <string name="lockpattern_tutorial_continue_label" msgid="3559793618653400434">"بعدی"</string>
    <string name="lock_setup" msgid="3355847066343753943">"راه‌اندازی کامل شد."</string>
    <string name="manage_device_admin" msgid="537804979483211453">"برنامه‌های سرپرست دستگاه"</string>
    <string name="number_of_device_admins_none" msgid="7185056721919496069">"برنامه فعالی موجود نیست"</string>
    <plurals name="number_of_device_admins" formatted="false" msgid="3361891840111523393">
      <item quantity="one"><xliff:g id="COUNT_1">%d</xliff:g> برنامه فعال</item>
      <item quantity="other"><xliff:g id="COUNT_1">%d</xliff:g> برنامه فعال</item>
    </plurals>
    <string name="manage_trust_agents" msgid="4629279457536987768">"نمایندگان مورداعتماد"</string>
    <string name="disabled_because_no_backup_security" msgid="6877660253409580377">"برای استفاده، نخست قفل صفحه را تنظیم کنید"</string>
    <string name="manage_trust_agents_summary" msgid="1475819820389620546">"هیچ‌کدام"</string>
    <plurals name="manage_trust_agents_summary_on" formatted="false" msgid="3935182396726101824">
      <item quantity="one"><xliff:g id="COUNT">%d</xliff:g> نماینده معتمد فعال</item>
      <item quantity="other"><xliff:g id="COUNT">%d</xliff:g> نماینده معتمد فعال</item>
    </plurals>
    <string name="bluetooth_quick_toggle_title" msgid="1037056952714061893">"بلوتوث"</string>
    <string name="bluetooth_quick_toggle_summary" msgid="5293641680139873341">"روشن کردن بلوتوث"</string>
    <string name="bluetooth_settings" msgid="1810521656168174329">"بلوتوث"</string>
    <string name="bluetooth_settings_title" msgid="1908745291161353016">"بلوتوث"</string>
    <string name="bluetooth_settings_summary" msgid="2091062709530570462">"مدیریت اتصال ها، تنظیم نام دستگاه و قابلیت شناسایی"</string>
    <string name="bluetooth_pairing_request" msgid="2605098826364694673">"با <xliff:g id="DEVICE_NAME">%1$s</xliff:g> مرتبط‌سازی شود؟"</string>
    <string name="bluetooth_pairing_key_msg" msgid="418124944140102021">"کد مرتبط‌سازی بلوتوث"</string>
    <string name="bluetooth_enter_passkey_msg" msgid="6813273136442138444">"کد مرتبط‌سازی را وارد کنید سپس بازگشت یا ورود را فشار دهید"</string>
    <string name="bluetooth_enable_alphanumeric_pin" msgid="7222713483058171357">"پین شامل حروف یا نماد است"</string>
    <string name="bluetooth_pin_values_hint" msgid="3815897557875873646">"معمولا 0000 یا 1234"</string>
    <string name="bluetooth_pin_values_hint_16_digits" msgid="7849359451584101077">"باید ۱۶ رقم باشد"</string>
    <string name="bluetooth_enter_pin_other_device" msgid="4637977124526813470">"ممکن است لازم باشد که این پین را در دستگاه دیگری وارد کنید."</string>
    <string name="bluetooth_enter_passkey_other_device" msgid="2798719004030279602">"ممکن است لازم باشد این کلیدواژه را نیز در دستگاه دیگر وارد کنید."</string>
    <string name="bluetooth_confirm_passkey_msg" msgid="3708312912841950052">"‏برای مرتبط‌سازی با:&lt;br&gt;&lt;b&gt;<xliff:g id="DEVICE_NAME">%1$s</xliff:g>&lt;/b&gt;&lt;br&gt;&lt;br&gt;مطمئن شوید که دستگاه این کلیدواژه را نمایش می‌دهد:&lt;br&gt;&lt;b&gt;<xliff:g id="PASSKEY">%2$s</xliff:g>&lt;/b&gt;"</string>
    <string name="bluetooth_incoming_pairing_msg" msgid="1615930853859551491">"‏از::&lt;br&gt;&lt;b&gt;<xliff:g id="DEVICE_NAME">%1$s</xliff:g>&lt;/b&gt;&lt;br&gt;&lt;br&gt;با این دستگاه مرتبط‌سازی شود؟"</string>
    <string name="bluetooth_display_passkey_pin_msg" msgid="2796550001376088433">"‏برای مرتبط‌سازی با:<xliff:g id="BOLD1_0">&lt;br&gt;&lt;b&gt;</xliff:g><xliff:g id="DEVICE_NAME">%1$s</xliff:g><xliff:g id="END_BOLD1">&lt;/b&gt;&lt;br&gt;&lt;br&gt;</xliff:g>روی آن تایپ کنید:<xliff:g id="BOLD2_1">&lt;br&gt;&lt;b&gt;</xliff:g><xliff:g id="PASSKEY">%2$s</xliff:g><xliff:g id="END_BOLD2">&lt;/b&gt;</xliff:g>، سپس Return یا Enter را فشار دهید."</string>
    <string name="bluetooth_pairing_shares_phonebook" msgid="2277931851483023208">"به <xliff:g id="DEVICE_NAME">%1$s</xliff:g> اجازه داده شود به مخاطبین و سابقه تماس شما دسترسی داشته باشد"</string>
    <string name="bluetooth_error_title" msgid="6850384073923533096"></string>
    <string name="bluetooth_connecting_error_message" msgid="1397388344342081090">"اتصال به <xliff:g id="DEVICE_NAME">%1$s</xliff:g> ممکن نیست."</string>
    <string name="bluetooth_preference_scan_title" msgid="2277464653118896016">"اسکن برای دستگاه‌ها"</string>
    <string name="bluetooth_search_for_devices" msgid="2754007356491461674">"بازخوانی"</string>
    <string name="bluetooth_searching_for_devices" msgid="9203739709307871727">"در حال جستجو..."</string>
    <string name="bluetooth_preference_device_settings" msgid="907776049862799122">"تنظیمات دستگاه"</string>
    <string name="bluetooth_preference_paired_dialog_title" msgid="8875124878198774180">"دستگاه مرتبط‌شده"</string>
    <string name="bluetooth_preference_paired_dialog_name_label" msgid="8111146086595617285">"نام"</string>
    <string name="bluetooth_preference_paired_dialog_internet_option" msgid="7112953286863428412">"اتصال به اینترنت"</string>
    <string name="bluetooth_preference_paired_dialog_keyboard_option" msgid="2271954176947879628">"صفحه‌کلید"</string>
    <string name="bluetooth_preference_paired_dialog_contacts_option" msgid="7747163316331917594">"سابقه تماس و مخاطبین"</string>
    <string name="bluetooth_pairing_dialog_title" msgid="1417255032435317301">"با این دستگاه مرتبط‌سازی شود؟"</string>
    <string name="bluetooth_pairing_dialog_sharing_phonebook_title" msgid="7664141669886358618">"دفترچه تلفن به اشتراک گذاشته شود؟"</string>
    <string name="bluetooth_pairing_dialog_contants_request" msgid="5531109163573611348">"<xliff:g id="DEVICE_NAME">%1$s</xliff:g> می‌خواهد به مخاطبین و سابقه تماس شما دسترسی داشته باشد."</string>
    <string name="bluetooth_pairing_dialog_paring_request" msgid="8451248193517851958">"<xliff:g id="DEVICE_NAME">%1$s</xliff:g> می‌خواهد با بلوتوث مرتبط‌سازی کند. وقتی وصل شود، به مخاطبین و سابقه تماستان دسترسی دارد."</string>
    <string name="bluetooth_preference_paired_devices" msgid="1970524193086791964">"دستگاه‌های مرتبط شده"</string>
    <string name="bluetooth_preference_found_devices" msgid="1647983835063249680">"دستگاه‌های در دسترس"</string>
    <string name="bluetooth_preference_no_found_devices" msgid="7594339669961811591">"دستگاهی موجود نیست"</string>
    <string name="bluetooth_device_context_connect" msgid="3997659895003244941">"اتصال"</string>
    <string name="bluetooth_device_context_disconnect" msgid="8220072022970148683">"قطع اتصال"</string>
    <string name="bluetooth_device_context_pair_connect" msgid="7611522504813927727">"مرتبط‌سازی و اتصال"</string>
    <string name="bluetooth_device_context_unpair" msgid="662992425948536144">"لغو جفت سازی"</string>
    <string name="bluetooth_device_context_disconnect_unpair" msgid="7644014238070043798">"قطع اتصال و لغو جفت سازی"</string>
    <string name="bluetooth_device_context_connect_advanced" msgid="2643129703569788771">"گزینه‌ها…"</string>
    <string name="bluetooth_menu_advanced" msgid="8572178316357220524">"پیشرفته"</string>
    <string name="bluetooth_advanced_titlebar" msgid="2142159726881547669">"بلوتوث پیشرفته"</string>
    <string name="bluetooth_empty_list_bluetooth_off" msgid="6351930724051893423">"با بلوتوث روشن، دستگاهتان می‌تواند با دستگاه‌های بلوتوث اطراف در ارتباط باشد."</string>
    <string name="ble_scan_notify_text" msgid="1295915006005700650">"برای بهبود صحت مکان، برنامه‌ها و سرویس‌های سیستم همچنان می‌توانند دستگاه‌های بلوتوث را شناسایی کنند. می‌توانید این مورد را در <xliff:g id="LINK_BEGIN_0">LINK_BEGIN</xliff:g>تنظیمات اسکن<xliff:g id="LINK_END_1">LINK_END</xliff:g> تغییر دهید."</string>
    <string name="bluetooth_connect_failed" msgid="4500234659813241053">"متصل نشد. دوباره امتحان کنید."</string>
    <string name="device_details_title" msgid="6576953269221085300">"جزئیات دستگاه"</string>
    <string name="bluetooth_device_mac_address" msgid="2513724313558236181">"نشانی بلوتوث دستگاه: <xliff:g id="ADDRESS">%1$s</xliff:g>"</string>
    <string name="bluetooth_unpair_dialog_title" msgid="38467834196432400">"دستگاه فراموش شود؟"</string>
    <string name="bluetooth_unpair_dialog_body" product="default" msgid="9087609557757135712">"تلفنتان دیگر با <xliff:g id="DEVICE_NAME">%1$s</xliff:g> مرتبط نخواهد بود"</string>
    <string name="bluetooth_unpair_dialog_body" product="tablet" msgid="7785695793007576501">"رایانه لوحی‌تان دیگر با <xliff:g id="DEVICE_NAME">%1$s</xliff:g> مرتبط نخواهد بود"</string>
    <string name="bluetooth_unpair_dialog_body" product="device" msgid="251257782642157557">"دستگاهتان دیگر با <xliff:g id="DEVICE_NAME">%1$s</xliff:g> مرتبط نخواهد بود"</string>
    <string name="bluetooth_unpair_dialog_forget_confirm_button" msgid="3829370108973879006">"فراموش کردن دستگاه"</string>
    <string name="bluetooth_connect_specific_profiles_title" msgid="6952214406025825164">"اتصال به..."</string>
    <string name="bluetooth_disconnect_a2dp_profile" msgid="3524648279150937177">"اتصال <xliff:g id="DEVICE_NAME">%1$s</xliff:g> از صدای رسانه قطع می‌شود."</string>
    <string name="bluetooth_disconnect_headset_profile" msgid="8635908811168780720">"اتصال <xliff:g id="DEVICE_NAME">%1$s</xliff:g> از صدای هندزفری قطع می‌شود."</string>
    <string name="bluetooth_disconnect_hid_profile" msgid="3282295189719352075">"اتصال <xliff:g id="DEVICE_NAME">%1$s</xliff:g> از دستگاه ورودی قطع می‌شود."</string>
    <string name="bluetooth_disconnect_pan_user_profile" msgid="8037627994382458698">"دسترسی به اینترنت از طریق <xliff:g id="DEVICE_NAME">%1$s</xliff:g> قطع خواهد شد."</string>
    <string name="bluetooth_disconnect_pan_nap_profile" product="tablet" msgid="1262792320446274407">"<xliff:g id="DEVICE_NAME">%1$s</xliff:g> از اشتراک‌گذاری اتصال اینترنتی این رایانهٔ لوحی قطع خواهد شد."</string>
    <string name="bluetooth_disconnect_pan_nap_profile" product="default" msgid="5700332050175684571">"<xliff:g id="DEVICE_NAME">%1$s</xliff:g> از اشتراک‌گذاری اتصال اینترنتی این تلفن قطع خواهد شد."</string>
    <string name="bluetooth_device_advanced_title" msgid="6066342531927499308">"دستگاه بلوتوث مرتبط شده"</string>
    <string name="bluetooth_device_advanced_online_mode_title" msgid="3689050071425683114">"اتصال"</string>
    <string name="bluetooth_device_advanced_online_mode_summary" msgid="1204424107263248336">"اتصال به دستگاه بلوتوث"</string>
    <string name="bluetooth_device_advanced_profile_header_title" msgid="102745381968579605">"استفاده برای"</string>
    <string name="bluetooth_device_advanced_rename_device" msgid="5148578059584955791">"تغییر نام"</string>
    <string name="bluetooth_device_advanced_enable_opp_title" msgid="8222550640371627365">"اجازه به انتقال فایل ورودی"</string>
    <string name="bluetooth_pan_user_profile_summary_connected" msgid="4602294638909590612">"برای دسترسی به اینترنت، به دستگاه متصل شد"</string>
    <string name="bluetooth_pan_nap_profile_summary_connected" msgid="1561383706411975199">"اشتراک‌گذاری اتصال اینترنت محلی با دستگاه"</string>
    <string name="bluetooth_dock_settings" msgid="3218335822716052885">"تنظیمات جایگاه"</string>
    <string name="bluetooth_dock_settings_title" msgid="5543069893044375188">"استفاده از جایگاه برای صدا"</string>
    <string name="bluetooth_dock_settings_headset" msgid="1001821426078644650">"به‌عنوان تلفن دارای بلندگو"</string>
    <string name="bluetooth_dock_settings_a2dp" msgid="8791004998846630574">"برای موسیقی و رسانه"</string>
    <string name="bluetooth_dock_settings_remember" msgid="5551459057010609115">"به خاطر سپردن تنظیمات"</string>
    <string name="wifi_display_settings_title" msgid="8740852850033480136">"فرستادن"</string>
    <string name="wifi_display_enable_menu_item" msgid="4883036464138167674">"فعال کردن نمایش بی‌سیم"</string>
    <string name="wifi_display_no_devices_found" msgid="1382012407154143453">"هیچ دستگاهی در اطراف پیدا نشد."</string>
    <string name="wifi_display_status_connecting" msgid="5688608834000748607">"در حال اتصال"</string>
    <string name="wifi_display_status_connected" msgid="8364125226376985558">"متصل"</string>
    <string name="wifi_display_status_in_use" msgid="8556830875615434792">"درحال استفاده"</string>
    <string name="wifi_display_status_not_available" msgid="5714978725794210102">"در دسترس نیست"</string>
    <string name="wifi_display_details" msgid="7791118209992162698">"تنظیمات نمایش"</string>
    <string name="wifi_display_options_title" msgid="5740656401635054838">"گزینه‌های صفحه‌نمایش بی‌سیم"</string>
    <string name="wifi_display_options_forget" msgid="9119048225398894580">"فراموش کردن"</string>
    <string name="wifi_display_options_done" msgid="5703116500357822557">"تمام"</string>
    <string name="wifi_display_options_name" msgid="4756080222307467898">"نام"</string>
    <string name="wifi_band_24ghz" msgid="852929254171856911">"۲٫۴ گیگاهرتز"</string>
    <string name="wifi_band_5ghz" msgid="6433822023268515117">"۵ گیگاهرتز"</string>
    <string name="link_speed" msgid="8896664974117585555">"‏%1$d مگابیت"</string>
    <string name="wifi_ask_enable" msgid="2795469717302060104">"‏<xliff:g id="REQUESTER">%s</xliff:g> می‌خواهد Wi-Fi را روشن کند"</string>
    <string name="wifi_ask_disable" msgid="728366570145493573">"‏<xliff:g id="REQUESTER">%s</xliff:g> می‌خواهد Wi-Fi را خاموش کند"</string>
    <string name="nfc_quick_toggle_title" msgid="6769159366307299004">"NFC"</string>
    <string name="nfc_quick_toggle_summary" product="tablet" msgid="8302974395787498915">"تبادل داده هنگامیکه رایانهٔ لوحی در تماس با دستگاه دیگر است مجاز باشد"</string>
    <string name="nfc_quick_toggle_summary" product="default" msgid="5237208142892767592">"اجازه برای تبادل داده‌ها هنگامی که تلفن دستگاه دیگری را لمس می‌کند"</string>
    <string name="nfc_disclaimer_title" msgid="4364003873202264039">"‏روشن کردن NFC"</string>
    <string name="nfc_disclaimer_content" msgid="5566907911915158075">"‏NFC داده‌ها را میان این دستگاه و سایر دستگا‌ه‌ها یا اهداف اطراف (مانند پایانه‌های پرداخت، کارت‌خوان‌ها و آگهی‌ها یا برچسب‌های تعاملی) مبادله می‌کند."</string>
    <string name="android_beam_settings_title" msgid="7832812974600338649">"Android Beam"</string>
    <string name="android_beam_on_summary" msgid="3618057099355636830">"‏آماده برای انتقال محتوای برنامه از طریق NFC"</string>
    <string name="android_beam_off_summary" msgid="4663095428454779138">"خاموش"</string>
    <string name="android_beam_disabled_summary" msgid="1737782116894793393">"‏در دسترس نیست زیرا NFC خاموش است"</string>
    <string name="android_beam_label" msgid="6257036050366775040">"Android Beam"</string>
    <string name="android_beam_explained" msgid="1810540319385192758">"‏درصورت روشن بودن این قابلیت، می‌توانید با نگه‌داشتن دستگاه‌ها نزدیک به یکدیگر، محتوای برنامه را به دستگاه دارای قابلیت NFC دیگری با پرتو ارسال کنید. به‌عنوان مثال، می‌توانید صفحات وب، ویدیوهای YouTube، مخاطبین و موارد دیگر را ازطریق پرتو ارسال کنید.\n\n کافی است دستگاه‌ها را نزدیک هم بگذارید (معمولاً پشت به پشت) و سپس روی صفحه ضربه بزنید. برنامه‌ تعیین می‌کند که چه چیزی ازطریق پرتو ارسال شود."</string>
    <string name="wifi_quick_toggle_title" msgid="8850161330437693895">"Wi-Fi"</string>
    <string name="wifi_quick_toggle_summary" msgid="2696547080481267642">"‏روشن کردن Wi-Fi"</string>
    <string name="wifi_settings" msgid="29722149822540994">"Wi‑Fi"</string>
    <string name="wifi_settings_category" msgid="8719175790520448014">"‏تنظیمات Wi-Fi"</string>
    <string name="wifi_settings_title" msgid="3103415012485692233">"Wi‑Fi"</string>
    <string name="wifi_settings_summary" msgid="668767638556052820">"تنظیم و مدیریت نقاط دسترسی بی سیم"</string>
    <string name="wifi_select_network" msgid="4210954938345463209">"‏انتخاب Wi-Fi"</string>
    <string name="wifi_starting" msgid="6732377932749942954">"‏روشن کردن Wi-Fi…"</string>
    <string name="wifi_stopping" msgid="8952524572499500804">"‏خاموش کردن Wi-Fi…"</string>
    <string name="wifi_error" msgid="3207971103917128179">"خطا"</string>
    <string name="wifi_sap_no_channel_error" msgid="3108445199311817111">"باند ۵ گیگاهرتزی در این کشور در دسترس نیست"</string>
    <string name="wifi_in_airplane_mode" msgid="8652520421778203796">"در حالت هواپیما"</string>
    <string name="wifi_notify_open_networks" msgid="76298880708051981">"باز کردن اعلان شبکه"</string>
    <string name="wifi_notify_open_networks_summary" msgid="2761326999921366960">"وقتی شبکه عمومی‌ای با کیفیت خوب در دسترس است، اطلاع داده شود"</string>
    <string name="wifi_wakeup" msgid="8815640989361538036">"‏روشن شدن خودکار Wi-Fi"</string>
    <string name="wifi_wakeup_summary" msgid="2530814331062997163">"‏Wi-Fi درنزدیکی شبکه‌های با کیفیت بالای ذخیره‌شده (ازجمله شبکه خانه‌تان) دوباره روشن می‌شود."</string>
    <string name="wifi_wakeup_summary_scanning_disabled" msgid="7247227922074840445">"‏در دسترس نیست چون اسکن Wi‑Fi خاموش است"</string>
    <string name="wifi_wakeup_summary_scoring_disabled" msgid="108339002136866897">"برای استفاده، یک ارائه‌دهنده رتبه‌بندی شبکه انتخاب کنید"</string>
    <string name="wifi_poor_network_detection" msgid="4925789238170207169">"اجتناب از اتصالات ضعیف"</string>
    <string name="wifi_poor_network_detection_summary" msgid="2784135142239546291">"‏از شبکه Wi-Fi استفاده نکنید، مگر آنکه اتصال اینترنتی مناسب باشد"</string>
    <string name="wifi_avoid_poor_network_detection_summary" msgid="4674423884870027498">"فقط از شبکه‌هایی استفاده می‌شود که اتصال اینترنتی خوبی دارند"</string>
    <string name="use_open_wifi_automatically_title" msgid="6851951242903078588">"اتصال به شبکه‌های باز"</string>
    <string name="use_open_wifi_automatically_summary" msgid="2982091714252931713">"اتصال خودکار به شبکه‌های عمومی با کیفیت بالا"</string>
    <string name="use_open_wifi_automatically_summary_scoring_disabled" msgid="593964217679325831">"برای استفاده، یک ارائه‌دهنده رتبه‌بندی شبکه انتخاب کنید"</string>
    <string name="use_open_wifi_automatically_summary_scorer_unsupported_disabled" msgid="8472122600853650258">"برای استفاده، یک ارائه‌دهنده رتبه‌بندی شبکه سازگار انتخاب کنید"</string>
    <string name="wifi_install_credentials" msgid="3551143317298272860">"نصب مجوزها"</string>
    <string name="wifi_scan_notify_text" msgid="5593805423071186757">"‏برای بهبود صحت مکان، برنامه‌ها و سرویس‌های سیستم همچنان می‌توانند شبکه‌های Wi-Fi را اسکن کنند. می‌توانید این مورد را در <xliff:g id="LINK_BEGIN_0">LINK_BEGIN</xliff:g>تنظیمات اسکن<xliff:g id="LINK_END_1">LINK_END</xliff:g> تغییر دهید."</string>
    <string name="wifi_scan_notify_text_scanning_off" msgid="3426075479272242098">"‏برای بهبود دقت مکان، اسکن Wi-Fi‌ را در <xliff:g id="LINK_BEGIN_0">LINK_BEGIN</xliff:g>تنظیمات اسکن<xliff:g id="LINK_END_1">LINK_END</xliff:g> روشن کنید."</string>
    <string name="wifi_scan_notify_remember_choice" msgid="7104867814641144485">"دوباره نشان داده نشود"</string>
    <string name="wifi_setting_sleep_policy_title" msgid="5149574280392680092">"‏هنگام خواب، Wi-Fi را روشن بگذارید"</string>
    <string name="wifi_setting_on_during_sleep_title" msgid="8308975500029751565">"‏روشن بودن Wi-Fi در هنگام خواب"</string>
    <string name="wifi_setting_sleep_policy_error" msgid="8174902072673071961">"هنگام تغییر تنظیمات مشکلی رخ داد"</string>
    <string name="wifi_suspend_efficiency_title" msgid="2338325886934703895">"بهبود بهره‌وری"</string>
    <string name="wifi_suspend_optimizations" msgid="1220174276403689487">"‏بهینه‌سازی Wi-Fi"</string>
    <string name="wifi_suspend_optimizations_summary" msgid="4151428966089116856">"‏به حداقل رساندن مصرف باتری زمانی که Wi-Fi روشن است"</string>
    <string name="wifi_limit_optimizations_summary" msgid="9000801068363468950">"‏محدود کردن مصرف باتری توسط Wi‑Fi"</string>
    <string name="wifi_switch_away_when_unvalidated" msgid="1707247692180853058">"‏تغییر وضعیت به داده شبکه تلفن همراه در شرایطی که Wi-Fi به اینترنت دسترسی ندارد."</string>
    <string name="wifi_cellular_data_fallback_title" msgid="8753386877755616476">"تغییر وضعیت خودکار به داده شبکه تلفن همراه"</string>
    <string name="wifi_cellular_data_fallback_summary" msgid="6375399280719867214">"‏وقتی Wi-Fi به اینترنت دسترسی ندارد، از داده شبکه تلفن همراه استفاده شود. ممکن است هزینه مصرف داده اعمال شود."</string>
    <string name="wifi_add_network" msgid="6234851776910938957">"افزودن شبکه"</string>
    <string name="wifi_configure_settings_preference_title" msgid="2913345003906899146">"‏تنظیمات برگزیده Wi‑Fi"</string>
    <string name="wifi_configure_settings_preference_summary_wakeup_on" msgid="646393113104367290">"‏Wi-Fi به‌طور خودکار دوباره می‌شود"</string>
    <string name="wifi_configure_settings_preference_summary_wakeup_off" msgid="2782566279864356713">"‏Wi-Fi به‌‌طور خودکار دوباره روشن نمی‌شود"</string>
    <string name="wifi_access_points" msgid="7053990007031968609">"‏شبکه‌های Wi-Fi"</string>
    <string name="wifi_menu_wps_pbc" msgid="2668564692207863017">"‏دکمه ارسال WPS"</string>
    <string name="wifi_menu_more_options" msgid="2448097861752719396">"گزینه‌های بیشتر"</string>
    <string name="wifi_menu_wps_pin" msgid="6426448256268695933">"‏ورودی پین WPS"</string>
    <string name="wifi_menu_p2p" msgid="7619851399250896797">"Wi-Fi Direct"</string>
    <string name="wifi_menu_scan" msgid="1470911530412095868">"اسکن"</string>
    <string name="wifi_menu_advanced" msgid="7522252991919573664">"پیشرفته"</string>
    <string name="wifi_menu_configure" msgid="6150926852602171938">"پیکربندی"</string>
    <string name="wifi_menu_connect" msgid="4996220309848349408">"اتصال به شبکه"</string>
    <string name="wifi_menu_remember" msgid="8814185749388713796">"به خاطر سپردن شبکه"</string>
    <string name="wifi_menu_forget" msgid="8736964302477327114">"فراموش کردن شبکه"</string>
    <string name="wifi_menu_modify" msgid="2068554918652440105">"تغییر شبکه"</string>
    <string name="wifi_menu_write_to_nfc" msgid="7692881642188240324">"‏نوشتن در برچسب NFC"</string>
    <string name="wifi_empty_list_wifi_off" msgid="8056223875951079463">"‏برای مشاهده شبکه‌های در دسترس، Wi-Fi را روشن کنید."</string>
    <string name="wifi_empty_list_wifi_on" msgid="8746108031587976356">"‏درحال جستجوی شبکه‌های Wi-Fi…"</string>
    <string name="wifi_empty_list_user_restricted" msgid="7322372065475939129">"‏‫اجازه ندارید شبکه Wi‑Fi را تغییر دهید."</string>
    <string name="wifi_more" msgid="3195296805089107950">"بیشتر"</string>
    <string name="wifi_setup_wps" msgid="8128702488486283957">"‏تنظیم خودکار (WPS)"</string>
    <string name="wifi_show_advanced" msgid="3409422789616520979">"گزینه‌های پیشرفته"</string>
    <string name="wifi_advanced_toggle_description_expanded" msgid="2380600578544493084">"فهرست کرکره‌ای. گزینه‌های پیشرفته. دو ضربه سریع برای کوچک کردن."</string>
    <string name="wifi_advanced_toggle_description_collapsed" msgid="1463812308429197263">"فهرست کرکره‌ای. گزینه‌های پیشرفته. دو ضربه سریع برای بزرگ کردن."</string>
    <string name="wifi_wps_setup_title" msgid="8207552222481570175">"‏راه‌اندازی حفاظت‌شده Wi‑Fi"</string>
    <string name="wifi_wps_setup_msg" msgid="315174329121275092">"‏راه‌اندازی WPS…"</string>
    <string name="wifi_wps_onstart_pbc" msgid="817003360936932340">"‏دکمه راه‌اندازی حفاظت‌شده Wi‑Fi را در رهیاب فشار دهید. این دکمه ممکن است Wi‑Fi Protected Setup یا WPS نامیده شود یا دارای این نماد باشد:"</string>
    <string name="wifi_wps_onstart_pin" msgid="223344506445335358">"‏پین <xliff:g id="NUMBER">%1$s</xliff:g> را در رهیاب Wi-Fi خود وارد کنید. تکمیل نصب ممکن است تا دو دقیقه طول بکشد."</string>
    <string name="wifi_wps_complete" msgid="2388138550456729134">"‏WPS انجام شد. در حال اتصال به شبکه…"</string>
    <string name="wifi_wps_connected" msgid="7153432445748931183">"‏به شبکه Wi‑Fi <xliff:g id="NETWORK_NAME">%s</xliff:g> متصل شد"</string>
    <string name="wifi_wps_in_progress" msgid="3372311348221357944">"‏WPS در حال انجام عملیات است و ممکن است حداکثر دو دقیقه طول بکشد تا کاملاْ انجام شود."</string>
    <string name="wifi_wps_failed_generic" msgid="5668775022238832527">"‏WPS انجام نشد. لطفاً چند دقیقه دیگر دوباره امتحان کنید."</string>
    <string name="wifi_wps_failed_wep" msgid="2702820087105284461">"‏تنظیمات امنیتی رهیاب بی‌سیم (WEP) پشتیبانی نمی‌شود"</string>
    <string name="wifi_wps_failed_tkip" msgid="4282401586860713349">"‏تنظیمات امنیتی رهیاب بی‌سیم (TKIP) پشتیبانی نمی‌شود"</string>
    <string name="wifi_wps_failed_auth" msgid="1174614355181181958">"احراز هویت ناموفق بود. لطفاً دوباره امتحان کنید."</string>
    <string name="wifi_wps_failed_overlap" msgid="5159533685596844778">"‏یک جلسه WPS دیگر شناسایی شد. لطفاً پس از چند دقیقه دوباره امتحان کنید."</string>
    <string name="wifi_wps_failed_wifi_disconnected" msgid="3829472117754104164">"‏Wi‑Fi قطع شد. راه‌اندازی WPS لغو شد."</string>
    <string name="wifi_ssid" msgid="5519636102673067319">"نام شبکه"</string>
    <string name="wifi_ssid_hint" msgid="897593601067321355">"‏SSID را وارد کنید"</string>
    <string name="wifi_security" msgid="6603611185592956936">"امنیت"</string>
    <string name="wifi_signal" msgid="5514120261628065287">"قدرت سیگنال"</string>
    <string name="wifi_status" msgid="4824568012414605414">"وضعیت"</string>
    <string name="wifi_speed" msgid="3526198708812322037">"سرعت پیوند"</string>
    <string name="wifi_frequency" msgid="7791090119577812214">"فرکانس"</string>
    <string name="wifi_ip_address" msgid="1440054061044402918">"‏آدرس IP"</string>
    <string name="passpoint_label" msgid="6381371313076009926">"ذخیره از طریق"</string>
    <string name="passpoint_content" msgid="8447207162397870483">"اعتبارنامه‌های <xliff:g id="NAME">%1$s</xliff:g>"</string>
    <string name="wifi_eap_method" msgid="8529436133640730382">"‏روش EAP"</string>
    <string name="please_select_phase2" msgid="5231074529772044898">"مرحله دوم احراز هویت"</string>
    <string name="wifi_eap_ca_cert" msgid="3521574865488892851">"‏گواهی CA"</string>
    <string name="wifi_eap_domain" msgid="8471124344218082064">"دامنه"</string>
    <string name="wifi_eap_user_cert" msgid="1291089413368160789">"گواهی کاربر"</string>
    <string name="wifi_eap_identity" msgid="4359453783379679103">"هویت"</string>
    <string name="wifi_eap_anonymous" msgid="2989469344116577955">"هویت ناشناس"</string>
    <string name="wifi_password" msgid="5948219759936151048">"گذرواژه"</string>
    <string name="wifi_show_password" msgid="6461249871236968884">"نمایش گذرواژه"</string>
    <string name="wifi_ap_band_config" msgid="1611826705989117930">"‏انتخاب باند AP"</string>
    <string name="wifi_ap_choose_2G" msgid="8724267386885036210">"باند ۲٫۴ گیگاهرتزی"</string>
    <string name="wifi_ap_choose_5G" msgid="8137061170937978040">"باند ۵ گیگاهرتزی"</string>
    <string name="wifi_ip_settings" msgid="3359331401377059481">"‏تنظیمات IP"</string>
    <string name="wifi_shared" msgid="844142443226926070">"اشتراک‌گذاری با دیگر استفاده‌کنندگان از دستگاه"</string>
    <string name="wifi_unchanged" msgid="3410422020930397102">"(بدون تغییر)"</string>
    <string name="wifi_unspecified" msgid="4917316464723064807">"لطفاً انتخاب کنید"</string>
    <string name="wifi_multiple_cert_added" msgid="3240743501460165224">"(چندین گواهینامه اضافه شد)"</string>
    <string name="wifi_use_system_certs" msgid="5270879895056893783">"استفاده از گواهی‌های سیستم"</string>
    <string name="wifi_do_not_provide_eap_user_cert" msgid="5160499244977160665">"ارائه نشود"</string>
    <string name="wifi_do_not_validate_eap_server" msgid="4266754430576348471">"راستی‌آزمایی نشود"</string>
    <string name="wifi_do_not_validate_eap_server_warning" msgid="1787190245542586660">"مجوزی مشخص نشده است. اتصال شما خصوصی نخواهد بود."</string>
    <string name="wifi_ssid_too_long" msgid="3474753269579895244">"نام شبکه خیلی طولانی است."</string>
    <string name="wifi_no_domain_warning" msgid="5223011964091727376">"باید دامنه‌ای مشخص کنید."</string>
    <string name="wifi_wps_available_first_item" msgid="4422547079984583502">"‏WPS در دسترس است"</string>
    <string name="wifi_wps_available_second_item" msgid="8427520131718215301">" ‏ (WPS در دسترس است)"</string>
    <string name="wifi_wps_nfc_enter_password" msgid="2288214226916117159">"گذرواژه شبکه‌تان را وارد کنید"</string>
    <string name="wifi_scan_always_turnon_message" msgid="203123538572122989">"‏برای بهبود دقت موقعیت مکانی و مقاصد دیگر، <xliff:g id="APP_NAME">%1$s</xliff:g> می‌خواهد اسکن کردن شبکه را فعال کند، حتی هنگامی که Wi-Fi خاموش است.\n\nاین مورد را برای همه برنامه‌هایی که می‌خواهند اسکن کنند مجاز می‌کنید؟"</string>
    <string name="wifi_scan_always_turnoff_message" msgid="5538901671131941043">"برای خاموش کردن این مورد، در منوی لبریزشده، به «پیشرفته» بروید."</string>
    <string name="wifi_scan_always_confirm_allow" msgid="5355973075896817232">"مجاز است"</string>
    <string name="wifi_scan_always_confirm_deny" msgid="4463982053823520710">"اجازه ندارد"</string>
    <string name="wifi_hotspot_title" msgid="7726205804813286950">"برای اتصال، وارد سیستم می‌شوید؟"</string>
    <string name="wifi_hotspot_message" msgid="3673833421453455747">"<xliff:g id="APP_NAME">%1$s</xliff:g> می‌خواهد قبل از اتصال به شبکه، به صورت آنلاین وارد سیستم شوید."</string>
    <string name="wifi_hotspot_connect" msgid="5065506390164939225">"اتصال"</string>
    <string name="no_internet_access_text" msgid="7133561752896706392">"این شبکه به اینترنت دسترسی ندارد. به شبکه متصل بماند؟"</string>
    <string name="no_internet_access_remember" msgid="4697314331614625075">"دیگر درباره این شبکه سؤال نشود"</string>
    <string name="lost_internet_access_title" msgid="6228530645663584505">"‏Wi-Fi به اینترنت متصل نیست"</string>
    <string name="lost_internet_access_text" msgid="9029649339816197345">"‏زمانی‌که اتصال Wi-Fi خوب نیست، می‌توانید به شبکه تلفن همراه تغییر وضعیت دهید. ممکن است هزینه مصرف داده اعمال شود."</string>
    <string name="lost_internet_access_switch" msgid="2262459569601190039">"تغییر وضعیت به شبکه تلفن همراه"</string>
    <string name="lost_internet_access_cancel" msgid="338273139419871110">"‏به Wi‑Fi متصل بمانید"</string>
    <string name="lost_internet_access_persist" msgid="7634876061262676255">"هرگز دوباره نشان داده نشود"</string>
    <string name="wifi_connect" msgid="1076622875777072845">"اتصال"</string>
    <string name="wifi_failed_connect_message" msgid="8491902558970292871">"اتصال به شبکه برقرار نشد"</string>
    <string name="wifi_forget" msgid="8168174695608386644">"فراموش کردن"</string>
    <string name="wifi_failed_forget_message" msgid="1348172929201654986">"شبکه فراموش نشد"</string>
    <string name="wifi_save" msgid="3331121567988522826">"ذخیره"</string>
    <string name="wifi_failed_save_message" msgid="6650004874143815692">"شبکه ذخیره نشد"</string>
    <string name="wifi_cancel" msgid="6763568902542968964">"لغو"</string>
    <string name="wifi_saved_access_points_titlebar" msgid="2996149477240134064">"شبکه‌های ذخیره شده"</string>
    <plurals name="wifi_saved_access_points_summary" formatted="false" msgid="6094679048871529675">
      <item quantity="one">‏%d شبکه</item>
      <item quantity="other">‏%d شبکه</item>
    </plurals>
    <string name="wifi_advanced_titlebar" msgid="4485841401774142908">"‏Wi-Fi پیشرفته"</string>
    <string name="wifi_advanced_mac_address_title" msgid="6571335466330978393">"‏آدرس MAC"</string>
    <string name="wifi_advanced_ip_address_title" msgid="6215297094363164846">"‏آدرس IP"</string>
    <string name="wifi_details_subnet_mask" msgid="6720279144174924410">"پوشش زیرشبکه"</string>
    <string name="wifi_details_dns" msgid="8648826607751830768">"DNS"</string>
    <string name="wifi_details_ipv6_address_header" msgid="6734119149106422148">"‏نشانی‌های IPv6"</string>
    <string name="wifi_saved_access_points_label" msgid="2013409399392285262">"شبکه‌های ذخیره شده"</string>
    <string name="wifi_advanced_settings_label" msgid="3654366894867838338">"‏تنظیمات IP"</string>
    <string name="wifi_advanced_not_available" msgid="5823045095444154586">"‏تنظیمات پیشرفته Wi‑Fi برای این کاربر در دسترس نیست"</string>
    <string name="wifi_ip_settings_menu_save" msgid="7296724066102908366">"ذخیره"</string>
    <string name="wifi_ip_settings_menu_cancel" msgid="6582567330136502340">"لغو"</string>
    <string name="wifi_ip_settings_invalid_ip_address" msgid="2513142355364274970">"‏یک آدرس IP معتبر تایپ کنید."</string>
    <string name="wifi_ip_settings_invalid_gateway" msgid="8164264988361096450">"یک آدرس دروازه معتبر را تایپ کنید."</string>
    <string name="wifi_ip_settings_invalid_dns" msgid="8744583948328391047">"‏یک آدرس DNS معتبر را تایپ کنید."</string>
    <string name="wifi_ip_settings_invalid_network_prefix_length" msgid="40470058023181052">"یک پیشوند شبکه با طول بین 0 تا 32 نویسه تایپ کنید."</string>
    <string name="wifi_dns1" msgid="7344118050720080045">"DNS 1"</string>
    <string name="wifi_dns2" msgid="1368601006824882659">"DNS 2"</string>
    <string name="wifi_gateway" msgid="163914742461092086">"دروازه"</string>
    <string name="wifi_network_prefix_length" msgid="3028785234245085998">"طول پیشوند شبکه"</string>
    <string name="wifi_p2p_settings_title" msgid="5444461191435291082">"Wi-Fi Direct"</string>
    <string name="wifi_p2p_device_info" msgid="3191876744469364173">"اطلاعات دستگاه"</string>
    <string name="wifi_p2p_persist_network" msgid="1646424791818168590">"به یادسپاری این ارتباط"</string>
    <string name="wifi_p2p_menu_search" msgid="3436429984738771974">"جستجوی دستگاه‌ها"</string>
    <string name="wifi_p2p_menu_searching" msgid="2396704492143633876">"در حال جستجو…"</string>
    <string name="wifi_p2p_menu_rename" msgid="8448896306960060415">"تغییر نام دستگاه"</string>
    <string name="wifi_p2p_peer_devices" msgid="299526878463303432">"دستگاه‌های همتا"</string>
    <string name="wifi_p2p_remembered_groups" msgid="3847022927914068230">"گروه‌های به خاطر سپرده شده"</string>
    <string name="wifi_p2p_failed_connect_message" msgid="8491862096448192157">"متصل نشد."</string>
    <string name="wifi_p2p_failed_rename_message" msgid="2562182284946936380">"تغییر نام دستگاه انجام نشد."</string>
    <string name="wifi_p2p_disconnect_title" msgid="3216846049677448420">"اتصال قطع شود؟"</string>
    <string name="wifi_p2p_disconnect_message" msgid="8227342771610125771">"اگر اتصال شما قطع شود، اتصال شما با <xliff:g id="PEER_NAME">%1$s</xliff:g> به پایان خواهد رسید."</string>
    <string name="wifi_p2p_disconnect_multiple_message" msgid="3283805371034883105">"اگر اتصال شما قطع شود، اتصال شما با <xliff:g id="PEER_NAME">%1$s</xliff:g> و سایر دستگاه‌های <xliff:g id="PEER_COUNT">%2$s</xliff:g> به پایان خواهد رسید."</string>
    <string name="wifi_p2p_cancel_connect_title" msgid="255267538099324413">"دعوتنامه لغو شود؟"</string>
    <string name="wifi_p2p_cancel_connect_message" msgid="7477756213423749402">"آیا می‌خواهید دعوت برای ارتباط با <xliff:g id="PEER_NAME">%1$s</xliff:g> را لغو کنید؟"</string>
    <string name="wifi_p2p_delete_group_message" msgid="834559380069647086">"این گروه فراموش شود؟"</string>
    <string name="wifi_tether_checkbox_text" msgid="1847167643625779136">"‏نقطه اتصال قابل حمل Wi-Fi"</string>
    <string name="wifi_hotspot_checkbox_text" msgid="7763495093333664887">"‏نقطه اتصال Wi-Fi"</string>
    <string name="wifi_hotspot_off_subtext" msgid="5466126533609394170">"اینترنت یا محتوا با سایر دستگاه‌ها به اشتراک گذاشته نمی‌شود"</string>
    <string name="wifi_hotspot_tethering_on_subtext" product="tablet" msgid="5752490509369962007">"اتصال اینترنت این رایانه لوحی ازطریق نقطه اتصال اشتراک‌گذاری می‌شود"</string>
    <string name="wifi_hotspot_tethering_on_subtext" product="default" msgid="6461075246164300670">"اتصال اینترنت این تلفن ازطریق نقطه اتصال اشتراک‌گذاری می‌شود"</string>
    <string name="wifi_hotspot_on_local_only_subtext" msgid="2068110388011294735">"برنامه محتوا را به اشتراک می‌گذارد. برای اشتراک‌گذاری اتصال اینترنت، نقطه اتصال را خاموش و سپس روشن کنید"</string>
    <string name="wifi_hotspot_name_title" msgid="1341735529132128887">"‏نام Wi‑Fi"</string>
    <string name="wifi_hotspot_name_summary_connecting" msgid="3378299995508671967">"درحال روشن کردن <xliff:g id="WIFI_HOTSPOT_NAME">%1$s</xliff:g>…"</string>
    <string name="wifi_hotspot_name_summary_connected" msgid="3888672084861445362">"سایر دستگاه‌ها می‌توانند به <xliff:g id="WIFI_HOTSPOT_NAME">%1$s</xliff:g> متصل شوند."</string>
    <string name="wifi_hotspot_password_title" msgid="1955592302902091281">"‏گذرواژه Wi-Fi"</string>
    <string name="wifi_hotspot_ap_band_title" msgid="1165801173359290681">"‏باند AP"</string>
    <string name="wifi_hotspot_footer_info_regular" msgid="1203489406068036455">"‏برای ایجاد یک شبکه Wi‑Fi برای سایر دستگاه‌ها، از نقطه اتصال استفاده کنید. نقطه اتصال با استفاده از اتصال داده تلفن همراه، اینترنت ارائه می‌دهد. ممکن است هزینه‌های داده تلفن همراه اضافه اعمال شوند."</string>
    <string name="wifi_hotspot_footer_info_local_only" msgid="857988412470694109">"برنامه‌ها می‌توانند نقطه اتصالی ایجاد کنند تا محتوا را با دستگاه‌های اطراف به اشتراک بگذارند."</string>
    <string name="wifi_tether_starting" msgid="1322237938998639724">"در حال روشن کردن نقطه اتصال…"</string>
    <string name="wifi_tether_stopping" msgid="4835852171686388107">"در حال خاموش کردن نقطه اتصال…"</string>
    <string name="wifi_tether_enabled_subtext" msgid="7842111748046063857">"<xliff:g id="NETWORK_SSID">%1$s</xliff:g> فعال است"</string>
    <string name="wifi_tether_failed_subtext" msgid="1484941858530919002">"‏خطای نقطه اتصال قابل حمل Wi-Fi"</string>
    <string name="wifi_tether_configure_ap_text" msgid="7974681394041609308">"‏تنظیم نقطه اتصال Wi-Fi"</string>
    <string name="wifi_hotspot_configure_ap_text" msgid="5478614731464220432">"‏راه‌اندازی نقطه اتصال Wi-Fi"</string>
    <string name="wifi_hotspot_configure_ap_text_summary" msgid="5560680057727007011">"‏نقطه اتصال AndroidAP WPA2 PSK"</string>
    <string name="wifi_tether_configure_subtext" msgid="2050196439900426456">"نقطه اتصال <xliff:g id="NETWORK_SSID">%1$s</xliff:g> <xliff:g id="NETWORK_SECURITY">%2$s</xliff:g>"</string>
    <string name="wifi_tether_configure_ssid_default" msgid="8467525402622138547">"AndroidHotspot"</string>
    <string name="wifi_calling_settings_title" msgid="4102921303993404577">"‏تماس از طریق Wi-Fi"</string>
    <string name="wifi_calling_suggestion_title" msgid="9008010480466359578">"‏روشن کردن تماس ازطریق Wi-Fi"</string>
    <string name="wifi_calling_suggestion_summary" msgid="3765923249566552233">"‏استفاده از Wi-Fi به‌جای شبکه همراه"</string>
    <string name="wifi_calling_mode_title" msgid="2164073796253284289">"تنظیمات ترجیحی تماس"</string>
    <string name="wifi_calling_mode_dialog_title" msgid="8149690312199253909">"‏حالت تماس از طریق Wi-Fi"</string>
    <string name="wifi_calling_roaming_mode_title" msgid="1565039047187685115">"تنظیم برگزیده رومینگ"</string>
    <!-- no translation found for wifi_calling_roaming_mode_summary (8642014873060687717) -->
    <skip />
    <string name="wifi_calling_roaming_mode_dialog_title" msgid="7800926602662078576">"تنظیم برگزیده رومینگ"</string>
  <string-array name="wifi_calling_mode_choices">
    <item msgid="2124257075906188844">"‏Wi-Fi ترجیحی"</item>
    <item msgid="1335127656328817518">"داده شبکه تلفن همراه ارجح است"</item>
    <item msgid="3132912693346866895">"‏فقط Wi-Fi"</item>
  </string-array>
  <string-array name="wifi_calling_mode_choices_v2">
    <item msgid="742988808283756263">"Wi-Fi"</item>
    <item msgid="7715869266611010880">"داده شبکه تلفن همراه"</item>
    <item msgid="2838022395783120596">"‏فقط Wi-Fi"</item>
  </string-array>
  <string-array name="wifi_calling_mode_values">
    <item msgid="4799585830102342375">"۲"</item>
    <item msgid="1171822231056612021">"۱"</item>
    <item msgid="3194458950573886239">"۰"</item>
  </string-array>
  <string-array name="wifi_calling_mode_choices_without_wifi_only">
    <item msgid="5782108782860004851">"‏Wi-Fi ترجیحی"</item>
    <item msgid="5074515506087318555">"داده شبکه تلفن همراه ارجح است"</item>
  </string-array>
  <string-array name="wifi_calling_mode_choices_v2_without_wifi_only">
    <item msgid="6132150507201243768">"Wi-Fi"</item>
    <item msgid="1118703915148755405">"داده شبکه تلفن همراه"</item>
  </string-array>
  <string-array name="wifi_calling_mode_values_without_wifi_only">
    <item msgid="2339246858001475047">"۲"</item>
    <item msgid="6200207341126893791">"۱"</item>
  </string-array>
    <string name="wifi_calling_off_explanation" msgid="2597566001655908391">"‏وقتی تماس Wi-Fi روشن است، تلفن شما می‌تواند بنابر تنظیمات ترجیحی‌تان و اینکه چه سیگنالی قدرتمندتر است، تماس‌ها را از طریق شبکه‌های Wi-Fi یا شبکه شرکت مخابراتی‌تان هدایت کند. قبل از روشن کردن این قابلیت، هزینه‌ها و سایر جزئیات را با شرکت مخابراتی‌تان بررسی کنید."</string>
    <string name="wifi_calling_off_explanation_2" msgid="2329334487851497223"></string>
    <string name="emergency_address_title" msgid="3571902448699714454">"به‌روزرسانی نشانی اضطراری"</string>
    <string name="emergency_address_summary" msgid="306028701568728126">"‏نشانی‌ای که اگر از طریق Wi-Fi با ۹۱۱ تماس بگیرید، توسط خدمات اضطراری به‌عنوان مکان شما استفاده می‌شود"</string>
    <string name="display_settings_title" msgid="1708697328627382561">"صفحه‌نمایش"</string>
    <string name="sound_settings" msgid="5534671337768745343">"صدا"</string>
    <string name="all_volume_title" msgid="4296957391257836961">"میزان صدا"</string>
    <string name="musicfx_title" msgid="3415566786340790345">"جلوه‌های موسیقی"</string>
    <string name="ring_volume_title" msgid="5592466070832128777">"میزان صدای زنگ"</string>
    <string name="vibrate_in_silent_title" msgid="3897968069156767036">"لرزش در حالت بی‌صدا"</string>
    <string name="notification_sound_title" msgid="5137483249425507572">"صدای اعلان پیش‌فرض"</string>
    <string name="incoming_call_volume_title" msgid="8073714801365904099">"آهنگ زنگ"</string>
    <string name="notification_volume_title" msgid="2012640760341080408">"اعلان"</string>
    <string name="checkbox_notification_same_as_incoming_call" msgid="1073644356290338921">"استفاده از صدای تماس ورودی برای اعلان‌ها"</string>
    <string name="home_work_profile_not_supported" msgid="1357721012342357037">"نمایه‌های کاری پشتیبانی نمی‌شوند"</string>
    <string name="notification_sound_dialog_title" msgid="3805140135741385667">"صدای اعلان پیش‌فرض"</string>
    <string name="media_volume_title" msgid="3576565767317118106">"رسانه"</string>
    <string name="media_volume_summary" msgid="5363248930648849974">"تنظیم میزان صدا برای موسیقی و ویدئو"</string>
    <string name="alarm_volume_title" msgid="2285597478377758706">"هشدار"</string>
    <string name="dock_settings_summary" msgid="455802113668982481">"تنظیمات صوتی برای جایگاه پیوست شده"</string>
    <string name="dtmf_tone_enable_title" msgid="8533399267725365088">"صدای پد شماره‌گیری"</string>
    <string name="sound_effects_enable_title" msgid="4429690369187229592">"صداهای ضربه"</string>
    <string name="lock_sounds_enable_title" msgid="450098505659399520">"صدای قفل صفحه"</string>
    <string name="haptic_feedback_enable_title" msgid="7152163068278526530">"لرزش هنگام ضربه"</string>
    <string name="audio_record_proc_title" msgid="4271091199976457534">"لغو پارازیت"</string>
    <string name="volume_media_description" msgid="7949355934788807863">"موسیقی، ویدئو، بازی، و دیگر رسانه‌ها"</string>
    <string name="volume_ring_description" msgid="5936851631698298989">"آهنگ‌های زنگ و اعلان‌ها"</string>
    <string name="volume_notification_description" msgid="5810902320215328321">"اعلان‌ها"</string>
    <string name="volume_alarm_description" msgid="8322615148532654841">"هشدارها"</string>
    <string name="volume_ring_mute" msgid="3018992671608737202">"بی‌صدا کردن آهنگ زنگ و اعلان‌ها"</string>
    <string name="volume_media_mute" msgid="3399059928695998166">"بی‌صدا کردن موسیقی و سایر رسانه‌ها"</string>
    <string name="volume_notification_mute" msgid="7955193480006444159">"بی‌صدا کردن اعلان‌ها"</string>
    <string name="volume_alarm_mute" msgid="4452239420351035936">"بی‌صدا کردن هشدارها"</string>
    <string name="dock_settings" msgid="1820107306693002541">"جایگاه"</string>
    <string name="dock_settings_title" msgid="9161438664257429372">"تنظیمات جایگاه"</string>
    <string name="dock_audio_settings_title" msgid="3324750259959570305">"صوتی"</string>
    <string name="dock_audio_summary_desk" msgid="6487784412371139335">"تنظیمات برای جایگاه دستگاه رومیزی وصل‌شده"</string>
    <string name="dock_audio_summary_car" msgid="6740897586006248450">"تنظیمات برای جایگاه خودرو وصل شده"</string>
    <string name="dock_audio_summary_none" product="tablet" msgid="8215337394914283607">"رایانهٔ لوحی متصل نیست"</string>
    <string name="dock_audio_summary_none" product="default" msgid="289909253741048784">"تلفن در جایگاه نیست"</string>
    <string name="dock_audio_summary_unknown" msgid="4465059868974255693">"تنظیمات برای جایگاه وصل‌شده"</string>
    <string name="dock_not_found_title" msgid="3290961741828952424">"جایگاه یافت نشد"</string>
    <string name="dock_not_found_text" product="tablet" msgid="8405432495282299143">"قبل از تنظیم صدای جایگاه اتصال، باید رایانهٔ لوحی را به آن وصل کنید."</string>
    <string name="dock_not_found_text" product="default" msgid="1460497923342627801">"قبل از تنظیم صدای جایگاه اتصال، باید گوشی را به آن وصل کنید."</string>
    <string name="dock_sounds_enable_title" msgid="885839627097024110">"صدای اتصال جایگاه"</string>
    <string name="dock_sounds_enable_summary_on" product="tablet" msgid="838102386448981339">"هنگام اتصال یا جدا کردن رایانهٔ لوحی از جایگاه، صدا پخش شود"</string>
    <string name="dock_sounds_enable_summary_on" product="default" msgid="8491180514199743771">"هنگام اتصال یا جدا کردن تلفن از جایگاه، صدا پخش شود"</string>
    <string name="dock_sounds_enable_summary_off" product="tablet" msgid="4308252722466813560">"هنگام اتصال یا جدا کردن رایانهٔ لوحی از جایگاه، صدا پخش نشود"</string>
    <string name="dock_sounds_enable_summary_off" product="default" msgid="2034927992716667672">"هنگام اتصال یا جدا کردن گوشی از دستگاه، صدا پخش نشود"</string>
    <string name="account_settings" msgid="6403589284618783461">"حساب‌ها"</string>
    <string name="accessibility_category_work" msgid="4339262969083355720">"حساب‌های نمایه کاری - <xliff:g id="MANAGED_BY">%s</xliff:g>"</string>
    <string name="accessibility_category_personal" msgid="1263518850905945594">"حساب‌های نمایه شخصی"</string>
    <string name="accessibility_work_account_title" msgid="1231830766637939527">"حساب کاری - <xliff:g id="MANAGED_BY">%s</xliff:g>"</string>
    <string name="accessibility_personal_account_title" msgid="2169071663029067826">"حساب شخصی - <xliff:g id="MANAGED_BY">%s</xliff:g>"</string>
    <string name="search_settings" msgid="1910951467596035063">"جستجو"</string>
    <string name="search_settings_summary" msgid="9205656546570654169">"مدیریت تنظیمات جستجو و سابقه"</string>
    <string name="search_settings_no_results" msgid="8799027492641230999">"نتیجه‌ای پیدا نشد"</string>
    <string name="display_settings" msgid="7965901687241669598">"صفحه‌نمایش"</string>
    <string name="accelerometer_title" msgid="7854608399547349157">"چرخش خودکار صفحه"</string>
    <string name="color_mode_title" msgid="3159275920408338215">"رنگ‌های زنده"</string>
    <string name="accelerometer_summary_on" product="tablet" msgid="429982132339828942">"هنگام چرخاندن رایانهٔ لوحی، جهت به‌طور خودکار تغییر می‌کند"</string>
    <string name="accelerometer_summary_on" product="default" msgid="1133737282813048021">"هنگام چرخاندن تلفن، جهت به‌طور خودکار تغییر می‌کند"</string>
    <string name="accelerometer_summary_off" product="tablet" msgid="4781734213242521682">"هنگام چرخاندن رایانهٔ لوحی، جهت به‌طور خودکار تغییر می‌کند"</string>
    <string name="accelerometer_summary_off" product="default" msgid="5485489363715740761">"هنگام چرخاندن تلفن، جهت به‌طور خودکار تغییر می‌کند"</string>
    <string name="brightness" msgid="8480105032417444275">"سطح روشنایی"</string>
    <string name="brightness_title" msgid="5746272622112982836">"روشنایی"</string>
    <string name="brightness_summary" msgid="838917350127550703">"تنظیم روشنایی صفحه"</string>
    <string name="auto_brightness_title" msgid="6341042882350279391">"روشنایی تطبیقی"</string>
    <string name="auto_brightness_summary" msgid="1799041158760605375">"بهینه‌سازی سطح روشنایی برای نور در دسترس"</string>
    <string name="auto_brightness_summary_off" msgid="2802336459335410626">"خاموش"</string>
    <string name="auto_brightness_summary_very_low" msgid="6483976609035853764">"میزان روشنایی ترجیحی بسیار کم است"</string>
    <string name="auto_brightness_summary_low" msgid="5609877905833960427">"میزان روشنایی ترجیحی کم است"</string>
    <string name="auto_brightness_summary_default" msgid="7225666614394726845">"میزان روشنایی ترجیحی پیش‌فرض است"</string>
    <string name="auto_brightness_summary_high" msgid="7172304165631136027">"میزان روشنایی ترجیحی زیاد است"</string>
    <string name="auto_brightness_summary_very_high" msgid="979277812582279078">"میزان روشنایی ترجیحی بسیار زیاد است"</string>
    <string name="auto_brightness_off_title" msgid="2996864829946190795">"خاموش"</string>
    <string name="auto_brightness_very_low_title" msgid="8252988638614126320">"بسیار کم"</string>
    <string name="auto_brightness_low_title" msgid="1632186441514863377">"کم"</string>
    <string name="auto_brightness_default_title" msgid="936771997353506620">"پیش‌فرض"</string>
    <string name="auto_brightness_high_title" msgid="2527853305981497345">"زیاد"</string>
    <string name="auto_brightness_very_high_title" msgid="8867164854439331022">"بسیار زیاد"</string>
    <string name="auto_brightness_subtitle" msgid="6454652530864093466">"میزان روشنایی ترجیحی"</string>
    <string name="auto_brightness_off_summary" msgid="7629228736838155268">"برای چراغ‌های در دسترس تنظیم نکنید"</string>
    <string name="auto_brightness_very_high_summary" msgid="4551003097086220709">"مصرف باتری بالا رفته است"</string>
    <string name="auto_brightness_disclaimer" msgid="871436423746343406">"میزان روشنایی چراغ‌ در دسترس را بهینه کنید. این قابلیت که روشن است، همچنان می‌توانید روشنایی را تنظیم موقت کنید."</string>
    <string name="night_display_title" msgid="2626451512200357686">"نور شب"</string>
    <string name="night_display_text" msgid="1837277457033025056">"«نور شب» ته‌رنگ کهربایی به صفحه‌نمایش شما می‌بخشد. این کار باعث می‌شود نگاه کردن به صفحه در نور کم آسان‌تر شود و ممکن است کمک کند آسان‌تر به خواب بروید."</string>
    <string name="night_display_auto_mode_title" msgid="6574111412154833409">"زمان‌بندی"</string>
    <string name="night_display_auto_mode_never" msgid="2483761922928753400">"هیچ‌کدام"</string>
    <string name="night_display_auto_mode_custom" msgid="2379394568898721765">"در زمان سفارشی روشن می‌شود"</string>
    <string name="night_display_auto_mode_twilight" msgid="589042813708244059">"از غروب تا طلوع روشن می‌شود"</string>
    <string name="night_display_start_time_title" msgid="8918016772613689584">"زمان شروع"</string>
    <string name="night_display_end_time_title" msgid="8286061578083519350">"زمان پایان"</string>
    <string name="night_display_status_title" msgid="1784041143360286267">"وضعیت"</string>
    <string name="night_display_temperature_title" msgid="1435292789272017136">"شدت"</string>
    <string name="night_display_summary_off" msgid="1792750041697946539">"خاموش / <xliff:g id="ID_1">%1$s</xliff:g>"</string>
    <string name="night_display_summary_off_auto_mode_never" msgid="3583590137322963513">"هرگز به‌طور خودکار روشن نمی‌شود"</string>
    <string name="night_display_summary_off_auto_mode_custom" msgid="6365668239253173208">"در ساعت <xliff:g id="ID_1">%1$s</xliff:g> به‌طور خودکار روشن می‌شود"</string>
    <string name="night_display_summary_off_auto_mode_twilight" msgid="3596291693781757392">"در غروب به‌طور خودکار روشن می‌شود"</string>
    <string name="night_display_summary_on" msgid="1355713529996456744">"روشن / <xliff:g id="ID_1">%1$s</xliff:g>"</string>
    <string name="night_display_summary_on_auto_mode_never" msgid="9117830821363119835">"هرگز به‌طور خودکار خاموش نمی‌شود"</string>
    <string name="night_display_summary_on_auto_mode_custom" msgid="5510753572245577263">"در ساعت <xliff:g id="ID_1">%1$s</xliff:g> به‌طور خودکار خاموش می‌شود"</string>
    <string name="night_display_summary_on_auto_mode_twilight" msgid="852270120144683507">"به‌طور خودکار در طلوع خاموش می‌شود"</string>
    <string name="screen_timeout" msgid="4351334843529712571">"حالت خواب"</string>
    <string name="screen_timeout_title" msgid="5130038655092628247">"صفحه نمایش خاموش می‌شود"</string>
    <string name="screen_timeout_summary" msgid="327761329263064327">"<xliff:g id="TIMEOUT_DESCRIPTION">%1$s</xliff:g> پس از غیرفعال بودن"</string>
    <string name="wallpaper_settings_title" msgid="5449180116365824625">"کاغذدیواری"</string>
    <string name="wallpaper_settings_summary_default" msgid="3395741565658711416">"پیش‌فرض"</string>
    <string name="wallpaper_settings_summary_custom" msgid="515035303981687172">"سفارشی"</string>
    <string name="wallpaper_suggestion_title" msgid="8583988696513822528">"تغییر کاغذدیواری"</string>
    <string name="wallpaper_suggestion_summary" msgid="1579144009898110491">"شخصی‌سازی صفحه‌نمایش"</string>
    <string name="wallpaper_settings_fragment_title" msgid="519078346877860129">"انتخاب کاغذدیواری از"</string>
    <string name="screensaver_settings_title" msgid="1770575686476851778">"محافظ صفحه"</string>
    <string name="screensaver_settings_summary_either_long" msgid="7302740999250873332">"هنگام شارژ یا اتصال به پایه"</string>
    <string name="screensaver_settings_summary_either_short" msgid="6140527286137331478">"هر دو"</string>
    <string name="screensaver_settings_summary_sleep" msgid="9086186698140423493">"هنگام شارژ شدن"</string>
    <string name="screensaver_settings_summary_dock" msgid="2072657401664633283">"وقتی در جایگاه است"</string>
    <string name="screensaver_settings_summary_never" msgid="5165622985174349585">"هرگز"</string>
    <string name="screensaver_settings_summary_off" msgid="2481581696365146473">"خاموش"</string>
    <string name="screensaver_settings_disabled_prompt" msgid="1239088321034437608">"برای کنترل اینکه وقتی تلفن روی پایه اتصال قرار دارد و/یا در حالت خواب است چه اتفاقی بیفتد، محافظ صفحه را روشن کنید."</string>
    <string name="screensaver_settings_when_to_dream" msgid="7262410541382890146">"زمان شروع شدن"</string>
    <string name="screensaver_settings_current" msgid="4663846038247130023">"محافظ کنونی صفحه"</string>
    <string name="screensaver_settings_dream_start" msgid="4998187847985120168">"اکنون شروع شود"</string>
    <string name="screensaver_settings_button" msgid="7292214707625717013">"تنظیمات"</string>
    <string name="automatic_brightness" msgid="5014143533884135461">"روشنایی خودکار"</string>
    <string name="lift_to_wake_title" msgid="4555378006856277635">"بیدار شدن با بالا بردن"</string>
    <string name="ambient_display_screen_title" msgid="4252755516328775766">"نمایشگر محیط"</string>
<<<<<<< HEAD
    <string name="ambient_display_screen_summary_always_on" msgid="7337555569694794132">"همیشه روشن / مصرف شارژ بالا"</string>
=======
    <!-- no translation found for ambient_display_screen_summary_always_on (7337555569694794132) -->
    <skip />
>>>>>>> 937ede14
    <string name="ambient_display_screen_summary_notifications" msgid="1449570742600868654">"اعلان‌های جدید"</string>
    <string name="ambient_display_category_triggers" msgid="4359289754456268573">"زمان نمایش دادن"</string>
    <string name="doze_title" msgid="2375510714460456687">"اعلان‌های جدید"</string>
    <string name="doze_summary" msgid="3846219936142814032">"روشن شدن صفحه‌نمایش هنگامی که اعلانی دریافت می‌کنید"</string>
    <string name="doze_always_on_title" msgid="1046222370442629646">"همیشه روشن"</string>
<<<<<<< HEAD
    <string name="doze_always_on_summary" msgid="6978257596231155345">"نمایش زمان، نمادهای اعلان و سایر اطلاعات. مصرف شارژ بالا."</string>
=======
    <!-- no translation found for doze_always_on_summary (6978257596231155345) -->
    <skip />
>>>>>>> 937ede14
    <string name="title_font_size" msgid="4405544325522105222">"اندازه قلم"</string>
    <string name="short_summary_font_size" msgid="6819778801232989076">"نوشتار را بزرگ‌تر یا کوچک‌تر کنید"</string>
    <string name="sim_lock_settings" msgid="3392331196873564292">"تنظیمات قفل سیم کارت"</string>
    <string name="sim_lock_settings_category" msgid="6242052161214271091">"قفل سیم کارت"</string>
    <string name="sim_lock_settings_summary_off" msgid="8028944267104896401">"خاموش"</string>
    <string name="sim_lock_settings_summary_on" msgid="39103355956342985">"قفل شد"</string>
    <string name="sim_lock_settings_title" msgid="9018585580955414596">"قفل سیم کارت"</string>
    <string name="sim_pin_toggle" msgid="1742123478029451888">"قفل کردن سیم کارت"</string>
    <string name="sim_lock_on" product="tablet" msgid="5058355081270397764">"درخواست پین برای استفاده از رایانهٔ لوحی"</string>
    <string name="sim_lock_on" product="default" msgid="2503536505568814324">"درخواست پین برای استفاده از تلفن"</string>
    <string name="sim_lock_off" product="tablet" msgid="2813800553917012356">"درخواست پین برای استفاده از رایانهٔ لوحی"</string>
    <string name="sim_lock_off" product="default" msgid="258981978215428916">"درخواست پین برای استفاده از تلفن"</string>
    <string name="sim_pin_change" msgid="6311414184279932368">"تغییر پین سیم کارت"</string>
    <string name="sim_enter_pin" msgid="6608715137008508432">"پین سیم کارت"</string>
    <string name="sim_enable_sim_lock" msgid="4517742794997166918">"قفل کردن سیم کارت"</string>
    <string name="sim_disable_sim_lock" msgid="7664729528754784824">"بازگشایی قفل سیم کارت"</string>
    <string name="sim_enter_old" msgid="6074196344494634348">"پین سیم کارت قدیمی"</string>
    <string name="sim_enter_new" msgid="8742727032729243562">"پین سیم کارت جدید"</string>
    <string name="sim_reenter_new" msgid="6523819386793546888">"پین جدید را دوباره تایپ کنید"</string>
    <string name="sim_change_pin" msgid="7328607264898359112">"پین سیم کارت"</string>
    <string name="sim_bad_pin" msgid="2345230873496357977">"پین اشتباه"</string>
    <string name="sim_pins_dont_match" msgid="1695021563878890574">"پین‌ها با یکدیگر مطابقت ندارند"</string>
    <string name="sim_change_failed" msgid="3602072380172511475">"نمی‌توانید پین را تغییر دهید.\nممکن است پین اشتباه باشد."</string>
    <string name="sim_change_succeeded" msgid="8556135413096489627">"پین سیم کارت با موفقیت تغییر کرد"</string>
    <string name="sim_lock_failed" msgid="2489611099235575984">"نمی‌توان وضعیت قفل سیم کارت را تغییر داد.\nاحتمالاً پین نادرست است."</string>
    <string name="sim_enter_ok" msgid="6475946836899218919">"تأیید"</string>
    <string name="sim_enter_cancel" msgid="6240422158517208036">"لغو"</string>
    <string name="sim_multi_sims_title" msgid="9159427879911231239">"چندین سیم‌کارت یافت شد"</string>
    <string name="sim_multi_sims_summary" msgid="2698176447067691396">"سیم‌کارتی را که برای داده شبکه تلفن همراه ترجیح می‌دهید، انتخاب کنید."</string>
    <string name="sim_change_data_title" msgid="294357201685244532">"سیم‌کارت داده همراه تغییر کند؟"</string>
    <string name="sim_change_data_message" msgid="5854582807996717811">"برای داده شبکه تلفن همراه، از <xliff:g id="NEW_SIM">%1$s</xliff:g> به‌جای <xliff:g id="OLD_SIM">%2$s</xliff:g> استفاده شود؟"</string>
    <string name="sim_preferred_title" msgid="5567909634636045268">"سیم‌کارت ترجیجی به‌روز شود؟"</string>
    <string name="sim_preferred_message" msgid="8466930554330635780">"<xliff:g id="NEW_SIM">%1$s</xliff:g> تنها سیم‌کارت در دستگاه شما است. می‌خواهید از این سیم‌کارت برای داده شبکه تلفن همراه، تماس تلفنی و پیامک استفاده کنید؟"</string>
    <string name="wrong_pin_code_pukked" msgid="4003655226832658066">"کد پین سیم کارت اشتباه است، اکنون برای گشودن قفل دستگاهتان باید با شرکت مخابراتی تماس بگیرید."</string>
    <plurals name="wrong_pin_code" formatted="false" msgid="1582398808893048097">
      <item quantity="one">کد پین سیم‌کارت اشتباه است، <xliff:g id="NUMBER_1">%d</xliff:g> بار دیگر می‌توانید تلاش کنید.</item>
      <item quantity="other">کد پین سیم‌کارت اشتباه است، <xliff:g id="NUMBER_1">%d</xliff:g> بار دیگر می‌توانید تلاش کنید.</item>
    </plurals>
    <string name="pin_failed" msgid="1848423634948587645">"عملیات پین سیم کارت ناموفق بود!"</string>
    <string name="device_info_settings" product="tablet" msgid="1119755927536987178">"وضعیت رایانهٔ لوحی"</string>
    <string name="device_info_settings" product="default" msgid="475872867864762157">"وضعیت تلفن"</string>
    <string name="system_update_settings_list_item_title" msgid="3342887311059985961">"به‌روزرسانی‌های سیستم"</string>
    <string name="system_update_settings_list_item_summary" msgid="3853057315907710747"></string>
    <string name="firmware_version" msgid="4801135784886859972">"‏نسخهٔ Android"</string>
    <string name="security_patch" msgid="8438384045870296634">"‏سطح وصله امنیتی Android"</string>
    <string name="model_info" msgid="1952009518045740889">"مدل"</string>
    <string name="hardware_info" msgid="2605080746512527805">"مدل و سخت‌افزار"</string>
    <string name="hardware_revision" msgid="8893547686367095527">"نسخه سخت‌افزار"</string>
    <string name="fcc_equipment_id" msgid="149114368246356737">"شناسه دستگاه"</string>
    <string name="baseband_version" msgid="1848990160763524801">"نسخهٔ باند پایه"</string>
    <string name="kernel_version" msgid="9192574954196167602">"نسخهٔ اصلی"</string>
    <string name="build_number" msgid="3075795840572241758">"شمارهٔ ساخت"</string>
    <string name="selinux_status" msgid="6212165375172061672">"‏وضعیت SELinux"</string>
    <string name="device_info_not_available" msgid="8062521887156825182">"موجود نیست"</string>
    <string name="device_status_activity_title" msgid="1411201799384697904">"وضعیت"</string>
    <string name="device_status" msgid="607405385799807324">"وضعیت"</string>
    <string name="device_status_summary" product="tablet" msgid="3292717754497039686">"وضعیت باتری، شبکه و اطلاعات دیگر"</string>
    <string name="device_status_summary" product="default" msgid="2599162787451519618">"شماره تلفن، سیگنال و سایر موارد"</string>
    <string name="storage_settings" msgid="4211799979832404953">"حافظه"</string>
    <string name="storage_usb_settings" msgid="7293054033137078060">"فضای ذخیره‌سازی"</string>
    <string name="storage_settings_title" msgid="8746016738388094064">"تنظیمات ذخیره‌سازی"</string>
    <string name="storage_settings_summary" product="nosdcard" msgid="3543813623294870759">"‏قطع اتصال حافظهٔ USB، مشاهده حافظه موجود"</string>
    <string name="storage_settings_summary" product="default" msgid="9176693537325988610">"‏جدا کردن کارت SD، مشاهده محل ذخیره موجود"</string>
    <string name="status_number" product="tablet" msgid="1138837891091222272">"MDN"</string>
    <string name="status_number" product="default" msgid="5123197324870153205">"شماره تلفن من"</string>
    <string name="status_min_number" msgid="3519504522179420597">"MIN"</string>
    <string name="status_msid_number" msgid="909010114445780530">"MSID"</string>
    <string name="status_prl_version" msgid="1007470446618081441">"‏نسخه PRL"</string>
    <string name="status_meid_number" msgid="1751442889111731088">"MEID"</string>
    <string name="status_icc_id" msgid="943368755577172747">"ICCID"</string>
    <string name="status_network_type" msgid="3279383550222116235">"نوع شبکهٔ تلفن همراه"</string>
    <string name="status_latest_area_info" msgid="7222470836568238054">"اطلاعات اپراتور"</string>
    <string name="status_data_state" msgid="5503181397066522950">"وضعیت شبکهٔ تلفن همراه"</string>
    <string name="status_service_state" msgid="2323931627519429503">"وضعیت سرویس"</string>
    <string name="status_signal_strength" msgid="3732655254188304547">"قدرت سیگنال"</string>
    <string name="status_roaming" msgid="2638800467430913403">"رومینگ"</string>
    <string name="status_operator" msgid="2274875196954742087">"شبکه"</string>
    <string name="status_wifi_mac_address" msgid="2202206684020765378">"‏آدرس Wi-Fi MAC"</string>
    <string name="status_bt_address" msgid="4195174192087439720">"آدرس بلوتوث"</string>
    <string name="status_serial_number" msgid="2257111183374628137">"شمارهٔ سریال"</string>
    <string name="status_unavailable" msgid="7862009036663793314">"در دسترس نیست"</string>
    <string name="status_up_time" msgid="7294859476816760399">"زمان فعالیت"</string>
    <string name="status_awake_time" msgid="2393949909051183652">"زمان بیداری"</string>
    <string name="internal_memory" msgid="9129595691484260784">"حافظهٔ داخلی"</string>
    <string name="sd_memory" product="nosdcard" msgid="2510246194083052841">"‏حافظهٔ USB"</string>
    <string name="sd_memory" product="default" msgid="151871913888051515">"‏کارت SD"</string>
    <string name="memory_available" msgid="5052397223077021181">"آزاد"</string>
    <string name="memory_available_read_only" msgid="6497534390167920206">"موجود (فقط خواندنی)"</string>
    <string name="memory_size" msgid="6629067715017232195">"کل فضا"</string>
    <string name="memory_calculating_size" msgid="2188358544203768588">"در حال محاسبه..."</string>
    <string name="memory_apps_usage" msgid="5128673488173839077">"برنامه‌ها و داده‌های برنامه"</string>
    <string name="memory_media_usage" msgid="3738830697707880405">"رسانه"</string>
    <string name="memory_downloads_usage" msgid="3755173051677533027">"بارگیری‌ها"</string>
    <string name="memory_dcim_usage" msgid="558887013613822577">"عکس‌ها، ویدئوها"</string>
    <string name="memory_music_usage" msgid="1363785144783011606">"صوتی (موسیقی، آهنگ‌های زنگ، پادکست‌ها و موارد دیگر)"</string>
    <string name="memory_media_misc_usage" msgid="6094866738586451683">"سایر فایل‌ها"</string>
    <string name="memory_media_cache_usage" msgid="6704293333141177910">"داده‌های موجود در حافظه پنهان"</string>
    <string name="sd_eject" product="nosdcard" msgid="4988563376492400073">"قطع اتصال حافظه مشترک"</string>
    <string name="sd_eject" product="default" msgid="6915293408836853020">"‏جدا کردن کارت SD"</string>
    <string name="sd_eject_summary" product="nosdcard" msgid="5009296896648072891">"‏قطع اتصال حافظهٔ USB داخلی"</string>
    <string name="sd_eject_summary" product="default" msgid="3300599435073550246">"‏اتصال کارت SD را قطع کنید تا بتوانید آنرا با ایمنی کامل از دستگاه جدا کنید"</string>
    <string name="sd_insert_summary" product="nosdcard" msgid="5264016886409577313">"‏قرار دادن حافظهٔ USB برای اتصال"</string>
    <string name="sd_insert_summary" product="default" msgid="2048640010381803841">"‏کارت SD را برای اتصال وارد کنید"</string>
    <string name="sd_mount" product="nosdcard" msgid="8966695015677343116">"‏اتصال حافظهٔ USB"</string>
    <string name="sd_mount" product="default" msgid="5940523765187704135">"‏اتصال کارت SD"</string>
    <string name="sd_mount_summary" product="nosdcard" msgid="4673411327373419641"></string>
    <string name="sd_mount_summary" product="default" msgid="4673411327373419641"></string>
    <string name="sd_format" product="nosdcard" msgid="2148179271623099054">"‏پاک کردن حافظهٔ USB"</string>
    <string name="sd_format" product="default" msgid="2576054280507119870">"‏پاک کردن کارت SD"</string>
    <string name="sd_format_summary" product="nosdcard" msgid="6331905044907914603">"‏پاک کردن همه داده‌های موجود در حافظهٔ USB داخلی مانند موسیقی و عکس"</string>
    <string name="sd_format_summary" product="default" msgid="212703692181793109">"‏همه داده‌های موجود در کارت SD مانند موسیقی و عکس‌ها را پاک می‌کند"</string>
    <string name="memory_clear_cache_title" msgid="5423840272171286191">"داده‌های موجود در حافظه پنهان پاک شود؟"</string>
    <string name="memory_clear_cache_message" msgid="4550262490807415948">"با این کار داده‌های موجود در حافظه پنهان همه برنامه‌ها پاک می‌شود."</string>
    <string name="mtp_ptp_mode_summary" msgid="3710436114807789270">"‏عملکرد MTP یا PTP فعال است"</string>
    <string name="dlg_confirm_unmount_title" product="nosdcard" msgid="3077285629197874055">"‏حافظهٔ USB جدا شود؟"</string>
    <string name="dlg_confirm_unmount_title" product="default" msgid="3634502237262534381">"‏کارت SD جدا شود؟"</string>
    <string name="dlg_confirm_unmount_text" product="nosdcard" msgid="4322636662873269018">"‏در صورت جدا کردن حافظهٔ USB، برخی از برنامه‌هایی که از آن‌ها استفاده می‌کنید متوقف می‌شوند و ممکن است تا زمانی که حافظهٔ USB را دوباره نصب کنید، دیگر نتوانید از آن‌ها استفاده کنید."</string>
    <string name="dlg_confirm_unmount_text" product="default" msgid="6998379994779187692">"‏در صورت جدا کردن کارت SD، برخی از برنامه‌هایی که از آن‌ها استفاده می‌کنید متوقف می‌شوند و ممکن است تا زمانی که کارت SD را دوباره نصب کنید، دیگر نتوانید از آن‌ها استفاده کنید."</string>
    <string name="dlg_error_unmount_title" product="nosdcard" msgid="4642742385125426529"></string>
    <string name="dlg_error_unmount_title" product="default" msgid="4642742385125426529"></string>
    <string name="dlg_error_unmount_text" product="nosdcard" msgid="9191518889746166147">"‏نمی‌توانید حافظهٔ USB را جدا کنید. در فرصتی دیگر دوباره امتحان کنید."</string>
    <string name="dlg_error_unmount_text" product="default" msgid="3500976899159848422">"‏نمی‌توان کارت SD را جدا کرد. بعداً دوباره امتحان کنید."</string>
    <string name="unmount_inform_text" product="nosdcard" msgid="7120241136790744265">"‏اتصال حافظهٔ USB قطع می‌شود."</string>
    <string name="unmount_inform_text" product="default" msgid="1904212716075458402">"‏کارت SD جدا می‌شود."</string>
    <string name="sd_ejecting_title" msgid="8824572198034365468">"جدا کردن"</string>
    <string name="sd_ejecting_summary" msgid="2028753069184908491">"جدا کردن در حال انجام است"</string>
    <string name="storage_low_title" msgid="1388569749716225155">"فضای ذخیره‌سازی رو به اتمام است"</string>
    <string name="storage_low_summary" msgid="7737465774892563129">"برخی از عملکردهای سیستم مانند همگام‌سازی ممکن است به نحوه صحیح کار نکنند. با حذف یا لغو پین کردن مواردی همچون برنامه‌ها یا محتوای رسانه، سعی کنید فضا را خالی کنید."</string>
    <string name="storage_menu_rename" msgid="7141058657592615390">"تغییر نام"</string>
    <string name="storage_menu_mount" msgid="1014683672493425425">"قرار دادن"</string>
    <string name="storage_menu_unmount" msgid="681485356885955898">"خارج کردن"</string>
    <string name="storage_menu_format" msgid="7690626079653152152">"قالب"</string>
    <string name="storage_menu_format_public" msgid="7464714208010125682">"قالب‌بندی به‌عنوان قابل حمل"</string>
    <string name="storage_menu_format_private" msgid="546017531835902096">"قالب‌بندی به‌عنوان داخلی"</string>
    <string name="storage_menu_migrate" msgid="3969621494238154294">"انتقال اطلاعات"</string>
    <string name="storage_menu_forget" msgid="6305824238997983426">"فراموش کردن"</string>
    <string name="storage_menu_set_up" msgid="4263294929451685366">"راه‌اندازی"</string>
    <string name="storage_menu_explore" msgid="4637496051816521560">"کاوش"</string>
    <string name="storage_menu_free" msgid="6386070442027135427">"آزاد کردن فضا"</string>
    <string name="storage_menu_manage" msgid="5914482953856430780">"مدیریت حافظه"</string>
    <string name="storage_title_usb" msgid="679612779321689418">"‏اتصال به کامپیوتر با USB"</string>
    <string name="usb_connection_category" msgid="7805945595165422882">"اتصال به‌عنوان"</string>
    <string name="usb_mtp_title" msgid="3399663424394065964">"‏دستگاه رسانه‌ای (MTP)"</string>
    <string name="usb_mtp_summary" msgid="4617321473211391236">"‏به شما امکان می‌دهد که فایل‌های رسانه‌ای را در Windows یا با استفاده از عملکرد انتقال فایل Android در Mac انتقال دهید (به www.android.com/filetransfer مراجعه کنید)"</string>
    <string name="usb_ptp_title" msgid="3852760810622389620">"‏دوربین (PTP)"</string>
    <string name="usb_ptp_summary" msgid="7406889433172511530">"‏به شما اجازه می‌دهد عکس‌ها را با استفاده از برنامه دوربین انتقال دهید و هر فایلی را به رایانه‌هایی که از MTP پشتیبانی نمی‌کنند منتقل کنید"</string>
    <string name="usb_midi_title" msgid="3069990264258413994">"MIDI"</string>
    <string name="usb_midi_summary" msgid="539169474810956358">"‏به برنامه‌های دارای MIDI اجازه می‌دهد از طریق USB با نرم‌افزار MIDI موجود در رایانه شما کار کنند."</string>
    <string name="storage_other_users" msgid="808708845102611856">"کاربران دیگر"</string>
    <string name="storage_internal_title" msgid="690771193137801021">"دستگاه ذخیره‌سازی"</string>
    <string name="storage_external_title" msgid="3433462910096848696">"دستگاه ذخیره‌سازی قابل حمل"</string>
    <string name="storage_volume_summary" msgid="7023441974367853372">"<xliff:g id="USED">%1$s</xliff:g> از <xliff:g id="TOTAL">%2$s</xliff:g> مصرف شد"</string>
    <string name="storage_size_large" msgid="5691585991420946254">"<xliff:g id="NUMBER">^1</xliff:g>"<small><small>"‏ <xliff:g id="UNIT">^2</xliff:g>"</small></small>""</string>
    <string name="storage_volume_used" msgid="1303803057698959872">"از <xliff:g id="TOTAL">%1$s</xliff:g> مصرف شد"</string>
    <string name="storage_volume_used_total" msgid="6113121714019000244">"کل مصرف از <xliff:g id="TOTAL">%1$s</xliff:g>"</string>
    <string name="storage_mount_success" msgid="687641090137253647">"<xliff:g id="NAME">%1$s</xliff:g> قرار داده شد"</string>
    <string name="storage_mount_failure" msgid="1042621107954547316">"<xliff:g id="NAME">%1$s</xliff:g> قرار داده نشد"</string>
    <string name="storage_unmount_success" msgid="5737203344673441677">"<xliff:g id="NAME">%1$s</xliff:g> به صورت امن خارج شد"</string>
    <string name="storage_unmount_failure" msgid="5758387106579519489">"<xliff:g id="NAME">%1$s</xliff:g> به صورت امن خارج نشد"</string>
    <string name="storage_format_success" msgid="3023144070597190555">"<xliff:g id="NAME">%1$s</xliff:g> قالب‌بندی شد"</string>
    <string name="storage_format_failure" msgid="6032640952779735766">"<xliff:g id="NAME">%1$s</xliff:g> قالب‌بندی نشد"</string>
    <string name="storage_rename_title" msgid="8242663969839491485">"تغییرنام حافظه"</string>
    <string name="storage_dialog_unmounted" msgid="6403320870103261477">"این <xliff:g id="NAME_0">^1</xliff:g> به‌صورت ایمن بیرون رانده شد، اما هنوز موجود است. \n\nبرای استفاده از این <xliff:g id="NAME_1">^1</xliff:g>، باید ابتدا آن را بنشانید."</string>
    <string name="storage_dialog_unmountable" msgid="3732209361668282254">"این <xliff:g id="NAME_0">^1</xliff:g> خراب شده است. \n\nبرای استفاده از این <xliff:g id="NAME_1">^1</xliff:g>، باید ابتدا آن را راه‌اندازی کنید."</string>
    <string name="storage_dialog_unsupported" msgid="4503128224360482228">"این دستگاه از این <xliff:g id="NAME_0">^1</xliff:g> پشتیبانی نمی‌کند. برای استفاده از این \n\n <xliff:g id="NAME_1">^1</xliff:g> با این دستگاه، باید ابتدا آن را راه‌اندازی کنید."</string>
    <string name="storage_internal_format_details" msgid="4018647158382548820">"‏بعد از قالب‌بندی، می‌توانید از این <xliff:g id="NAME_0">^1</xliff:g> در دستگاه‌های دیگر استفاده کنید. \n\nهمه اطلاعات در این <xliff:g id="NAME_1">^1</xliff:g> پاک می‌شود. پشتیبان گرفتن از اطلاعات را قبل از شروع کار در نظر بگیرید. \n\n"<b>"از عکس‌ها و رسانه‌های دیگر پشتیبان بگیرید"</b>" \nفایل‌های رسانه‌تان را به فضای ذخیره‌سازی دیگری در این دستگاه منتقل کنید یا با استفاده از کابل USB آنها را به رایانه منتقل کنید.\n\n"<b>"از برنامه‌ها پشتیبان بگیرید"</b>" \nهمه برنامه‌های ذخیره شده در این <xliff:g id="NAME_6">^1</xliff:g> حذف نصب می‌شوند و اطلاعات آنها پاک می‌شود. برای حفظ این برنامه‌ها، آنها را به فضای ذخیره‌سازی دیگری در دستگاه منتقل کنید."</string>
    <string name="storage_internal_unmount_details" msgid="3582802571684490057"><b>"وقتی این <xliff:g id="NAME_0">^1</xliff:g> را جدا می‌کنید، برنامه‌های ذخیره شده در آن دیگر کار نمی‌کنند و فایل‌های رسانه ذخیره شده در آن تا وقتی دوباره جاگذاری نشود، در دسترس نخواهند بود."</b>" \n\nاین <xliff:g id="NAME_1">^1</xliff:g> فقط برای کار در این دستگاه قالب‌بندی شده است و در دستگاه‌های دیگر کار نمی‌کند."</string>
    <string name="storage_internal_forget_details" msgid="9028875424669047327">"برای استفاده از برنامه‌ها، عکس‌ها یا اطلاعاتی که در این <xliff:g id="NAME">^1</xliff:g> وجود دارد، آن را دوباره جاگذاری کنید.\n\nیا می‌توانید، اگر دستگاه ذخیره‌سازی در دسترس نیست، فراموش کردن آن را انتخاب کنید.\n\nاگر فراموش کردن را انتخاب کنید، همه داده‌هایی که در این دستگاه وجود دارد، برای همیشه از دست می‌رود.\n\nمی‌توانید بعداً برنامه‌ها را دوباره نصب کنید، اما داده‌های ذخیره شده آن‌ها در این دستگاه از بین می‌رود."</string>
    <string name="storage_internal_forget_confirm_title" msgid="1370847944388479245">"<xliff:g id="NAME">^1</xliff:g> فراموش شود؟"</string>
    <string name="storage_internal_forget_confirm" msgid="1148446041396902905">"همه برنامه‌ها، عکس‌ها و داده‌های ذخیره شده در این <xliff:g id="NAME">^1</xliff:g> برای همیشه از بین می‌روند."</string>
    <string name="storage_detail_apps" msgid="6141154016753507490">"برنامه‌ها"</string>
    <string name="storage_detail_images" msgid="6950678857740634769">"تصاویر"</string>
    <string name="storage_detail_videos" msgid="2919743464827110953">"ویدئوها"</string>
    <string name="storage_detail_audio" msgid="1197685141676483213">"صوتی"</string>
    <string name="storage_detail_cached" msgid="8547136365247818567">"داده‌های موجود در حافظه پنهان"</string>
    <string name="storage_detail_other" msgid="8404938385075638238">"موارد دیگر"</string>
    <string name="storage_detail_system" msgid="4629506366064709687">"سیستم"</string>
    <string name="storage_detail_explore" msgid="7911344011431568294">"کاوش <xliff:g id="NAME">^1</xliff:g>"</string>
    <string name="storage_detail_dialog_other" msgid="8907101974576694793">"‏موارد دیگر شامل فایل‌های اشتراک‌گذاری‌شده که برنامه‌ها ذخیره کرده‌اند، فایل‌های بارگیری‌شده از اینترنت یا بلوتوث، فایل‌های Android و غیره است. \n\nبرای دیدن محتوای قابل‌مشاهده این <xliff:g id="NAME">^1</xliff:g>، روی «کاوش» ضربه بزنید."</string>
    <string name="storage_detail_dialog_system" msgid="862835644848361569">"‏سیستم حاوی فایل‌هایی است که برای اجرای Android نسخه <xliff:g id="VERSION">%s</xliff:g> استفاده می‌شود"</string>
    <string name="storage_detail_dialog_user" msgid="3267254783294197804">"ممکن است <xliff:g id="USER_0">^1</xliff:g> با استفاده از <xliff:g id="SIZE">^2</xliff:g> از فضای ذخیره‌سازی، عکس، موسیقی، برنامه یا داده‌های دیگری ذخیره کرده باشد.\n\nبرای مشاهده جزئیات، به <xliff:g id="USER_1">^1</xliff:g> تغییر وضعیت دهید."</string>
    <string name="storage_wizard_init_title" msgid="5085400514028585772">"<xliff:g id="NAME">^1</xliff:g> خود را راه‌اندازی کنید"</string>
    <string name="storage_wizard_init_external_title" msgid="4867326438945303598">"استفاده به عنوان فضای ذخیره‌سازی قابل حمل"</string>
    <string name="storage_wizard_init_external_summary" msgid="7476105886344565074">"برای انتقال عکس‌ها و رسانه‌های دیگر بین دستگاه‌ها"</string>
    <string name="storage_wizard_init_internal_title" msgid="9100613534261408519">"استفاده به عنوان حافظه داخلی"</string>
    <string name="storage_wizard_init_internal_summary" msgid="6240417501036216410">"برای ذخیره کردن هر چیز فقط در این دستگاه، از جمله برنامه‌ها و عکس‌ها. به قالب‌بندی نیاز دارد که مانع از کار کردن آن با دستگاه‌های دیگر می‌شود."</string>
    <string name="storage_wizard_format_confirm_title" msgid="2814021794538252546">"قالب‌بندی به عنوان حافظه داخلی"</string>
    <string name="storage_wizard_format_confirm_body" msgid="4401758710076806509">"انجام قالب‌بندی <xliff:g id="NAME_0">^1</xliff:g> برای ایمن کردن آن لازم است. \n\nبعد از قالب‌بندی، این <xliff:g id="NAME_1">^1</xliff:g> فقط در این دستگاه کار می‌کند. \n\n"<b>"قالب‌بندی همه داده‌هایی را که درحال‌حاضر در <xliff:g id="NAME_2">^1</xliff:g> ذخیره شده است، پاک می‌کند."</b>"برای از دست ندادن داده، حتماً از آنها پشتیبان‌گیری کنید."</string>
    <string name="storage_wizard_format_confirm_public_title" msgid="4905690038882041566">"قالب‌بندی به‌عنوان فضای قابل حمل"</string>
    <string name="storage_wizard_format_confirm_public_body" msgid="1516932692920060272">"برای این کار قالب‌بندی <xliff:g id="NAME_0">^1</xliff:g> لازم است.\n\n"<b>"قالب‌بندی همه داده‌هایی را که درحال‌حاضر در <xliff:g id="NAME_1">^1</xliff:g> ذخیره شده است، پاک می‌کند."</b>" برای از دست ندادن داده‌ها، از آنها پشتیبان بگیرید."</string>
    <string name="storage_wizard_format_confirm_next" msgid="2774557300531702572">"پاک کردن و قالب‌بندی"</string>
    <string name="storage_wizard_format_progress_title" msgid="6487352396450582292">"در حال قالب‌بندی <xliff:g id="NAME">^1</xliff:g>..."</string>
    <string name="storage_wizard_format_progress_body" msgid="4445041233802828430">"در طول قالب‌بندی، <xliff:g id="NAME">^1</xliff:g> را جدا نکنید."</string>
    <string name="storage_wizard_migrate_title" msgid="1363078147938160407">"انتقال اطلاعات به حافظه جدید"</string>
    <string name="storage_wizard_migrate_body" msgid="890751699549542345">"می‌توانید عکس‌ها، فایل‌ها و برخی از برنامه‌هایتان را به این <xliff:g id="NAME">^1</xliff:g> جدید منتقل کنید. \n\nانتقال حدود <xliff:g id="TIME">^2</xliff:g> طول می‌کشد و <xliff:g id="SIZE">^3</xliff:g> از حافظه داخلی را آزاد می‌کند. در طول انتقال بعضی از برنامه‌ها کار نمی‌کنند."</string>
    <string name="storage_wizard_migrate_now" msgid="4523444323744239143">"اکنون منتقل شود"</string>
    <string name="storage_wizard_migrate_later" msgid="3173482328116026253">"انتقال در زمانی دیگر"</string>
    <string name="storage_wizard_migrate_confirm_title" msgid="8564833529613286965">"اکنون داده منتقل شود"</string>
    <string name="storage_wizard_migrate_confirm_body" msgid="4212060581792135962"><b>"انتقال حدود <xliff:g id="TIME">^1</xliff:g> طول می‌کشد. این کار <xliff:g id="SIZE">^2</xliff:g> از فضای <xliff:g id="NAME">^3</xliff:g> را آزاد می‌کند."</b></string>
    <string name="storage_wizard_migrate_confirm_next" msgid="5509475628423823202">"انتقال"</string>
    <string name="storage_wizard_migrate_progress_title" msgid="1665479429044202868">"در حال انتقال اطلاعات..."</string>
    <string name="storage_wizard_migrate_details" msgid="3709728824651136227">"در طول انتقال: \n• ‏<xliff:g id="NAME">^1</xliff:g> را جدا نکنید. \n• ‏بعضی از برنامه‌ها درست کار نمی‌کنند. \n• ‏دستگاه را شارژ نگه دارید."</string>
    <string name="storage_wizard_ready_title" msgid="5381632402953258267">"<xliff:g id="NAME">^1</xliff:g> آماده است"</string>
    <string name="storage_wizard_ready_external_body" msgid="2879508114260597474">"<xliff:g id="NAME">^1</xliff:g> شما برای استفاده با عکس‌ها و سایر رسانه‌ها آماده است."</string>
    <string name="storage_wizard_ready_internal_body" msgid="122532674037860197">"‏<xliff:g id="NAME">^1</xliff:g> جدید شما در حال کار کردن است.\n\nبرای انتقال عکس‌ها، فایل‌ها و اطلاعات برنامه به این دستگاه، به «تنظیمات &gt; فضای ذخیره‌سازی» بروید."</string>
    <string name="storage_wizard_move_confirm_title" msgid="292782012677890250">"انتقال <xliff:g id="APP">^1</xliff:g>"</string>
    <string name="storage_wizard_move_confirm_body" msgid="5176432115206478941">"انتقال <xliff:g id="APP">^1</xliff:g> و اطلاعات آن به <xliff:g id="NAME_0">^2</xliff:g> فقط چند لحظه طول می‌کشد. تا وقتی انتقال تکمیل نشود، نمی‌توانید از برنامه استفاده کنید. \n\nدر طول انتقال، <xliff:g id="NAME_1">^2</xliff:g> را جدا نکنید."</string>
    <string name="storage_wizard_move_progress_title" msgid="4443920302548035674">"در حال انتقال <xliff:g id="APP">^1</xliff:g>..."</string>
    <string name="storage_wizard_move_progress_body" msgid="7802577486578105609">"در طول انتقال، <xliff:g id="NAME">^1</xliff:g> را جدا نکنید. \n\nتا وقتی انتقال تکمیل نشود، برنامه <xliff:g id="APP">^2</xliff:g> در این دستگاه در دسترس نیست."</string>
    <string name="storage_wizard_move_progress_cancel" msgid="542047237524588792">"لغو انتقال"</string>
    <string name="storage_wizard_slow_body" msgid="8010127667184768025">"این <xliff:g id="NAME_0">^1</xliff:g> به نظر آهسته می‌آید. \n\nمی‌توانید ادامه دهید، اما ممکن است برنامه‌های منتقل شده به این مکان کند شوند و انتقال اطلاعات مدت زیادی طول بکشد. \n\nبرای عملکرد بهتر، استفاده از یک <xliff:g id="NAME_1">^1</xliff:g> سریع‌تر را در نظر بگیرید."</string>
    <string name="battery_status_title" msgid="9159414319574976203">"وضعیت باتری"</string>
    <string name="battery_level_title" msgid="2965679202786873272">"مقدار شارژ باتری"</string>
    <string name="apn_settings" msgid="3743170484827528406">"نام‌های نقاط دستیابی"</string>
    <string name="apn_edit" msgid="1354715499708424718">"ویرایش نقطه دستیابی"</string>
    <string name="apn_not_set" msgid="4974192007399968164">"تنظیم نشده است"</string>
    <string name="apn_name" msgid="4115580098369824123">"نام"</string>
    <string name="apn_apn" msgid="2479425126733513353">"نام نقطه دستیابی"</string>
    <string name="apn_http_proxy" msgid="1826885957243696354">"پروکسی"</string>
    <string name="apn_http_port" msgid="3763259523984976226">"درگاه"</string>
    <string name="apn_user" msgid="455637547356117761">"نام کاربری"</string>
    <string name="apn_password" msgid="5412301994998250968">"گذرواژه"</string>
    <string name="apn_server" msgid="2436185314756372858">"سرور"</string>
    <string name="apn_mmsc" msgid="3670124402105585737">"MMSC"</string>
    <string name="apn_mms_proxy" msgid="5374082621073999275">"پروکسی فراپیام"</string>
    <string name="apn_mms_port" msgid="4074188088199243040">"درگاه فراپیام"</string>
    <string name="apn_mcc" msgid="4258628382260674636">"MCC"</string>
    <string name="apn_mnc" msgid="8629374076888809874">"MNC"</string>
    <string name="apn_auth_type" msgid="6167205395676037015">"نوع احراز هویت"</string>
    <string name="apn_auth_type_none" msgid="5069592676845549926">"هیچ‌کدام"</string>
    <string name="apn_auth_type_pap" msgid="1666934536996033383">"PAP"</string>
    <string name="apn_auth_type_chap" msgid="3369626283789068360">"CHAP"</string>
    <string name="apn_auth_type_pap_chap" msgid="9102343063036134541">"‏PAP یا CHAP"</string>
    <string name="apn_type" msgid="469613123902220544">"نوع نام نقطه دستیابی"</string>
    <string name="apn_protocol" msgid="3272222921649348640">"پروتکل نام نقطه دستیابی"</string>
    <string name="apn_roaming_protocol" msgid="3386954381510788422">"پروتکل رومینگ نام نقطه دستیابی"</string>
    <string name="carrier_enabled" msgid="407655861175280806">"فعال/غیرفعال کردن نام نقطه دستیابی"</string>
    <string name="carrier_enabled_summaryOn" msgid="6338915271908057531">"نام نقطه دستیابی فعال است"</string>
    <string name="carrier_enabled_summaryOff" msgid="4300790190221203756">"نام نقطه دستیابی غیرفعال است"</string>
    <string name="bearer" msgid="594270280031923558">"حامل"</string>
    <string name="mvno_type" msgid="2543253857818336421">"‏نوع MVNO"</string>
    <string name="mvno_match_data" msgid="4560671695220540466">"‏مقدار MVNO"</string>
    <string name="menu_delete" msgid="6981294422841124659">"حذف نام نقطه دستیابی"</string>
    <string name="menu_new" msgid="3014205883303921729">"نام نقطه دستیابی جدید"</string>
    <string name="menu_save" msgid="8109345640668285399">"ذخیره"</string>
    <string name="menu_cancel" msgid="2194502410474697474">"صرف‌نظر"</string>
    <string name="error_title" msgid="7631322303341024692"></string>
    <string name="error_name_empty" msgid="5508155943840201232">"قسمت نام نباید خالی باشد."</string>
    <string name="error_apn_empty" msgid="4932211013600863642">"نام نقطه دستیابی نمی‌تواند خالی باشد."</string>
    <string name="error_mcc_not3" msgid="4560171714156251661">"‏قسمت MCC باید 3 رقمی باشد."</string>
    <string name="error_mnc_not23" msgid="8418177072458379439">"‏قسمت MNC باید 2 یا 3 رقم باشد."</string>
    <string name="error_adding_apn_type" msgid="4181334016628549645">"‏شرکت مخابراتی اجازه نمی‌دهد APN از نوع %s اضافه کنید."</string>
    <string name="restore_default_apn" msgid="8178010218751639581">"بازیابی تنظیمات پیش‌فرض نام نقطه دستیابی"</string>
    <string name="menu_restore" msgid="8260067415075573273">"بازنشانی به موارد پیش‌فرض"</string>
    <string name="restore_default_apn_completed" msgid="2824775307377604897">"بازنشانی تنظیمات پیش‌فرض نام نقطه دستیابی انجام شد."</string>
    <string name="reset_dashboard_title" msgid="6254873816990678620">"بازنشانی گزینه‌ها"</string>
    <string name="reset_network_title" msgid="6166025966016873843">"‏بازنشانی Wi-Fi، داده شبکه همراه و بلوتوث"</string>
    <string name="reset_network_desc" msgid="5547979398298881406">"‏این کار همه تنظیمات شبکه را بازنشانی می‌کند، ازجمله:\n\n"<li>"Wi-Fi‏"</li>\n<li>"داده شبکه تلفن همراه"</li>\n<li>"بلوتوث"</li></string>
    <string name="reset_network_button_text" msgid="2035676527471089853">"بازنشانی تنظیمات"</string>
    <string name="reset_network_final_desc" msgid="6388371121099245116">"همه تنظیمات شبکه بازنشانی شود؟ امکان واگرد این کار وجود ندارد!"</string>
    <string name="reset_network_final_button_text" msgid="1797434793741744635">"بازنشانی تنظیمات"</string>
    <string name="reset_network_confirm_title" msgid="1759888886976962773">"بازنشانی؟"</string>
    <string name="network_reset_not_available" msgid="7188610385577164676">"بازنشانی شبکه برای این کاربر در دسترس نیست"</string>
    <string name="reset_network_complete_toast" msgid="787829973559541880">"تنظیمات شبکه بازنشانی شد"</string>
    <string name="master_clear_title" msgid="6617679904229218425">"پاک کردن همه داده‌ها (بازنشانی کارخانه‌ای)"</string>
    <plurals name="master_clear_with_account_summary" formatted="false" msgid="5911377203778818712">
      <item quantity="one"><xliff:g id="ACCOUNT_COUNT">%1$d</xliff:g> حساب بازنشانی خواهد شد</item>
      <item quantity="other"><xliff:g id="ACCOUNT_COUNT">%1$d</xliff:g> حساب بازنشانی خواهد شد</item>
    </plurals>
    <string name="master_clear_summary" msgid="6902443944660426951">"فضای ذخیره‌سازی داخلی و همه داده‌ها بازنشانی خواهند شد"</string>
    <string name="master_clear_desc" product="tablet" msgid="9146059417023157222">"‏با این کار همه داده‌های "<b>"حافظهٔ داخلی"</b>" رایانهٔ لوحی شما پاک می‌شود، از جمله:\n\n"<li>"حساب Google شما"<li>\n</li>"داده‌ها و تنظیمات برنامه و سیستم"<li>\n</li>"برنامه‌های بارگیری شده"</li></string>
    <string name="master_clear_desc" product="default" msgid="4800386183314202571">"‏با این کار همه داده‌های "<b>"حافظه داخلی"</b>" گوشی شما پاک می‌شود، از جمله:\n\n"<li>"حساب Google شما"</li>\n<li>"تنیمات و داده‌های برنامه و سیستم"</li>\n<li>"برنامه‌های بارگیری شده"</li></string>
    <string name="master_clear_accounts" product="default" msgid="6412857499147999073">\n\n"شما در حال حاضر به حساب‌های زیر وارد شده‌اید:\n"</string>
    <string name="master_clear_other_users_present" product="default" msgid="5161423070702470742">\n\n"کاربران دیگری در این دستگاه وجود دارند.\n"</string>
    <string name="master_clear_desc_also_erases_external" msgid="1903185203791274237"><li>"موسیقی"</li>\n<li>"عکس ها"</li>\n<li>"سایر اطلاعات کاربر"</li></string>
    <string name="master_clear_desc_also_erases_esim" msgid="312352697653096008">"‏"<li>"شرکت‌های مخابراتی در eSIM"</li></string>
    <string name="master_clear_desc_no_cancel_mobile_plan" msgid="5460926449093211144">\n\n"با این کار طرح سرویس تلفن همراهتان لغو نخواهد شد."</string>
    <string name="master_clear_desc_erase_external_storage" product="nosdcard" msgid="7744115866662613411">"‏\n\nبرای پاک کردن موسیقی، عکس‌ها و سایر داده‌های کاربر، "<b>"حافظهٔ USB"</b>" باید پاک شود."</string>
    <string name="master_clear_desc_erase_external_storage" product="default" msgid="4801026652617377093">"‏\n\nبرای پاک کردن موسیقی، عکس‌ها و سایر داده‌های کاربر، "<b>"کارت SD"</b>" باید پاک شود."</string>
    <string name="erase_external_storage" product="nosdcard" msgid="969364037450286809">"‏پاک کردن حافظهٔ USB"</string>
    <string name="erase_external_storage" product="default" msgid="1397239046334307625">"‏پاک کردن کارت SD"</string>
    <string name="erase_external_storage_description" product="nosdcard" msgid="4728558173931599429">"‏همه داده‌های موجود در حافظهٔ USB داخلی مانند موسیقی یا عکس‌ها را پاک کنید"</string>
    <string name="erase_external_storage_description" product="default" msgid="1737638779582964966">"‏همه داده‌های موجود در کارت SD از جمله موسیقی یا عکس‌ها حذف می‌شوند"</string>
    <string name="erase_esim_storage" msgid="1886761972867390123">"‏پاک کردن eSIM"</string>
    <string name="erase_esim_storage_description" product="default" msgid="708691303677321598">"‏همه کارت‌های eSIM را در تلفن پاک کنید. با این کار طرح سرویس همراهتان لغو نخواهد شد."</string>
    <string name="erase_esim_storage_description" product="tablet" msgid="1780953956941209107">"‏همه کارت‌های eSIM را در رایانه لوحی پاک کنید. با این کار طرح سرویس همراهتان لغو نخواهد شد."</string>
    <string name="master_clear_button_text" product="tablet" msgid="3130786116528304116">"بازنشانی رایانهٔ لوحی"</string>
    <string name="master_clear_button_text" product="default" msgid="7550632653343157971">"بازنشانی تلفن"</string>
    <string name="master_clear_final_desc" msgid="7318683914280403086">"همه اطلاعات شخصی و برنامه‌های دانلودشده پاک شود؟ امکان واگرد این کار وجود ندارد!"</string>
    <string name="master_clear_final_button_text" msgid="5390908019019242910">"پاک کردن همه موارد"</string>
    <string name="master_clear_failed" msgid="2503230016394586353">"هیچ بازنشانی انجام نشد زیرا سرویس پاکسازی سیستم در دسترس نیست."</string>
    <string name="master_clear_confirm_title" msgid="7572642091599403668">"بازنشانی؟"</string>
    <string name="master_clear_not_available" msgid="1000370707967468909">"بازنشانی به تنظیمات کارخانه برای این کاربر در دسترس نیست"</string>
    <string name="master_clear_progress_title" msgid="5194793778701994634">"در حال پاک کردن"</string>
    <string name="master_clear_progress_text" msgid="6559096229480527510">"لطفاً صبر کنید..."</string>
    <string name="call_settings_title" msgid="5188713413939232801">"تنظیمات تماس"</string>
    <string name="call_settings_summary" msgid="7291195704801002886">"تنظیم پست صوتی، هدایت تماس، انتظار تماس، شناسه تماس‌گیرنده"</string>
    <string name="tether_settings_title_usb" msgid="6688416425801386511">"‏اتصال داده با سیم USB"</string>
    <string name="tether_settings_title_wifi" msgid="3277144155960302049">"نقطه اتصال قابل حمل"</string>
    <string name="tether_settings_title_bluetooth" msgid="355855408317564420">"اتصال اینترنت با تلفن همراه بلوتوث"</string>
    <string name="tether_settings_title_usb_bluetooth" msgid="5355828977109785001">"اتصال به اینترنت با تلفن همراه"</string>
    <string name="tether_settings_title_all" msgid="3058586928118801157">"نقطه اتصال و اتصال به اینترنت با تلفن همراه"</string>
    <string name="tether_settings_summary_hotspot_on_tether_on" msgid="930464462687425777">"نقطه اتصال روشن، اتصال به اینترنت با تلفن همراه"</string>
    <string name="tether_settings_summary_hotspot_on_tether_off" msgid="3473671453891735907">"نقطه اتصال روشن"</string>
    <string name="tether_settings_summary_hotspot_off_tether_on" msgid="1618256180720077354">"اتصال به اینترنت با تلفن همراه"</string>
    <string name="tether_settings_disabled_on_data_saver" msgid="1576908608463904152">"هنگامی که محافظ صفحه روشن است نمی‌توانید از نقاط اتصال قابل حمل یا اتصال به اینترنت با تلفن همراه استفاده کنید"</string>
    <string name="usb_title" msgid="7483344855356312510">"USB"</string>
    <string name="usb_tethering_button_text" msgid="585829947108007917">"‏اتصال داده با سیم USB"</string>
    <string name="usb_tethering_subtext" product="default" msgid="5991482890033484794">"‏اشتراک‌گذاری اتصال اینترنت تلفن ازطریق USB"</string>
    <string name="usb_tethering_subtext" product="tablet" msgid="5988796139573211318">"‏اشتراک‌گذاری اینترنت رایانه لوحی ازطریق USB"</string>
    <string name="bluetooth_tether_checkbox_text" msgid="2379175828878753652">"تترینگ با بلوتوث"</string>
    <string name="bluetooth_tethering_subtext" product="tablet" msgid="4558227863463153412">"اشتراک‌گذاری اتصال اینترنت رایانه لوحی ازطریق بلوتوث"</string>
    <string name="bluetooth_tethering_subtext" product="default" msgid="1055197887836203595">"اشتراک‌گذاری اتصال اینترنت تلفن ازطریق بلوتوث"</string>
    <string name="bluetooth_tethering_off_subtext_config" msgid="6326877798974938021">"اشتراک‌گذاری اتصال اینترنت این <xliff:g id="DEVICE_NAME">%1$d</xliff:g> ازطریق بلوتوث"</string>
    <string name="bluetooth_tethering_overflow_error" msgid="2135590598511178690">"اتصال اینترنتی با تلفن همراه به بیش از <xliff:g id="MAXCONNECTION">%1$d</xliff:g> دستگاه امکان‌پذیر نیست."</string>
    <string name="bluetooth_untether_blank" msgid="2871192409329334813">"<xliff:g id="DEVICE_NAME">%1$s</xliff:g> از اتصال اینترنتی با تلفن همراه قطع می‌شود."</string>
    <string name="tethering_footer_info" msgid="1308462275952345985">"برای ارائه اینترنت به سایر دستگاه‌ها ازطریق اتصال داده تلفن همراهتان، از نقطه اتصال و اتصال به اینترنت با تلفن همراه استفاده کنید. همچنین برنامه‌ها می‌توانند نقطه اتصالی ایجاد کنند تا محتوا را با دستگاه‌های اطراف به اشتراک بگذارند."</string>
    <string name="tethering_help_button_text" msgid="656117495547173630">"راهنمایی"</string>
    <string name="network_settings_title" msgid="2876509814832830757">"شبکه تلفن همراه"</string>
    <string name="manage_mobile_plan_title" msgid="7630170375010107744">"طرح تلفن همراه"</string>
    <string name="sms_application_title" msgid="4903928270533250448">"برنامه پیامک"</string>
    <string name="sms_change_default_dialog_title" msgid="1958688831875804286">"برنامه پیامک تغییر داده شود؟"</string>
    <string name="sms_change_default_dialog_text" msgid="1522783933230274787">"از <xliff:g id="NEW_APP">%1$s</xliff:g> به‌جای <xliff:g id="CURRENT_APP">%2$s</xliff:g> به‌عنوان برنامه پیامک‌تان استفاده می‌کنید؟"</string>
    <string name="sms_change_default_no_previous_dialog_text" msgid="602683880284921998">"از <xliff:g id="NEW_APP">%s</xliff:g> به‌جای برنامه پبامک‌تان استفاده می‌کنید؟"</string>
    <string name="network_scorer_picker_title" msgid="6383879578279046456">"ارائه‌دهنده رتبه‌بندی شبکه"</string>
    <string name="network_scorer_picker_none_preference" msgid="9028375117241790936">"هیچ‌کدام"</string>
    <string name="network_scorer_change_active_dialog_title" msgid="3776301550387574975">"‏دستیار Wi‑Fi را تغییر می‌دهید؟"</string>
    <string name="network_scorer_change_active_dialog_text" msgid="8035173880322990715">"از <xliff:g id="NEW_APP">%1$s</xliff:g> به‌جای <xliff:g id="CURRENT_APP">%2$s</xliff:g> استفاده می‌کنید تا ارتباطات شبکه‌تان را مدیریت کنید؟"</string>
    <string name="network_scorer_change_active_no_previous_dialog_text" msgid="7444620909047611601">"برای مدیریت ارتباطات شبکه‌تان از <xliff:g id="NEW_APP">%s</xliff:g> استفاده می‌کنید؟"</string>
    <string name="mobile_unknown_sim_operator" msgid="2156912373230276157">"اپراتور سیم‌کارت ناشناس"</string>
    <string name="mobile_no_provisioning_url" msgid="9053814051811634125">"<xliff:g id="OPERATOR">%1$s</xliff:g> وب‌سایت شناخته‌شده‌ای برای آماده‌سازی ندارد"</string>
    <string name="mobile_insert_sim_card" msgid="9052590985784056395">"لطفاً سیم کارت را وارد کنید و دوباره راه‌اندازی کنید"</string>
    <string name="mobile_connect_to_internet" msgid="1733894125065249639">"لطفاً به اینترنت وصل شوید"</string>
    <string name="location_title" msgid="1029961368397484576">"موقعیت مکانی شما"</string>
    <string name="managed_profile_location_switch_title" msgid="6712332547063039683">"محل نمایه کارتان"</string>
    <string name="location_mode_title" msgid="3982009713118421689">"حالت"</string>
    <string name="location_mode_high_accuracy_title" msgid="8241802585110932849">"دقت زیاد"</string>
    <string name="location_mode_battery_saving_title" msgid="711273645208158637">"صرفه‌جویی در باتری"</string>
    <string name="location_mode_sensors_only_title" msgid="3040366132175435160">"فقط دستگاه"</string>
    <string name="location_mode_location_off_title" msgid="2829713015012529465">"موقعیت مکانی خاموش"</string>
    <string name="location_app_level_permissions" msgid="1825588230817081339">"مجوزهای سطح برنامه"</string>
    <string name="location_category_recent_location_requests" msgid="1938721350424447421">"درخواست‌های اخیر موقعیت مکانی"</string>
    <string name="location_no_recent_apps" msgid="2800907699722178041">"به تازگی هیچ برنامه‌ای موقعیت مکانی را درخواست نکرده است"</string>
    <string name="location_category_location_services" msgid="7437150886946685979">"خدمات موقعیت مکانی"</string>
    <string name="location_high_battery_use" msgid="517199943258508020">"استفاده زیاد از باتری"</string>
    <string name="location_low_battery_use" msgid="8602232529541903596">"استفاده کم از باتری"</string>
    <string name="location_mode_screen_title" msgid="4528716772270246542">"حالت مکان"</string>
    <string name="location_mode_high_accuracy_description" msgid="3453010562265338113">"‏استفاده از GPS،‏ Wi-Fi، بلوتوث یا شبکه‌های تلفن همراه برای تعیین مکان"</string>
    <string name="location_mode_battery_saving_description" msgid="2365298246603348985">"‏استفاده از Wi-Fi، بلوتوث یا شبکه‌های تلفن همراه برای تعیین مکان"</string>
    <string name="location_mode_sensors_only_description" msgid="7247994752324805202">"‏استفاده از GPS و حسگرهای دستگاه برای تعیین مکان"</string>
    <string name="location_scanning_screen_title" msgid="4408076862929611554">"اسکن کردن"</string>
    <string name="location_scanning_wifi_always_scanning_title" msgid="6216705505621183645">"‏اسکن کردن Wi‑Fi"</string>
    <string name="location_scanning_wifi_always_scanning_description" msgid="8036382029606868081">"‏بهبود موقعیت مکانی با اجازه دادن به برنامه‌ها و سرویس‌های سیستم برای شناسایی شبکه‌های Wi‑Fi در هرزمانی."</string>
    <string name="location_scanning_bluetooth_always_scanning_title" msgid="5444989508204520019">"اسکن کردن بلوتوث"</string>
    <string name="location_scanning_bluetooth_always_scanning_description" msgid="8602726521250591852">"بهبود موقعیت مکانی با اجازه دادن به برنامه‌ها و سرویس‌های سیستم برای شناسایی دستگاه‌های بلوتوث در هرزمانی."</string>
    <string name="location_network_based" msgid="9134175479520582215">"‏مکان شبکه تلفن همراه و Wi-Fi"</string>
    <string name="location_neighborhood_level" msgid="5141318121229984788">"‏به برنامه‌ها اجازه داده شود با استفاده از خدمات مکانی Google مکان شما را سریع‌تر تخمین بزنند. داده‌های مکان به‌طور ناشناس جمع‌آوری شده و به Google ارسال خواهد شد."</string>
    <string name="location_neighborhood_level_wifi" msgid="4234820941954812210">"‏موقعیت مکانی تعیین شده توسط Wi-Fi"</string>
    <string name="location_gps" msgid="8392461023569708478">"‏ماهواره‌های GPS"</string>
    <string name="location_street_level" product="tablet" msgid="1669562198260860802">"‏به برنامه‌های کاربردی اجازه داده شود برای مشخص کردن دقیق مکان شما از GPS رایانه لوحیتان استفاده کنند"</string>
    <string name="location_street_level" product="default" msgid="4617445745492014203">"‏به برنامه‌های کاربردی اجازه داده شود برای مشخص کردن دقیق مکان شما از GPS تلفن همراه شما استفاده کنند"</string>
    <string name="assisted_gps" msgid="4649317129586736885">"‏استفاده از GPS کمکی"</string>
    <string name="assisted_gps_enabled" msgid="8751899609589792803">"‏استفاده از سرور برای کمک به GPS (برای کاهش میزان استفاده از شبکه، علامت آن را حذف کنید)"</string>
    <string name="assisted_gps_disabled" msgid="6982698333968010748">"‏استفاده از سرور برای کمک به GPS (برای ارتقای عملکرد GPS، علامت آن را حذف کنید)"</string>
    <string name="use_location_title" msgid="5206937465504979977">"‏مکان و جستجوی Google"</string>
    <string name="use_location_summary" msgid="3978805802386162520">"‏به Google اجازه داده شود از مکان شما برای بهبود نتایج جستجو و سایر سرویس‌ها استفاده کند"</string>
    <string name="location_access_title" msgid="7064108942964081243">"دسترسی به موقعیت مکانی شما"</string>
    <string name="location_access_summary" msgid="69031404093194341">"به برنامه‌هایی که از شما اجازه گرفته‌اند اجازه داده شود از اطلاعات مکانی شما استفاده کنند"</string>
    <string name="location_sources_heading" msgid="1278732419851088319">"منابع موقعیت مکانی"</string>
    <string name="about_settings" product="tablet" msgid="593457295516533765">"دربارهٔ رایانهٔ لوحی"</string>
    <string name="about_settings" product="default" msgid="1743378368185371685">"دربارهٔ گوشی"</string>
    <string name="about_settings" product="emulator" msgid="221313099578564438">"درباره دستگاه شبیه‌سازی"</string>
    <string name="about_settings_summary" msgid="3371517697156165959">"مشاهدهٔ اطلاعات حقوقی، وضعیت، نسخه نرم‌افزار"</string>
    <string name="legal_information" msgid="5769301644270604095">"اطلاعات حقوقی"</string>
    <string name="contributors_title" msgid="5917703088825286504">"شرکت کنندگان"</string>
    <string name="manual" msgid="3025943393642974445">"دفترچه راهنما"</string>
    <string name="regulatory_labels" msgid="1293050314122427492">"برچسب‌های نظارتی"</string>
    <string name="safety_and_regulatory_info" msgid="5103161279848427185">"راهنمای ایمنی و مقررات نظارتی"</string>
    <string name="copyright_title" msgid="865906688917260647">"حق نسخه‌برداری"</string>
    <string name="license_title" msgid="1990487604356037871">"مجوز"</string>
    <string name="terms_title" msgid="7697580845616764642">"شرایط و مقررات"</string>
    <string name="webview_license_title" msgid="2813507464175738967">"مجوز وب‌نمای سیستم"</string>
    <string name="wallpaper_attributions" msgid="3645880512943433928">"کاغذدیواری‌ها"</string>
    <string name="wallpaper_attributions_values" msgid="2996183537914690469">"‏ارائه‌دهندگان تصویر ماهواره‌ای:\n©2014 CNES / Astrium, DigitalGlobe, Bluesky"</string>
    <string name="settings_manual_activity_title" msgid="8133150693616006051">"دفترچه راهنما"</string>
    <string name="settings_manual_activity_unavailable" msgid="4752403782883814898">"مشکلی در بارگیری دفترچه راهنما وجود دارد."</string>
    <string name="settings_license_activity_title" msgid="8525014571806471216">"مجوزهای شخص ثالث"</string>
    <string name="settings_license_activity_unavailable" msgid="4210539215951487627">"مشکلی در بارگیری مجوزها وجود دارد."</string>
    <string name="settings_license_activity_loading" msgid="3337535809093591740">"در حال بارگیری…"</string>
    <string name="settings_safetylegal_title" msgid="1289483965535937431">"اطلاعات ایمنی"</string>
    <string name="settings_safetylegal_activity_title" msgid="6901214628496951727">"اطلاعات ایمنی"</string>
    <string name="settings_safetylegal_activity_unreachable" msgid="250674109915859456">"‏شما اتصال داده ندارید. برای اینکه هم‌اکنون این اطلاعات را مشاهده کنید، از هر رایانه متصل به اینترنت به %s بروید."</string>
    <string name="settings_safetylegal_activity_loading" msgid="8059022597639516348">"در حال بارگیری…"</string>
    <string name="lockpassword_choose_your_password_header" msgid="8624900666929394990">"انتخاب گذرواژه"</string>
    <string name="lockpassword_choose_your_password_header_for_fingerprint" msgid="6624409510609085450">"تنظیم گذرواژه برای استفاده از اثر انگشت"</string>
    <string name="lockpassword_choose_your_pattern_header" msgid="6949761069941694050">"انتخاب الگو"</string>
    <string name="lockpassword_choose_your_pattern_header_for_fingerprint" msgid="5901096361617543819">"تنظیم الگو برای استفاده از اثر انگشت"</string>
    <string name="lockpassword_choose_your_pin_header" msgid="7598849519816138302">"انتخاب پین"</string>
    <string name="lockpassword_choose_your_pin_header_for_fingerprint" msgid="765344692615917183">"تنظیم پین برای استفاده از اثر انگشت"</string>
    <string name="lockpassword_confirm_your_password_header" msgid="6308478184889846633">"تأیید گذرواژه"</string>
    <string name="lockpassword_confirm_your_pattern_header" msgid="7543433733032330821">"تأیید الگو"</string>
    <string name="lockpassword_confirm_your_pin_header" msgid="49038294648213197">"تأیید پین"</string>
    <string name="lockpassword_confirm_passwords_dont_match" msgid="5140892109439191415">"گذرواژه‌ها مطابقت ندارند"</string>
    <string name="lockpassword_confirm_pins_dont_match" msgid="7226244811505606217">"پین ها با یکدیگر مطابقت ندارند"</string>
    <string name="lockpassword_choose_lock_generic_header" msgid="3811438094903786145">"انتخاب روش بازکردن قفل"</string>
    <string name="lockpassword_password_set_toast" msgid="4875050283108629383">"گذرواژه تنظیم شد"</string>
    <string name="lockpassword_pin_set_toast" msgid="6011826444725291475">"پین تنظیم شد"</string>
    <string name="lockpassword_pattern_set_toast" msgid="6867259621331406236">"الگو تنظیم شد"</string>
    <string name="lockpassword_confirm_your_pattern_generic" msgid="2920960858283879113">"برای ادامه، از الگوی دستگاهتان استفاده کنید"</string>
    <string name="lockpassword_confirm_your_pin_generic" msgid="4062335874438910487">"برای ادامه، کد پین دستگاهتان را وارد کنید"</string>
    <string name="lockpassword_confirm_your_password_generic" msgid="3976394862548354966">"برای ادامه گذرواژه دستگاهتان را وارد کنید"</string>
    <string name="lockpassword_confirm_your_pattern_generic_profile" msgid="4435638308193361861">"برای ادامه، الگوی کاری‌تان را وارد کنید"</string>
    <string name="lockpassword_confirm_your_pin_generic_profile" msgid="3730141667547002246">"برای ادامه، پین کاری‌تان را وارد کنید"</string>
    <string name="lockpassword_confirm_your_password_generic_profile" msgid="4250642723467019894">"برای ادامه، گذرواژه کاری‌تان را وارد کنید"</string>
    <!-- no translation found for lockpassword_strong_auth_required_device_pattern (530802132223800623) -->
    <skip />
    <!-- no translation found for lockpassword_strong_auth_required_device_pin (7829294830078036417) -->
    <skip />
    <!-- no translation found for lockpassword_strong_auth_required_device_password (3552644641574796973) -->
    <skip />
    <!-- no translation found for lockpassword_strong_auth_required_work_pattern (3003781907040522053) -->
    <skip />
    <!-- no translation found for lockpassword_strong_auth_required_work_pin (3367491332598821552) -->
    <skip />
    <!-- no translation found for lockpassword_strong_auth_required_work_password (8159775129968582940) -->
    <skip />
    <string name="lockpassword_invalid_pin" msgid="15588049067548470">"پین اشتباه"</string>
    <string name="lockpassword_invalid_password" msgid="4038507398784975200">"گذرواژه اشتباه"</string>
    <string name="lockpattern_need_to_unlock_wrong" msgid="1745247595356012176">"الگوی اشتباه"</string>
    <string name="lock_settings_title" msgid="4213839087748988686">"امنیت دستگاه"</string>
    <string name="lockpattern_change_lock_pattern_label" msgid="5679630792003440352">"تغییر الگوی بازگشایی قفل"</string>
    <string name="lockpattern_change_lock_pin_label" msgid="266707138486731661">"تغییر پین بازگشایی قفل"</string>
    <string name="lockpattern_recording_intro_header" msgid="308287052221942814">"الگوی بازگشایی قفل را بکشید"</string>
    <string name="lockpattern_recording_intro_footer" msgid="1118579101409152113">"برای دریافت راهنمایی روی منو فشار دهید."</string>
    <string name="lockpattern_recording_inprogress" msgid="6667844062721656773">"وقتی الگو را کشیدید، انگشتتان را بردارید"</string>
    <string name="lockpattern_recording_incorrect_too_short" msgid="1348234155120957561">"حداقل <xliff:g id="NUMBER">%d</xliff:g> نقطه را به یکدیگر متصل کنید. دوباره امتحان کنید."</string>
    <string name="lockpattern_pattern_entered_header" msgid="4316818983675591604">"الگو ضبط شد"</string>
    <string name="lockpattern_need_to_confirm" msgid="8054853451639221265">"برای تأیید دوباره الگو را بکشید"</string>
    <string name="lockpattern_pattern_confirmed_header" msgid="8455614172231880211">"الگوی جدید بازگشایی قفلتان"</string>
    <string name="lockpattern_confirm_button_text" msgid="1128204343957002841">"تأیید"</string>
    <string name="lockpattern_restart_button_text" msgid="3337574403350953926">"کشیدن مجدد"</string>
    <string name="lockpattern_retry_button_text" msgid="3480423193273588166">"پاک کردن"</string>
    <string name="lockpattern_continue_button_text" msgid="4723771754714471410">"ادامه"</string>
    <string name="lockpattern_settings_title" msgid="3207750489460466680">"الگوی بازگشایی قفل"</string>
    <string name="lockpattern_settings_enable_title" msgid="6920616873671115281">"درخواست الگو"</string>
    <string name="lockpattern_settings_enable_summary" msgid="1165707416664252167">"برای باز کردن قفل صفحه باید الگویی بکشید"</string>
    <string name="lockpattern_settings_enable_visible_pattern_title" msgid="2615606088906120711">"الگو مرئی باشد"</string>
    <string name="lockpattern_settings_enable_visible_pattern_title_profile" msgid="4864525074768391381">"الگوی نمایه مرئی باشد"</string>
    <string name="lockpattern_settings_enable_tactile_feedback_title" msgid="4389015658335522989">"لرزش هنگام ضربه"</string>
    <string name="lockpattern_settings_enable_power_button_instantly_locks" msgid="5735444062633666327">"قفل‌شدن فوری با دکمه روشن/خاموش"</string>
    <string name="lockpattern_settings_power_button_instantly_locks_summary" msgid="8196258755143711694">"به جز زمانی که قفل صفحه توسط <xliff:g id="TRUST_AGENT_NAME">%1$s</xliff:g> باز نگه داشته شود"</string>
    <string name="lockpattern_settings_choose_lock_pattern" msgid="1652352830005653447">"تنظیم الگوی بازگشایی قفل"</string>
    <string name="lockpattern_settings_change_lock_pattern" msgid="1123908306116495545">"تغییر الگوی بازگشایی قفل"</string>
    <string name="lockpattern_settings_help_how_to_record" msgid="2614673439060830433">"نحوه ترسیم الگوی بازگشایی قفل"</string>
    <string name="lockpattern_too_many_failed_confirmation_attempts" msgid="6909161623701848863">"تلاش‌های نادرست بسیاری انجام شده است. پس از <xliff:g id="NUMBER">%d</xliff:g> ثانیه دوباره امتحان کنید."</string>
    <string name="activity_not_found" msgid="5551664692991605325">"برنامه کاربردی در گوشی شما نصب نشد."</string>
    <string name="lock_settings_profile_title" msgid="2121876391814535295">"امنیت نمایه کاری"</string>
    <string name="lock_settings_profile_screen_lock_title" msgid="3334747927367115256">"قفل صفحه نمایه کاری"</string>
    <string name="lock_settings_profile_unification_title" msgid="4973102698492659123">"استفاده از یک قفل"</string>
    <string name="lock_settings_profile_unification_summary" msgid="7178299172998641303">"استفاده از یک قفل برای نمایه کاری و صفحه‌نمایش دستگاه"</string>
    <string name="lock_settings_profile_unification_dialog_title" msgid="4824620230229285301">"از یک قفل استفاده شود؟"</string>
    <string name="lock_settings_profile_unification_dialog_body" msgid="7128305504872026659">"دستگاهتان از قفل صفحه نمایه کاری شما استفاده خواهد کرد. خط‌مشی‌های کاری بر هردو قفل اعمال خواهند شد."</string>
    <string name="lock_settings_profile_unification_dialog_uncompliant_body" msgid="3221303098797469900">"قفل نمایه کاری شما با شرایط موردنیاز امنیت سازمانتان مطابقت ندارد. می‌توانید از یک قفل برای صفحه‌نمایش دستگاه و نمایه کاری‌تان استفاده کنید، اما خط‌مشی‌های قفل کاری اعمال خواهند شد."</string>
    <string name="lock_settings_profile_unification_dialog_confirm" msgid="8249970828159656518">"استفاده از یک قفل"</string>
    <string name="lock_settings_profile_unification_dialog_uncompliant_confirm" msgid="5943758576756482777">"استفاده از یک قفل"</string>
    <string name="lock_settings_profile_unified_summary" msgid="9008819078132993492">"یکسان با قفل صفحه دستگاه"</string>
    <string name="manageapplications_settings_title" msgid="7041951105633616745">"مدیریت برنامه‌ها"</string>
    <string name="manageapplications_settings_summary" msgid="1794401500935451259">"مدیریت و حذف برنامه‌های نصب شده"</string>
    <string name="applications_settings" msgid="5281808652705396152">"اطلاعات برنامه"</string>
    <string name="applications_settings_summary" msgid="6683465446264515367">"مدیریت برنامه‌ها، تنظیم میان‌برهای راه‌اندازی سریع"</string>
    <string name="applications_settings_header" msgid="1014813055054356646">"تنظیمات برنامه"</string>
    <string name="install_applications" msgid="4872012136210802181">"منابع ناشناس"</string>
    <string name="install_applications_title" msgid="4987712352256508946">"همه منابع برنامه مجاز است"</string>
    <string name="recent_app_category_title" msgid="6673071268966003928">"برنامه‌های اخیراً بازشده"</string>
    <string name="see_all_apps_title" msgid="1317153498074308438">"مشاهده همه <xliff:g id="COUNT">%1$d</xliff:g> برنامه"</string>
    <string name="recent_app_summary" msgid="3366446669844932300">"<xliff:g id="TIME">^1</xliff:g> قبل"</string>
    <string name="install_all_warning" product="tablet" msgid="8310489909586138165">"رایانه لوحی و داده‌های شخصی شما بیشتر درمعرض خطر حمله برنامه‌های ناشناس هستند. با نصب برنامه از این منبع، موافقت می‌کنید که درقبال هرگونه آسیب وارده به رایانه لوحی یا از دست دادن داده‌هایتان که در نتیجه استفاده از این برنامه‌ها روی دهد، خودتان مسئول هستید."</string>
    <string name="install_all_warning" product="default" msgid="1952257127370115988">"تلفن و داده‌های شخصی شما بیشتر درمعرض خطر حمله برنامه‌های ناشناس هستند. با نصب برنامه از این منبع، موافقت می‌کنید که درقبال هرگونه آسیب وارده به تلفن یا از دست دادن داده‌هایتان که در نتیجه استفاده از این برنامه‌ها روی دهد، خودتان مسئول هستید."</string>
    <string name="advanced_settings" msgid="1777249286757067969">"تنظیمات پیشرفته"</string>
    <string name="advanced_settings_summary" msgid="4016682978071086747">"گزینه‌های تنظیمات بیشتری فعال شود"</string>
    <string name="application_info_label" msgid="5736524913065714880">"اطلاعات برنامه"</string>
    <string name="storage_label" msgid="8700867073480107253">"حافظه"</string>
    <string name="auto_launch_label" msgid="2669236885531442195">"باز کردن به صورت پیش‌فرض"</string>
    <string name="auto_launch_label_generic" msgid="3230569852551968694">"پیش‌فرض‌ها"</string>
    <string name="screen_compatibility_label" msgid="663250687205465394">"سازگاری با صفحه‌نمایش"</string>
    <string name="permissions_label" msgid="2605296874922726203">"مجوزها"</string>
    <string name="cache_header_label" msgid="1877197634162461830">"حافظهٔ پنهان"</string>
    <string name="clear_cache_btn_text" msgid="5756314834291116325">"پاک کردن حافظهٔ پنهان"</string>
    <string name="cache_size_label" msgid="7505481393108282913">"حافظهٔ پنهان"</string>
    <plurals name="uri_permissions_text" formatted="false" msgid="3983110543017963732">
      <item quantity="one">‏%d مورد</item>
      <item quantity="other">‏%d مورد</item>
    </plurals>
    <string name="clear_uri_btn_text" msgid="8575655132961012158">"پاک کردن دسترسی"</string>
    <string name="controls_label" msgid="7611113077086853799">"کنترل ها"</string>
    <string name="force_stop" msgid="7435006169872876756">"توقف اجباری"</string>
    <string name="total_size_label" msgid="1048676419552557254">"مجموع"</string>
    <string name="application_size_label" msgid="7376689739076506885">"حجم برنامه"</string>
    <string name="external_code_size_label" msgid="3459343140355961335">"‏برنامه ذخیره‌سازی USB"</string>
    <string name="data_size_label" msgid="6117971066063850416">"داده‌های کاربر"</string>
    <string name="external_data_size_label" product="nosdcard" msgid="7533821466482000453">"‏داده‌های ذخیره‌سازی USB"</string>
    <string name="external_data_size_label" product="default" msgid="626414192825329708">"‏کارت SD"</string>
    <string name="uninstall_text" msgid="3644892466144802466">"حذف نصب"</string>
    <string name="uninstall_all_users_text" msgid="851857393177950340">"حذف نصب برای همه کاربران"</string>
    <string name="install_text" msgid="884360662922471113">"نصب"</string>
    <string name="disable_text" msgid="6544054052049395202">"غیرفعال کردن"</string>
    <string name="enable_text" msgid="9217362512327828987">"فعال کردن"</string>
    <string name="clear_user_data_text" msgid="5597622864770098388">"پاک کردن داده‌ها"</string>
    <string name="app_factory_reset" msgid="6635744722502563022">"حذف نصب نسخه‌های به روز"</string>
    <string name="auto_launch_enable_text" msgid="4275746249511874845">"شما انتخاب کرده‌اید که این برنامه را به‌طور پیش‌فرض برای برخی از عملکردها راه‌اندازی کنید."</string>
    <string name="always_allow_bind_appwidgets_text" msgid="566822577792032925">"شما انتخاب کردید تا به این برنامه برای ایجاد ابزارک و دسترسی به اطلاعات آن‌ها اجازه دهید."</string>
    <string name="auto_launch_disable_text" msgid="7800385822185540166">"پیش فرضی تنظیم نشده است."</string>
    <string name="clear_activities" msgid="7408923511535174430">"پاک کردن پیش‌فرض‌ها"</string>
    <string name="screen_compatibility_text" msgid="1616155457673106022">"ممکن است این برنامه برای صفحه شما طراحی نشده باشد، نحوه تنظیم آن برای صفحه را می‌توانید از این قسمت کنترل کنید."</string>
    <string name="ask_compatibility" msgid="7225195569089607846">"هنگام راه‌اندازی سؤال شود"</string>
    <string name="enable_compatibility" msgid="5806819252068617811">"مقیاس‌بندی برنامه"</string>
    <string name="unknown" msgid="1592123443519355854">"ناشناس"</string>
    <string name="sort_order_alpha" msgid="1410278099123670628">"مرتب سازی براساس نام"</string>
    <string name="sort_order_size" msgid="7024513286636502362">"براساس اندازه مرتب شود"</string>
    <string name="show_running_services" msgid="5736278767975544570">"نمایش سرویس‌های در حال اجرا"</string>
    <string name="show_background_processes" msgid="2009840211972293429">"فرآیندهای ذخیره شده در حافظهٔ پنهان"</string>
    <string name="default_emergency_app" msgid="1951760659640369980">"برنامه اضطراری"</string>
    <string name="reset_app_preferences" msgid="1321050641018356925">"بازنشانی تنظیمات برگزیده برنامه"</string>
    <string name="reset_app_preferences_title" msgid="6093179367325336662">"بازنشانی تنظیمات برگزیده برنامه؟"</string>
    <string name="reset_app_preferences_desc" msgid="4822447731869201512">"این کار همه تنظیمات برگزیده موارد زیر را بازنشانی می‌کند:\n\n "<li>"برنامه‌های غیرفعال‌شده"</li>\n" "<li>"اعلان‌های برنامه غیرفعال‌شده"</li>\n" "<li>"برنامه‌های پیش‌فرض برای عمل"</li>\n" "<li>"محدودیت‌های داده پس‌زمینه برای برنامه‌ها"</li>\n" "<li>"هرگونه محدودیت‌های مجوز"</li>\n\n" هیچ داده برنامه‌ای را از دست نخواهید داد."</string>
    <string name="reset_app_preferences_button" msgid="2559089511841281242">"بازنشانی برنامه‌ها"</string>
    <string name="manage_space_text" msgid="8852711522447794676">"مدیریت فضا"</string>
    <string name="filter" msgid="2018011724373033887">"فیلتر"</string>
    <string name="filter_dlg_title" msgid="8693024463731076091">"انتخاب گزینه‌های فیلتر"</string>
    <string name="filter_apps_all" msgid="8899612398848280352">"همه برنامه‌ها"</string>
    <string name="filter_apps_disabled" msgid="5862632369555319938">"برنامه‌های غیرفعال‌شده"</string>
    <string name="filter_apps_third_party" msgid="7786348047690140979">"دانلودشده"</string>
    <string name="filter_apps_running" msgid="7767071454371350486">"در حال اجرا"</string>
    <string name="filter_apps_onsdcard" product="nosdcard" msgid="4843063154701023349">"‏حافظهٔ USB"</string>
    <string name="filter_apps_onsdcard" product="default" msgid="1477351142334784771">"‏در کارت SD"</string>
    <string name="not_installed" msgid="2797554494953450291">"برای این کاربر نصب نشده است"</string>
    <string name="installed" msgid="3070865169422600098">"نصب‌شده"</string>
    <string name="no_applications" msgid="7336588977497084921">"برنامه‌ای موجود نیست."</string>
    <string name="internal_storage" msgid="1584700623164275282">"حافظهٔ داخلی"</string>
    <string name="internal_storage_sentence" msgid="889098931914857143">"حافظه داخلی"</string>
    <string name="sd_card_storage" product="nosdcard" msgid="2673203150465132465">"‏حافظهٔ USB"</string>
    <string name="sd_card_storage" product="default" msgid="7623513618171928235">"‏حافظه کارت SD"</string>
    <string name="recompute_size" msgid="7722567982831691718">"محاسبه مجدد اندازه…"</string>
    <string name="clear_data_dlg_title" msgid="5605258400134511197">"داده‌های برنامه حذف شود؟"</string>
    <string name="clear_data_dlg_text" msgid="3951297329833822490">"همه داده‌های این برنامه به صورت دائمی حذف می‌شود. این شامل تمام فایل‌ها، تنظیمات، حساب‌ها، پایگاه‌های داده و دیگر موارد می‌شود."</string>
    <string name="dlg_ok" msgid="2402639055725653590">"تأیید"</string>
    <string name="dlg_cancel" msgid="1674753358972975911">"لغو"</string>
    <string name="app_not_found_dlg_title" msgid="3127123411738434964"></string>
    <string name="app_not_found_dlg_text" msgid="4893589904687340011">"برنامه در فهرست برنامه‌های نصب شده یافت نشد."</string>
    <string name="clear_data_failed" msgid="7214074331627422248">"داده‌های برنامه پاک نشد."</string>
    <string name="clear_failed_dlg_title" msgid="2387060805294783175">"پاک کردن داده‌ها"</string>
    <string name="clear_failed_dlg_text" msgid="5464475937929941008">"پاک کردن داده‌های برنامه ممکن نیست."</string>
    <string name="security_settings_desc" product="tablet" msgid="1292421279262430109">"این برنامه می‌تواند به موارد زیر در رایانهٔ لوحی شما دسترسی داشته باشد:"</string>
    <string name="security_settings_desc" product="default" msgid="61749028818785244">"این برنامه می‌تواند به موارد زیر در گوشی شما دسترسی داشته باشد:"</string>
    <string name="security_settings_desc_multi" product="tablet" msgid="7300932212437084403">"این برنامه می‌تواند به موارد زیر در رایانهٔ لوحی شما دسترسی داشته باشد. به منظور بهبود عملکرد و کاهش استفاده از حافظه، برخی از این مجوزها در<xliff:g id="BASE_APP_NAME">%1$s</xliff:g>  در دسترس هستند چون پردازش آن مانند <xliff:g id="ADDITIONAL_APPS_LIST">%2$s</xliff:g> است:"</string>
    <string name="security_settings_desc_multi" product="default" msgid="6610268420793984752">"این برنامه می‌تواند به موارد زیر در تلفن شما دسترسی داشته باشد. به منظور بهبود عملکرد و کاهش استفاده از حافظه، برخی از این مجوزها در<xliff:g id="BASE_APP_NAME">%1$s</xliff:g>  در دسترس هستند چون پردازش آن مانند <xliff:g id="ADDITIONAL_APPS_LIST">%2$s</xliff:g> است:"</string>
    <string name="join_two_items" msgid="1336880355987539064">"<xliff:g id="FIRST_ITEM">%1$s</xliff:g> و <xliff:g id="SECOND_ITEM">%2$s</xliff:g>"</string>
    <string name="join_two_unrelated_items" msgid="1873827777191260824">"<xliff:g id="FIRST_ITEM">%1$s</xliff:g>، <xliff:g id="SECOND_ITEM">%2$s</xliff:g>"</string>
    <string name="join_many_items_last" msgid="5925635036718502724">"<xliff:g id="ALL_BUT_LAST_ITEM">%1$s</xliff:g> و <xliff:g id="LAST_ITEM_0">%2$s</xliff:g>"</string>
    <string name="join_many_items_first" msgid="4333907712038448660">"<xliff:g id="FIRST_ITEM">%1$s</xliff:g>، <xliff:g id="ALL_BUT_FIRST_AND_LAST_ITEM">%2$s</xliff:g>"</string>
    <string name="join_many_items_middle" msgid="7556692394478220814">"<xliff:g id="ADDED_ITEM">%1$s</xliff:g>، <xliff:g id="REST_OF_ITEMS">%2$s</xliff:g>"</string>
    <string name="security_settings_billing_desc" msgid="8061019011821282358">"این برنامه ممکن است برای شما هزینه داشته باشد:"</string>
    <string name="security_settings_premium_sms_desc" msgid="8734171334263713717">"ارسال پیامک ممتاز"</string>
    <string name="computing_size" msgid="1599186977475211186">"در حال محاسبه..."</string>
    <string name="invalid_size_value" msgid="1582744272718752951">"اندازه بسته قابل محاسبه نیست."</string>
    <string name="empty_list_msg" msgid="3552095537348807772">"شما هیچ برنامه شخص ثالثی را نصب نکرده‌اید."</string>
    <string name="version_text" msgid="9189073826278676425">"نسخه <xliff:g id="VERSION_NUM">%1$s</xliff:g>"</string>
    <string name="move_app" msgid="5042838441401731346">"انتقال"</string>
    <string name="move_app_to_internal" product="tablet" msgid="2299714147283854957">"انتقال به رایانهٔ لوحی"</string>
    <string name="move_app_to_internal" product="default" msgid="3895430471913858185">"انتقال به تلفن"</string>
    <string name="move_app_to_sdcard" product="nosdcard" msgid="4350451696315265420">"‏انتقال به حافظهٔ USB"</string>
    <string name="move_app_to_sdcard" product="default" msgid="1143379049903056407">"‏انتقال به کارت SD"</string>
    <string name="moving" msgid="6431016143218876491">"انتقال دادن"</string>
    <string name="another_migration_already_in_progress" msgid="7817354268848365487">"انتقال دیگری اکنون درحال انجام است."</string>
    <string name="insufficient_storage" msgid="481763122991093080">"حافظه کافی موجود نیست."</string>
    <string name="does_not_exist" msgid="1501243985586067053">"برنامه وجود ندارد."</string>
    <string name="app_forward_locked" msgid="6331564656683790866">"برنامه در برابر رونوشت‌برداری محافظت شده است."</string>
    <string name="invalid_location" msgid="4354595459063675191">"محل نصب معتبر نیست."</string>
    <string name="system_package" msgid="1352722848400644991">"به‌روز‌رسانی‌های سیستم بر روی رسانه‌های خارجی نصب نمی‌شود."</string>
    <string name="move_error_device_admin" msgid="8673026002690505763">"سرپرست دستگاه بر روی رسانه‌های خارجی نصب نمی‌شود"</string>
    <string name="force_stop_dlg_title" msgid="977530651470711366">"توقف اجباری؟"</string>
    <string name="force_stop_dlg_text" msgid="7208364204467835578">"توقف اجباری یک برنامه ممکن است باعث عملکرد نادرست آن شود."</string>
    <string name="move_app_failed_dlg_title" msgid="1282561064082384192"></string>
    <string name="move_app_failed_dlg_text" msgid="187885379493011720">"نمی‌توان برنامه را انتقال داد. <xliff:g id="REASON">%1$s</xliff:g>"</string>
    <string name="app_install_location_title" msgid="2068975150026852168">"مکان نصب برگزیده"</string>
    <string name="app_install_location_summary" msgid="5155453752692959098">"تغییر مکان نصب دلخواه برای برنامه‌های جدید"</string>
    <string name="app_disable_dlg_title" msgid="3916469657537695436">"برنامه داخلی غیرفعال شود؟"</string>
    <string name="app_disable_dlg_positive" msgid="7375627244201714263">"غیرفعال کردن برنامه"</string>
    <string name="app_disable_dlg_text" msgid="5632072173181990531">"‏اگر این برنامه را غیرفعال کنید، ممکن است Android و سایر برنامه‌ها دیگر عملکرد موردانتظار را نداشته باشند."</string>
    <string name="app_special_disable_dlg_title" msgid="2690148680327142674">"حذف داده‌ها و غیرفعال کردن برنامه؟"</string>
    <string name="app_special_disable_dlg_text" msgid="5832078825810635913">"‏اگر این برنامه را غیرفعال کنید، ممکن است Android و سایر برنامه‌ها دیگر عملکرد موردانتظار را نداشته باشند. داده‌هایتان نیز حذف می‌شود."</string>
    <string name="app_disable_notifications_dlg_title" msgid="7669264654851761857">"خاموش کردن اعلان‌ها؟"</string>
    <string name="app_disable_notifications_dlg_text" msgid="5088484670924769845">"اگر اعلانی را برای این برنامه خاموش کنید، ممکن است هشدارها و به‌روزرسانی‌های مهم را از دست بدهید."</string>
    <string name="app_install_details_group_title" msgid="7084623031296083574">"فروشگاه"</string>
    <string name="app_install_details_title" msgid="6905279702654975207">"جزئیات برنامه"</string>
    <string name="app_install_details_summary" msgid="6464796332049327547">"برنامه از <xliff:g id="APP_STORE">%1$s</xliff:g> نصب شد"</string>
    <string name="instant_app_details_summary" msgid="4529934403276907045">"اطلاعات بیشتر در <xliff:g id="APP_STORE">%1$s</xliff:g>"</string>
    <string name="app_ops_settings" msgid="5108481883575527511">"کارکرد برنامه"</string>
    <string name="app_ops_running" msgid="7706949900637284122">"درحال اجرا"</string>
    <string name="app_ops_never_used" msgid="9114608022906887802">"(تاکنون استفاده نشده)"</string>
    <string name="no_default_apps" msgid="2915315663141025400">"بدون برنامه‌های پیش‌فرض."</string>
    <string name="storageuse_settings_title" msgid="5657014373502630403">"استفاده از حافظه"</string>
    <string name="storageuse_settings_summary" msgid="3748286507165697834">"مشاهده حافظه مورد استفاده برنامه‌ها"</string>
    <string name="service_restarting" msgid="2242747937372354306">"در حال راه‌اندازی مجدد"</string>
    <string name="cached" msgid="1059590879740175019">"پردازش پس‌زمینه ذخیره شده در حافظهٔ پنهان"</string>
    <string name="no_running_services" msgid="2059536495597645347">"چیزی در حال اجرا نیست."</string>
    <string name="service_started_by_app" msgid="818675099014723551">"توسط برنامه شروع شد."</string>
    <!-- no translation found for service_client_name (4037193625611815517) -->
    <skip />
    <string name="service_background_processes" msgid="6844156253576174488">"<xliff:g id="MEMORY">%1$s</xliff:g> رایگان"</string>
    <string name="service_foreground_processes" msgid="7583975676795574276">"<xliff:g id="MEMORY">%1$s</xliff:g> استفاده شده"</string>
    <string name="memory" msgid="6609961111091483458">"RAM"</string>
    <!-- no translation found for service_process_name (4098932168654826656) -->
    <skip />
    <string name="running_process_item_user_label" msgid="3129887865552025943">"کاربر: <xliff:g id="USER_NAME">%1$s</xliff:g>"</string>
    <string name="running_process_item_removed_user_label" msgid="8250168004291472959">"کاربر حذف شده"</string>
    <string name="running_processes_item_description_s_s" msgid="5790575965282023145">"<xliff:g id="NUMPROCESS">%1$d</xliff:g> فرآیند و <xliff:g id="NUMSERVICES">%2$d</xliff:g> سرویس"</string>
    <string name="running_processes_item_description_s_p" msgid="8019860457123222953">"<xliff:g id="NUMPROCESS">%1$d</xliff:g> فرآیند و <xliff:g id="NUMSERVICES">%2$d</xliff:g> سرویس"</string>
    <string name="running_processes_item_description_p_s" msgid="744424668287252915">"<xliff:g id="NUMPROCESS">%1$d</xliff:g> فرآیند و <xliff:g id="NUMSERVICES">%2$d</xliff:g> سرویس"</string>
    <string name="running_processes_item_description_p_p" msgid="1607384595790852782">"<xliff:g id="NUMPROCESS">%1$d</xliff:g> فرآیند و <xliff:g id="NUMSERVICES">%2$d</xliff:g> سرویس"</string>
    <string name="running_processes_header_title" msgid="6588371727640789560">"حافظه دستگاه"</string>
    <string name="running_processes_header_footer" msgid="723908176275428442">"‏میزان استفاده برنامه از RAM"</string>
    <string name="running_processes_header_system_prefix" msgid="6104153299581682047">"سیستم"</string>
    <string name="running_processes_header_apps_prefix" msgid="5787594452716832727">"برنامه‌ها"</string>
    <string name="running_processes_header_free_prefix" msgid="4620613031737078415">"آزاد"</string>
    <string name="running_processes_header_used_prefix" msgid="5924288703085123978">"استفاده شده"</string>
    <string name="running_processes_header_cached_prefix" msgid="7950853188089434987">"در حافظه پنهان"</string>
    <string name="running_processes_header_ram" msgid="996092388884426817">"‏<xliff:g id="RAM_0">%1$s</xliff:g> از RAM"</string>
    <string name="runningservicedetails_settings_title" msgid="3224004818524731568">"برنامه‌ در حال اجرا"</string>
    <string name="no_services" msgid="7133900764462288263">"غیر فعال"</string>
    <string name="runningservicedetails_services_title" msgid="391168243725357375">"سرویس‌ها"</string>
    <string name="runningservicedetails_processes_title" msgid="928115582044655268">"فرآیندها"</string>
    <string name="service_stop" msgid="6369807553277527248">"توقف"</string>
    <string name="service_manage" msgid="1876642087421959194">"تنظیمات"</string>
    <string name="service_stop_description" msgid="9146619928198961643">"این سرویس توسط برنامهٔ خود سرویس راه‌اندازی شد. توقف آن ممکن است باعث شود برنامه کار نکند."</string>
    <string name="heavy_weight_stop_description" msgid="6050413065144035971">"این برنامه را نمی‌توان به صورت ایمن متوقف کرد. در صورت متوقف کردن آن، ممکن است برخی از کارهای اخیر خود را از دست بدهید."</string>
    <string name="background_process_stop_description" msgid="3834163804031287685">"این یک فرآیند برنامه قدیمی است که در صورت نیاز دوباره به آن هنوز اجرا می‌شود. معمولاً دلیلی برای توقف آن وجود ندارد."</string>
    <string name="service_manage_description" msgid="479683614471552426">"<xliff:g id="CLIENT_NAME">%1$s</xliff:g>: هم‌اکنون درحال استفاده است. برای کنترل آن روی تنظیمات ضربه بزنید."</string>
    <string name="main_running_process_description" msgid="1130702347066340890">"فرآیند اصلی در حال استفاده است."</string>
    <string name="process_service_in_use_description" msgid="8993335064403217080">"سرویس <xliff:g id="COMP_NAME">%1$s</xliff:g> در حال استفاده است."</string>
    <string name="process_provider_in_use_description" msgid="5586603325677678940">"ارائه دهنده <xliff:g id="COMP_NAME">%1$s</xliff:g> در حال استفاده است."</string>
    <string name="runningservicedetails_stop_dlg_title" msgid="4253292537154337233">"توقف سرویس سیستم؟"</string>
    <string name="runningservicedetails_stop_dlg_text" product="tablet" msgid="3371302398335665793">"اگر این سرویس را متوقف کنید، برخی از قابلیت‌های رایانهٔ لوحی شما ممکن است تا زمانی که گوشی را خاموش و سپس دوباره روشن کنید، به درستی کار نکنند."</string>
    <string name="runningservicedetails_stop_dlg_text" product="default" msgid="3920243762189484756">"اگر این سرویس را متوقف کنید، برخی از قابلیت‌های گوشی شما ممکن است تا زمانی که گوشی را خاموش و سپس دوباره روشن کنید، به‌درستی کار نکنند."</string>
    <string name="language_input_gesture_title" msgid="8749227808244881255">"زبان، ورودی و اشاره"</string>
    <string name="language_input_gesture_summary_on_with_assist" msgid="7219895055450633449"></string>
    <string name="language_input_gesture_summary_on_non_assist" msgid="756147879200943161"></string>
    <string name="language_input_gesture_summary_off" msgid="4617198819416948217"></string>
    <string name="language_settings" msgid="8758655933029560944">"زبان‌ها و ورودی"</string>
    <string name="language_keyboard_settings_title" msgid="3709159207482544398">"زبان‌ها و ورودی"</string>
    <string name="input_assistance" msgid="7577795275222555487">"کمک برای ورودی"</string>
    <string name="keyboard_settings_category" msgid="8275523930352487827">"صفحه‌کلید و روش‌های ورودی"</string>
    <string name="phone_language" msgid="7116581601133118044">"زبان‌ها"</string>
    <string name="phone_language_summary" msgid="3871309445655554211"></string>
    <string name="auto_replace" msgid="6199184757891937822">"جایگزینی خودکار"</string>
    <string name="auto_replace_summary" msgid="370288728200084466">"تصحیح کلمات دارای اشتباه املایی"</string>
    <string name="auto_caps" msgid="6379232078052591265">"بزرگ‌کردن خودکار حروف"</string>
    <string name="auto_caps_summary" msgid="6358102538315261466">"حرف اول در جمله ها بزرگ نوشته شود"</string>
    <string name="auto_punctuate" msgid="4595367243950425833">"علامت‌گذاری خودکار"</string>
    <string name="hardkeyboard_category" msgid="5957168411305769899">"تنظیمات صفحه‌کلید فیزیکی"</string>
    <string name="auto_punctuate_summary" msgid="4372126865670574837">"برای وارد کردن \".\"، کلید فاصله را دو بار فشار دهید."</string>
    <string name="show_password" msgid="4837897357002495384">"نمایش گذرواژه‌ها"</string>
    <string name="show_password_summary" msgid="3365397574784829969">"همان‌طور که تایپ می‌کنید، نویسه‌ها را برای مدت کوتاهی نشان می‌دهد"</string>
    <string name="spellchecker_security_warning" msgid="9060897418527708922">"این غلط‌‌گیر ممکن است بتواند همه متنی را که شما وارد می‌کنید از جمله، داده‌های شخصی مانند گذرواژه‌ها و شماره‌های کارت اعتباری را جمع‌آوری کند. این ویژگی توسط برنامه <xliff:g id="SPELLCHECKER_APPLICATION_NAME">%1$s</xliff:g> ارائه می‌شود. از این غلط‌گیر استفاده شود؟"</string>
    <string name="spellchecker_quick_settings" msgid="246728645150092058">"تنظیمات"</string>
    <string name="spellchecker_language" msgid="6041050114690541437">"زبان"</string>
    <string name="keyboard_and_input_methods_category" msgid="6035224122054465137">"صفحه‌کلید و ورودی‌ها"</string>
    <string name="virtual_keyboard_category" msgid="1012830752318677119">"صفحه‌‌کلید مجازی"</string>
    <string name="available_virtual_keyboard_category" msgid="7645766574969139819">"صفحه‌کلید مجازی موجود"</string>
    <string name="add_virtual_keyboard" msgid="3302152381456516928">"مدیریت صفحه‌کلیدها"</string>
    <string name="keyboard_assistance_category" msgid="5843634175231134014">"دستیار صفحه‌کلید"</string>
    <string name="physical_keyboard_title" msgid="8285149877925752042">"صفحه‌کلید فیزیکی"</string>
    <string name="show_ime" msgid="2658582193437188227">"نمایش صفحه‌کلید مجازی"</string>
    <string name="show_ime_summary" msgid="8164993045923240698">"وقتی صفحه‌کلید فیزیکی فعال است این ویرایشگر را روی صفحه نگه‌می‌دارد"</string>
    <string name="keyboard_shortcuts_helper" msgid="4839453720463798145">"راهنمای میانبرهای صفحه‌کلید"</string>
    <string name="keyboard_shortcuts_helper_summary" msgid="5871299901459743288">"میان‌برهای در دسترس نمایشگر"</string>
    <string name="default_keyboard_layout" msgid="4172606673510531271">"پیش‌فرض"</string>
    <string name="pointer_speed" msgid="1221342330217861616">"سرعت اشاره‌گر"</string>
    <string name="game_controller_settings_category" msgid="8794508575329923718">"دسته کنترل بازی"</string>
    <string name="vibrate_input_devices" msgid="2599591466928793082">"استفاده از لرزاننده"</string>
    <string name="vibrate_input_devices_summary" msgid="4595570516865299153">"هنگامی که لرزاننده وصل شد، برای دسته کنترل بازی تنظیم شود."</string>
    <string name="keyboard_layout_dialog_title" msgid="8030087214949381372">"انتخاب طرح‌بندی صفحه‌کلید"</string>
    <string name="keyboard_layout_dialog_setup_button" msgid="8514583747236476384">"تنظیم طرح‌بندی‌های صفحه‌کلید"</string>
    <string name="keyboard_layout_dialog_switch_hint" msgid="3889961090676293795">"‏برای تغییر، Control-کلید فاصله را فشار هید"</string>
    <string name="keyboard_layout_default_label" msgid="2952672513543482165">"پیش‌فرض"</string>
    <string name="keyboard_layout_picker_title" msgid="556081931972771610">"طرح‌بندی‌های صفحه‌کلید"</string>
    <string name="user_dict_settings_title" msgid="3427169369758733521">"واژه‌نامه شخصی"</string>
    <string name="user_dict_settings_summary" msgid="7965571192902870454"></string>
    <string name="user_dict_settings_add_menu_title" msgid="4056762757149923551">"افزودن"</string>
    <string name="user_dict_settings_add_dialog_title" msgid="4702613990174126482">"افزودن به واژه‌نامه"</string>
    <string name="user_dict_settings_add_screen_title" msgid="742580720124344291">"عبارت"</string>
    <string name="user_dict_settings_add_dialog_more_options" msgid="8848798370746019825">"گزینه‌های بیشتر"</string>
    <string name="user_dict_settings_add_dialog_less_options" msgid="2441785268726036101">"گزینه‌های کمتر"</string>
    <string name="user_dict_settings_add_dialog_confirm" msgid="6225823625332416144">"تأیید"</string>
    <string name="user_dict_settings_add_word_option_name" msgid="7868879174905963135">"کلمه:"</string>
    <string name="user_dict_settings_add_shortcut_option_name" msgid="660089258866063925">"میان‌بر:"</string>
    <string name="user_dict_settings_add_locale_option_name" msgid="5696358317061318532">"زبان:"</string>
    <string name="user_dict_settings_add_word_hint" msgid="5725254076556821247">"کلمه‌ای تایپ کنید"</string>
    <string name="user_dict_settings_add_shortcut_hint" msgid="7333763456561873445">"میان‌بر اختیاری"</string>
    <string name="user_dict_settings_edit_dialog_title" msgid="8967476444840548674">"ویرایش کلمه"</string>
    <string name="user_dict_settings_context_menu_edit_title" msgid="2210564879320004837">"ویرایش"</string>
    <string name="user_dict_settings_context_menu_delete_title" msgid="9140703913776549054">"حذف"</string>
    <string name="user_dict_settings_empty_text" msgid="1971969756133074922">"واژه‌ای در واژه‌نامه کاربر ندارید. برای افزودن واژه، روی دکمه افزودن (+) ضربه بزنید."</string>
    <string name="user_dict_settings_all_languages" msgid="6742000040975959247">"برای همه زبان‌ها"</string>
    <string name="user_dict_settings_more_languages" msgid="7316375944684977910">"زبان‌های بیشتر…"</string>
    <string name="testing" msgid="6584352735303604146">"تست کردن"</string>
    <string name="testing_phone_info" product="tablet" msgid="193561832258534798">"اطلاعات رایانهٔ لوحی"</string>
    <string name="testing_phone_info" product="default" msgid="8656693364332840056">"اطلاعات تلفن"</string>
    <string name="input_methods_settings_title" msgid="6800066636850553887">"ووردی متن"</string>
    <string name="input_method" msgid="5434026103176856164">"روش ورودی"</string>
    <string name="current_input_method" msgid="2636466029213488159">"صفحه‌کلید کنونی"</string>
    <string name="input_method_selector" msgid="4311213129681430709">"انتخابگر روش ورودی"</string>
    <string name="input_method_selector_show_automatically_title" msgid="1001612945471546158">"خودکار"</string>
    <string name="input_method_selector_always_show_title" msgid="3891824124222371634">"همیشه نمایش داده شود"</string>
    <string name="input_method_selector_always_hide_title" msgid="7699647095118680424">"همیشه پنهان شود"</string>
    <string name="configure_input_method" msgid="1317429869771850228">"تنظیم روش‌های ورودی"</string>
    <string name="input_method_settings" msgid="5801295625486269553">"تنظیمات"</string>
    <string name="input_method_settings_button" msgid="6778344383871619368">"تنظیمات"</string>
    <string name="input_methods_settings_label_format" msgid="6002887604815693322">"<xliff:g id="IME_NAME">%1$s</xliff:g> تنظیمات"</string>
    <string name="input_methods_and_subtype_enabler_title" msgid="4421813273170250462">"انتخاب روش‌های ورودی فعال"</string>
    <string name="onscreen_keyboard_settings_summary" msgid="5841558383556238653">"تنظیمات صفحه‌کلید روی صفحه"</string>
    <string name="builtin_keyboard_settings_title" msgid="7688732909551116798">"صفحه‌کلید فیزیکی"</string>
    <string name="builtin_keyboard_settings_summary" msgid="2392531685358035899">"تنظیمات صفحه‌کلید فیزیکی"</string>
    <string name="gadget_picker_title" msgid="98374951396755811">"انتخاب اسبابک"</string>
    <string name="widget_picker_title" msgid="9130684134213467557">"انتخاب ابزارک"</string>
    <string name="allow_bind_app_widget_activity_allow_bind_title" msgid="2538303018392590627">"آیا مایل به ایجاد ابزارک و دادن اجازهٔ دسترسی هستید؟"</string>
    <string name="allow_bind_app_widget_activity_allow_bind" msgid="1584388129273282080">"پس از اینکه ابزارک را ایجاد کردید٬ <xliff:g id="WIDGET_HOST_NAME">%1$s</xliff:g> می‌تواند به همهٔ اطلاعاتی که ابزارک نمایش می‌دهد٬ دسترسی داشته باشد."</string>
    <string name="allow_bind_app_widget_activity_always_allow_bind" msgid="7037503685859688034">"همیشه به <xliff:g id="WIDGET_HOST_NAME">%1$s</xliff:g> برای ایجاد ابزارک‌ها و دسترسی به اطلاعات آن‌ها اجازه داده شود"</string>
    <string name="usage_stats_label" msgid="5890846333487083609">"آمار کاربرد"</string>
    <string name="testing_usage_stats" msgid="7823048598893937339">"آمار کاربرد"</string>
    <string name="display_order_text" msgid="8592776965827565271">"ترتیب براساس:"</string>
    <string name="app_name_label" msgid="5440362857006046193">"برنامه"</string>
    <string name="last_time_used_label" msgid="8459441968795479307">"آخرین زمان استفاده"</string>
    <string name="usage_time_label" msgid="295954901452833058">"زمان استفاده"</string>
    <string name="accessibility_settings" msgid="3975902491934816215">"دسترس‌پذیری"</string>
    <string name="accessibility_settings_title" msgid="2130492524656204459">"تنظیمات دسترس‌پذیری"</string>
    <string name="accessibility_settings_summary" msgid="981260486011624939">"صفحه‌خوان‌ها، نمایشگر، کنترل‌های تعامل"</string>
    <string name="vision_settings_title" msgid="4204111425716868288">"تنظیمات بینایی"</string>
    <string name="vision_settings_description" msgid="5679491180156408260">"می‌توانید این دستگاه را متناسب با نیازهایتان سفارشی کنید. می‌توانید بعداً در «تنظیمات»، این قابلیت‌های دسترس‌پذیری را تغییر دهید."</string>
    <string name="vision_settings_suggestion_title" msgid="917294957154878441">"افزایش اندازه قلم"</string>
    <string name="screen_reader_category_title" msgid="7739154903913400641">"صفحه‌خوان‌ها"</string>
    <string name="audio_and_captions_category_title" msgid="3420727114421447524">"صدا و نوشتار روی صفحه"</string>
    <string name="display_category_title" msgid="685461049938269166">"نمایشگر"</string>
    <string name="interaction_control_category_title" msgid="7836591031872839151">"کنترل‌های تعامل"</string>
    <string name="user_installed_services_category_title" msgid="6426376488922158647">"سرویس‌های بارگیری‌شده"</string>
    <string name="experimental_category_title" msgid="5272318666666893547">"آزمایشی"</string>
    <string name="talkback_title" msgid="7912059827205988080">"Talkback"</string>
    <string name="talkback_summary" msgid="8331244650729024963">"صفحه‌خوان در وهله اول برای افراد نابینا و کم‌بینا در نظر گرفته شده است"</string>
    <string name="select_to_speak_summary" msgid="4282846695497544515">"روی موارد موجود در صفحه‌تان ضربه بزنید تا بلند خوانده شوند"</string>
    <string name="accessibility_captioning_title" msgid="7589266662024836291">"زیرنویس‌ها"</string>
    <string name="accessibility_screen_magnification_title" msgid="6001128808776506021">"بزرگ‌نمایی"</string>
    <string name="accessibility_screen_magnification_gestures_title" msgid="3719929521571489913">"درشت‌نمایی با سه ضربه"</string>
    <string name="accessibility_screen_magnification_navbar_title" msgid="7141753038957538230">"درشت‌‌نمایی با دکمه"</string>
    <string name="accessibility_screen_magnification_state_navbar_gesture" msgid="2760906043221923793">"درشت‌نمایی با دکمه و سه ضربه"</string>
    <string name="accessibility_preference_magnification_summary" msgid="5867883657521404509">"بزرگ کردن روی صفحه"</string>
    <string name="accessibility_screen_magnification_short_summary" msgid="3411979839172752057">"برای بزرگ‌نمایی، ۳ بار ضربه بزنید"</string>
    <string name="accessibility_screen_magnification_navbar_short_summary" msgid="3693116360267980492">"برای بزرگ‌نمایی، روی دکمه‌ای ضربه بزنید"</string>
    <string name="accessibility_screen_magnification_summary" msgid="5258868553337478505"><b>"برای بزرگ کردن"</b>"، ۳ ضربه سریع روی صفحه بزنید.\n"<ul><li>"برای پیمایش، دو یا چند انگشتتان را روی صفحه بکشید"</li>\n<li>"برای تنظیم بزرگ‌نمایی، دو یا چند انگشتتان را نزدیک یا دور کنید"</li></ul>\n\n<b>"برای بزرگ‌نمایی موقت"</b>"، ۳ ضربه سریع روی صفحه بزنید و ضربه سوم انگشتتان را نگه‌دارید.\n"<ul><li>"برای حرکت در صفحه، روی صفحه بکشید"</li>\n<li>"برای کوچک کردن صفحه، انگشتتان را بردارید"</li></ul>\n\n"برای بزرگ کردن صفحه، نمی‌توانید از صفحه‌کلید و نواز پیمایش استفاده کنید."</string>
    <string name="accessibility_screen_magnification_navbar_summary" msgid="1996584694050087161">"زمانی‌که درشت‌نمایی روشن است، برای درشت‌نمایی سریع از دکمه «دسترس‌پذیری» در پایین صفحه استفاده کنید.\n\n"<b>"برای بزرگ‌نمایی"</b>"، روی دکمه «دسترس‌پذیری» ضربه بزنید، سپس روی جایی از صفحه ضربه بزنید.\n"<ul><li>"برای پیمایش، دو یا چند انگشتتان را روی صفحه بکشید"</li>\n<li>"برای تنظیم بزرگ‌نمایی، دو یا چند انگشتتان را نزدیک یا دور کنید"</li></ul>\n\n<b>"برای بزرگ‌نمایی موقت"</b>"، روی دکمه «دسترس‌پذیری» ضربه بزنید، سپس جایی از صفحه را لمس کنید و نگه‌دارید.\n"<ul><li>"برای حرکت در صفحه، روی آن بکشید"</li>\n<li>"برای کوچک کردن صفحه، انگشتتان را بلند کنید"</li></ul>\n\n"برای بزرگ کردن صفحه، نمی‌توانید از صفحه‌کلید یا نوار پیمایش استفاده کنید."</string>
    <string name="accessibility_screen_magnification_navbar_configuration_warning" msgid="70533120652758190">"دکمه دسترس‌پذیری روی <xliff:g id="SERVICE">%1$s</xliff:g> تنظیم شده است. برای استفاده از درشت‌نمایی، دکمه دسترس‌پذیری را لمس کنید و نگه‌دارید، سپس درشت‌نمایی را انتخاب کنید."</string>
    <string name="accessibility_global_gesture_preference_title" msgid="2048884356166982714">"میان‌بر کلید بلندی صدا"</string>
    <string name="accessibility_shortcut_service_title" msgid="4779360749706905640">"سرویس میان‌بر"</string>
    <string name="accessibility_shortcut_service_on_lock_screen_title" msgid="5490636079625489534">"اجازه دادن از صفحه درحالت قفل"</string>
    <string name="accessibility_shortcut_description" msgid="1765853731190717372">"وقتی میان‌بر روشن است، می‌توانید هر دو کلید بلندی صدا را ۳ ثانیه فشار دهید تا یک قابلیت دسترس‌پذیری شروع شود."</string>
    <string name="accessibility_toggle_high_text_contrast_preference_title" msgid="2567402942683463779">"نوشتار با کنتراست بالا"</string>
    <string name="accessibility_toggle_screen_magnification_auto_update_preference_title" msgid="7218498768415430963">"به‌روزرسانی خودکار بزرگ‌نمایی صفحه"</string>
    <string name="accessibility_toggle_screen_magnification_auto_update_preference_summary" msgid="4392059334816220155">"به‌روزرسانی بزرگ‌نمایی صفحه در انتقال‌های برنامه"</string>
    <string name="accessibility_power_button_ends_call_prerefence_title" msgid="6673851944175874235">"قطع تماس با دکمه روشن/خاموش"</string>
    <string name="accessibility_toggle_large_pointer_icon_title" msgid="535173100516295580">"اشاره‌گر موشواره بزرگ"</string>
    <string name="accessibility_toggle_master_mono_title" msgid="4363806997971905302">"صدای مونو"</string>
    <string name="accessibility_toggle_master_mono_summary" msgid="5634277025251530927">"ترکیب کانال‌ها هنگام پخش صدا"</string>
    <string name="accessibility_long_press_timeout_preference_title" msgid="6708467774619266508">"تأخیر لمس کردن و نگه داشتن"</string>
    <string name="accessibility_display_inversion_preference_title" msgid="2119647786141420802">"وارونگی رنگ"</string>
    <string name="accessibility_display_inversion_preference_subtitle" msgid="7052959202195368109">"تآثیر احتمالی برعملکرد"</string>
    <string name="accessibility_autoclick_preference_title" msgid="7014499339068449623">"کلیک پس از توقف حرکت نشانگر"</string>
    <string name="accessibility_autoclick_delay_preference_title" msgid="3962261178385106006">"تأخیر قبل از کلیک"</string>
    <string name="preference_summary_default_combination" msgid="8532964268242666060">"<xliff:g id="STATE">%1$s</xliff:g> / <xliff:g id="DESCRIPTION">%2$s</xliff:g>"</string>
    <string name="accessibility_summary_state_enabled" msgid="8359913912320966304">"روشن"</string>
    <string name="accessibility_summary_state_disabled" msgid="2241315620132005595">"خاموش"</string>
    <string name="enable_quick_setting" msgid="2366999897816894536">"نمایش در تنظیمات سریع"</string>
    <string name="daltonizer_type" msgid="1124178250809091080">"حالت تصحیح"</string>
    <plurals name="accessibilty_autoclick_preference_subtitle_extremely_short_delay" formatted="false" msgid="7340347830562315800">
      <item quantity="one">تأخیر فوق‌العاده کوتاه (<xliff:g id="CLICK_DELAY_LABEL_1">%1$d</xliff:g> میلی‌ثانیه)</item>
      <item quantity="other">تأخیر فوق‌العاده کوتاه (<xliff:g id="CLICK_DELAY_LABEL_1">%1$d</xliff:g> میلی‌ثانیه)</item>
    </plurals>
    <plurals name="accessibilty_autoclick_preference_subtitle_very_short_delay" formatted="false" msgid="5589565607652364932">
      <item quantity="one">تأخیر بسیار کوتاه (<xliff:g id="CLICK_DELAY_LABEL_1">%1$d</xliff:g> میلی‌ثانیه)</item>
      <item quantity="other">تأخیر بسیار کوتاه (<xliff:g id="CLICK_DELAY_LABEL_1">%1$d</xliff:g> میلی‌ثانیه)</item>
    </plurals>
    <plurals name="accessibilty_autoclick_preference_subtitle_short_delay" formatted="false" msgid="5887754135102768400">
      <item quantity="one">تأخیر کوتاه (<xliff:g id="CLICK_DELAY_LABEL_1">%1$d</xliff:g> میلی‌ثانیه)</item>
      <item quantity="other">تأخیر کوتاه (<xliff:g id="CLICK_DELAY_LABEL_1">%1$d</xliff:g> میلی‌ثانیه)</item>
    </plurals>
    <plurals name="accessibilty_autoclick_preference_subtitle_long_delay" formatted="false" msgid="6340683412750219405">
      <item quantity="one">تأخیر طولانی (<xliff:g id="CLICK_DELAY_LABEL_1">%1$d</xliff:g> میلی‌ثانیه)</item>
      <item quantity="other">تأخیر طولانی (<xliff:g id="CLICK_DELAY_LABEL_1">%1$d</xliff:g> میلی‌ثانیه)</item>
    </plurals>
    <plurals name="accessibilty_autoclick_preference_subtitle_very_long_delay" formatted="false" msgid="3503199424330634970">
      <item quantity="one">تأخیر بسیار طولانی (<xliff:g id="CLICK_DELAY_LABEL_1">%1$d</xliff:g> میلی‌ثانیه)</item>
      <item quantity="other">تأخیر بسیار طولانی (<xliff:g id="CLICK_DELAY_LABEL_1">%1$d</xliff:g> میلی‌ثانیه)</item>
    </plurals>
    <string name="accessibility_menu_item_settings" msgid="3344942964710773365">"تنظیمات"</string>
    <string name="accessibility_feature_state_on" msgid="2864292320042673806">"فعال"</string>
    <string name="accessibility_feature_state_off" msgid="4172584906487070211">"غیرفعال"</string>
    <string name="captioning_preview_title" msgid="1234015253497016890">"پیش‌نمایش"</string>
    <string name="captioning_standard_options_title" msgid="3284211791180335844">"گزینه‌های استاندارد"</string>
    <string name="captioning_locale" msgid="4559155661018823503">"زبان"</string>
    <string name="captioning_text_size" msgid="6737002449104466028">"اندازه نوشتار"</string>
    <string name="captioning_preset" msgid="8939737196538429044">"سبک زیرنویس"</string>
    <string name="captioning_custom_options_title" msgid="5067500939930322405">"گزینه‌های سفارشی"</string>
    <string name="captioning_background_color" msgid="9053011212948992570">"رنگ پس‌زمینه"</string>
    <string name="captioning_background_opacity" msgid="6029993616419971202">"ماتی پس‌زمینه"</string>
    <string name="captioning_window_color" msgid="6902052743419717394">"رنگ پنجره برنگاشت"</string>
    <string name="captioning_window_opacity" msgid="5041556024849862376">"ماتی پنجره برنگاشت"</string>
    <string name="captioning_foreground_color" msgid="85623486537640059">"رنگ نوشتار"</string>
    <string name="captioning_foreground_opacity" msgid="4370967856995419788">"میزان ماتی نوشتار"</string>
    <string name="captioning_edge_color" msgid="3670094753735263238">"رنگ لبه"</string>
    <string name="captioning_edge_type" msgid="5997247394951682154">"نوع لبه"</string>
    <string name="captioning_typeface" msgid="1826169240566563259">"گروه قلم"</string>
    <string name="captioning_preview_text" msgid="4067935959797375065">"زیرنویس‌ها شبیه به این هستند"</string>
    <string name="captioning_preview_characters" msgid="7105909138497851769">"Aa"</string>
    <string name="locale_default" msgid="2593883646136326969">"پیش‌فرض"</string>
    <string name="color_title" msgid="4258931051732243983">"رنگی"</string>
    <string name="color_unspecified" msgid="5179683785413568326">"پیش‌فرض"</string>
    <string name="color_none" msgid="3475640044925814795">"هیچ‌کدام"</string>
    <string name="color_white" msgid="8045195170201590239">"سفید"</string>
    <string name="color_gray" msgid="9192312087142726313">"خاکستری"</string>
    <string name="color_black" msgid="7517353520909872561">"سياه"</string>
    <string name="color_red" msgid="4949354900304125428">"قرمز"</string>
    <string name="color_green" msgid="5537717328428845841">"سبز"</string>
    <string name="color_blue" msgid="7731984529016953223">"آبی"</string>
    <string name="color_cyan" msgid="7033027180641173211">"سبز آبی"</string>
    <string name="color_yellow" msgid="9112680561610873529">"زرد"</string>
    <string name="color_magenta" msgid="5059212823607815549">"زرشکی"</string>
    <string name="enable_service_title" msgid="3061307612673835592">"استفاده از <xliff:g id="SERVICE">%1$s</xliff:g>؟"</string>
    <string name="capabilities_list_title" msgid="86713361724771971">"<xliff:g id="SERVICE">%1$s</xliff:g> باید:"</string>
    <string name="touch_filtered_warning" msgid="8644034725268915030">"چون برنامه‌ای در حال ایجاد تداخل در درخواست مجوز است، «تنظیمات» نمی‌تواند پاسخ شما را تأیید کند."</string>
    <string name="enable_service_encryption_warning" msgid="3064686622453974606">"اگر <xliff:g id="SERVICE">%1$s</xliff:g> را روشن کنید، دستگاه شما از قفل صفحه شما جهت بهبود رمزگذاری اطلاعات استفاده نخواهد کرد."</string>
    <string name="secure_lock_encryption_warning" msgid="460911459695077779">"از آنجا که یک سرویس دسترس‌پذیری را روشن کرده‌اید، دستگاه شما از قفل صفحه شما جهت بهبود رمزگذاری اطلاعات استفاده نخواهد کرد."</string>
    <string name="enable_service_pattern_reason" msgid="777577618063306751">"از آنجایی که روشن کردن <xliff:g id="SERVICE">%1$s</xliff:g> بر رمزگذاری اطلاعات تأثیر می‌گذارد، باید الگویتان را تأیید کنید."</string>
    <string name="enable_service_pin_reason" msgid="7882035264853248228">"از آنجایی که روشن کردن <xliff:g id="SERVICE">%1$s</xliff:g> بر رمزگذاری اطلاعات تأثیر می‌گذارد، باید پینتان را تأیید کنید."</string>
    <string name="enable_service_password_reason" msgid="1224075277603097951">"از آنجایی که روشن کردن <xliff:g id="SERVICE">%1$s</xliff:g> بر رمزگذاری اطلاعات تأثیر می‌گذارد، باید گذرواژه‌تان را تأیید کنید."</string>
    <string name="capability_title_receiveAccessibilityEvents" msgid="1869032063969970755">"عملکردهایتان را مشاهده کند"</string>
    <string name="capability_desc_receiveAccessibilityEvents" msgid="6640333613848713883">"وقتی درحال تعامل با برنامه‌ای هستید، اعلان‌ها را دریافت می‌کند."</string>
    <string name="disable_service_title" msgid="3624005212728512896">"<xliff:g id="SERVICE">%1$s</xliff:g> متوقف شود؟"</string>
    <string name="disable_service_message" msgid="2247101878627941561">"با ضربه زدن به تأیید، <xliff:g id="SERVICE">%1$s</xliff:g> متوقف خواهد شد."</string>
    <string name="accessibility_no_services_installed" msgid="7200948194639038807">"سرویسی نصب نشده است"</string>
    <string name="accessibility_no_service_selected" msgid="2840969718780083998">"سرویسی انتخاب نشده است"</string>
    <string name="accessibility_service_default_description" msgid="1072730037861494125">"توضیحی ارائه نشده است."</string>
    <string name="settings_button" msgid="3006713718908152930">"تنظیمات"</string>
    <string name="print_settings" msgid="4742428530112487843">"چاپ کردن"</string>
    <string name="print_settings_summary_no_service" msgid="6354322414246865875">"خاموش"</string>
    <plurals name="print_settings_summary" formatted="false" msgid="6005468025646083029">
      <item quantity="one"><xliff:g id="COUNT">%1$d</xliff:g> سرویس چاپ روشن است</item>
      <item quantity="other"><xliff:g id="COUNT">%1$d</xliff:g> سرویس چاپ روشن است</item>
    </plurals>
    <plurals name="print_jobs_summary" formatted="false" msgid="5810106725778525400">
      <item quantity="one"><xliff:g id="COUNT">%1$d</xliff:g> کار چاپی</item>
      <item quantity="other"><xliff:g id="COUNT">%1$d</xliff:g> کار چاپی</item>
    </plurals>
    <string name="print_settings_title" msgid="3685449667822217816">"خدمات چاپ"</string>
    <string name="print_no_services_installed" msgid="8443039625463872294">"سرویسی نصب نشده است"</string>
    <string name="print_no_printers_found" msgid="989018646884973683">"هیچ چاپگری یافت نشد"</string>
    <string name="print_menu_item_settings" msgid="6591330373682227082">"تنظیمات"</string>
    <string name="print_menu_item_add_printers" msgid="2890738028215834012">"افزودن چاپگرها"</string>
    <string name="print_feature_state_on" msgid="8098901852502441048">"روشن"</string>
    <string name="print_feature_state_off" msgid="7294876968403966040">"خاموش"</string>
    <string name="print_menu_item_add_service" msgid="3811645167869797802">"افزودن سرویس"</string>
    <string name="print_menu_item_add_printer" msgid="8251218970577291032">"افزودن چاپگر"</string>
    <string name="print_menu_item_search" msgid="7025589328240514553">"جستجو"</string>
    <string name="print_searching_for_printers" msgid="4680248496457576358">"درحال جستجوی چاپگرها"</string>
    <string name="print_service_disabled" msgid="7739452396114245222">"سرویس غیرفعال است"</string>
    <string name="print_print_jobs" msgid="3582094777756968793">"کارهای چاپی"</string>
    <string name="print_print_job" msgid="7563741676053287211">"کار چاپ"</string>
    <string name="print_restart" msgid="8373999687329384202">"راه‌اندازی مجدد"</string>
    <string name="print_cancel" msgid="3621199386568672235">"لغو"</string>
    <string name="print_job_summary" msgid="8472427347192930694">"<xliff:g id="PRINTER">%1$s</xliff:g>\n<xliff:g id="TIME">%2$s</xliff:g>"</string>
    <string name="print_printing_state_title_template" msgid="5736107667714582025">"در حال چاپ <xliff:g id="PRINT_JOB_NAME">%1$s</xliff:g>"</string>
    <string name="print_cancelling_state_title_template" msgid="7102968925358219875">"در حال لغو <xliff:g id="PRINT_JOB_NAME">%1$s</xliff:g>"</string>
    <string name="print_failed_state_title_template" msgid="1436099128973357969">"خطای چاپگر <xliff:g id="PRINT_JOB_NAME">%1$s</xliff:g>"</string>
    <string name="print_blocked_state_title_template" msgid="9065391617425962424">"چاپگر کار <xliff:g id="PRINT_JOB_NAME">%1$s</xliff:g> را مسدود کرد"</string>
    <string name="print_search_box_shown_utterance" msgid="7730361832020726951">"کادر جستجو نمایان شد"</string>
    <string name="print_search_box_hidden_utterance" msgid="7980832833405818400">"کادر جستجو پنهان شد"</string>
    <string name="printer_info_desc" msgid="5824995108703060003">"اطلاعات بیشتر درباره این چاپگر"</string>
    <string name="power_usage_summary_title" msgid="7190304207330319919">"باتری"</string>
    <string name="power_usage_summary" msgid="7237084831082848168">"چه چیزی باتری را مصرف کرده است"</string>
    <string name="power_usage_not_available" msgid="3109326074656512387">"داده مصرف باتری موجود نیست."</string>
    <string name="power_usage_level_and_status" msgid="7449847570973811784">"<xliff:g id="LEVEL">%1$s</xliff:g> - <xliff:g id="STATUS">%2$s</xliff:g>"</string>
    <string name="power_discharge_remaining" msgid="4925678997049911808">"<xliff:g id="REMAIN">%1$s</xliff:g> مانده"</string>
    <string name="power_charge_remaining" msgid="6132074970943913135">"<xliff:g id="UNTIL_CHARGED">%1$s</xliff:g> مانده تا شارژ کامل"</string>
    <string name="background_activity_title" msgid="8618384801540759730">"فعالیت پس‌زمینه"</string>
    <string name="background_activity_summary" msgid="8140094430510517362">"به برنامه اجازه دهید در پس‌زمینه اجرا شود"</string>
    <string name="background_activity_summary_on" msgid="649282072540085599">"زمانی‌که از برنامه استفاده نمی‌شود، می‌تواند در پس‌زمینه اجرا شود"</string>
    <string name="background_activity_summary_off" msgid="7666330699090632040">"زمانی‌که از برنامه استفاده نمی‌شود، فعالیت آن در پس‌زمینه محدود می‌شود"</string>
    <string name="background_activity_summary_disabled" msgid="3710669050484599847">"به برنامه اجازه اجرا شدن در پس‌زمینه داده نشد"</string>
    <string name="device_screen_usage" msgid="3386088035570409683">"مصرف صفحه‌نمایش از زمان شارژ کامل"</string>
    <string name="device_screen_consumption" msgid="4607589286438986687">"مصرف صفحه‌نمایش"</string>
    <string name="device_cellular_network" msgid="4724773411762382950">"اسکن شبکه تلفن همراه"</string>
    <string name="power_last_full_charge_summary" msgid="532845389094620657">"<xliff:g id="TIME">^1</xliff:g> قبل"</string>
    <string name="power_usage_list_summary" msgid="6775339745194635000">"مصرف برنامه از زمان شارژ کامل (<xliff:g id="TIME">^1</xliff:g> قبل)"</string>
    <string name="power_usage_list_summary_device" msgid="7036566616386864302">"مصرف دستگاه از زمان شارژ کامل (<xliff:g id="TIME">^1</xliff:g> قبل)"</string>
    <string name="screen_usage_summary" msgid="6687403051423153550">"مدت‌زمان مصرف صفحه‌نمایش از زمان شارژ کامل"</string>
    <string name="device_usage_list_summary" msgid="5623036661468763251">"مصرف دستگاه از زمان شارژ کامل"</string>
    <string name="battery_since_unplugged" msgid="338073389740738437">"استفاده از باتری از زمان جدا شدن"</string>
    <string name="battery_since_reset" msgid="7464546661121187045">"استفاده از باتری از زمان بازنشانی"</string>
    <string name="battery_stats_on_battery" msgid="4970762168505236033">"<xliff:g id="TIME">%1$s</xliff:g> در باتری"</string>
    <string name="battery_stats_duration" msgid="7464501326709469282">"<xliff:g id="TIME">%1$s</xliff:g> از زمان جدا کردن"</string>
    <string name="battery_stats_charging_label" msgid="4223311142875178785">"در حال شارژ شدن"</string>
    <string name="battery_stats_screen_on_label" msgid="7150221809877509708">"صفحه روشن"</string>
    <string name="battery_stats_gps_on_label" msgid="1193657533641951256">"‏GPS در"</string>
    <string name="battery_stats_camera_on_label" msgid="4935637383628414968">"دوربین روشن"</string>
    <string name="battery_stats_flashlight_on_label" msgid="4319637669889411307">"چراغ قوه روشن"</string>
    <string name="battery_stats_wifi_running_label" msgid="1845839195549226252">"Wi-Fi"</string>
    <string name="battery_stats_wake_lock_label" msgid="1908942681902324095">"بیدار"</string>
    <string name="battery_stats_phone_signal_label" msgid="4137799310329041341">"سیگنال شبکهٔ تلفن همراه"</string>
    <!-- no translation found for battery_stats_last_duration (1535831453827905957) -->
    <skip />
    <string name="awake" msgid="387122265874485088">"زمان بیداری دستگاه"</string>
    <string name="wifi_on_time" msgid="3208518458663637035">"‏Wi-Fi به موقع"</string>
    <string name="bluetooth_on_time" msgid="3056108148042308690">"‏Wi-Fi به موقع"</string>
    <string name="advanced_battery_title" msgid="2068039111517508622">"استفاده پیشرفته از باتری"</string>
    <string name="history_details_title" msgid="3608240585315506067">"جزئیات سابقه"</string>
    <string name="battery_details_title" msgid="6101394441569858580">"مصرف باتری"</string>
    <string name="details_subtitle" msgid="32593908269911734">"جزئیات استفاده"</string>
    <string name="controls_subtitle" msgid="390468421138288702">"تنظیم استفاده از نیرو"</string>
    <string name="packages_subtitle" msgid="4736416171658062768">"شامل بسته ها"</string>
    <string name="battery_abnormal_details_title" msgid="5469019021857291216">"برنامه‌ها باتری را خالی می‌کنند"</string>
    <string name="battery_abnormal_wakelock_summary" msgid="4326186999058828831">"دستگاه را بیدار نگه می‌دارد"</string>
    <string name="battery_abnormal_wakeup_alarm_summary" msgid="644657277875785240">"دستگاه را در پس‌زمینه بیدار می‌کند"</string>
    <string name="battery_abnormal_location_summary" msgid="6552797246798806002">"به‌طور مکرر مکان را درخواست می‌کند"</string>
    <string name="battery_abnormal_apps_summary" msgid="792553273248686972">"<xliff:g id="NUMBER">%1$d</xliff:g> برنامه عملکرد نادرست دارند"</string>
    <string name="dialog_stop_title" msgid="6395127715596746479">"برنامه متوقف شود؟"</string>
    <string name="dialog_stop_message" product="default" msgid="4006631636646776488">"تلفنتان نمی‌تواند به‌طور عادی میزان استفاده از شارژ باتری را مدیریت کند، زیرا <xliff:g id="APP">%1$s</xliff:g> آن را بیدار نگه می‌دارد.\n\nبرای برطرف کردن این مشکل، می‌توانید برنامه را متوقف کنید.\n\nاگر مشکل ادامه داشت، ممکن است لازم باشد برنامه را حذف نصب کنید تا عملکرد باتری بهبود یابد."</string>
    <string name="dialog_stop_message" product="tablet" msgid="2369957934555162428">"رایانه لوحی‌تان نمی‌تواند به‌طور عادی میزان استفاده از شارژ باتری را مدیریت کند، زیرا <xliff:g id="APP">%1$s</xliff:g> آن را بیدار نگه می‌دارد.\n\nبرای برطرف کردن این مشکل، می‌توانید برنامه را متوقف کنید.\n\nاگر مشکل ادامه داشت، ممکن است لازم باشد برنامه را حذف نصب کنید تا عملکرد باتری بهبود یابد."</string>
    <string name="dialog_stop_message" product="device" msgid="6195430620406365292">"دستگاهتان نمی‌تواند به‌طور عادی میزان استفاده از شارژ باتری را مدیریت کند، زیرا <xliff:g id="APP">%1$s</xliff:g> آن را بیدار نگه می‌دارد.\n\nبرای برطرف کردن این مشکل، می‌توانید برنامه را متوقف کنید.\n\nاگر مشکل ادامه داشت، ممکن است لازم باشد برنامه را حذف نصب کنید تا عملکرد باتری بهبود یابد."</string>
    <string name="dialog_stop_message_wakeup_alarm" product="default" msgid="1638726742782558262">"تلفنتان نمی‌تواند به‌طور عادی میزان استفاده از شارژ باتری را مدیریت کند، زیرا <xliff:g id="APP_0">%1$s</xliff:g> مرتب تلفنتان را بیدار می‌کند.\n\nبرای برطرف کردن این مشکل، می‌توانید <xliff:g id="APP_1">%1$s</xliff:g> را متوقف کنید.\n\nاگر مشکل ادامه پیدا کرد، ممکن است لازم باشد برنامه را حذف نصب کنید تا عملکرد باتری بهبود یابد."</string>
    <string name="dialog_stop_message_wakeup_alarm" product="tablet" msgid="8771690983566539742">"رایانه لوحی‌تان نمی‌تواند به‌طور عادی میزان استفاده از شارژ باتری را مدیریت کند، زیرا <xliff:g id="APP_0">%1$s</xliff:g> مرتب رایانه لوحی‌تان را بیدار می‌کند.\n\nبرای برطرف کردن این مشکل، می‌توانید <xliff:g id="APP_1">%1$s</xliff:g> را متوقف کنید.\n\nاگر مشکل ادامه پیدا کرد، ممکن است لازم باشد برنامه را حذف نصب کنید تا عملکرد باتری بهبود یابد."</string>
    <string name="dialog_stop_message_wakeup_alarm" product="device" msgid="2854944538238649520">"دستگاهتان نمی‌تواند به‌طور عادی میزان استفاده از شارژ باتری را مدیریت کند، زیرا <xliff:g id="APP_0">%1$s</xliff:g> مرتب دستگاهتان را بیدار می‌کند.\n\nبرای برطرف کردن این مشکل، می‌توانید <xliff:g id="APP_1">%1$s</xliff:g> را متوقف کنید.\n\nاگر مشکل ادامه پیدا کرد، ممکن است لازم باشد برنامه را حذف نصب کنید تا عملکرد باتری بهبود یابد."</string>
    <string name="dialog_stop_ok" msgid="2319777211264004900">"متوقف کردن برنامه"</string>
    <string name="dialog_background_check_title" msgid="6936542136153283692">"استفاده در پس‌زمینه خاموش شود و برنامه متوقف شود؟"</string>
    <string name="dialog_background_check_message" product="default" msgid="4045827746349279563">"تلفنتان نمی‌تواند به‌طور عادی میزان استفاده از شارژ باتری را مدیریت کند، زیرا <xliff:g id="APP_0">%1$s</xliff:g> مرتب تلفنتان را بیدار می‌کند.\n\nبرای برطرف کردن این مشکل، می‌توانید <xliff:g id="APP_1">%1$s</xliff:g> را متوقف کنید و از اجرا شدن آن در پس‌زمینه جلوگیری کنید."</string>
    <string name="dialog_background_check_message" product="tablet" msgid="8348214419901788270">"رایانه لوحی‌تان نمی‌تواند به‌طور عادی میزان استفاده از شارژ باتری را مدیریت کند، زیرا <xliff:g id="APP_0">%1$s</xliff:g> مرتب رایانه لوحی‌تان را بیدار می‌کند.\n\nبرای برطرف کردن این مشکل، می‌توانید <xliff:g id="APP_1">%1$s</xliff:g> را متوقف کنید و از اجرا شدن آن در پس‌زمینه جلوگیری کنید."</string>
    <string name="dialog_background_check_message" product="device" msgid="5847977433118915863">"دستگاهتان نمی‌تواند به‌طور عادی میزان استفاده از شارژ باتری را مدیریت کند، زیرا <xliff:g id="APP_0">%1$s</xliff:g> مرتب دستگاهتان را بیدار می‌کند.\n\nبرای برطرف کردن این مشکل، می‌توانید <xliff:g id="APP_1">%1$s</xliff:g> را متوقف کنید و از اجرا شدن آن در پس‌زمینه جلوگیری کنید."</string>
    <string name="dialog_background_check_ok" msgid="412876934682899659">"خاموش کردن"</string>
    <string name="dialog_location_title" msgid="5888917530725874727">"مکان خاموش شود؟"</string>
    <string name="dialog_location_message" product="default" msgid="7774807745601479888">"تلفنتان نمی‌تواند به‌طور عادی میزان استفاده از شارژ باتری را مدیریت کند، زیرا زیرا وقتی درحال استفاده از <xliff:g id="APP">%1$s</xliff:g> نیستید مرتب مکان شما را درخواست می‌کند.\n\nبرای برطرف کردن این مشکل، می‌توانید مکان را برای این برنامه خاموش کنید."</string>
    <string name="dialog_location_message" product="tablet" msgid="118745801732181618">"رایانه لوحی‌تان نمی‌تواند به‌طور عادی میزان استفاده از شارژ باتری را مدیریت زیرا وقتی درحال استفاده از <xliff:g id="APP">%1$s</xliff:g> نیستید مرتب مکان شما را درخواست می‌کند.\n\nبرای برطرف کردن این مشکل، می‌توانید مکان را برای این برنامه خاموش کنید."</string>
    <string name="dialog_location_message" product="device" msgid="6783678153382298295">"دستگاهتان نمی‌تواند به‌طور عادی میزان استفاده از شارژ باتری را مدیریت کند، زیرا وقتی درحال استفاده از <xliff:g id="APP">%1$s</xliff:g> نیستید مرتب مکان شما را درخواست می‌کند.\n\nبرای برطرف کردن این مشکل، می‌توانید مکان را برای این برنامه خاموش کنید."</string>
    <string name="dialog_location_ok" msgid="4572391197601313986">"خاموش کردن"</string>
    <string name="power_screen" msgid="3023346080675904613">"صفحه‌نمایش"</string>
    <string name="power_flashlight" msgid="7794409781003567614">"چراغ قوه"</string>
    <string name="power_camera" msgid="4976286950934622605">"دوربین"</string>
    <string name="power_wifi" msgid="1135085252964054957">"Wi‑Fi"</string>
    <string name="power_bluetooth" msgid="4373329044379008289">"بلوتوث"</string>
    <string name="power_cell" msgid="3392999761958982492">"شبکه تلفن همراه درحالت آماده‌به‌کار"</string>
    <string name="power_phone" msgid="5392641106474567277">"تماس‌های صوتی"</string>
    <string name="power_idle" product="tablet" msgid="4612478572401640759">"رایانهٔ لوحی آماده به کار"</string>
    <string name="power_idle" product="default" msgid="9055659695602194990">"حالت بلااستفاده تلفن"</string>
    <string name="power_unaccounted" msgid="709925017022660740">"موارد دیگر"</string>
    <string name="power_overcounted" msgid="2762354976171358445">"بیش از حد محاسبه شده"</string>
    <string name="power_apps" msgid="2043554781293951327">"برنامه‌ها"</string>
    <string name="power_service" msgid="1599661212370831780">"سرویس‌ها"</string>
    <string name="power_system" msgid="8290455327965307383">"سیستم"</string>
    <string name="power_user" msgid="3706143225319881667">"کاربران دیگر"</string>
    <string name="usage_type_cpu" msgid="715162150698338714">"‏مقدار کل CPU"</string>
    <string name="usage_type_cpu_foreground" msgid="6500579611933211831">"‏پیش زمینه CPU"</string>
    <string name="usage_type_wake_lock" msgid="5125438890233677880">"بیدار باش"</string>
    <string name="usage_type_gps" msgid="7989688715128160790">"GPS"</string>
    <string name="usage_type_wifi_running" msgid="3134357198266380400">"‏Wi-Fi در حال اجرا"</string>
    <string name="usage_type_phone" product="tablet" msgid="262638572890253393">"رایانهٔ لوحی"</string>
    <string name="usage_type_phone" product="default" msgid="9108247984998041853">"تلفن"</string>
    <string name="usage_type_data_send" msgid="8971710128438365919">"بسته‌‌های تلفن همراه ارسال شد"</string>
    <string name="usage_type_data_recv" msgid="5468564329333954445">"بسته‌های تلفن همراه دریافت شد"</string>
    <string name="usage_type_radio_active" msgid="1732647857619420121">"رادیو سلولی فعال"</string>
    <string name="usage_type_data_wifi_send" msgid="1847552143597396162">"‏بسته‌های Wi-Fi ارسال شد"</string>
    <string name="usage_type_data_wifi_recv" msgid="5678475911549183829">"‏بسته‌های Wi-Fi دریافت شد"</string>
    <string name="usage_type_audio" msgid="6957269406840886290">"صوتی"</string>
    <string name="usage_type_video" msgid="4295357792078579944">"ویدئو"</string>
    <string name="usage_type_camera" msgid="8299433109956769757">"دوربین"</string>
    <string name="usage_type_flashlight" msgid="1516392356962208230">"چراغ قوه"</string>
    <string name="usage_type_on_time" msgid="3351200096173733159">"زمان روشن"</string>
    <string name="usage_type_no_coverage" msgid="3797004252954385053">"زمان بدون سیگنال"</string>
    <string name="usage_type_total_battery_capacity" msgid="3798285287848675346">"ظرفیت کلی باتری"</string>
    <string name="usage_type_computed_power" msgid="5862792259009981479">"استفاده از توان محاسبه شده"</string>
    <string name="usage_type_actual_power" msgid="7047814738685578335">"استفاده از توان مشاهده شده"</string>
    <string name="battery_action_stop" msgid="649958863744041872">"توقف اجباری"</string>
    <string name="battery_action_app_details" msgid="7861051816778419018">"اطلاعات برنامه"</string>
    <string name="battery_action_app_settings" msgid="4570481408106287454">"تنظیمات برنامه"</string>
    <string name="battery_action_display" msgid="7338551244519110831">"تنظیمات صفحه‌نمایش"</string>
    <string name="battery_action_wifi" msgid="8181553479021841207">"‏تنظیمات Wi-Fi"</string>
    <string name="battery_action_bluetooth" msgid="8374789049507723142">"تنظیمات بلوتوث"</string>
    <string name="battery_desc_voice" msgid="8980322055722959211">"باتری استفاده شده توسط تماس‌های صوتی"</string>
    <string name="battery_desc_standby" product="tablet" msgid="6284747418668280364">"باتری استفاده شده در حالت آماده به کار رایانهٔ لوحی"</string>
    <string name="battery_desc_standby" product="default" msgid="3009080001948091424">"باتری استفاده شده در حالت آماده به کار تلفن"</string>
    <string name="battery_desc_radio" msgid="5479196477223185367">"باتری استفاده شده توسط رادیوی سلولی"</string>
    <string name="battery_sugg_radio" msgid="8211336978326295047">"در مکان‌هایی که هیچ پوشش تلفن همراه وجود نداد، به حالت هواپیما جابجا می‌شود"</string>
    <string name="battery_desc_flashlight" msgid="2908579430841025494">"باتری استفاده‌شده توسط چراغ‌قوه"</string>
    <string name="battery_desc_camera" msgid="7375389919760613499">"باتری مصرف شده توسط دوربین"</string>
    <string name="battery_desc_display" msgid="5432795282958076557">"باتری استفاده شده توسط صفحه‌نمایش و نور پس‌زمینه"</string>
    <string name="battery_sugg_display" msgid="3370202402045141760">"روشنایی و یا فاصله زمانی صفحه را کاهش دهید"</string>
    <string name="battery_desc_wifi" msgid="2375567464707394131">"‏باتری مورداستفادهٔ Wi-Fi"</string>
    <string name="battery_sugg_wifi" msgid="7776093125855397043">"‏هنگام عدم استفاده از Wi-Fi یا در دسترس نبودن آن را خاموش کنید"</string>
    <string name="battery_desc_bluetooth" msgid="8069070756186680367">"باتری توسط بلوتوث استفاده می‌شود"</string>
    <string name="battery_sugg_bluetooth_basic" msgid="4565141162650835009">"هنگامی که از بلوتوث استفاده نمی‌کنید آن را خاموش کنید"</string>
    <string name="battery_sugg_bluetooth_headset" msgid="4071352514714259230">"اتصال به یک دستگاه بلوتوث دیگر را امتحان کنید"</string>
    <string name="battery_desc_apps" msgid="8530418792605735226">"باتری مورد استفاده توسط برنامه"</string>
    <string name="battery_sugg_apps_info" msgid="6907588126789841231">"توقف یا حذف نصب برنامه"</string>
    <string name="battery_sugg_apps_gps" msgid="5959067516281866135">"انتخاب حالت صرفه‌جویی در مصرف باتری"</string>
    <string name="battery_sugg_apps_settings" msgid="3974902365643634514">"این برنامه دارای تنظیماتی است که در میزان مصرف باتری صرفه‌جویی می‌کند"</string>
    <string name="battery_desc_users" msgid="7682989161885027823">"باتری استفاده شده توسط کاربر"</string>
    <string name="battery_desc_unaccounted" msgid="7404256448541818019">"استفاده متفرقه از توان"</string>
    <string name="battery_msg_unaccounted" msgid="1963583522633067961">"استفاده از باتری، استفاده از توان تقریبی است و هر منبع تخلیه شارژ باتری را شامل نمی‌شود. متفرقه تفاوت میان استفاده از توان محاسبه شده تقریبی و تخلیه شارژ واقعی مشاهده شده در باتری است."</string>
    <string name="battery_desc_overcounted" msgid="5481865509489228603">"نیروی مصرفی بیش از حد محاسبه شده"</string>
    <string name="mah" msgid="95245196971239711">"<xliff:g id="NUMBER">%d</xliff:g> میلی‌آمپرساعت"</string>
    <string name="battery_used_for" msgid="2690821851327075443">"مدت‌ زمان استفاده <xliff:g id="TIME">^1</xliff:g>"</string>
    <string name="battery_active_for" msgid="2964359540508103032">"فعال به مدت<xliff:g id="TIME">^1</xliff:g>"</string>
    <string name="battery_screen_usage" msgid="6537658662149713585">"مصرف صفحه‌نمایش <xliff:g id="TIME">^1</xliff:g>"</string>
    <string name="battery_used_by" msgid="1135316757755282999">"<xliff:g id="APP">%2$s</xliff:g> <xliff:g id="PERCENT">%1$s</xliff:g> از شارژ باتری را مصرف کرده است"</string>
    <string name="battery_overall_usage" msgid="2093409063297375436">"<xliff:g id="PERCENT">%1$s</xliff:g> از کل شارژ باتری"</string>
    <string name="battery_detail_since_full_charge" msgid="7515347842046955855">"تفکیک مصرف شارژ از زمان آخرین شارژ کامل"</string>
    <string name="battery_last_full_charge" msgid="7151251641099019361">"آخرین شارژ کامل"</string>
    <string name="battery_footer_summary" msgid="67169726550144016">"داده‌های مصرف باتری تقریبی هستند و بسته‌ به استفاده می‌توانند تغییر کنند"</string>
    <string name="battery_detail_foreground" msgid="3350401514602032183">"هنگام استفاده فعال"</string>
    <string name="battery_detail_background" msgid="1929644393553768999">"درحالت پس‌زمینه"</string>
    <string name="battery_detail_power_usage" msgid="6485766868610469101">"مصرف باتری"</string>
    <string name="battery_detail_power_percentage" msgid="8064814503316094497">"<xliff:g id="PERCENT">%1$s</xliff:g> از میزان کل مصرف برنامه (<xliff:g id="POWER">%2$d</xliff:g> میلی‌آمپرساعت)"</string>
    <string name="battery_detail_info_title" msgid="8227822131405620369">"از زمان شارژ کامل"</string>
    <string name="battery_detail_manage_title" msgid="9094314252105828014">"مدیریت مصرف باتری"</string>
    <string name="estimated_time_left" msgid="7514194472683370877">"زمان باقی‌مانده تخمینی"</string>
    <string name="estimated_charging_time_left" msgid="5614442409326164691">"مانده تا شارژ کامل"</string>
    <string name="estimated_time_description" msgid="8760210909000037089">"ممکن است تخمین بسته به استفاده تغییر کند"</string>
    <string name="menu_stats_unplugged" msgid="8296577130840261624">"<xliff:g id="UNPLUGGED">%1$s</xliff:g> از زمان جدا کردن"</string>
    <string name="menu_stats_last_unplugged" msgid="5922246077592434526">"در حین قطع اتصال آخر برای <xliff:g id="UNPLUGGED">%1$s</xliff:g>"</string>
    <string name="menu_stats_total" msgid="8973377864854807854">"مقدار کل استفاده"</string>
    <string name="menu_stats_refresh" msgid="1676215433344981075">"بازخوانی"</string>
    <string name="process_kernel_label" msgid="3916858646836739323">"‏سیستم عامل Android"</string>
    <string name="process_mediaserver_label" msgid="6500382062945689285">"سرور رسانه"</string>
    <string name="process_dex2oat_label" msgid="2592408651060518226">"بهینه‌سازی برنامه"</string>
    <string name="battery_saver" msgid="1426682272004907982">"بهینه‌سازی باتری"</string>
    <string name="battery_saver_turn_on_automatically_title" msgid="9023847300114669426">"روشن شدن خودکار"</string>
    <string name="battery_saver_turn_on_automatically_never" msgid="6610846456314373">"هیچ‌وقت"</string>
    <string name="battery_saver_turn_on_automatically_pct" msgid="8665950426992057191">"در <xliff:g id="PERCENT">%1$s</xliff:g> باتری"</string>
    <string name="battery_percentage" msgid="723291197508049369">"درصد شارژ باتری"</string>
    <string name="battery_percentage_description" msgid="8511658577507384014">"نمایش درصد شارژ باتری در نوار وضعیت"</string>
    <string name="process_stats_summary_title" msgid="1144688045609771677">"آمار فرآیند"</string>
    <string name="process_stats_summary" msgid="109387941605607762">"آمار دقیق برای فرآیندهای در حال اجرا"</string>
    <string name="app_memory_use" msgid="7849258480392171939">"استفاده از حافظه"</string>
    <string name="process_stats_total_duration" msgid="7417201400853728029">"<xliff:g id="USEDRAM">%1$s</xliff:g> از <xliff:g id="TOTALRAM">%2$s</xliff:g> در <xliff:g id="TIMEDURATION">%3$s</xliff:g> گذشته استفاده شد"</string>
    <string name="process_stats_total_duration_percentage" msgid="6522457033380025618">"‏<xliff:g id="PERCENT">%1$s</xliff:g> از RAM در <xliff:g id="TIMEDURATION">%2$s</xliff:g> استفاده شد"</string>
    <string name="process_stats_type_background" msgid="3934992858120683459">"پس‌زمینه"</string>
    <string name="process_stats_type_foreground" msgid="7713118254089580536">"پیش‌زمینه"</string>
    <string name="process_stats_type_cached" msgid="6314925846944806511">"در حافظه پنهان"</string>
    <string name="process_stats_os_label" msgid="4813434110442733392">"‏سیستم عامل Android"</string>
    <string name="process_stats_os_native" msgid="5322428494231768472">"داخلی"</string>
    <string name="process_stats_os_kernel" msgid="1938523592369780924">"مرکزی"</string>
    <string name="process_stats_os_zram" msgid="677138324651671575">"Z-Ram"</string>
    <string name="process_stats_os_cache" msgid="6432533624875078233">"حافظه‌های پنهان"</string>
    <string name="process_stats_ram_use" msgid="976912589127397307">"‏استفاده از RAM"</string>
    <string name="process_stats_bg_ram_use" msgid="5398191511030462404">"‏استفاده از RAM (پس‌زمینه)"</string>
    <string name="process_stats_run_time" msgid="6520628955709369115">"مدت اجرا"</string>
    <string name="processes_subtitle" msgid="6827502409379462438">"پردازش‌ها"</string>
    <string name="services_subtitle" msgid="4296402367067266425">"خدمات"</string>
    <string name="menu_proc_stats_duration" msgid="2323483592994720196">"مدت"</string>
    <string name="mem_details_title" msgid="6548392825497290498">"جزئیات حافظه"</string>
    <string name="mem_state_subtitle" msgid="2407238869781011933">"وضعیت‌های حافظه"</string>
    <string name="mem_use_subtitle" msgid="7319468770222422412">"استفاده از حافظه"</string>
    <string name="mem_use_kernel_type" msgid="8698327165935012484">"مرکزی"</string>
    <string name="mem_use_native_type" msgid="5976704902328347400">"حافظه پردازش"</string>
    <string name="mem_use_kernel_cache_type" msgid="6411475064463957513">"حافظه‌‌های پنهان مرکزی"</string>
    <string name="mem_use_zram_type" msgid="9087217476795358232">"‏تعویض ZRam"</string>
    <string name="mem_use_free_type" msgid="717708548454880840">"آزاد"</string>
    <string name="mem_use_total" msgid="6308786055749777934">"مجموع"</string>
    <string name="menu_duration_3h" msgid="4714866438374738385">"۳ ساعت"</string>
    <string name="menu_duration_6h" msgid="1940846763432184132">"۶ ساعت"</string>
    <string name="menu_duration_12h" msgid="7890465404584356294">"۱۲ ساعت"</string>
    <string name="menu_duration_1d" msgid="3393631127622285458">"۱ روز"</string>
    <string name="menu_show_system" msgid="8864603400415567635">"نمایش سیستم"</string>
    <string name="menu_hide_system" msgid="4106826741703745733">"پنهان کردن سیستم"</string>
    <string name="menu_show_percentage" msgid="4717204046118199806">"نمایش درصدها"</string>
    <string name="menu_use_uss" msgid="467765290771543089">"‏استفاده از Uss"</string>
    <string name="menu_proc_stats_type" msgid="4700209061072120948">"نوع آمار"</string>
    <string name="menu_proc_stats_type_background" msgid="2236161340134898852">"پس‌زمینه"</string>
    <string name="menu_proc_stats_type_foreground" msgid="2286182659954958586">"پیش‌زمینه"</string>
    <string name="menu_proc_stats_type_cached" msgid="5084272779786820693">"در حافظه پنهان"</string>
    <string name="voice_input_output_settings" msgid="1336135218350444783">"ورودی و خروجی گفتاری"</string>
    <string name="voice_input_output_settings_title" msgid="2442850635048676991">"تنظیمات ورودی و خروجی گفتاری"</string>
    <string name="voice_search_settings_title" msgid="2775469246913196536">"جستجوی گفتاری"</string>
    <string name="keyboard_settings_title" msgid="5080115226780201234">"‏صفحه‌کلید Android"</string>
    <string name="voice_input_settings" msgid="1099937800539324567">"تنظیمات ورودی گفتاری"</string>
    <string name="voice_input_settings_title" msgid="2676028028084981891">"ورودی گفتار"</string>
    <string name="voice_service_preference_section_title" msgid="3778706644257601021">"سرویس‌های ورودی گفتاری"</string>
    <string name="voice_interactor_preference_summary" msgid="1801414022026937190">"کلیدگفته کامل و تعامل"</string>
    <string name="voice_recognizer_preference_summary" msgid="669880813593690527">"ویژگی ساده گفتار به نوشتار"</string>
    <string name="voice_interaction_security_warning" msgid="6378608263983737325">"این سرویس ورودی گفتاری می‌تواند کنترل صوتی همیشه فعال را اجرا کند و از طرف شما برنامه‌هایی را کنترل کند که صدا در آنها فعال است. از <xliff:g id="VOICE_INPUT_SERVICE_APP_NAME">%s</xliff:g> است. استفاده از این سرویس فعال شود؟"</string>
    <string name="tts_engine_preference_title" msgid="1578826947311494239">"موتور ترجیحی"</string>
    <string name="tts_engine_settings_title" msgid="6886964122861384818">"تنظیمات موتور"</string>
    <string name="tts_sliders_title" msgid="992059150784095263">"زیروبمی و سرعت گفتار"</string>
    <string name="tts_engine_section_title" msgid="6289240207677024034">"موتور"</string>
    <string name="tts_install_voice_title" msgid="6275828614052514320">"صداها"</string>
    <string name="tts_spoken_language" msgid="5542499183472504027">"زبان گفتاری"</string>
    <string name="tts_install_voices_title" msgid="8808823756936022641">"صداها را نصب کنید"</string>
    <string name="tts_install_voices_text" msgid="5292606786380069134">"برای نصب صداها، با برنامه <xliff:g id="TTS_APP_NAME">%s</xliff:g> ادامه دهید"</string>
    <string name="tts_install_voices_open" msgid="667467793360277465">"باز کردن برنامه"</string>
    <string name="tts_install_voices_cancel" msgid="4711492804851107459">"لغو"</string>
    <string name="tts_reset" msgid="2661752909256313270">"بازنشانی"</string>
    <string name="tts_play" msgid="2628469503798633884">"پخش"</string>
    <string name="gadget_title" msgid="5519037532720577836">"کنترل نیرو"</string>
    <string name="gadget_toggle_wifi" msgid="319262861956544493">"‏به‌روزرسانی تنظیم Wi-Fi"</string>
    <string name="gadget_toggle_bluetooth" msgid="7538903239807020826">"به‌روزرسانی تنظیمات بلوتوث"</string>
    <string name="gadget_state_template" msgid="5156935629902649932">"<xliff:g id="ID_1">%1$s</xliff:g> <xliff:g id="ID_2">%2$s</xliff:g>"</string>
    <string name="gadget_state_on" msgid="6909119593004937688">"فعال"</string>
    <string name="gadget_state_off" msgid="5220212352953066317">"غیرفعال"</string>
    <string name="gadget_state_turning_on" msgid="3395992057029439039">"روشن کردن"</string>
    <string name="gadget_state_turning_off" msgid="2395546048102176157">"در حال خاموش کردن"</string>
    <string name="gadget_wifi" msgid="4712584536500629417">"Wi‑Fi"</string>
    <string name="gadget_bluetooth" msgid="8998572807378694410">"بلوتوث"</string>
    <string name="gadget_location" msgid="2974757497945178165">"مکان"</string>
    <string name="gadget_sync" msgid="858895763714222152">"همگام‌سازی"</string>
    <string name="gadget_brightness_template" msgid="930541920933123603">"روشنایی <xliff:g id="ID_1">%1$s</xliff:g>"</string>
    <string name="gadget_brightness_state_auto" msgid="6667967252426515446">"خودکار"</string>
    <string name="gadget_brightness_state_full" msgid="6814570109772137631">"کامل"</string>
    <string name="gadget_brightness_state_half" msgid="3696671957608774204">"نیمه"</string>
    <string name="gadget_brightness_state_off" msgid="946382262872753084">"غیرفعال"</string>
    <string name="vpn_settings_title" msgid="5662579425832406705">"VPN"</string>
    <string name="credentials_title" msgid="4446234003860769883">"حافظه اطلاعات کاربری"</string>
    <string name="credentials_install" product="nosdcard" msgid="466093273825150847">"نصب از حافظه"</string>
    <string name="credentials_install" product="default" msgid="953914549998062317">"‏نصب از کارت SD"</string>
    <string name="credentials_install_summary" product="nosdcard" msgid="4220422806818210676">"نصب گواهی‌ها از حافظه"</string>
    <string name="credentials_install_summary" product="default" msgid="5737658257407822713">"‏نصب گواهی‌ها از کارت SD"</string>
    <string name="credentials_reset" msgid="3239382277144980418">"پاک کردن اطلاعات کاربری"</string>
    <string name="credentials_reset_summary" msgid="3369361230171260282">"حذف تمام گواهی‌ها"</string>
    <string name="trusted_credentials" msgid="4266945289534242402">"اطلاعات کاربری مطمئن"</string>
    <string name="trusted_credentials_summary" msgid="6735221351155686632">"‏نمایش گواهی‌های CA مطمئن"</string>
    <string name="user_credentials" msgid="3719013347787187083">"اطلاعات کاربری"</string>
    <string name="user_credentials_summary" msgid="7271228342106080167">"مشاهده و تغییر اطلاعات کاربری ذخیره‌شده"</string>
    <string name="advanced_security_title" msgid="2434776238010578865">"پیشرفته"</string>
    <string name="credential_storage_type" msgid="8629968543494001364">"نوع ذخیره‌سازی"</string>
    <string name="credential_storage_type_hardware" msgid="6077193544333904427">"سخت‌افزاری"</string>
    <string name="credential_storage_type_software" msgid="4403117271207715378">"فقط نرم‌افزاری"</string>
    <string name="credentials_settings_not_available" msgid="7968275634486624215">"اطلاعات کاربری این کاربر در دسترس نیست"</string>
    <string name="credential_for_vpn_and_apps" msgid="4168197158768443365">"‏نصب‌شده برای VPN و برنامه‌ها"</string>
    <string name="credential_for_wifi" msgid="6228425986551591864">"‏نصب‌شده برای Wi-Fi"</string>
    <string name="credentials_unlock" msgid="385427939577366499"></string>
    <string name="credentials_unlock_hint" msgid="2301301378040499348">"گذرواژه حافظه اطلاعات کاربری را تایپ کنید."</string>
    <string name="credentials_old_password" msgid="7553393815538684028">"گذرواژه فعلی:"</string>
    <string name="credentials_reset_hint" msgid="6297256880896133631">"همه محتوا حذف شود؟"</string>
    <string name="credentials_password_too_short" msgid="7502749986405522663">"گذرواژه باید حداقل ۸ نویسه داشته باشد."</string>
    <string name="credentials_wrong_password" msgid="2541932597104054807">"گذرواژه نادرست است."</string>
    <string name="credentials_reset_warning" msgid="5320653011511797600">"گذرواژه نادرست است. قبل از پاک کردن حافظه اطلاعات کاربری، یک بار دیگر می‌توانید امتحان کنید."</string>
    <string name="credentials_reset_warning_plural" msgid="6514085665301095279">"گذرواژه نادرست است. قبل از پاک شدن حافظه اطلاعات کاربری، <xliff:g id="NUMBER">%1$d</xliff:g> بار دیگر می‌توانید امتحان کنید."</string>
    <string name="credentials_erased" msgid="2907836028586342969">"حافظه اطلاعات کاربری پاک شد."</string>
    <string name="credentials_not_erased" msgid="7685932772284216097">"حافظه اطلاعات کاربری پاک نمی‌شود."</string>
    <string name="credentials_enabled" msgid="7588607413349978930">"حافظه اطلاعات کاربری فعال است."</string>
    <string name="credentials_configure_lock_screen_hint" msgid="6757119179588664966">"باید پین قفل صفحه یا گذرواژه تنظیم کنید تا بتوانید از حافظه اطلاعات کاربری استفاده کنید."</string>
    <string name="usage_access_title" msgid="332333405495457839">"برنامه‌های مجاز به دسترسی"</string>
    <string name="emergency_tone_title" msgid="1055954530111587114">"آهنگ اضطراری"</string>
    <string name="emergency_tone_summary" msgid="722259232924572153">"واکنش موجود در هنگام برقراری تماس اضطراری را تنظیم کنید"</string>
    <string name="privacy_settings_title" msgid="2978878794187459190">"پشتیبان‌گیری"</string>
    <string name="backup_section_title" msgid="7952232291452882740">"تهیهٔ نسخهٔ پشتیبان و بازیابی"</string>
    <string name="personal_data_section_title" msgid="7815209034443782061">"اطلاعات شخصی"</string>
    <string name="backup_data_title" msgid="1239105919852668016">"پشتیبان‌گیری از داده‌های من"</string>
    <string name="backup_data_summary" msgid="708773323451655666">"‏داده‌های نسخه پشتیبان برنامه، گذرواژه‌های Wi-Fi، و سایر تنظیمات در سرورهای Google"</string>
    <string name="backup_configure_account_title" msgid="3790872965773196615">"حساب پشتیبان"</string>
    <string name="include_app_data_title" msgid="2829970132260278394">"داده‌های برنامه شامل شود"</string>
    <string name="auto_restore_title" msgid="5397528966329126506">"بازیابی خودکار"</string>
    <string name="auto_restore_summary" msgid="4235615056371993807">"هنگام نصب مجدد یک برنامه، تنظیمات و داده‌های پشتیبان‌گیری شده بازیابی شود"</string>
    <string name="backup_inactive_title" msgid="685838037986644604">"سرویس پشتیبان‌گیری فعال نیست"</string>
    <string name="backup_configure_account_default_summary" msgid="2436933224764745553">"هیچ حسابی در حال حاضر داده‌های پشتیبانی نشده را ذخیره نمی‌کند"</string>
    <string name="backup_erase_dialog_title" msgid="1027640829482174106"></string>
    <string name="backup_erase_dialog_message" msgid="5221011285568343155">"‏تهیهٔ نسخهٔ پشتیبان از گذرواژه‌های Wi-Fi، نشانک‌ها، سایر تنظیمات و همچنین داده‌های برنامه را متوقف می‌کنید، به علاوه تمام نسخه‌های موجود در سرورهای Google را نیز پاک می‌نمایید؟"</string>
    <string name="fullbackup_erase_dialog_message" msgid="694766389396659626">"‏پشتیبان گرفتن از داده‌های دستگاه (مانند گذرواژه‌های Wi-Fi و سابقه تماس) و اطلاعات برنامه (مثل تنظیمات و فایل‌های ذخیره شده توسط برنامه‌ها) متوقف شود و همچنین همه رونوشت‌ها در سرورهای راه‌دور پاک شوند؟"</string>
    <string name="fullbackup_data_summary" msgid="960850365007767734">"‏انجام پشتیبان‌گیری خودکار از داده‌های دستگاه (مانند گذرواژه‌های Wi-Fi و سابقه تماس) و داده‌های برنامه (مثل تنظیمات و فایل‌های ذخیره شده توسط برنامه‌ها) از راه دور.\n\nوقتی پشتیبان‌گیری خودکار را روشن می‌کنید، داده‌های دستگاه و برنامه به‌صورت دوره‌ای از راه دور ذخیره می‌شوند. داده‌های برنامه می‌تواند هر داده‌ای باشد که برنامه (براساس تنظیمات برنامه‌نویس) ذخیره کرده است، از جمله داده‌های بالقوه حساس مانند مخاطبین، پیام‌ها و عکس‌ها."</string>
    <string name="device_admin_settings_title" msgid="4960761799560705902">"تنظیمات سرپرست دستگاه"</string>
    <string name="active_device_admin_msg" msgid="578748451637360192">"برنامه سرپرست دستگاه"</string>
    <string name="remove_device_admin" msgid="9207368982033308173">"غیرفعال کردن این برنامه سرپرست دستگاه"</string>
    <string name="uninstall_device_admin" msgid="271120195128542165">"حذف نصب برنامه"</string>
    <string name="remove_and_uninstall_device_admin" msgid="3837625952436169878">"غیرفعال‌ کردن و حذف نصب"</string>
    <string name="select_device_admin_msg" msgid="7347389359013278077">"برنامه‌های سرپرست دستگاه"</string>
    <string name="no_device_admins" msgid="4846602835339095768">"هیچ‌یک از برنامه‌‌های سرپرست دستگاه در دسترس نیستند"</string>
    <string name="personal_device_admin_title" msgid="2849617316347669861">"شخصی"</string>
    <string name="managed_device_admin_title" msgid="7853955652864478435">"کاری"</string>
    <string name="no_trust_agents" msgid="7450273545568977523">"نمایندگان مورداعتماد در دسترس نیست"</string>
    <string name="add_device_admin_msg" msgid="1501847129819382149">"برنامه سرپرست دستگاه فعال شود؟"</string>
    <string name="add_device_admin" msgid="4192055385312215731">"فعال کردن این برنامه سرپرست دستگاه"</string>
    <string name="device_admin_add_title" msgid="3140663753671809044">"سرپرست دستگاه"</string>
    <string name="device_admin_warning" msgid="7482834776510188134">"فعال‌سازی این برنامه سرپرست به برنامه <xliff:g id="APP_NAME">%1$s</xliff:g> اجازه می‌دهد عملیات زیر را اجرا کند:"</string>
    <string name="device_admin_status" msgid="7234814785374977990">"این برنامه سرپرست فعال است و به برنامه <xliff:g id="APP_NAME">%1$s</xliff:g> اجازه می‌دهد عملیات زیر را اجرا کند:"</string>
    <string name="profile_owner_add_title" msgid="6249331160676175009">"مدیر نمایه فعال شود؟"</string>
    <string name="adding_profile_owner_warning" msgid="1354474524852805802">"با ادامه دادن، کاربرتان توسط سرپرست مدیریت می‌شود، که همچنین ممکن است بتواند داده‌های کاربر و نیز داده‌های شخصی شما را ذخیره کند.\n\nسرپرستتان می‌تواند بر تنظیمات، دسترسی‌ها، برنامه‌ها و داده‌ها مربوط به این کاربر (ازجمله فعالیت شبکه و اطلاعات مکان دستگاه) نظارت داشته باشد و آن‌ها را مدیریت کند."</string>
    <string name="admin_disabled_other_options" msgid="7712694507069054530">"گزینه‌های دیگر را سرپرستتان غیرفعال کرده است"</string>
    <string name="admin_more_details" msgid="7901420667346456102">"جزئیات بیشتر"</string>
    <string name="untitled_apn" msgid="1230060359198685513">"بدون عنوان"</string>
    <string name="sound_category_sound_title" msgid="1488759370067953996">"کلی"</string>
    <string name="notification_log_title" msgid="3766148588239398464">"گزارش اعلان"</string>
    <string name="sound_category_call_ringtone_vibrate_title" msgid="1543777228646645163">"لرزش و آهنگ زنگ تماس"</string>
    <string name="sound_category_system_title" msgid="1480844520622721141">"سیستم"</string>
    <string name="wifi_setup_title" msgid="2970260757780025029">"‏راه‌اندازی Wi-Fi"</string>
    <string name="wifi_setup_title_editing_network" msgid="6020614644556717979">"‏اتصال به شبکه Wi-Fi <xliff:g id="NETWORK_NAME">%s</xliff:g>"</string>
    <string name="wifi_setup_title_connecting_network" msgid="5572226790101017822">"‏در حال اتصال به شبکه Wi-Fi <xliff:g id="NETWORK_NAME">%s</xliff:g>…"</string>
    <string name="wifi_setup_title_connected_network" msgid="1608788657122010919">"‏به شبکه Wi‑Fi <xliff:g id="NETWORK_NAME">%s</xliff:g> متصل شد"</string>
    <string name="wifi_setup_title_add_network" msgid="6932651000151032301">"افزودن شبکه"</string>
    <string name="wifi_setup_not_connected" msgid="6997432604664057052">"متصل نیست"</string>
    <string name="wifi_setup_add_network" msgid="5939624680150051807">"افزودن شبکه"</string>
    <string name="wifi_setup_refresh_list" msgid="3411615711486911064">"بازخوانی فهرست"</string>
    <string name="wifi_setup_skip" msgid="6661541841684895522">"رد شدن"</string>
    <string name="wifi_setup_next" msgid="3388694784447820477">"بعدی"</string>
    <string name="wifi_setup_back" msgid="144777383739164044">"برگشت"</string>
    <string name="wifi_setup_detail" msgid="2336990478140503605">"جزئیات شبکه"</string>
    <string name="wifi_setup_connect" msgid="7954456989590237049">"اتصال"</string>
    <string name="wifi_setup_forget" msgid="2562847595567347526">"فراموش کردن"</string>
    <string name="wifi_setup_save" msgid="3659235094218508211">"ذخیره"</string>
    <string name="wifi_setup_cancel" msgid="3185216020264410239">"لغو"</string>
    <string name="wifi_setup_status_scanning" msgid="5317003416385428036">"در حال اسکن شبکه‌ها..."</string>
    <string name="wifi_setup_status_select_network" msgid="3960480613544747397">"برای اتصال به شبکه به آن ضربه بزنید"</string>
    <string name="wifi_setup_status_existing_network" msgid="6394925174802598186">"اتصال به شبکه موجود"</string>
    <string name="wifi_setup_status_unsecured_network" msgid="8143046977328718252">"اتصال به شبکه ایمن نشده"</string>
    <string name="wifi_setup_status_edit_network" msgid="4765340816724760717">"تایپ پیکربندی شبکه"</string>
    <string name="wifi_setup_status_new_network" msgid="7468952850452301083">"اتصال به شبکه جدید"</string>
    <string name="wifi_setup_status_connecting" msgid="4971421484401530740">"در حال اتصال..."</string>
    <string name="wifi_setup_status_proceed_to_next" msgid="6708250000342940031">"رفتن به مرحله بعدی"</string>
    <string name="wifi_setup_status_eap_not_supported" msgid="6796317704783144190">"‏EAP پشتیبانی نمی‌شود."</string>
    <string name="wifi_setup_eap_not_supported" msgid="6812710317883658843">"‏در حین مراحل تنظیم نمی‌توانید یک اتصال EAP Wi-Fi پیکربندی کنید. پس از تنظیم، این کار را می‌توانید از طریق تنظیمات &gt; بی‌سیم و شبکه‌ها انجام دهید."</string>
    <string name="wifi_setup_description_connecting" msgid="2793554932006756795">"اتصال چند دقیقه طول می‌کشد..."</string>
    <string name="wifi_setup_description_connected" msgid="6649168170073219153">"‏برای ادامه راه‌اندازی، روی "<b>"بعدی"</b>" ضربه بزنید. \n\nبرای اتصال به شبکه Wi-Fi دیگری، روی "<b>"برگشت"</b>" ضربه بزنید."</string>
    <string name="accessibility_sync_enabled" msgid="558480439730263116">"همگام‌سازی فعال شد"</string>
    <string name="accessibility_sync_disabled" msgid="1741194106479011384">"همگام‌سازی غیر فعال شد"</string>
    <string name="accessibility_sync_in_progress" msgid="4501160520879902723">"در حال همگام‌سازی"</string>
    <string name="accessibility_sync_error" msgid="8703299118794272041">"خطای همگام‌سازی."</string>
    <string name="sync_failed" msgid="1696499856374109647">"همگام‌سازی انجام نشد"</string>
    <string name="sync_active" msgid="8476943765960863040">"همگام‌سازی فعال"</string>
    <string name="account_sync_settings_title" msgid="5131314922423053588">"همگام‌سازی"</string>
    <string name="sync_is_failing" msgid="1591561768344128377">"همگام‌سازی درحال حاضر با مشکلی روبرو است. به‌زودی درست خواهد شد.. در مدت کوتاهی تصحیح می‌شود."</string>
    <string name="add_account_label" msgid="7811707265834013767">"افزودن حساب"</string>
    <string name="managed_profile_not_available_label" msgid="852263300911325904">"نمایه کاری هنوز در دسترس نیست"</string>
    <string name="work_mode_label" msgid="5794470908668593961">"حالت کار"</string>
    <string name="work_mode_summary" msgid="1620246003886940776">"به نمایه کاری اجازه فعالیت (شامل استفاده از برنامه‌ها، همگام‌سازی در پس‌زمینه و قابلیت‌های مرتبط) داده شود"</string>
    <string name="remove_managed_profile_label" msgid="3856519337797285325">"حذف نمایه کار"</string>
    <string name="background_data" msgid="5779592891375473817">"داده‌های پس‌زمینه"</string>
    <string name="background_data_summary" msgid="8328521479872763452">"برنامه‌ها در هر زمان می‌توانند داده‌ها را همگام کرده، ارسال و دریافت کنند"</string>
    <string name="background_data_dialog_title" msgid="6059217698124786537">"داده‌های پس‌زمینه غیرفعال شود؟"</string>
    <string name="background_data_dialog_message" msgid="6981661606680941633">"غیرفعال کردن داده‌های پس‌زمینه طول عمر باتری را بیشتر کرده و مصرف داده‌ها را کاهش می‌دهد. برخی از برنامه‌ها ممکن است همچنان از اتصال داده در پس‌زمینه استفاده کنند."</string>
    <string name="sync_automatically" msgid="1682730255435062059">"همگام‌سازی خودکار داده برنامه"</string>
    <string name="sync_enabled" msgid="4551148952179416813">"همگام‌سازی روشن است"</string>
    <string name="sync_disabled" msgid="8511659877596511991">"همگام‌سازی خاموش است"</string>
    <string name="sync_error" msgid="5060969083117872149">"خطای همگام‌سازی"</string>
    <string name="last_synced" msgid="4242919465367022234">"تاریخ آخرین همگام‌سازی <xliff:g id="LAST_SYNC_TIME">%1$s</xliff:g>"</string>
    <string name="sync_in_progress" msgid="5151314196536070569">"در حال همگام‌سازی…"</string>
    <string name="settings_backup" msgid="2274732978260797031">"پشتیبان‌گیری از تنظیمات"</string>
    <string name="settings_backup_summary" msgid="7916877705938054035">"پشتیبان‌گیری از تنظیمات من"</string>
    <string name="sync_menu_sync_now" msgid="6154608350395805683">"اکنون همگام‌سازی شود"</string>
    <string name="sync_menu_sync_cancel" msgid="8292379009626966949">"لغو همگام‌سازی"</string>
    <string name="sync_one_time_sync" msgid="3733796114909082260">"برای همگام‌سازی اکنون ضربه بزنید<xliff:g id="LAST_SYNC_TIME">
%1$s</xliff:g>"</string>
    <string name="sync_gmail" msgid="714886122098006477">"Gmail"</string>
    <string name="sync_calendar" msgid="9056527206714733735">"تقویم"</string>
    <string name="sync_contacts" msgid="9174914394377828043">"مخاطبین"</string>
    <string name="sync_plug" msgid="3905078969081888738">"‏"<font fgcolor="#ffffffff">"به Google Sync خوش آمدید!"</font>\n"این راهکاری از Google است برای همگام‌سازی داده‌ها و ایجاد امکان دسترسی به مخاطبین، قرارها و موارد بیشتر از هر کجا که هستید."</string>
    <string name="header_application_sync_settings" msgid="6205903695598000286">"تنظیمات همگام‌سازی برنامه"</string>
    <string name="header_data_and_synchronization" msgid="5165024023936509896">"داده و همگام‌سازی"</string>
    <string name="preference_change_password_title" msgid="8955581790270130056">"تغییر گذرواژه"</string>
    <string name="header_account_settings" msgid="5382475087121880626">"تنظیمات حساب"</string>
    <string name="remove_account_label" msgid="5921986026504804119">"حذف کردن حساب"</string>
    <string name="header_add_an_account" msgid="756108499532023798">"افزودن حساب"</string>
    <string name="finish_button_label" msgid="481587707657751116">"پایان"</string>
    <string name="really_remove_account_title" msgid="8800653398717172460">"حساب حذف شود؟"</string>
    <string name="really_remove_account_message" product="tablet" msgid="1936147502815641161">"با حذف این حساب تمام پیام‌ها، مخاطبین و دیگر داده‌ها از رایانهٔ لوحی نیز حذف می‌شود!"</string>
    <string name="really_remove_account_message" product="default" msgid="3483528757922948356">"با حذف این حساب همه پیام‌ها، مخاطبین و دیگر داده‌ها از تلفن همراه حذف خواهد شد."</string>
    <string name="remove_account_failed" msgid="3901397272647112455">"این تغییر ازطرف سرپرستتان مجاز دانسته نشده است"</string>
    <string name="provider_label" msgid="7724593781904508866">"اشتراک در پیام‌های سرویس"</string>
    <!-- no translation found for sync_item_title (4782834606909853006) -->
    <skip />
    <string name="cant_sync_dialog_title" msgid="2777238588398046285">"نمی‌توان به‌صورت دستی همگام‌سازی کرد"</string>
    <string name="cant_sync_dialog_message" msgid="1938380442159016449">"همگام‌سازی برای این مورد در حال حاضر غیرفعال است. برای تغییر این تنظیم، داده‌های پس‌زمینه و همگام‌سازی خودکار را موقتاً روشن کنید."</string>
    <string name="wimax_settings" msgid="2655139497028469039">"4G"</string>
    <string name="status_wimax_mac_address" msgid="8390791848661413416">"‏آدرس 4G MAC"</string>
    <string name="enter_password" msgid="8035706727471334122">"‏برای شروع Android، گذرواژه‌تان را وارد کنید"</string>
    <string name="enter_pin" msgid="5305333588093263790">"‏برای شروع Android، پینتان را وارد کنید"</string>
    <string name="enter_pattern" msgid="4187435713036808566">"‏برای شروع Android، الگویتان را رسم"</string>
    <string name="cryptkeeper_wrong_pattern" msgid="8423835922362956999">"الگوی اشتباه"</string>
    <string name="cryptkeeper_wrong_password" msgid="5200857195368904047">"گذرواژه اشتباه"</string>
    <string name="cryptkeeper_wrong_pin" msgid="755720788765259382">"پین اشتباه"</string>
    <string name="checking_decryption" msgid="8287458611802609493">"در حال بررسی…"</string>
    <string name="starting_android" msgid="4001324195902252681">"‏در حال راه‌اندازی Android…"</string>
    <string name="delete" msgid="4219243412325163003">"حذف"</string>
    <string name="misc_files" msgid="6720680815969643497">"فایل‌های متفرقه"</string>
    <string name="misc_files_selected_count" msgid="4647048020823912088">"<xliff:g id="NUMBER">%1$d</xliff:g> مورد از <xliff:g id="TOTAL">%2$d</xliff:g> انتخاب شده"</string>
    <string name="misc_files_selected_count_bytes" msgid="2876232009069114352">"<xliff:g id="NUMBER">%1$s</xliff:g> از مجموع <xliff:g id="TOTAL">%2$s</xliff:g>"</string>
    <string name="select_all" msgid="1562774643280376715">"انتخاب همه"</string>
    <string name="data_usage_summary_title" msgid="3804110657238092929">"مصرف داده"</string>
    <string name="data_usage_app_summary_title" msgid="4147258989837459172">"میزان مصرف داده در برنامه"</string>
    <string name="data_usage_accounting" msgid="7170028915873577387">"ممکن است شرکت مخابراتی داده‌ها را به گونه‌ای متفاوت با دستگاه شما محاسبه کند."</string>
    <string name="data_usage_app" msgid="4970478397515423303">"میزان مصرف برنامه"</string>
    <string name="data_usage_app_info_label" msgid="3409931235687866706">"اطلاعات برنامه"</string>
    <string name="data_usage_cellular_data" msgid="9168928285122125137">"داده شبکه تلفن همراه"</string>
    <string name="data_usage_data_limit" msgid="1193930999713192703">"تنظیم محدودیت داده"</string>
    <string name="data_usage_cycle" msgid="5652529796195787949">"چرخهٔ استفاده از داده"</string>
    <string name="data_usage_app_items_header_text" msgid="5017850810459372828">"مصرف داده این برنامه"</string>
    <string name="data_usage_menu_roaming" msgid="8042359966835203296">"رومینگ داده"</string>
    <string name="data_usage_menu_restrict_background" msgid="1989394568592253331">"محدود کردن داده‌های پس‌زمینه"</string>
    <string name="data_usage_menu_allow_background" msgid="2694761978633359223">"مصرف داده پس‌زمینه: مجاز"</string>
    <string name="data_usage_menu_split_4g" msgid="5322857680792601899">"‏استفاده جداگانه از 4G"</string>
    <string name="data_usage_menu_show_wifi" msgid="2296217964873872571">"‏نمایش Wi-Fi"</string>
    <string name="data_usage_menu_hide_wifi" msgid="7290056718050186769">"‏مخفی کردن مصرف Wi-Fi"</string>
    <string name="data_usage_menu_show_ethernet" msgid="5181361208532314097">"نمایش استفاده از اترنت"</string>
    <string name="data_usage_menu_hide_ethernet" msgid="3326702187179943681">"مخفی کردن مصرف اترنت"</string>
    <string name="data_usage_menu_metered" msgid="6235119991372755026">"محدودیت‌های شبکه"</string>
    <string name="data_usage_menu_auto_sync" msgid="8203999775948778560">"همگام‌سازی خودکار داده"</string>
    <string name="data_usage_menu_sim_cards" msgid="6410498422797244073">"سیم‌کارت‌ها"</string>
    <string name="data_usage_menu_cellular_networks" msgid="8339835014751511300">"شبکه‌های تلفن همراه"</string>
    <string name="data_usage_cellular_data_summary" msgid="8413357481361268285">"مکث با رسیدن به حد"</string>
    <string name="account_settings_menu_auto_sync" msgid="6243013719753700377">"همگام‌سازی خودکار داده"</string>
    <string name="account_settings_menu_auto_sync_personal" msgid="785541379617346438">"همگام‌سازی خودکار داده‌های شخصی"</string>
    <string name="account_settings_menu_auto_sync_work" msgid="329565580969147026">"همگام‌سازی خودکار داده‌های کاری"</string>
    <string name="data_usage_change_cycle" msgid="7776556448920114866">"تغییر چرخه..."</string>
    <string name="data_usage_pick_cycle_day" msgid="4470796861757050966">"روزِ تنظیم مجدد چرخهٔ استفاده از داده:"</string>
    <string name="data_usage_empty" msgid="8621855507876539282">"در این مدت، هیچ برنامه‌ای از داده‌ها استفاده نکرده‌ است."</string>
    <string name="data_usage_label_foreground" msgid="4938034231928628164">"پیش‌زمینه"</string>
    <string name="data_usage_label_background" msgid="3225844085975764519">"پس‌زمینه"</string>
    <string name="data_usage_app_restricted" msgid="3568465218866589705">"محدود شده"</string>
    <string name="data_usage_disable_mobile" msgid="8656552431969276305">"داده شبکه تلفن همراه خاموش شود؟"</string>
    <string name="data_usage_disable_mobile_limit" msgid="4644364396844393848">"تنظیم محدودیت داده تلفن همراه"</string>
    <string name="data_usage_disable_4g_limit" msgid="6233554774946681175">"‏تنظیم محدودیت داده 4G"</string>
    <string name="data_usage_disable_3g_limit" msgid="2558557840444266906">"‏تنظیم محدودیت داده 2G-3G"</string>
    <string name="data_usage_disable_wifi_limit" msgid="1394901415264660888">"‏تنظیم محدودیت داده Wi-Fi"</string>
    <string name="data_usage_tab_wifi" msgid="481146038146585749">"Wi‑Fi"</string>
    <string name="data_usage_tab_ethernet" msgid="7298064366282319911">"اترنت"</string>
    <string name="data_usage_tab_mobile" msgid="454140350007299045">"تلفن همراه"</string>
    <string name="data_usage_tab_4g" msgid="1301978716067512235">"4G"</string>
    <string name="data_usage_tab_3g" msgid="6092169523081538718">"2G-3G"</string>
    <string name="data_usage_list_mobile" msgid="5588685410495019866">"تلفن همراه"</string>
    <string name="data_usage_list_none" msgid="3933892774251050735">"هیچ‌کدام"</string>
    <string name="data_usage_enable_mobile" msgid="986782622560157977">"داده‌های تلفن همراه"</string>
    <string name="data_usage_enable_3g" msgid="6304006671869578254">"‏داده 2G-3G"</string>
    <string name="data_usage_enable_4g" msgid="3635854097335036738">"‏داده 4G"</string>
    <string name="data_usage_forground_label" msgid="7654319010655983591">"پیش‌زمینه:"</string>
    <string name="data_usage_background_label" msgid="2722008379947694926">"پس‌زمینه:"</string>
    <string name="data_usage_app_settings" msgid="2279171379771253165">"تنظیمات برنامه"</string>
    <string name="data_usage_app_restrict_background" msgid="7359227831562303223">"داده‌های پس‌زمینه"</string>
    <string name="data_usage_app_restrict_background_summary" msgid="5853552187570622572">"فعال کردن مصرف داده تلفن همراه در پس‌زمینه"</string>
    <string name="data_usage_app_restrict_background_summary_disabled" msgid="7401927377070755054">"برای محدود کردن داده‌های پس‌زمینه برای این برنامه، ابتدا یک محدودیت داده تلفن همراه را تنظیم کنید."</string>
    <string name="data_usage_app_restrict_dialog_title" msgid="1613108390242737923">"محدود کردن داده‌های پس‌زمینه؟"</string>
    <string name="data_usage_app_restrict_dialog" msgid="1466689968707308512">"این ویژگی سبب می‌شود زمانی که فقط شبکه‌های تلفن همراه در دسترس هستند، عملکرد برنامه‌ای که به داده پس‌زمینه وابسته است متوقف شود. \n\nدر تنظیمات موجود در برنامه می‌توانید کنترل‌های مناسب‌تری را برای استفاده داده به‌دست بیاورید."</string>
    <string name="data_usage_restrict_denied_dialog" msgid="55012417305745608">"محدود کردن داده‌‌های پس‌زمینه فقط زمانی امکان‌پذیر است که حدی برای داده‌ شبکه تلفن همراه تنظیم کرده باشید."</string>
    <string name="data_usage_auto_sync_on_dialog_title" msgid="2438617846762244389">"همگام‌سازی خودکار داده فعال شود؟"</string>
    <string name="data_usage_auto_sync_on_dialog" product="tablet" msgid="8581983093524041669">"‏هر تغییری که در حساب‌هایتان در وب انجام بدهید به‌صورت خودکار در رایانه لوحی‌تان کپی می‌شود.\n\nبعضی از حساب‌ها هم ممکن است به‌صورت خودکار هر تغییری را که در رایانه لوحی‌تان می‌دهید در وب کپی کنند. حساب Google به‌این صورت کار می‌کند."</string>
    <string name="data_usage_auto_sync_on_dialog" product="default" msgid="8651376294887142858">"‏هر تغییری که در حساب‌هایتان در وب بدهید به‌صورت خودکار در تلفنتان کپی می‌شود.\n\nبعضی از حساب‌ها هم ممکن است به‌صورت خودکار هر تغییری را که در تلفنتان می‌دهید در وب کپی کنند. حساب Google به‌این‌صورت کار می‌کند."</string>
    <string name="data_usage_auto_sync_off_dialog_title" msgid="9013139130490125793">"همگام‌سازی خودکار داده غیرفعال شود؟"</string>
    <string name="data_usage_auto_sync_off_dialog" msgid="4025938250775413864">"با این کار، در مصرف باتری و استفاده از داده‌ها صرفه‌جویی می‌شود؛ اما برای جمع‌آوری اطلاعات اخیر باید هر حساب را به صورت دستی همگام‌سازی کنید. به‌علاوه در حین به‌روزرسانی‌ها هم اعلان دریافت نمی‌کنید."</string>
    <string name="data_usage_cycle_editor_title" msgid="1373797281540188533">"تاریخ تنظیم مجدد چرخهٔ استفاده"</string>
    <string name="data_usage_cycle_editor_subtitle" msgid="5512903797979928416">"تاریخ هر ماه:"</string>
    <string name="data_usage_cycle_editor_positive" msgid="8821760330497941117">"تنظیم"</string>
    <string name="data_usage_warning_editor_title" msgid="3704136912240060339">"تنظیم هشدار میزان استفاده از داده"</string>
    <string name="data_usage_limit_editor_title" msgid="9153595142385030015">"تنظیم محدوده استفاده از داده"</string>
    <string name="data_usage_limit_dialog_title" msgid="3023111643632996097">"محدود کردن استفاده از داده"</string>
    <string name="data_usage_limit_dialog_mobile" product="tablet" msgid="4983487893343645667">"وقتی رایانه لوحی‌‌تان به محدودیتی که تنظیم کرده‌اید برسد، تلفن داده شبکه همراه را خاموش می‌کند.\n\nاز آنجا که رایانه لوحی‌ شما مصرف داد‌ه را محاسبه می‌کند و ممکن است شرکت مخابراتی‌تان مصرف داده را به روش دیگری محاسبه کند، سعی کنید محدودیت محتاطانه‌تری تنظیم کنید."</string>
    <string name="data_usage_limit_dialog_mobile" product="default" msgid="3926320594049434225">"وقتی تلفنتان به محدودیتی که تنظیم کرده‌اید برسد، تلفن داده‌ شبکه همراه را خاموش می‌کند.\n\nاز آنجا که تلفن شما مصرف داد‌ه را محاسبه می‌کند و ممکن است شرکت مخابراتی‌تان مصرف داده را به روش دیگری محاسبه کند، سعی کنید محدودیت محتاطانه‌تری تنظیم کنید."</string>
    <string name="data_usage_restrict_background_title" msgid="2201315502223035062">"محدود کردن داده‌های پس‌زمینه؟"</string>
    <string name="data_usage_restrict_background" msgid="434093644726734586">"‏اگر داده‌های تلفن همراه در پس‌زمینه را محدود کنید، برخی از برنامه‌ها و سرویس‌ها فقط وقتی به Wi-Fi متصل هستید، کار می‌کنند."</string>
    <string name="data_usage_restrict_background_multiuser" product="tablet" msgid="7096707497743363380">"‏اگر داده‌های پس‌زمینه تلفن همراه را محدود کنید، برخی از برنامه‌ها و سرویس‌ها فقط وقتی به Wi-Fi متصل باشید، کار می‌کنند.\n\nاین تنظیم همه کاربران این رایانه لوحی را تحت تأثیر قرار می‌دهد."</string>
    <string name="data_usage_restrict_background_multiuser" product="default" msgid="7910798414964288424">"‏اگر داده‌های تلفن همراه در پس‌زمینه را محدود کنید، برخی از برنامه‌ها و سرویس‌ها فقط وقتی به Wi-Fi متصل هستید، کار می‌کنند.\n\nاین تنظیم همه کاربران این تلفن را تحت تأثیر قرار می‌دهد."</string>
    <string name="data_usage_sweep_warning" msgid="6387081852568846982"><font size="18">"<xliff:g id="NUMBER">^1</xliff:g>"</font><font size="9">"<xliff:g id="UNIT">^2</xliff:g>"</font>\n<font size="12">"هشدار"</font></string>
    <string name="data_usage_sweep_limit" msgid="860566507375933039"><font size="18">"<xliff:g id="NUMBER">^1</xliff:g>"</font><font size="9">"<xliff:g id="UNIT">^2</xliff:g>"</font>\n<font size="12">"محدودیت"</font></string>
    <string name="data_usage_uninstalled_apps" msgid="614263770923231598">"برنامه‌های حذف شده"</string>
    <string name="data_usage_uninstalled_apps_users" msgid="7986294489899813194">"برنامه‌ها و کاربران حذف شده"</string>
    <string name="data_usage_received_sent" msgid="5039699009276621757">"<xliff:g id="RECEIVED">%1$s</xliff:g> دریافت شد، <xliff:g id="SENT">%2$s</xliff:g> فرستاده شد"</string>
    <string name="data_usage_total_during_range" msgid="4091294280619255237">"<xliff:g id="RANGE">%2$s</xliff:g>: در حدود <xliff:g id="TOTAL">%1$s</xliff:g> استفاده شده است."</string>
    <string name="data_usage_total_during_range_mobile" product="tablet" msgid="1925687342154538972">"<xliff:g id="RANGE">%2$s</xliff:g>: در حدود <xliff:g id="TOTAL">%1$s</xliff:g>، براساس محاسبه رایانهٔ لوحی شما، استفاده شده است. ممکن است روش محاسبهٔ مقدار استفاده از داده توسط شرکت مخابراتی شما متفاوت باشد."</string>
    <string name="data_usage_total_during_range_mobile" product="default" msgid="5063981061103812900">"<xliff:g id="RANGE">%2$s</xliff:g>: در حدود <xliff:g id="TOTAL">%1$s</xliff:g>، براساس محاسبه گوشی شما، استفاده شده است. ممکن است روش محاسبهٔ مقدار استفاده از داده توسط شرکت مخابراتی شما متفاوت باشد."</string>
    <string name="data_usage_metered_title" msgid="7383175371006596441">"محدودیت‌های شبکه"</string>
    <string name="data_usage_metered_body" msgid="7655851702771342507">"زمانی‌که داده‌های پس‌زمینه محدود شده باشند، شبکه‌های اندازه‌گیری‌شده مانند شبکه‌های تلفن همراه عمل می‌کنند. ممکن است برنامه‌ها قبل از استفاده از این شبکه‌ها برای بارگیری‌های بزرگ هشدار دهند."</string>
    <string name="data_usage_metered_mobile" msgid="5423305619126978393">"شبکه‌های تلفن همراه"</string>
    <string name="data_usage_metered_wifi" msgid="1761738002328299714">"‏شبکه‌های Wi-Fi اندازه‌گیری‌شده"</string>
    <string name="data_usage_metered_wifi_disabled" msgid="727808462375941567">"‏برای انتخاب شبکه‌های اندازه‌گیری‌شده، Wi‑Fi را روشن کنید."</string>
    <string name="data_usage_disclaimer" msgid="6887858149980673444">"ممکن است شرکت مخابراتی داده‌ها را به گونه‌ای متفاوت با دستگاه شما محاسبه کند."</string>
    <string name="cryptkeeper_emergency_call" msgid="198578731586097145">"تماس اضطراری"</string>
    <string name="cryptkeeper_return_to_call" msgid="5613717339452772491">"بازگشت به تماس"</string>
    <string name="vpn_name" msgid="4689699885361002297">"نام"</string>
    <string name="vpn_type" msgid="5435733139514388070">"نوع"</string>
    <string name="vpn_server" msgid="2123096727287421913">"آدرس سرور"</string>
    <string name="vpn_mppe" msgid="6639001940500288972">"‏رمزگذاری PPP (MPPE)"</string>
    <string name="vpn_l2tp_secret" msgid="529359749677142076">"‏مورد محرمانه L2TP"</string>
    <string name="vpn_ipsec_identifier" msgid="4098175859460006296">"‏شناسه IPSec"</string>
    <string name="vpn_ipsec_secret" msgid="4526453255704888704">"‏کلید IPSec از پیش مشترک شده"</string>
    <string name="vpn_ipsec_user_cert" msgid="6880651510020187230">"‏گواهی کاربر IPSec"</string>
    <string name="vpn_ipsec_ca_cert" msgid="91338213449148229">"‏گواهی IPSec CA"</string>
    <string name="vpn_ipsec_server_cert" msgid="6599276718456935010">"‏گواهی سرور IPSec"</string>
    <string name="vpn_show_options" msgid="7182688955890457003">"نمایش گزینه‌های پیشرفته"</string>
    <string name="vpn_search_domains" msgid="5391995501541199624">"‏دامنه‌های جستجوی DNS"</string>
    <string name="vpn_dns_servers" msgid="5570715561245741829">"‏سرور DNS (به‌عنوان مثال 8.8.8.8)"</string>
    <string name="vpn_routes" msgid="3818655448226312232">"مسیرهای هدایت (مانند 10.0.0.0/8)"</string>
    <string name="vpn_username" msgid="1863901629860867849">"نام کاربری"</string>
    <string name="vpn_password" msgid="6756043647233596772">"گذرواژه"</string>
    <string name="vpn_save_login" msgid="6350322456427484881">"ذخیره اطلاعات حساب"</string>
    <string name="vpn_not_used" msgid="9094191054524660891">"(استفاده نشده)"</string>
    <string name="vpn_no_ca_cert" msgid="8776029412793353361">"(سرور تأیید نشود)"</string>
    <string name="vpn_no_server_cert" msgid="2167487440231913330">"(دریافت شده از سرور)"</string>
    <string name="vpn_always_on_invalid_reason_type" msgid="7574518311224455825">"‏این نوع VPN نمی‌تواند همیشه متصل بماند"</string>
    <string name="vpn_always_on_invalid_reason_server" msgid="477304620899799383">"‏VPN همیشه‌روشن فقط از سرورهای با نشانی عددی پشتیبانی می‌کند"</string>
    <string name="vpn_always_on_invalid_reason_no_dns" msgid="2226648961940273294">"‏سرور DNS مربوط به VPN همیشه‌روشن باید مشخص شده باشد"</string>
    <string name="vpn_always_on_invalid_reason_dns" msgid="3551394495620249972">"‏نشانی‌های سرور DNS مربوط به VPN همیشه‌روشن باید عددی باشند"</string>
    <string name="vpn_always_on_invalid_reason_other" msgid="5959352052515258208">"‏اطلاعات وارد‌شده از VPN همیشه‌روشن پشتیبانی نمی‌کند"</string>
    <string name="vpn_cancel" msgid="1979937976123659332">"لغو"</string>
    <string name="vpn_done" msgid="8678655203910995914">"رد کردن"</string>
    <string name="vpn_save" msgid="4233484051644764510">"ذخیره"</string>
    <string name="vpn_connect" msgid="8469608541746132301">"اتصال"</string>
    <string name="vpn_replace" msgid="5442836256121957861">"جایگزینی"</string>
    <string name="vpn_edit" msgid="8647191407179996943">"‏ویرایش نمایه VPN"</string>
    <string name="vpn_forget" msgid="3684651372749415446">"فراموش کردن"</string>
    <string name="vpn_connect_to" msgid="5965299358485793260">"اتصال به <xliff:g id="PROFILE">%s</xliff:g>"</string>
    <string name="vpn_disconnect_confirm" msgid="3743970132487505659">"‏اتصال به این VPN.قطع‌ شود؟"</string>
    <string name="vpn_disconnect" msgid="7426570492642111171">"قطع ارتباط"</string>
    <string name="vpn_version" msgid="1939804054179766249">"نسخه <xliff:g id="VERSION">%s</xliff:g>"</string>
    <string name="vpn_forget_long" msgid="2232239391189465752">"‏فراموش کردن VPN"</string>
    <string name="vpn_replace_vpn_title" msgid="2963898301277610248">"‏VPN موجود جایگزین شود؟"</string>
    <string name="vpn_set_vpn_title" msgid="4009987321156037267">"‏VPN همیشه روشن تنظیم شود؟"</string>
    <string name="vpn_first_always_on_vpn_message" msgid="3025322109743675467">"‏با روشن کردن این تنظیم، تا وقتی VPN با موفقیت متصل نشود، اتصال اینترنت نخواهید داشت"</string>
    <string name="vpn_replace_always_on_vpn_enable_message" msgid="2577928591361606641">"‏VPN فعلی شما جایگزین می‌شود و تا وقتی VPN با موفقیت متصل نشود، اتصال اینترنت نخواهید داشت"</string>
    <string name="vpn_replace_always_on_vpn_disable_message" msgid="3011818750025879902">"‏درحال‌حاضر به VPN همیشه روشنی وصل هستید. اگر به VPN دیگری متصل شوید، VPN فعلی‌تان جایگزین می‌شود و حالت همیشه روشن خاموش می‌شود."</string>
    <string name="vpn_replace_vpn_message" msgid="5611635724578812860">"‏درحال حاضر به VPN وصل هستید. اگر به VPN دیگری متصل شوید، VPN فعلی‌تان جایگزین می‌شود."</string>
    <string name="vpn_turn_on" msgid="2363136869284273872">"فعال کردن"</string>
    <string name="vpn_cant_connect_title" msgid="4517706987875907511">"<xliff:g id="VPN_NAME">%1$s</xliff:g> نمی‌تواند متصل شود"</string>
    <string name="vpn_cant_connect_message" msgid="1352832123114214283">"‏این برنامه از VPN همیشه‌روشن پشتیبانی نمی‌کند"</string>
    <string name="vpn_title" msgid="6317731879966640551">"VPN"</string>
    <string name="vpn_create" msgid="5628219087569761496">"‏افزودن نمایه VPN"</string>
    <string name="vpn_menu_edit" msgid="408275284159243490">"ویرایش نمایه"</string>
    <string name="vpn_menu_delete" msgid="8098021690546891414">"حذف نمایه"</string>
    <string name="vpn_menu_lockdown" msgid="7863024538064268139">"‏VPN همیشه فعال"</string>
    <string name="vpn_no_vpns_added" msgid="5002741367858707244">"‏هیچ‌یک از شبکه‌های VPN اضافه نشده‌اند"</string>
    <string name="vpn_always_on_summary" msgid="2821344524094363617">"‏همیشه به VPN‌ متصل بمانید"</string>
    <string name="vpn_always_on_summary_not_supported" msgid="592304911378771510">"توسط این برنامه پشتیبانی نمی‌شود"</string>
    <string name="vpn_always_on_summary_active" msgid="8800736191241875669">"همیشه روشن، فعال است"</string>
    <string name="vpn_require_connection" msgid="8388183166574269666">"‏اتصالات مسدود‌شده بدون VPN"</string>
    <string name="vpn_require_connection_title" msgid="159053539340576331">"‏به اتصال VPN‌ نیاز است؟"</string>
    <string name="vpn_lockdown_summary" msgid="2200032066376720339">"‏یک نمایه VPN انتخاب کنید تا همیشه متصل بمانید. فقط درصورتی‌که به این VPN متصل باشید ترافیک شبکه مجاز خواهد بود."</string>
    <string name="vpn_lockdown_none" msgid="9214462857336483711">"هیچ‌کدام"</string>
    <string name="vpn_lockdown_config_error" msgid="3898576754914217248">"‏VPN همیشه فعال به یک آدرس IP برای سرور و DNS نیاز دارد."</string>
    <string name="vpn_no_network" msgid="3050233675132726155">"اتصال شبکه موجود نیست. لطفاً دوباره امتحان کنید."</string>
    <string name="vpn_disconnected" msgid="280531508768927471">"‏ارتباط VPN قطع شد"</string>
    <string name="vpn_disconnected_summary" msgid="3082851661207900606">"هیچ‌کدام"</string>
    <string name="vpn_missing_cert" msgid="5357192202207234745">"گواهی‌نامه‌ای موجود نیست. نمایه را ویرایش کنید."</string>
    <string name="trusted_credentials_system_tab" msgid="3984284264816924534">"سیستم"</string>
    <string name="trusted_credentials_user_tab" msgid="2244732111398939475">"کاربر"</string>
    <string name="trusted_credentials_disable_label" msgid="3864493185845818506">"غیرفعال کردن"</string>
    <string name="trusted_credentials_enable_label" msgid="2498444573635146913">"فعال کردن"</string>
    <string name="trusted_credentials_remove_label" msgid="3633691709300260836">"حذف کردن"</string>
    <string name="trusted_credentials_trust_label" msgid="8003264222650785429">"اعتماد"</string>
    <string name="trusted_credentials_enable_confirmation" msgid="83215982842660869">"‏گواهی CA سیستم فعال شود؟"</string>
    <string name="trusted_credentials_disable_confirmation" msgid="8199697813361646792">"‏گواهی CA سیستم غیرفعال شود؟"</string>
    <string name="trusted_credentials_remove_confirmation" msgid="443561923016852941">"‏گواهی CA کاربر به صورت دائمی حذف شود؟"</string>
    <string name="credential_contains" msgid="3984922924723974084">"این ورودی شامل:"</string>
    <string name="one_userkey" msgid="6034020579534914349">"یک کلید کاربری"</string>
    <string name="one_usercrt" msgid="2150319011101639509">"یک گواهی کاربری"</string>
    <string name="one_cacrt" msgid="6844397037970164809">"‏یک گواهی CA"</string>
    <string name="n_cacrts" msgid="5979300323482053820">"‏%d گواهی CA"</string>
    <string name="user_credential_title" msgid="1954061209643070652">"جزئیات اعتبارنامه"</string>
    <string name="user_credential_removed" msgid="6514189495799401838">"اعتبارنامه برداشته شد: <xliff:g id="CREDENTIAL_NAME">%s</xliff:g>"</string>
    <string name="user_credential_none_installed" msgid="3729607560420971841">"اعتبارنامه کاربری‌ای نصب نشد"</string>
    <string name="spellcheckers_settings_title" msgid="399981228588011501">"غلط‌گیر املا"</string>
    <string name="current_backup_pw_prompt" msgid="7735254412051914576">"گذرواژه فعلی پشتیبان‌گیری‌تان را به‌طور کامل اینجا تایپ کنید"</string>
    <string name="new_backup_pw_prompt" msgid="8755501377391998428">"گذرواژه جدیدی برای پشتیبان‌گیری کامل در اینجا تایپ کنید"</string>
    <string name="confirm_new_backup_pw_prompt" msgid="3238728882512787864">"گذرواژه جدید پشتیبان‌گیری‌تان را به‌طور کامل اینجا دوباره تایپ کنید"</string>
    <string name="backup_pw_set_button_text" msgid="2387480910044648795">"تنظیم گذرواژه پشتیبان‌گیری"</string>
    <string name="backup_pw_cancel_button_text" msgid="8845630125391744615">"لغو"</string>
    <string name="additional_system_update_settings_list_item_title" msgid="214987609894661992">"به‌روزرسانی‌های دیگر سیستم"</string>
    <string name="selinux_status_disabled" msgid="924551035552323327">"غیرفعال"</string>
    <string name="selinux_status_permissive" msgid="6004965534713398778">"مجاز"</string>
    <string name="selinux_status_enforcing" msgid="2252703756208463329">"در حال اعمال"</string>
    <string name="ssl_ca_cert_warning" msgid="2045866713601984673">"ممکن است شبکه پایش شود"</string>
    <string name="done_button" msgid="1991471253042622230">"تمام"</string>
    <plurals name="ssl_ca_cert_dialog_title" formatted="false" msgid="7145092748045794650">
      <item quantity="one">اعتماد یا حذف گواهی</item>
      <item quantity="other">اعتماد یا حذف گواهی‌ها</item>
    </plurals>
    <plurals name="ssl_ca_cert_info_message_device_owner" formatted="false" msgid="1489335297837656666">
      <item quantity="one"><xliff:g id="MANAGING_DOMAIN_1">%s</xliff:g> مرجع‌های صدور گواهی در دستگاهتان نصب کرده است که ممکن است به او اجازه دهند فعالیت‌های کاری دستگاه، از جمله رایانامه‌ها، برنامه‌ها و وب‌سایت‌های ایمن را کنترل کند.\n\nبرای کسب اطلاعات بیشتر درباره این گواهی‌ها، با سرپرستتان تماس بگیرید.</item>
      <item quantity="other"><xliff:g id="MANAGING_DOMAIN_1">%s</xliff:g> مرجع‌های صدور گواهی در دستگاهتان نصب کرده است که ممکن است به او اجازه دهند فعالیت‌های کاری دستگاه، از جمله رایانامه‌ها، برنامه‌ها و وب‌سایت‌های ایمن را کنترل کند.\n\nبرای کسب اطلاعات بیشتر درباره این گواهی‌ها، با سرپرستتان تماس بگیرید.</item>
    </plurals>
    <plurals name="ssl_ca_cert_info_message" formatted="false" msgid="30645643499556573">
      <item quantity="one"><xliff:g id="MANAGING_DOMAIN_1">%s</xliff:g> مرجع صدور گواهی‌ای برای نمایه کاری شما نصب کرده است که ممکن است به او اجازه دهد فعالیت‌های کاری شبکه، از جمله رایانامه‌ها، برنامه‌ها و وب‌سایت‌های ایمن را کنترل کند.\n\nبرای کسب اطلاعات بیشتر درباره این گواهی‌ها، با سرپرستتان تماس بگیرید.</item>
      <item quantity="other"><xliff:g id="MANAGING_DOMAIN_1">%s</xliff:g> مرجع صدور گواهی‌ای برای نمایه کاری شما نصب کرده است که ممکن است به او اجازه دهد فعالیت‌های کاری شبکه، از جمله رایانامه‌ها، برنامه‌ها و وب‌سایت‌های ایمن را کنترل کند.\n\nبرای کسب اطلاعات بیشتر درباره این گواهی‌ها، با سرپرستتان تماس بگیرید.</item>
    </plurals>
    <string name="ssl_ca_cert_warning_message" msgid="8216218659139190498">"شخص ثالتی می‌تواند روی فعالیت‌های شبکه شما ازجمله رایانامه‌ها، برنامه‌ها و وب‌سایت‌های ایمن نظارت داشته باشد.\n\nاعتبارنامه مطمئن نصب‌شده در دستگاهتان این کار را شدنی می‌کند."</string>
    <plurals name="ssl_ca_cert_settings_button" formatted="false" msgid="2426799352517325228">
      <item quantity="one">بررسی گواهی</item>
      <item quantity="other">بررسی گواهی‌ها</item>
    </plurals>
    <string name="user_settings_title" msgid="6151874007858148344">"کاربران"</string>
    <string name="user_list_title" msgid="7937158411137563543">"کاربران و نمایه‌ها"</string>
    <string name="user_add_user_or_profile_menu" msgid="6923838875175259418">"افزودن کاربر یا نمایه"</string>
    <string name="user_add_user_menu" msgid="1675956975014862382">"افزودن کاربر"</string>
    <string name="user_summary_restricted_profile" msgid="6354966213806839107">"نمایهٔ محدودشده"</string>
    <string name="user_need_lock_message" msgid="5879715064416886811">"قبل از ایجاد یک نمایه محدود، باید یک قفل صفحه را برای محافظت از برنامه‌ها و داده‌های شخصی خود تنظیم کنید."</string>
    <string name="user_set_lock_button" msgid="8311219392856626841">"تنظیم قفل"</string>
    <string name="user_summary_not_set_up" msgid="8778205026866794909">"تنظیم نشده"</string>
    <string name="user_summary_restricted_not_set_up" msgid="1628116001964325544">"تنظیم نشده است - نمایهٔ محدودشده"</string>
    <string name="user_summary_managed_profile_not_set_up" msgid="1659125858619760573">"تنظیم نشده - نمایه کاری"</string>
    <string name="user_admin" msgid="993402590002400782">"سرپرست"</string>
    <string name="user_you" msgid="1639158809315025986">"شما (<xliff:g id="NAME">%s</xliff:g>)"</string>
    <string name="user_nickname" msgid="5148818000228994488">"نام مستعار"</string>
    <string name="user_add_user_type_title" msgid="2146438670792322349">"افزودن"</string>
    <string name="user_add_max_count" msgid="5405885348463433157">"تا <xliff:g id="USER_COUNT">%1$d</xliff:g> کاربر می‌توانید اضافه کنید"</string>
    <string name="user_add_user_item_summary" msgid="4702776187132008661">"کاربران دارای برنامه‌ها و محتوای متعلق به خود هستند"</string>
    <string name="user_add_profile_item_summary" msgid="5931663986889138941">"می‌توانید از حساب خود دسترسی به برنامه‌ها و محتوا را محدود کنید"</string>
    <string name="user_add_user_item_title" msgid="8212199632466198969">"کاربر"</string>
    <string name="user_add_profile_item_title" msgid="8353515490730363621">"نمایه محدود شده"</string>
    <string name="user_add_user_title" msgid="2108112641783146007">"کاربر جدیدی اضافه می‌کنید؟"</string>
    <string name="user_add_user_message_long" msgid="8562152293752222985">"‏با ایجاد کاربران دیگر می‌توانید این دستگاه را با دیگران به اشتراک بگذارید. هر کاربر فضای خاص خودش را دارد که می‌تواند آن را با کاغذدیواری، برنامه‌‌ها و موارد دیگر سفارشی کند. همچنین کاربران می‌توانند تنظیمات دستگاه را انجام دهند مانند تنظیمات Wi-Fi که بر تنظیمات بقیه اثر دارد.\n\nوقتی کاربر جدیدی اضافه می‌کنید آن شخص باید فضای خودش را تنظیم کند.\n\nهر کاربری می‌تواند برنامه‌ها را برای همه کاربران دیگر به‌روزرسانی کند."</string>
    <string name="user_add_user_message_short" msgid="1511354412249044381">"وقتی کاربر جدیدی اضافه می‌کنید آن فرد باید فضای خودش را تنظیم کند.\n\nهر کاربری می‌تواند برنامه‌ها را برای همه کاربران دیگر به‌روزرسانی کند."</string>
    <string name="user_setup_dialog_title" msgid="1765794166801864563">"هم اکنون کاربر تنظیم شود؟"</string>
    <string name="user_setup_dialog_message" msgid="1004068621380867148">"مطمئن شوید شخص در دسترس است تا دستگاه را بگیرد و فضایش را تنظیم کند"</string>
    <string name="user_setup_profile_dialog_message" msgid="3896568553327558731">"اکنون نمایه را تنظیم می‌کنید؟"</string>
    <string name="user_setup_button_setup_now" msgid="3391388430158437629">"اکنون تنظیم شود"</string>
    <string name="user_setup_button_setup_later" msgid="3068729597269172401">"اکنون نه"</string>
    <string name="user_cannot_manage_message" product="tablet" msgid="7153048188252553320">"فقط صاحب رایانه لوحی می‌تواند کاربران را مدیریت کند."</string>
    <string name="user_cannot_manage_message" product="default" msgid="959315813089950649">"فقط صاحب گوشی می‌تواند کاربران را مدیریت کند."</string>
    <string name="user_cannot_add_accounts_message" msgid="5116692653439737050">"نمایه‌های محدود نمی‌توانند حسابی را اضافه کنند"</string>
    <string name="user_remove_user_menu" msgid="6897150520686691355">"حذف <xliff:g id="USER_NAME">%1$s</xliff:g> از این دستگاه"</string>
    <string name="user_lockscreen_settings" msgid="4965661345247084878">"تنظیمات قفل صفحه"</string>
    <string name="user_add_on_lockscreen_menu" msgid="9072312646546364619">"افزودن کاربران از صفحه قفل"</string>
    <string name="user_new_user_name" msgid="369856859816028856">"کاربر جدید"</string>
    <string name="user_new_profile_name" msgid="2632088404952119900">"نمایه جدید"</string>
    <string name="user_confirm_remove_self_title" msgid="8432050170899479556">"حذف خودتان؟"</string>
    <string name="user_confirm_remove_title" msgid="1163721647646152032">"این کاربر حذف شود؟"</string>
    <string name="user_profile_confirm_remove_title" msgid="5573161550669867342">"این نمایه حذف شود؟"</string>
    <string name="work_profile_confirm_remove_title" msgid="2017323555783522213">"نمایه کاری حذف شود؟"</string>
    <string name="user_confirm_remove_self_message" product="tablet" msgid="2391372805233812410">"داده‌ها و فضای خود را در این رایانه لوحی از دست می‌دهید. امکان واگرد این کار وجود ندارد."</string>
    <string name="user_confirm_remove_self_message" product="default" msgid="7943645442479360048">"داده‌ها و فضای خود را در این تلفن از دست می‌دهید. امکان واگرد این کار وجود ندارد."</string>
    <string name="user_confirm_remove_message" msgid="1020629390993095037">"همه برنامه‌ها و اطلاعات حذف خواهند شد."</string>
    <string name="work_profile_confirm_remove_message" msgid="323856589749078140">"اگر ادامه دهید، همه برنامه‌ها و اطلاعات در این نمایه حذف می‌شوند."</string>
    <string name="user_profile_confirm_remove_message" msgid="7373754145959298522">"همه برنامه‌ها و اطلاعات حذف خواهند شد."</string>
    <string name="user_adding_new_user" msgid="1521674650874241407">"درحال افزودن کاربران جدید..."</string>
    <string name="user_delete_user_description" msgid="3158592592118767056">"حذف کاربر"</string>
    <string name="user_delete_button" msgid="5131259553799403201">"حذف"</string>
    <string name="user_guest" msgid="8475274842845401871">"مهمان"</string>
    <string name="user_exit_guest_title" msgid="5613997155527410675">"حذف مهمان"</string>
    <string name="user_exit_guest_confirm_title" msgid="3405527634738147409">"مهمان حذف شود؟"</string>
    <string name="user_exit_guest_confirm_message" msgid="2194459201944413257">"همه برنامه‌ها و داده‌های این جلسه حذف خواهد شد."</string>
    <string name="user_exit_guest_dialog_remove" msgid="6351370829952745350">"حذف"</string>
    <string name="user_enable_calling" msgid="5128605672081602348">"روشن کردن تماس‌های تلفنی"</string>
    <string name="user_enable_calling_sms" msgid="9172507088023097063">"روشن کردن تماس‌های تلفنی و پیامک"</string>
    <string name="user_remove_user" msgid="6490483480937295389">"حذف کاربر"</string>
    <string name="user_enable_calling_confirm_title" msgid="4315789475268695378">"تماس‌های تلفنی روشن شود؟"</string>
    <string name="user_enable_calling_confirm_message" msgid="8061594235219352787">"سابقه تماس با این کاربر به اشتراک گذاشته می‌شود."</string>
    <string name="user_enable_calling_and_sms_confirm_title" msgid="7243308401401932681">"تماس‌های تلفنی و پیامک روشن شوند؟"</string>
    <string name="user_enable_calling_and_sms_confirm_message" msgid="4025082715546544967">"سابقه پیامک و تماس، با این کاربر به اشتراک گذاشته می‌شود."</string>
    <string name="emergency_info_title" msgid="208607506217060337">"اطلاعات اضطراری"</string>
    <string name="emergency_info_summary" msgid="5062945162967838521">"اطلاعات و مخاطبین <xliff:g id="USER_NAME">%1$s</xliff:g>"</string>
    <string name="application_restrictions" msgid="8207332020898004394">"برنامه‌ها و محتوا مجازاند"</string>
    <string name="apps_with_restrictions_header" msgid="3660449891478534440">"برنامه‌های دارای محدودیت"</string>
    <string name="apps_with_restrictions_settings_button" msgid="3841347287916635821">"توسعه تنظیمات برای برنامه"</string>
    <string name="global_change_warning" product="tablet" msgid="8045013389464294039">"این تنظیم روی همه کاربران موجود در این رایانه لوحی تأثیر می‌گذارد."</string>
    <string name="global_change_warning" product="default" msgid="2461264421590324675">"این تنظیم روی همه کاربران موجود در این تلفن تأثیر می‌گذارد."</string>
    <string name="global_locale_change_title" msgid="5956281361384221451">"تغییر زبان"</string>
    <string name="nfc_payment_settings_title" msgid="1807298287380821613">"ضربه و پرداخت"</string>
    <string name="nfc_payment_how_it_works" msgid="3028822263837896720">"چطور کار می‌کند"</string>
    <string name="nfc_payment_no_apps" msgid="5477904979148086424">"در فروشگاه‌ها با تلفنتان پرداخت کنید"</string>
    <string name="nfc_payment_default" msgid="8648420259219150395">"پیش‌فرض پرداخت"</string>
    <string name="nfc_payment_default_not_set" msgid="7485060884228447765">"تنظیم نشده"</string>
    <string name="nfc_payment_app_and_desc" msgid="7942415346564794258">"<xliff:g id="APP">%1$s</xliff:g> -‏ <xliff:g id="DESCRIPTION">%2$s</xliff:g>"</string>
    <string name="nfc_payment_use_default" msgid="3234730182120288495">"استفاده از پیش‌فرض"</string>
    <string name="nfc_payment_favor_default" msgid="5743781166099608372">"همیشه"</string>
    <string name="nfc_payment_favor_open" msgid="1923314062109977944">"به‌جز وقتی برنامه پرداخت دیگری باز است"</string>
    <string name="nfc_payment_pay_with" msgid="7524904024378144072">"در پایانه «ضربه و پرداخت»، با این مورد پرداخت شود:"</string>
    <string name="nfc_how_it_works_title" msgid="1984068457698797207">"پرداخت در پایانه"</string>
    <string name="nfc_how_it_works_content" msgid="4749007806393224934">"یک برنامه پرداخت تنظیم کنید. سپس کافیست پشت تلفنتان را بالای هر پایانه دارای نشان «بدون تماس» نگه دارید."</string>
    <string name="nfc_how_it_works_got_it" msgid="259653300203217402">"متوجه شدم"</string>
    <string name="nfc_more_title" msgid="815910943655133280">"بیشتر..."</string>
    <string name="nfc_payment_set_default_label" msgid="7315817259485674542">"به عنوان روش ترجیحی شما تنظیم شود؟"</string>
    <string name="nfc_payment_set_default" msgid="8532426406310833489">"همیشه هنگام «ضربه و پرداخت»، از <xliff:g id="APP">%1$s</xliff:g> استفاده شود؟"</string>
    <string name="nfc_payment_set_default_instead_of" msgid="6993301165940432743">"همیشه هنگام «ضربه و پرداخت» از <xliff:g id="APP_0">%1$s</xliff:g> به جای <xliff:g id="APP_1">%2$s</xliff:g> استفاده شود؟"</string>
    <string name="restriction_settings_title" msgid="4233515503765879736">"محدودیت‌ها"</string>
    <string name="restriction_menu_reset" msgid="2067644523489568173">"حذف محدودیت‌ها"</string>
    <string name="restriction_menu_change_pin" msgid="740081584044302775">"تغییر پین"</string>
    <string name="app_notifications_switch_label" msgid="9124072219553687583">"نمایش اعلان‌ها"</string>
    <string name="help_label" msgid="6886837949306318591">"راهنما و بازخورد"</string>
    <string name="support_summary" msgid="2705726826263742491">"مقاله‌های راهنما، تلفن و گپ، شروع‌به‌کار"</string>
    <string name="user_account_title" msgid="1127193807312271167">"حساب برای محتوا"</string>
    <string name="user_picture_title" msgid="7297782792000291692">"کارت شناسایی عکس‌دار"</string>
    <string name="extreme_threats_title" msgid="6549541803542968699">"تهدیدهای بسیار جدی"</string>
    <string name="extreme_threats_summary" msgid="8777860706500920667">"دریافت هشدار برای تهدیدهای بسیار جدی جانی و مالی"</string>
    <string name="severe_threats_title" msgid="8362676353803170963">"تهدیدهای جدی"</string>
    <string name="severe_threats_summary" msgid="8848126509420177320">"دریافت هشدار برای تهدیدهای جدی جانی و مالی"</string>
    <string name="amber_alerts_title" msgid="2772220337031146529">"‏هشدارهای AMBER"</string>
    <string name="amber_alerts_summary" msgid="4312984614037904489">"دریافت بولتن‌های مربوط به کودک‌ربایی"</string>
    <string name="repeat_title" msgid="6473587828597786996">"تکرار"</string>
    <string name="call_manager_enable_title" msgid="7718226115535784017">"فعال‌سازی مدیریت تماس"</string>
    <string name="call_manager_enable_summary" msgid="8458447798019519240">"به این سرویس اجازه دهید تا چگونگی برقراری تماس‌هایتان را مدیریت کند."</string>
    <string name="call_manager_title" msgid="4479949569744516457">"مدیریت تماس"</string>
    <!-- no translation found for call_manager_summary (5918261959486952674) -->
    <skip />
    <string name="cell_broadcast_settings" msgid="4124461751977706019">"هشدارهای اضطراری"</string>
    <string name="network_operators_settings" msgid="2583178259504630435">"اپراتورهای شبکه"</string>
    <string name="access_point_names" msgid="1381602020438634481">"نام نقاط دسترسی"</string>
    <string name="enhanced_4g_lte_mode_title" msgid="5808043757309522392">"‏حالت 4G LTE پیشرفته"</string>
    <string name="enhanced_4g_lte_mode_summary" msgid="1376589643017218924">"‏استفاده از داده‌های LTE برای تقویت صدا و ارتباطات (توصیه می‌شود)"</string>
    <string name="preferred_network_type_title" msgid="3431041717309776341">"نوع شبکه ترجیحی"</string>
    <string name="preferred_network_type_summary" msgid="6564884693884755019">"‏LTE (توصیه می‌شود)"</string>
    <string name="work_sim_title" msgid="4843322164662606891">"سیم‌کارت محل کار"</string>
    <string name="user_restrictions_title" msgid="5794473784343434273">"دسترسی به برنامه و محتوا"</string>
    <string name="user_rename" msgid="8523499513614655279">"تغییر نام"</string>
    <string name="app_restrictions_custom_label" msgid="6160672982086584261">"تنظیم محدودیت‌های برنامه"</string>
    <string name="user_restrictions_controlled_by" msgid="3164078767438313899">"کنترل شده توسط <xliff:g id="APP">%1$s</xliff:g>"</string>
    <string name="app_sees_restricted_accounts" msgid="7503264525057246240">"این برنامه می‌تواند به حساب‌های شما دسترسی یابد"</string>
    <string name="app_sees_restricted_accounts_and_controlled_by" msgid="6968697624437267294">"این برنامه می‌تواند به حساب‌های شما دسترسی داشته باشد. توسط <xliff:g id="APP">%1$s</xliff:g> کنترل می‌شود"</string>
    <string name="restriction_wifi_config_title" msgid="8889556384136994814">"‏Wi‑Fi و تلفن همراه"</string>
    <string name="restriction_wifi_config_summary" msgid="70888791513065244">"‏اجازه برای اعمال تغییرات در تنظیمات Wi‑Fi و تلفن همراه"</string>
    <string name="restriction_bluetooth_config_title" msgid="8871681580962503671">"بلوتوث"</string>
    <string name="restriction_bluetooth_config_summary" msgid="8372319681287562506">"تغییرات در تنظیمات و مرتبط‌سازی بلوتوث مجاز است"</string>
    <string name="restriction_nfc_enable_title" msgid="5888100955212267941">"NFC"</string>
    <string name="restriction_nfc_enable_summary_config" msgid="3232480757215851738">"‏برای هنگامی که این دستگاه <xliff:g id="DEVICE_NAME">%1$s</xliff:g>، دستگاه NFC دیگری را لمس می‌کند، تبادل داده‌ها را امکان‌پذیر می‌کند"</string>
    <string name="restriction_nfc_enable_summary" product="tablet" msgid="3891097373396149915">"اجازه برای تبادل داده‌ها هنگامی که رایانه لوحی دستگاه دیگری را لمس می‌کند"</string>
    <string name="restriction_nfc_enable_summary" product="default" msgid="825331120501418592">"اجازه برای تبادل داده‌ها هنگامی که تلفن دستگاه دیگری را لمس می‌کند"</string>
    <string name="restriction_location_enable_title" msgid="5020268888245775164">"مکان"</string>
    <string name="restriction_location_enable_summary" msgid="3489765572281788755">"اجازه به برنامه‌ها برای استفاده از اطلاعات موقعیت مکانی شما"</string>
    <string name="wizard_back" msgid="5567007959434765743">"برگشت"</string>
    <string name="wizard_next" msgid="3606212602795100640">"بعدی"</string>
    <string name="wizard_finish" msgid="3286109692700083252">"پایان"</string>
    <string name="user_image_take_photo" msgid="1280274310152803669">"عکس گرفتن"</string>
    <string name="user_image_choose_photo" msgid="7940990613897477057">"انتخاب عکس از گالری"</string>
    <string name="user_image_photo_selector" msgid="5492565707299454873">"انتخاب عکس"</string>
    <string name="regulatory_info_text" msgid="5623087902354026557"></string>
    <string name="sim_setup_wizard_title" msgid="1732682852692274928">"سیم‌کارت‌ها"</string>
    <string name="sim_settings_title" msgid="6822745211458959756">"سیم‌کارت‌ها"</string>
    <string name="sim_settings_summary" msgid="4050372057097516088">"<xliff:g id="SIM_NAME">%1$s</xliff:g> - <xliff:g id="SIM_NUMBER">%2$s</xliff:g>"</string>
    <string name="sim_cards_changed_message" msgid="7900721153345139783">"سیم‌کارت‌ها عوض شده‌اند"</string>
    <string name="sim_cards_changed_message_summary" msgid="8258058274989383204">"برای تنظیم فعالیت‌ها ضربه بزنید"</string>
    <string name="sim_cellular_data_unavailable" msgid="9109302537004566098">"داده شبکه تلفن همراه دردسترس نیست"</string>
    <string name="sim_cellular_data_unavailable_summary" msgid="5416535001368135327">"برای انتخاب سیم‌کارت داده ضربه بزنید"</string>
    <string name="sim_calls_always_use" msgid="7936774751250119715">"همیشه این سیم برای تماس‌‌ها استفاده شود"</string>
    <string name="select_sim_for_data" msgid="2366081042162853044">"یک سیم کارت برای داده‌ انتخاب کنید"</string>
    <string name="data_switch_started" msgid="2040761479817166311">"در حال تغییر سیم‌کارت داده، این کار ممکن است تا یک دقیقه طول بکشد..."</string>
    <string name="select_sim_for_calls" msgid="3503094771801109334">"تماس با"</string>
    <string name="sim_select_card" msgid="211285163525563293">"انتخاب سیم‌کارت"</string>
    <string name="sim_card_number_title" msgid="7845379943474336488">"سیم‌کارت <xliff:g id="CARD_NUMBER">%1$d</xliff:g>"</string>
    <string name="sim_slot_empty" msgid="8964505511911854688">"سیم‌کارت خالی است"</string>
    <string name="sim_editor_name" msgid="1722945976676142029">"نام سیم‌کارت"</string>
    <string name="sim_name_hint" msgid="7038643345238968930">"نام سیم‌کارت را وارد کنید"</string>
    <string name="sim_editor_title" msgid="4034301817366627870">"‏شیار سیم‌کارت %1$d"</string>
    <string name="sim_editor_carrier" msgid="5684523444677746573">"شبکه مخابراتی"</string>
    <string name="sim_editor_number" msgid="6705955651035440667">"شماره"</string>
    <string name="sim_editor_color" msgid="2542605938562414355">"رنگ سیم‌کارت"</string>
    <string name="sim_card_select_title" msgid="6668492557519243456">"انتخاب سیم‌کارت"</string>
    <string name="color_orange" msgid="4417567658855022517">"نارنجی"</string>
    <string name="color_purple" msgid="3888532466427762504">"بنفش"</string>
    <string name="sim_no_inserted_msg" msgid="210316755353227087">"هیچ سیم‌کارتی جاگذاری نشده است"</string>
    <string name="sim_status_title" msgid="6744870675182447160">"وضعیت سیم‌کارت"</string>
    <string name="sim_call_back_title" msgid="5181549885999280334">"برگرداندن تماس از سیم‌کارت پیش‌فرض"</string>
    <string name="sim_outgoing_call_title" msgid="1019763076116874255">"سیم‌کارت برای تماس‌های خروجی"</string>
    <string name="sim_other_call_settings" msgid="8247802316114482477">"سایر تنظیمات تماس"</string>
    <string name="preferred_network_offload_title" msgid="1605829724169550275">"عدم بارگیری شبکه ترجیحی"</string>
    <string name="preferred_network_offload_header" msgid="2321173571529106767">"غیرفعال کردن پخش نام شبکه"</string>
    <string name="preferred_network_offload_footer" msgid="5857279426054744020">"غیرفعال کردن پخش نام شبکه، مانع از دسترسی اشخاص ثالث به اطلاعات شبکه شما می‌شود."</string>
    <string name="preferred_network_offload_popup" msgid="2252915199889604600">"غیرفعال کردن پخش نام شبکه از اتصال خودکار به شبکه‌های مخفی جلوگیری می‌کند."</string>
    <string name="sim_signal_strength" msgid="9144010043784767984">"<xliff:g id="DBM">%1$d</xliff:g> dBm <xliff:g id="ASU">%2$d</xliff:g> asu"</string>
    <string name="sim_notification_title" msgid="6272913297433198340">"سیم‌کارت‌ها تغییر یافتند."</string>
    <string name="sim_notification_summary" msgid="8858043655706669772">"برای راه‌اندازی ضربه بزنید"</string>
    <string name="sim_pref_divider" msgid="6778907671867621874">"سیم‌کارت ترجیحی برای"</string>
    <string name="sim_calls_ask_first_prefs_title" msgid="7941299533514115976">"هر بار پرسیده شود"</string>
    <string name="sim_selection_required_pref" msgid="3446721423206414652">"انتخاب مورد نیاز است"</string>
    <string name="dashboard_title" msgid="5453710313046681820">"تنظیمات"</string>
    <plurals name="settings_suggestion_header_summary_hidden_items" formatted="false" msgid="5597356221942118048">
      <item quantity="one">‏نمایش %d مورد پنهان</item>
      <item quantity="other">‏نمایش %d مورد پنهان</item>
    </plurals>
    <string name="network_dashboard_title" msgid="4771589228992391573">"شبکه و اینترنت"</string>
    <string name="network_dashboard_summary_mobile" msgid="3851083934739500429">"دستگاه همراه"</string>
    <string name="network_dashboard_summary_data_usage" msgid="3843261364705042212">"مصرف داده"</string>
    <string name="network_dashboard_summary_hotspot" msgid="8494210248613254574">"نقطه اتصال"</string>
    <string name="connected_devices_dashboard_title" msgid="2355264951438890709">"دستگاه‌های متصل"</string>
    <string name="connected_devices_dashboard_summary" msgid="2390582103384791904">"‏بلوتوث، ارسال محتوا، NFC"</string>
    <string name="connected_devices_dashboard_no_nfc_summary" msgid="9106040742715366495">"بلوتوث، ارسال محتوا"</string>
    <string name="app_and_notification_dashboard_title" msgid="7838365599185397539">"برنامه‌ها و اعلان‌ها"</string>
    <string name="app_and_notification_dashboard_summary" msgid="2363314178802548682">"مجوزها، برنامه‌های پیش‌فرض"</string>
    <string name="account_dashboard_title" msgid="4936890821712178853">"کاربران و حساب‌ها"</string>
    <string name="app_default_dashboard_title" msgid="7342549305933047317">"برنامه‌های پیش‌فرض"</string>
    <string name="system_dashboard_summary" msgid="5797743225249766685">"زبان، زمان، پشتیبان‌گیری و به‌روزرسانی"</string>
    <string name="search_results_title" msgid="1796252422574886932">"تنظیمات"</string>
    <string name="search_menu" msgid="6283419262313758339">"جستجوی تنظیمات"</string>
    <string name="query_hint_text" msgid="3350700807437473939">"جستجوی تنظیمات"</string>
    <string name="keywords_wifi" msgid="1395786161993828719">"‏wifi،‏ wi-fi، اتصال شبکه"</string>
    <string name="keywords_more_default_sms_app" msgid="2265154063220360784">"پیام نوشتاری، ارسال پیامک، پیام‌ها، پیام‌رسانی"</string>
    <string name="keywords_more_mobile_networks" msgid="8995946622054642367">"‏شبکه همراه، دستگاه همراه، شرکت مخابراتی تلفن همراه، بی‌سیم، داده 4g،‏ 3g،‏ 2g،‏ lte"</string>
    <string name="keywords_wifi_calling" msgid="1784064367330122679">"‏wifi،‏ wi-fi،‏ تماس، تماس گرفتن"</string>
    <string name="keywords_home" msgid="3626170808219458848">"راه‌انداز"</string>
    <string name="keywords_display" msgid="8910345814565493016">"صفحه، صفحه لمسی"</string>
    <string name="keywords_display_brightness_level" msgid="3891383826236015854">"صفحه کم نور، صفحه لمسی، باتری"</string>
    <string name="keywords_display_auto_brightness" msgid="3325150824507953765">"صفحه کم نور، صفحه لمسی، باتری"</string>
    <string name="keywords_display_night_display" msgid="7630169927425425754">"صفحه کم‌نور، شب، سایه‌رنگ"</string>
    <string name="keywords_display_wallpaper" msgid="7362076351860131776">"پس‌زمینه، شخصی کردن، سفارشی کردن نمایشگر"</string>
    <string name="keywords_display_font_size" msgid="3404655440064726124">"اندازه نوشتار"</string>
    <string name="keywords_display_cast_screen" msgid="7684618996741933067">"فرستادن، ارسال محتوا"</string>
    <string name="keywords_storage" msgid="3299217909546089225">"فضا، دیسک، دیسک سخت، مصرف دستگاه"</string>
    <string name="keywords_battery" msgid="1173830745699768388">"مصرف نیرو، شارژ"</string>
    <string name="keywords_spell_checker" msgid="1399641226370605729">"املا، واژه‌نامه، غلط‌گیر املا، تصحیح خودکار"</string>
    <string name="keywords_voice_input" msgid="769778245192531102">"تشخیص‌دهنده، ورودی، گفتار، صحبت، زبان، هندزفری، هندز فری، تشخیص، توهین‌آمیز، کلمه، صوتی، سابقه، بلوتوث، هدست"</string>
    <string name="keywords_text_to_speech_output" msgid="5150660047085754699">"‏رتبه‌بندی، زبان، پیش‌فرض، صحبت کردن، صحبت، tts، دسترس‌پذیری، صفحه‌خوان، نابینا"</string>
    <string name="keywords_date_and_time" msgid="758325881602648204">"ساعت، نظامی"</string>
    <string name="keywords_network_reset" msgid="6024276007080940820">"بازنشانی، بازیابی، کارخانه"</string>
    <string name="keywords_factory_data_reset" msgid="5894970373671252165">"پاک کردن، حذف کردن، بازیابی، پاک کردن، برداشتن"</string>
    <string name="keywords_printing" msgid="1701778563617114846">"چاپگر"</string>
    <string name="keywords_sounds" msgid="7146245090127541167">"بیپ بلندگو"</string>
    <string name="keywords_sounds_and_notifications_interruptions" msgid="5426093074031208917">"مزاحم نشوید، قطع، وقفه، توقف"</string>
    <string name="keywords_app" msgid="6334757056536837791">"RAM"</string>
    <string name="keywords_location" msgid="6615286961552714686">"اطراف، مکان، سابقه، گزارش‌دهی"</string>
    <string name="keywords_location_mode" msgid="8584992704568356084">"دقت"</string>
    <string name="keywords_accounts" msgid="1957925565953357627">"حساب"</string>
    <string name="keywords_users" msgid="3434190133131387942">"محدودیت، محدود، محدودشده"</string>
    <string name="keywords_keyboard_and_ime" msgid="9143339015329957107">"تصحیح نوشتار، تصحیح، صدا، لرزش، خودکار، زبان، اشاره، پیشنهاد دادن، پیشنهاد، طرح زمینه، توهین‌آمیز، کلمه، نوع، اموجی، بین‌المللی"</string>
    <string name="keywords_reset_apps" msgid="5293291209613191845">"بازنشانی، تنظیمات برگزیده، پیش‌فرض"</string>
    <string name="keywords_emergency_app" msgid="3143078441279044780">"اضطراری، یخ، برنامه، پیش‌فرض"</string>
    <string name="keywords_default_phone_app" msgid="4213090563141778486">"تلفن، شماره‌گیر، پیش‌فرض"</string>
    <string name="keywords_all_apps" msgid="7814015440655563156">"برنامه‌ها، بارگیری، برنامه‌های کاربردی، سیستم"</string>
    <string name="keywords_app_permissions" msgid="4229936435938011023">"برنامه‌ها، مجوزها، امنیت"</string>
    <string name="keywords_default_apps" msgid="223872637509160136">"برنامه‌ها، پیش‌فرض"</string>
    <string name="keywords_ignore_optimizations" msgid="6102579291119055029">"نادیده گرفتن بهینه‌سازی، چرت، حالت آماده به‌کار برنامه"</string>
    <string name="keywords_color_mode" msgid="6362744316886077510">"‏زنده، RGB، ‏sRGB، رنگ، طبیعی، استاندارد"</string>
    <string name="keywords_color_temperature" msgid="2688947724153266364">"‏دما رنگ D65‏ D73 سفید زرد آبی گرم سرد"</string>
    <string name="keywords_lockscreen" msgid="5746561909668570047">"لغزاندن برای بازگشایی قفل، گذرواژه، الگو، پین"</string>
    <string name="keywords_profile_challenge" msgid="789611397846512845">"چالش کار، کار، نمایه"</string>
    <string name="keywords_unification" msgid="1922900767659821025">"نمایه کاری، نمایه مدیریت‌شده، یکی شدن، یکپارچگی، کار، نمایه"</string>
    <string name="keywords_gesture" msgid="3526905012224714078">"اشاره‌ها"</string>
    <string name="keywords_payment_settings" msgid="5220104934130446416">"پرداخت کردن، ضربه زدن، پرداخت‌ها"</string>
    <string name="keywords_backup" msgid="470070289135403022">"پشتیبان‌گیری، پشتیبان"</string>
<<<<<<< HEAD
    <string name="keywords_assist_gesture_launch" msgid="813968759791342591">"اشاره"</string>
=======
    <!-- no translation found for keywords_assist_gesture_launch (813968759791342591) -->
    <skip />
>>>>>>> 937ede14
    <string name="setup_wifi_nfc_tag" msgid="9028353016222911016">"‏تنظیم برچسب NFC برای Wi-Fi"</string>
    <string name="write_tag" msgid="8571858602896222537">"نوشتن"</string>
    <string name="status_awaiting_tap" msgid="2130145523773160617">"ضربه زدن روی یک برچسب برای نوشتن..."</string>
    <string name="status_invalid_password" msgid="2575271864572897406">"گذرواژه نادرست است، دوباره امتحان کنید."</string>
    <string name="status_write_success" msgid="5228419086308251169">"موفق شدید!"</string>
    <string name="status_failed_to_write" msgid="8072752734686294718">"‏نوشتن داده برای برچسب NFC ممکن نیست. اگر مشکل ادامه یافت، یک برچسب متفاوت را امتحان کنید"</string>
    <string name="status_tag_not_writable" msgid="2511611539977682175">"‏برچسب NFC قابل نوشتن نیست. لطفاً از یک برچسب متفاوت استفاده کنید."</string>
    <string name="default_sound" msgid="8821684447333687810">"صدای پیش‌فرض"</string>
    <string name="sound_settings_summary" msgid="4100853606668287965">"بلندی صدای زنگ <xliff:g id="PERCENTAGE">%1$s</xliff:g>"</string>
    <string name="sound_dashboard_summary" msgid="3402435125958012986">"میزان صدا، لرزش، «مزاحم نشوید»"</string>
    <string name="sound_settings_summary_vibrate" msgid="1869282574422220096">"زنگ روی لرزش تنظیم شده است"</string>
    <string name="sound_settings_summary_silent" msgid="5074529767435584948">"زنگ روی سکوت تنظیم شده است"</string>
    <string name="sound_settings_example_summary" msgid="2404914514266523165">"بلندی صدای زنگ ۸۰٪"</string>
    <string name="media_volume_option_title" msgid="2811531786073003825">"میزان صدای رسانه"</string>
    <string name="alarm_volume_option_title" msgid="8219324421222242421">"میزان صدای هشدار"</string>
    <string name="ring_volume_option_title" msgid="6767101703671248309">"میزان صدای زنگ"</string>
    <string name="notification_volume_option_title" msgid="6064656124416882130">"میزان صدای اعلان"</string>
    <string name="ringtone_title" msgid="5379026328015343686">"آهنگ زنگ تلفن"</string>
    <string name="notification_ringtone_title" msgid="4468722874617061231">"صدای اعلان پیش‌فرض"</string>
    <string name="notification_unknown_sound_title" msgid="2535027767851838335">"صدای ارائه‌شده توسط برنامه"</string>
    <string name="notification_sound_default" msgid="565135733949733766">"صدای اعلان پیش‌فرض"</string>
    <string name="alarm_ringtone_title" msgid="6344025478514311386">"صدای زنگ پیش‌فرض"</string>
    <string name="vibrate_when_ringing_title" msgid="3806079144545849032">"برای تماس‌ لرزش هم داشته باشد"</string>
    <string name="other_sound_settings" msgid="3151004537006844718">"سایر صداها"</string>
    <string name="dial_pad_tones_title" msgid="1999293510400911558">"آهنگ‌های صفحه شماره‌گیری"</string>
    <string name="screen_locking_sounds_title" msgid="1340569241625989837">"صداهای قفل شدن صفحه"</string>
    <string name="charging_sounds_title" msgid="1132272552057504251">"صدای شارژ کردن"</string>
    <string name="docking_sounds_title" msgid="155236288949940607">"صداهای اتصال به پایه"</string>
    <string name="touch_sounds_title" msgid="5326587106892390176">"صداهای لمس"</string>
    <string name="vibrate_on_touch_title" msgid="5388579924689395023">"لرزش هنگام ضربه"</string>
    <string name="dock_audio_media_title" msgid="1346838179626123900">"پخش بلندگوی پایه"</string>
    <string name="dock_audio_media_disabled" msgid="3430953622491538080">"فقط صوت"</string>
    <string name="dock_audio_media_enabled" msgid="667849382924908673">"فقط رسانه صوتی"</string>
    <string name="emergency_tone_silent" msgid="1067515631635824291">"بی‌صدا"</string>
    <string name="emergency_tone_alert" msgid="8941852695428130667">"هشدار"</string>
    <string name="emergency_tone_vibrate" msgid="8281126443204950847">"لرزش"</string>
    <string name="boot_sounds_title" msgid="567029107382343709">"صدای راه‌اندازی"</string>
    <string name="zen_mode_settings_summary_off" msgid="1857165567766351925">"هیچ‌یک از قوانین خودکار روشن نشده‌اند"</string>
    <plurals name="zen_mode_settings_summary_on" formatted="false" msgid="1216562765753405784">
      <item quantity="one"><xliff:g id="ON_COUNT">%d</xliff:g> قانون خودکار روشن است</item>
      <item quantity="other"><xliff:g id="ON_COUNT">%d</xliff:g> قانون خودکار روشن است</item>
    </plurals>
    <string name="zen_mode_settings_title" msgid="842308776768942600">"تنظیمات برگزیده «مزاحم نشوید»"</string>
    <string name="zen_mode_priority_settings_title" msgid="2623117023031824309">"فقط اولویت‌دار مجاز است"</string>
    <string name="zen_mode_automation_settings_title" msgid="4228995740594063774">"قوانین خودکار"</string>
    <string name="zen_mode_automation_suggestion_title" msgid="5105443455143476201">"تنظیم قانون‌های «مزاحم نشوید»"</string>
    <string name="zen_mode_automation_suggestion_summary" msgid="4732808039946935657">"محدود کردن صدا و لرز‌ش‌ در زمان‌های خاص"</string>
    <string name="zen_mode_option_important_interruptions" msgid="3903928008177972500">"فقط اولویت‌دار"</string>
    <string name="zen_mode_option_alarms" msgid="5785372117288803600">"فقط هشدارها"</string>
    <string name="zen_mode_option_no_interruptions" msgid="8107126344850276878">"سکوت کامل"</string>
    <string name="zen_mode_summary_combination" msgid="8715563402849273459">"<xliff:g id="MODE">%1$s</xliff:g>: ‏<xliff:g id="EXIT_CONDITION">%2$s</xliff:g>"</string>
    <string name="zen_mode_visual_interruptions_settings_title" msgid="6751708745442997940">"مسدود کردن مزاحمت‌های بصری"</string>
    <string name="sound_work_settings" msgid="6774324553228566442">"صداهای نمایه کاری"</string>
    <string name="work_use_personal_sounds_title" msgid="1148331221338458874">"استفاده از صداهای نمایه شخصی"</string>
    <string name="work_use_personal_sounds_summary" msgid="6207040454949823153">"صداهای نمایه کاری‌ و شخصی‌تان یکسان هستند"</string>
    <string name="work_ringtone_title" msgid="5806657896300235315">"آهنگ زنگ تلفن پیش‌فرض"</string>
    <string name="work_notification_ringtone_title" msgid="6081247402404510004">"صدای اعلان کار پیش‌فرض"</string>
    <string name="work_alarm_ringtone_title" msgid="1441926676833738891">"صدای زنگ هشدار کار پیش‌فرض"</string>
    <string name="work_sound_same_as_personal" msgid="3123383644475266478">"مانند نمایه شخصی"</string>
    <string name="work_sync_dialog_title" msgid="7123973297187354813">"صداها جایگزین شوند؟"</string>
    <string name="work_sync_dialog_yes" msgid="7243884940551635717">"جایگزینی"</string>
    <string name="work_sync_dialog_message" msgid="7841728953710863208">"صداهای نمایه شخصی‌ شما برای نمایه کاری‌تان استفاده خواهد شد"</string>
    <string name="ringtones_install_custom_sound_title" msgid="5948792721161302255">"صدای سفارشی اضافه شود؟"</string>
    <string name="ringtones_install_custom_sound_content" msgid="2195581481608512786">"این فایل در پوشه <xliff:g id="FOLDER_NAME">%s</xliff:g> کپی می‌شود"</string>
    <string name="ringtones_category_preference_title" msgid="5675912303120102366">"آهنگ‌های زنگ"</string>
    <string name="other_sound_category_preference_title" msgid="2521096636124314015">"صداها و لرزش‌های دیگر"</string>
    <string name="configure_notification_settings" msgid="7616737397127242615">"اعلان‌ها"</string>
    <string name="advanced_section_header" msgid="8833934850242546903">"پیشرفته"</string>
    <string name="profile_section_header" msgid="2320848161066912001">"اعلان‌های کار"</string>
    <string name="notification_badging_title" msgid="5938709971403474078">"اجازه به نقطه‌های اعلان"</string>
    <string name="notification_pulse_title" msgid="1905382958860387030">"نور چشمک‌زن"</string>
    <string name="lock_screen_notifications_title" msgid="6173076173408887213">"روی قفل صفحه"</string>
    <string name="lock_screen_notifications_summary_show" msgid="6407527697810672847">"نمایش همه محتوای اعلان"</string>
    <string name="lock_screen_notifications_summary_hide" msgid="7891552853357258782">"پنهان کردن محتوای حساس اعلان"</string>
    <string name="lock_screen_notifications_summary_disable" msgid="859628910427886715">"هرگز اعلان نشان داده نشود"</string>
    <string name="lock_screen_notifications_interstitial_message" msgid="6164532459432182244">"هنگامی که دستگاه شما قفل است، مایلید اعلان‌ها چگونه نشان داده شوند؟"</string>
    <string name="lock_screen_notifications_interstitial_title" msgid="1416589393106326972">"اعلان‌ها"</string>
    <string name="lock_screen_notifications_summary_show_profile" msgid="835870815661120772">"نمایش همه محتوای اعلان کاری"</string>
    <string name="lock_screen_notifications_summary_hide_profile" msgid="256116258285695645">"پنهان کردن محتوای حساس اعلان کاری"</string>
    <string name="lock_screen_notifications_summary_disable_profile" msgid="4080720698960233358">"اعلان‌های کاری اصلاً نشان داده نشوند"</string>
    <string name="lock_screen_notifications_interstitial_message_profile" msgid="8307705621027472346">"وقتی دستگاه قفل است، می‌خواهید اعلان‌های نمایه چگونه نشان داده شوند؟"</string>
    <string name="lock_screen_notifications_interstitial_title_profile" msgid="3169806586032521333">"اعلان‌های نمایه"</string>
    <string name="notifications_title" msgid="8086372779371204971">"اعلان‌ها"</string>
    <string name="app_notifications_title" msgid="5810577805218003760">"اعلان‌های برنامه"</string>
    <string name="notification_channel_title" msgid="2260666541030178452">"دسته اعلان"</string>
    <string name="notification_importance_title" msgid="848692592679312666">"اهمیت"</string>
    <string name="notification_importance_unspecified" msgid="2196023702875112081">"برنامه خودش تصمیم بگیرد"</string>
    <string name="notification_importance_blocked" msgid="7938180808339386300">"هرگز اعلان‌ها نمایش داده نشوند"</string>
    <string name="notification_importance_min" msgid="5455049524984686275">"بدون وقفه صوتی و تصویری"</string>
    <string name="notification_importance_low" msgid="8881468429453766553">"بدون‌صدا"</string>
    <string name="notification_importance_default" msgid="5958338024601957516">"پخش صدا"</string>
    <string name="notification_importance_high" msgid="2082429479238228527">"پخش صدا و صفحه بازشو"</string>
    <string name="notification_importance_min_title" msgid="6974673091137544803">"کم"</string>
    <string name="notification_importance_low_title" msgid="8131254047772814309">"متوسط"</string>
    <string name="notification_importance_default_title" msgid="9120383978536089489">"زیاد"</string>
    <string name="notification_importance_high_title" msgid="3058778300264746473">"فوری"</string>
<<<<<<< HEAD
    <string name="allow_sound" msgid="1820188704793497324">"صدا مجاز است"</string>
    <string name="show_silently_summary" msgid="7616604629123146565">"بدون صدا و لرزش یا نمایش این اعلان‌ها در صفحه‌نمایش کنونی."</string>
=======
    <string name="allow_interruption" msgid="7136150018111848721">"وقفه‌ها مجاز شوند"</string>
    <string name="allow_interruption_summary" msgid="7870159391333957050">"به برنامه اجازه پخش صدا، لرزش و/یا نمایش اعلان‌های بازشو در صفحه‌نمایش داده شود"</string>
>>>>>>> 937ede14
    <string name="notification_channel_summary_min" msgid="5401718014765921892">"اهمیت کم"</string>
    <string name="notification_channel_summary_low" msgid="322317684244981244">"اهمیت متوسط"</string>
    <string name="notification_channel_summary_default" msgid="1111749130423589931">"اهمیت زیاد"</string>
    <string name="notification_channel_summary_high" msgid="2085017556511003283">"اهمیت فوری"</string>
    <string name="default_notification_assistant" msgid="7631945224761430146">"دستیار اعلان"</string>
    <string name="manage_notification_access_title" msgid="7510080164564944891">"دسترسی به اعلان"</string>
    <string name="work_profile_notification_access_blocked_summary" msgid="8748026238701253040">"دسترسی به اعلان‌های نمایه کاری مسدود شده است"</string>
    <string name="manage_notification_access_summary_zero" msgid="2409912785614953348">"برنامه‌ها نمی‌توانند اعلان‌ها را بخوانند"</string>
    <plurals name="manage_notification_access_summary_nonzero" formatted="false" msgid="7930130030691218387">
      <item quantity="one">‏%d برنامه می‌تواند اعلان‌ها را بخواند</item>
      <item quantity="other">‏%d برنامه می‌تواند اعلان‌ها را بخواند</item>
    </plurals>
    <string name="no_notification_listeners" msgid="3487091564454192821">"هیچ برنامه نصب‌شده‌ای دسترسی به اعلان را درخواست نکرده است."</string>
    <string name="notification_listener_security_warning_title" msgid="5522924135145843279">"به دسترسی به اعلان برای <xliff:g id="SERVICE">%1$s</xliff:g> اجازه می‌دهید؟"</string>
    <string name="notification_listener_security_warning_summary" msgid="119203147791040151">"<xliff:g id="NOTIFICATION_LISTENER_NAME">%1$s</xliff:g> می‌تواند همه اعلان‌ها را بخواند، از جمله اطلاعات شخصی مانند نام مخاطبین و پیام‌های نوشتاری که دریافت می‌کنید. همچنین می‌تواند اعلان‌ها را رد کند یا دکمه عمل آنها را فعال کند. \n\nهمچنین به این برنامه توانایی روشن یا خاموش کردن «مزاحم نشوید» و تغییر تنظیمات مربوطه را می‌دهد."</string>
    <string name="notification_listener_disable_warning_summary" msgid="6738915379642948000">"اگر دسترسی اعلان را برای <xliff:g id="NOTIFICATION_LISTENER_NAME">%1$s</xliff:g> خاموش کنید، دسترسی «مزاحم نشوید» نیز ممکن است خاموش شود."</string>
    <string name="notification_listener_disable_warning_confirm" msgid="8333442186428083057">"خاموش کردن"</string>
    <string name="notification_listener_disable_warning_cancel" msgid="8586417377104211584">"لغو"</string>
    <string name="vr_listeners_title" msgid="1318901577754715777">"‏خدمات یاور VR"</string>
    <string name="no_vr_listeners" msgid="2689382881717507390">"‏هیچ برنامه نصب‌شده‌ای درخواست نکرده به‌عنوان خدمات یاور VR اجرا شود."</string>
    <string name="vr_listener_security_warning_title" msgid="8309673749124927122">"‏به <xliff:g id="SERVICE">%1$s</xliff:g> امکان داده شود به خدمات VR دسترسی یابد؟"</string>
    <string name="vr_listener_security_warning_summary" msgid="6931541068825094653">"وقتی در حال استفاده از برنامه‌ها در حالت واقعیت مجازی باشید، <xliff:g id="VR_LISTENER_NAME">%1$s</xliff:g> می‌تواند اجرا شود."</string>
    <string name="display_vr_pref_title" msgid="8104485269504335481">"‏وقتی دستگاه در حالت VR است"</string>
    <string name="display_vr_pref_low_persistence" msgid="5707494209944718537">"کاهش محو شدن (توصیه می‌شود)"</string>
    <string name="display_vr_pref_off" msgid="2190091757123260989">"کاهش چشمک"</string>
    <string name="picture_in_picture_title" msgid="5824849294270017113">"تصویر در تصویر"</string>
    <string name="picture_in_picture_empty_text" msgid="685224245260197779">"برنامه نصب‌شده‌ای از تصویر در تصویر پشتیبانی نمی‌کند"</string>
    <string name="picture_in_picture_keywords" msgid="8361318686701764690">"‏pip تصویر در تصویر"</string>
    <string name="picture_in_picture_app_detail_title" msgid="4080800421316791732">"تصویر در تصویر"</string>
    <string name="picture_in_picture_app_detail_switch" msgid="1131910667023738296">"مجاز کردن تصویر در تصویر"</string>
    <!-- no translation found for picture_in_picture_app_detail_summary (1264019085827708920) -->
    <skip />
    <string name="manage_zen_access_title" msgid="2611116122628520522">"دسترسی به «مزاحم نشوید»"</string>
    <string name="zen_access_empty_text" msgid="8772967285742259540">"هیچ برنامه نصب شده‌ای دسترسی به «مزاحم نشوید» را درخواست نکرده است"</string>
    <string name="loading_notification_apps" msgid="5031818677010335895">"در حال بارگیری برنامه..."</string>
    <string name="app_notifications_off_desc" msgid="4882445501376722969">"‏Android نمایش اعلان‌های این برنامه را در این دستگاه مسدود می‌کند"</string>
    <string name="channel_notifications_off_desc" msgid="5899225298718840635">"‏Android نمایش این دسته از اعلان‌ها را در این دستگاه مسدود می‌کند"</string>
    <string name="notification_channels" msgid="5346841743182627500">"دسته‌ها"</string>
    <string name="notification_channels_other" msgid="5645317113885788226">"موارد دیگر"</string>
    <string name="no_channels" msgid="3077375508177744586">"این برنامه هیچ اعلانی پست نکرده است"</string>
    <string name="app_settings_link" msgid="8894946007543660906">"تنظیمات بیشتر در برنامه"</string>
    <string name="app_notification_listing_summary_zero" msgid="6482582965081108108">"روشن برای همه برنامه‌ها"</string>
    <plurals name="app_notification_listing_summary_others" formatted="false" msgid="5668835155965827890">
      <item quantity="one">خاموش‌ برای <xliff:g id="COUNT_1">%d</xliff:g> برنامه</item>
      <item quantity="other">خاموش‌ برای <xliff:g id="COUNT_1">%d</xliff:g> برنامه</item>
    </plurals>
    <plurals name="deleted_channels" formatted="false" msgid="8028574302599397935">
      <item quantity="one"><xliff:g id="COUNT_1">%d</xliff:g> دسته حذف‌ شد</item>
      <item quantity="other"><xliff:g id="COUNT_1">%d</xliff:g> دسته حذف‌ شد</item>
    </plurals>
    <string name="notification_toggle_on" msgid="650145396718191048">"روشن"</string>
    <string name="notification_toggle_off" msgid="2142010737190671762">"خاموش"</string>
    <string name="app_notification_block_title" msgid="4069351066849087649">"مسدود کردن همه"</string>
    <string name="app_notification_block_summary" msgid="4744020456943215352">"هرگز این اعلان‌ها نشان داده نشوند"</string>
    <string name="notification_content_block_title" msgid="5854232570963006360">"نمایش اعلان‌ها"</string>
    <string name="notification_content_block_summary" msgid="7746185794438882389">"هرگز اعلان‌ها در کشوی اعلانات یا در دستگاه‌های جانبی نشان داده نشوند"</string>
    <string name="notification_badge_title" msgid="6370122441168519809">"اجازه به نقطه اعلان"</string>
    <string name="notification_channel_badge_title" msgid="2240827899882847087">"نمایش نقطه اعلان"</string>
    <string name="app_notification_override_dnd_title" msgid="7867458246395884830">"لغو «مزاحم نشوید»"</string>
    <string name="app_notification_override_dnd_summary" msgid="3516007157020189746">"به این اعلان‌ها اجازه داده شود در شرایطی که «مزاحم نشوید» روی «فقط اولویت‌دار» تنظیم شده است، همچنان وقفه ایجاد کنند"</string>
    <string name="app_notification_visibility_override_title" msgid="2187232730902430718">"در قفل صفحه"</string>
    <string name="app_notification_row_banned" msgid="5983655258784814773">"مسدود شده"</string>
    <string name="app_notification_row_priority" msgid="7723839972982746568">"اولویت‌دار"</string>
    <string name="app_notification_row_sensitive" msgid="1809610030432329940">"حساس"</string>
    <string name="app_notifications_dialog_done" msgid="3484067728568791014">"تمام"</string>
    <string name="app_notification_importance_title" msgid="8002263131149345584">"اهمیت"</string>
    <string name="notification_show_lights_title" msgid="7671781299688190532">"نور چشمک‌زن"</string>
    <string name="notification_vibrate_title" msgid="1646667807969755957">"لرزش"</string>
    <string name="notification_channel_sound_title" msgid="3899212238513507941">"صدا"</string>
    <string name="zen_mode_rule_delete_button" msgid="903658142711011617">"حذف"</string>
    <string name="zen_mode_rule_rename_button" msgid="4642843370946599164">"تغییر نام"</string>
    <string name="zen_mode_rule_name" msgid="5149068059383837549">"نام قانون"</string>
    <string name="zen_mode_rule_name_hint" msgid="3781174510556433384">"نام قانون را وارد کنید"</string>
    <string name="zen_mode_rule_name_warning" msgid="4517805381294494314">"نام قانون از قبل درحال استفاده است"</string>
    <string name="zen_mode_add_rule" msgid="7459154136384467057">"افزودن موارد بیشتر"</string>
    <string name="zen_mode_delete_rule" msgid="2985902330199039533">"حذف قانون"</string>
    <string name="zen_mode_choose_rule_type" msgid="5423746638871953459">"نوع قانون را انتخاب کنید"</string>
    <string name="zen_mode_delete_rule_confirmation" msgid="6237882294348570283">"قانون «<xliff:g id="RULE">%1$s</xliff:g>» حذف شود؟"</string>
    <string name="zen_mode_delete_rule_button" msgid="4248741120307752294">"حذف"</string>
    <string name="zen_mode_rule_type" msgid="2289413469580142888">"نوع قانون"</string>
    <string name="zen_mode_rule_type_unknown" msgid="3049377282766700600">"نامشخص"</string>
    <string name="zen_mode_configure_rule" msgid="8865785428056490305">"پیکربندی قانون"</string>
    <string name="zen_schedule_rule_type_name" msgid="142936744435271449">"قانون زمان"</string>
    <string name="zen_schedule_rule_enabled_toast" msgid="3379499360390382259">"قانون خودکار به گونه‌ای تنظیم شده است که در زمان‌های خاصی، «مزاحم نشوید» را روشن کند"</string>
    <string name="zen_event_rule_type_name" msgid="2645981990973086797">"قانون رویداد"</string>
    <string name="zen_event_rule_enabled_toast" msgid="6910577623330811480">"قانون خودکار به گونه‌ای تنظیم شده است که در طول رویدادهای خاصی، «مزاحم نشوید» را روشن کند"</string>
    <string name="zen_mode_event_rule_calendar" msgid="8787906563769067418">"در طول رویدادهای"</string>
    <string name="zen_mode_event_rule_summary_calendar_template" msgid="5135844750232403975">"در طول رویدادهای <xliff:g id="CALENDAR">%1$s</xliff:g>"</string>
    <string name="zen_mode_event_rule_summary_any_calendar" msgid="4936646399126636358">"هر تقویمی"</string>
    <string name="zen_mode_event_rule_summary_reply_template" msgid="6590671260829837157">"که پاسخ این است <xliff:g id="REPLY">%1$s</xliff:g>"</string>
    <string name="zen_mode_event_rule_calendar_any" msgid="6485568415998569885">"هر تقویمی"</string>
    <string name="zen_mode_event_rule_reply" msgid="5166322024212403739">"که پاسخ این است"</string>
    <string name="zen_mode_event_rule_reply_any_except_no" msgid="8868873496008825961">"بله، شاید یا بدون پاسخ"</string>
    <string name="zen_mode_event_rule_reply_yes_or_maybe" msgid="2769656565454495824">"بله یا شاید"</string>
    <string name="zen_mode_event_rule_reply_yes" msgid="1003598835878784659">"بله"</string>
    <string name="zen_mode_rule_not_found_text" msgid="8963662446092059836">"قانون پیدا نشد."</string>
    <string name="zen_mode_rule_summary_enabled_combination" msgid="976098744828219297">"روشن / <xliff:g id="MODE">%1$s</xliff:g>"</string>
    <string name="zen_mode_rule_summary_provider_combination" msgid="2101201392041867409">"<xliff:g id="PACKAGE">%1$s</xliff:g>\n<xliff:g id="SUMMARY">%2$s</xliff:g>"</string>
    <string name="zen_mode_schedule_rule_days" msgid="3195058680641389948">"روزها"</string>
    <string name="zen_mode_schedule_rule_days_none" msgid="4954143628634166317">"هیچ‌کدام"</string>
    <string name="zen_mode_schedule_rule_days_all" msgid="146511166522076034">"هر روز"</string>
    <string name="zen_mode_schedule_alarm_title" msgid="767054141267122030">"هشدار می‌تواند زمان پایان را لغو کند"</string>
    <string name="zen_mode_schedule_alarm_summary" msgid="4597050434723180422">"توقف در زمان پایان یا هشدار بعدی، هر کدام زودتر برسد"</string>
    <string name="summary_divider_text" msgid="7228986578690919294">"، "</string>
    <string name="summary_range_symbol_combination" msgid="5695218513421897027">"<xliff:g id="START">%1$s</xliff:g> ‏- <xliff:g id="END">%2$s</xliff:g>"</string>
    <string name="summary_range_verbal_combination" msgid="8467306662961568656">"<xliff:g id="START">%1$s</xliff:g> تا <xliff:g id="END">%2$s</xliff:g>"</string>
    <string name="zen_mode_calls" msgid="7051492091133751208">"تماس‌ها"</string>
    <string name="zen_mode_messages" msgid="5886440273537510894">"پیام‌ها"</string>
    <string name="zen_mode_all_messages" msgid="6449223378976743208">"همه پیام‌ها"</string>
    <string name="zen_mode_selected_messages" msgid="8245990149599142281">"پیام‌های انتخاب شده"</string>
    <string name="zen_mode_from_anyone" msgid="2638322015361252161">"از هر کسی"</string>
    <string name="zen_mode_from_contacts" msgid="2232335406106711637">"تنها از مخاطبین"</string>
    <string name="zen_mode_from_starred" msgid="2678345811950997027">"تنها از مخاطین ستاره‌دار"</string>
    <string name="zen_mode_from_none" msgid="8219706639954614136">"هیچ‌کدام"</string>
    <string name="zen_mode_alarms" msgid="2165302777886552926">"هشدارها"</string>
    <string name="zen_mode_alarms_summary" msgid="3774926045611788635">"هشدارها همیشه اولویت دارند و صدا ایجاد می‌کنند"</string>
    <string name="zen_mode_reminders" msgid="5458502056440485730">"یادآوری‌ها"</string>
    <string name="zen_mode_events" msgid="7914446030988618264">"رویدادها"</string>
    <string name="zen_mode_all_callers" msgid="584186167367236922">"همه تماس‌گیرندگان"</string>
    <string name="zen_mode_selected_callers" msgid="3127598874060615742">"تماس‌گیرنده‌های انتخاب شده"</string>
    <string name="zen_mode_repeat_callers" msgid="5019521886428322131">"تماس‌گیرنده‌های تکراری"</string>
    <string name="zen_mode_repeat_callers_summary" msgid="7192713032364140137">"اگر یک شخص در طول یک دوره <xliff:g id="MINUTES">%d</xliff:g> دقیقه‌ای، برای بار دوم تماس بگیرد، به آن اجازه داده شود"</string>
    <string name="zen_mode_when" msgid="2767193283311106373">"روشن شدن خودکار"</string>
    <string name="zen_mode_when_never" msgid="8809494351918405602">"هیچ‌وقت"</string>
    <string name="zen_mode_when_every_night" msgid="3122486110091921009">"هر شب"</string>
    <string name="zen_mode_when_weeknights" msgid="8354070633893273783">"شب‌ شنبه تا پنجشنبه"</string>
    <string name="zen_mode_start_time" msgid="8102602297273744441">"زمان شروع"</string>
    <string name="zen_mode_end_time" msgid="8774327885892705505">"زمان پایان"</string>
    <string name="zen_mode_end_time_next_day_summary_format" msgid="4201521691238728701">"<xliff:g id="FORMATTED_TIME">%s</xliff:g> روز بعد"</string>
    <string name="zen_mode_summary_alarms_only_indefinite" msgid="2061973221027570123">"تغییر به «فقط هشدارها» به‌صورت نامحدود"</string>
    <plurals name="zen_mode_summary_alarms_only_by_minute" formatted="false" msgid="6122003583875424601">
      <item quantity="one">تغییر در هشدارها تنها به مدت <xliff:g id="DURATION">%1$d</xliff:g> دقیقه (تا <xliff:g id="FORMATTEDTIME_1">%2$s</xliff:g>)</item>
      <item quantity="other">تغییر در هشدارها تنها به مدت <xliff:g id="DURATION">%1$d</xliff:g> دقیقه (تا <xliff:g id="FORMATTEDTIME_1">%2$s</xliff:g>)</item>
    </plurals>
    <plurals name="zen_mode_summary_alarms_only_by_hour" formatted="false" msgid="2407703455581767748">
      <item quantity="one">تغییر در هشدارها تنها به مدت <xliff:g id="DURATION">%1$d</xliff:g> ساعت تا <xliff:g id="FORMATTEDTIME_1">%2$s</xliff:g></item>
      <item quantity="other">تغییر در هشدارها تنها به مدت <xliff:g id="DURATION">%1$d</xliff:g> ساعت تا <xliff:g id="FORMATTEDTIME_1">%2$s</xliff:g></item>
    </plurals>
    <string name="zen_mode_summary_alarms_only_by_time" msgid="7465525754879341907">"تغییر به «فقط هشدارها» تا <xliff:g id="FORMATTEDTIME">%1$s</xliff:g>"</string>
    <string name="zen_mode_summary_always" msgid="6172985102689237703">"تغییر در «همیشه وقفه»"</string>
    <string name="zen_mode_screen_on" msgid="7712038508173845101">"وقتی صفحه‌نمایش روشن است مسدود شود"</string>
    <string name="zen_mode_screen_on_summary" msgid="6444425984146305149">"مانع از آن می‌شود که اعلان‌های بی‌صداشده با «مزاحم نشوید» در صفحه‌نمایش فعلی نشان داده یا ظاهر شوند"</string>
    <string name="zen_mode_screen_off" msgid="5026854939192419879">"وقتی صفحه‌نمایش خاموش است مسدود شود"</string>
    <string name="zen_mode_screen_off_summary" msgid="6490932947651798094">"مانع از آن می‌شود که اعلان‌های بی‌صداشده با «مزاحم نشوید» باعث چشمک زدن چراغ اعلان یا روشن شدن صفحه‌نمایش شوند"</string>
    <string name="zen_mode_screen_off_summary_no_led" msgid="3758698381956461866">"جلوگیری از روشن شدن صفحه توسط اعلان‌های بی‌صداشده توسط «مزاحم نشوید»"</string>
    <string name="zen_mode_all_visual_interruptions" msgid="2851308980832487411">"خاموش"</string>
    <string name="zen_mode_screen_on_visual_interruptions" msgid="7373348148129140528">"وقتی صفحه‌نمایش روشن است"</string>
    <string name="zen_mode_screen_off_visual_interruptions" msgid="4850792880144382633">"وقتی صفحه‌نمایش روشن است"</string>
    <string name="zen_mode_no_visual_interruptions" msgid="8742776003822778472">"وقتی صفحه‌نمایش روشن یا خاموش است"</string>
    <string name="notification_app_settings_button" msgid="6685640230371477485">"تنظیمات اعلان"</string>
    <string name="device_feedback" msgid="3238056036766293294">"ارسال بازخورد درباره این دستگاه"</string>
    <string name="restr_pin_enter_admin_pin" msgid="1085834515677448072">"پین سرپرست را وارد کنید"</string>
    <string name="switch_on_text" msgid="1124106706920572386">"روشن"</string>
    <string name="switch_off_text" msgid="1139356348100829659">"خاموش"</string>
    <string name="screen_pinning_title" msgid="2292573232264116542">"پین کردن صفحه"</string>
    <string name="screen_pinning_description" msgid="3360904523688769289">"هنگامی که این تنظیم روشن است، می‌توانید از پین کردن صفحه برای حفظ صفحه کنونی در نما (تا زمانی که پین را بردارید) استفاده کنید.\n\nبرای پین کردن صفحه نمایش:\n\n۱. مطمئن شوید پین کردن صفحه روشن است.\n\n۲. صفحه‌ای را که می‌خواهید پین شود باز کنید.\n\n۳. روی نمای کلی ضربه بزنید.\n\n۴. صفحه را بالا بکشید و سپس روی نماد پین ضربه بزنید."</string>
    <string name="screen_pinning_unlock_pattern" msgid="8282268570060313339">"درخواست الگوی باز کردن قفل قبل از برداشتن پین"</string>
    <string name="screen_pinning_unlock_pin" msgid="8757588350454795286">"درخواست کد پین قبل از برداشتن پین"</string>
    <string name="screen_pinning_unlock_password" msgid="2514079566873826434">"درخواست گذرواژه قبل از برداشتن پین"</string>
    <string name="screen_pinning_unlock_none" msgid="3814188275713871856">"قفل کردن دستگاه هنگام برداشتن پین"</string>
    <string name="opening_paragraph_delete_profile_unknown_company" msgid="2232461523882170874">"سرپرست زیر این نمایه کاری را مدیریت می‌کند:"</string>
    <string name="managing_admin" msgid="8843802210377459055">"مدیریت شده توسط <xliff:g id="ADMIN_APP_LABEL">%s</xliff:g>"</string>
    <string name="experimental_preference" msgid="7083015446690681376">"(آزمایشی)"</string>
    <string name="encryption_interstitial_header" msgid="468015813904595613">"راه‌اندازی امن"</string>
    <string name="encryption_continue_button" msgid="1121880322636992402">"ادامه"</string>
    <string name="encryption_interstitial_message_pin" msgid="2317181134653424679">"برای محافظت بیشتر از دستگاه، می‌توانید راه‌اندازی آن را به وارد کردن پین موکول کنید. تا‌ زمانی‌که دستگاه راه‌اندازی نشود، نمی‌تواند تماس، پیام یا اعلان (ازجمله هشدار) دریافت کند. \n\nاین امر به محافظت از داده‌ها در دستگاه‌های گم‌شده یا به‌سرقت‌رفته کمک می‌کند. برای راه‌اندازی دستگاهتان وارد کردن پین الزامی است؟"</string>
    <string name="encryption_interstitial_message_pattern" msgid="7081249914068568570">"برای محافظت بیشتر از دستگاه، می‌توانید راه‌اندازی آن را به وارد کردن الگو موکول کنید. تا‌ زمانی‌که دستگاه راه‌اندازی نشود، نمی‌تواند تماس، پیام یا اعلان (ازجمله هشدار) دریافت کند. \n\nاین امر به محافظت از داده‌ها در دستگاه‌های گم‌شده یا به‌سرقت‌رفته کمک می‌کند. برای راه‌اندازی دستگاهتان وارد کردن الگو الزامی است؟"</string>
    <string name="encryption_interstitial_message_password" msgid="7796567133897436443">"برای محافظت بیشتر از دستگاه، می‌توانید راه‌اندازی آن را به وارد کردن گذرواژه‌ موکول کنید. تا‌ زمانی‌که دستگاه راه‌اندازی نشود، نمی‌تواند تماس، پیام یا اعلان (ازجمله هشدار) دریافت کند. \n\nاین امر به محافظت از داده‌ها در دستگاه‌های گم‌شده یا به‌سرقت‌رفته کمک می‌کند. برای راه‌اندازی دستگاهتان وارد کردن گذرواژه الزامی است؟"</string>
    <string name="encryption_interstitial_message_pin_for_fingerprint" msgid="4550632760119547492">"علاوه بر استفاده از اثر انگشت برای باز کردن قفل دستگاه، برای محافظت بیشتر می‌توانید راه‌اندازی آن را به وارد کردن پین موکول کنید. تا زمانی‌که دستگاه راه‌اندازی نشود، نمی‌تواند تماس تلفنی، پیام یا اعلان (ازجمله هشدار) دریافت کند.\n\nاین کار به محافظت از داده‌ها در دستگاه‌های گم‌شده یا به‌سرقت‌رفته کمک می‌کند. برای راه‌اندازی دستگاهتان وارد کردن پین الزامی است؟"</string>
    <string name="encryption_interstitial_message_pattern_for_fingerprint" msgid="932184823193006087">"علاوه بر استفاده از اثر انگشت برای باز کردن قفل دستگاه، برای محافظت بیشتر می‌توانید راه‌اندازی آن را به وارد کردن الگو موکول کنید. تا زمانی‌که دستگاه راه‌اندازی نشود، نمی‌تواند تماس تلفنی، پیام یا اعلان (ازجمله هشدار) دریافت کند.\n\nاین کار به محافظت از داده‌ها در دستگاه‌های گم‌شده یا به‌سرقت‌رفته کمک می‌کند. برای راه‌اندازی دستگاهتان وارد کردن الگو الزامی است؟"</string>
    <string name="encryption_interstitial_message_password_for_fingerprint" msgid="5560954719370251702">"علاوه بر استفاده از اثرانگشت برای باز کردن قفل دستگاه، برای محافظت بیشتر می‌توانید وارد کردن گذرواژه را برای راه‌اندازی آن لازم کنید. تا زمانی‌که دستگاه راه‌اندازی نشود، نمی‌تواند تماس تلفنی، پیام یا اعلان (ازجمله هشدار) دریافت کند.\n\nاین کار به محافظت از داده‌ها در دستگاه‌های گم‌شده یا به‌سرقت‌رفته کمک می‌کند. وارد کردن گذرواژه برای راه‌اندازی دستگاهتان الزامی شود؟"</string>
    <string name="encryption_interstitial_yes" msgid="4439509435889513411">"بله"</string>
    <string name="encryption_interstitial_no" msgid="8935031349097025137">"نه"</string>
    <string name="encrypt_talkback_dialog_require_pin" msgid="8299960550048989807">"پین درخواست شود؟"</string>
    <string name="encrypt_talkback_dialog_require_pattern" msgid="1499790256154146639">"الگو درخواست شود؟"</string>
    <string name="encrypt_talkback_dialog_require_password" msgid="8841994614218049215">"گذرواژه درخواست شود؟"</string>
    <string name="encrypt_talkback_dialog_message_pin" msgid="7582096542997635316">"هنگامی که برای راه‌اندازی این دستگاه، پین خودتان را وارد می‌کنید، سرویس‌های دسترس‌پذیری مانند <xliff:g id="SERVICE">%1$s</xliff:g> هنوز در دسترس نیستند."</string>
    <string name="encrypt_talkback_dialog_message_pattern" msgid="2020083142199612743">"هنگامی که برای راه‌اندازی این دستگاه، الگویتان را وارد می‌کنید، سرویس‌های دسترس‌پذیری مانند <xliff:g id="SERVICE">%1$s</xliff:g> هنوز در دسترس نیستند."</string>
    <string name="encrypt_talkback_dialog_message_password" msgid="4155875981789127796">"هنگامی که برای راه‌اندازی این دستگاه، گذرواژه‌تان را وارد می‌کنید، سرویس‌های دسترس‌پذیری مانند <xliff:g id="SERVICE">%1$s</xliff:g> هنوز در دسترس نیستند."</string>
    <string name="direct_boot_unaware_dialog_message" msgid="7870273558547549125">"توجه: بعد از راه‌اندازی تا زمانی‌که قفل تلفنتان را باز نکنید، این برنامه نمی‌تواند شروع شود"</string>
    <string name="imei_information_title" msgid="8499085421609752290">"‏اطلاعات IMEI"</string>
    <string name="imei_information_summary" msgid="2074095606556565233">"‏اطلاعات مربوط به IMEI"</string>
    <string name="slot_number" msgid="3762676044904653577">"(شکاف<xliff:g id="SLOT_NUM">%1$d</xliff:g>)"</string>
    <string name="launch_by_default" msgid="1840761193189009248">"باز کردن به صورت پیش‌فرض"</string>
    <string name="app_launch_domain_links_title" msgid="1160925981363706090">"باز کردن پیوندها"</string>
    <string name="app_launch_open_domain_urls_title" msgid="8914721351596745701">"باز کردن پیوندهای پشتیبانی شده"</string>
    <string name="app_launch_open_domain_urls_summary" msgid="5367573364240712217">"باز کردن بدون پرسش"</string>
    <string name="app_launch_supported_domain_urls_title" msgid="8250695258211477480">"پیوندهای پشتیبانی شده"</string>
    <string name="app_launch_other_defaults_title" msgid="2516812499807835178">"سایر پیش‌فرض‌ها"</string>
    <string name="storage_summary_format" msgid="5419902362347539755">"<xliff:g id="SIZE">%1$s</xliff:g> استفاده شده در <xliff:g id="STORAGE_TYPE">%2$s</xliff:g>"</string>
    <string name="storage_type_internal" msgid="6042049833565674948">"حافظه داخلی"</string>
    <string name="storage_type_external" msgid="7738894330670001898">"فضای ذخیره‌سازی خارجی"</string>
    <string name="app_data_usage" msgid="7942375313697452803">"میزان مصرف داده در برنامه"</string>
    <string name="data_summary_format" msgid="6213211533341068366">"از <xliff:g id="DATE">%2$s</xliff:g> <xliff:g id="SIZE">%1$s</xliff:g> استفاده شده"</string>
    <string name="storage_used" msgid="7128074132917008743">"فضای ذخیره استفاده شده"</string>
    <string name="change" msgid="6657848623929839991">"تغییر"</string>
    <string name="change_storage" msgid="600475265207060436">"تغییر فضای ذخیره‌سازی"</string>
    <string name="notifications_label" msgid="8543457911148619898">"اعلان‌های برنامه"</string>
    <string name="notifications_enabled" msgid="6983396130566021385">"روشن"</string>
    <string name="notifications_disabled" msgid="334416731283131597">"همه موارد خاموش شده‌اند"</string>
    <string name="notifications_partly_blocked" msgid="592071133950126656">"<xliff:g id="COUNT_0">%1$d</xliff:g> دسته از <xliff:g id="COUNT_1">%2$d</xliff:g> دسته خاموش شده‌اند"</string>
    <string name="notifications_silenced" msgid="4728603513072110381">"بی‌صدا شد"</string>
    <string name="notifications_redacted" msgid="4493588975742803160">"عدم نمایش محتوای حساس در صفحه قفل"</string>
    <string name="notifications_hidden" msgid="3619610536038757468">"عدم نمایش در قفل صفحه"</string>
    <string name="notifications_priority" msgid="1066342037602085552">"لغو «مزاحم نشوید»"</string>
    <string name="notifications_summary_divider" msgid="9013807608804041387">" / "</string>
    <string name="notification_summary_level" msgid="2726571692704140826">"‏سطح %d"</string>
    <string name="notification_summary_channel" msgid="5831124672372023524">"<xliff:g id="CHANNEL_NAME">%1$s</xliff:g> • <xliff:g id="GROUP_NAME">%2$s</xliff:g>"</string>
    <plurals name="permissions_summary" formatted="false" msgid="6402730318075959117">
      <item quantity="one"><xliff:g id="COUNT_1">%d</xliff:g> مجوز اعطا شده</item>
      <item quantity="other"><xliff:g id="COUNT_1">%d</xliff:g> مجوز اعطا شده</item>
    </plurals>
    <plurals name="runtime_permissions_summary" formatted="false" msgid="1564663886246010959">
      <item quantity="one">‏<xliff:g id="COUNT_2">%d</xliff:g> از <xliff:g id="COUNT_3">%d</xliff:g> اجازه اعطا شد</item>
      <item quantity="other">‏<xliff:g id="COUNT_2">%d</xliff:g> از <xliff:g id="COUNT_3">%d</xliff:g> اجازه اعطا شد</item>
    </plurals>
    <plurals name="runtime_permissions_additional_count" formatted="false" msgid="931276038884210752">
      <item quantity="one"><xliff:g id="COUNT_1">%d</xliff:g> مجوز اضافی</item>
      <item quantity="other"><xliff:g id="COUNT_1">%d</xliff:g> مجوز اضافی</item>
    </plurals>
    <string name="runtime_permissions_summary_no_permissions_granted" msgid="1679758182657005375">"اجازه‌ای داده نشده"</string>
    <string name="runtime_permissions_summary_no_permissions_requested" msgid="7655100570513818534">"اجازه‌ای درخواست نشده"</string>
    <string name="filter_all_apps" msgid="1988403195820688644">"همه برنامه‌ها"</string>
    <string name="filter_enabled_apps" msgid="5395727306799456250">"برنامه‌های نصب‌شده"</string>
    <string name="filter_instant_apps" msgid="574277769963965565">"برنامه‌های فوری"</string>
    <string name="filter_personal_apps" msgid="3277727374174355971">"شخصی"</string>
    <string name="filter_work_apps" msgid="24519936790795574">"کاری"</string>
    <string name="filter_notif_all_apps" msgid="2299049859443680242">"برنامه‌ها: همه موارد"</string>
    <string name="filter_notif_blocked_apps" msgid="3300375727887991342">"برنامه‌ها: موارد خاموش"</string>
    <string name="filter_notif_urgent_channels" msgid="3972473613117159653">"دسته‌ها: موارد با اهمیت فوری"</string>
    <string name="filter_notif_low_channels" msgid="4128487387390004604">"دسته‌ها: موارد کم‌اهمیت"</string>
    <string name="filter_notif_blocked_channels" msgid="5880190882221644289">"دسته‌ها: موارد خاموش"</string>
    <string name="filter_notif_dnd_channels" msgid="1817930848881696728">"دسته‌ها: موارد لغو «مزاحم نشوید»"</string>
    <string name="advanced_apps" msgid="4812975097124803873">"پیشرفته"</string>
    <string name="configure_apps" msgid="6685680790825882528">"پیکربندی برنامه‌ها"</string>
    <string name="unknown_app" msgid="5275921288718717656">"برنامه ناشناس"</string>
    <string name="app_permissions" msgid="4148222031991883874">"مجوزهای برنامه"</string>
    <string name="app_permissions_summary" msgid="5163974162150406324">"برنامه‌های درحال استفاده از <xliff:g id="APPS">%1$s</xliff:g>"</string>
    <string name="tap_to_wake" msgid="7211944147196888807">"ضربه برای بیدار شدن"</string>
    <string name="tap_to_wake_summary" msgid="4341387904987585616">"برای بیدار کردن دستگاه روی قسمتی از صفحه دوبار ضربه بزنید"</string>
    <string name="domain_urls_title" msgid="3132983644568821250">"باز کردن پیوندها"</string>
    <string name="domain_urls_summary_none" msgid="2639588015479657864">"پیوندهای پشتیبانی شده باز نشود"</string>
    <string name="domain_urls_summary_one" msgid="3704934031930978405">"باز کردن <xliff:g id="DOMAIN">%s</xliff:g>"</string>
    <string name="domain_urls_summary_some" msgid="3950089361819428455">"باز کردن <xliff:g id="DOMAIN">%s</xliff:g> و نشانی‌های وب دیگر"</string>
    <string name="domain_urls_apps_summary_off" msgid="1833056772600031220">"برنامه‌ای برای باز کردن پیوندهای پشتیبانی‌شده موجود نیست"</string>
    <plurals name="domain_urls_apps_summary_on" formatted="false" msgid="240214361240709399">
      <item quantity="one"><xliff:g id="COUNT">%d</xliff:g> برنامه برای باز کردن پیوندهای پشتیبانی‌شده</item>
      <item quantity="other"><xliff:g id="COUNT">%d</xliff:g> برنامه برای باز کردن پیوندهای پشتیبانی‌شده</item>
    </plurals>
    <string name="app_link_open_always" msgid="2474058700623948148">"در این برنامه باز شود"</string>
    <string name="app_link_open_ask" msgid="7800878430190575991">"هر بار پرسیده شود"</string>
    <string name="app_link_open_never" msgid="3407647600352398543">"در این برنامه باز نشود"</string>
    <string name="fingerprint_not_recognized" msgid="1739529686957438119">"شناخته نشد"</string>
    <string name="default_apps_title" msgid="1660450272764331490">"پیش‌فرض"</string>
    <string name="default_for_work" msgid="9152194239366247932">"پیش‌فرض برای کار"</string>
    <string name="assist_and_voice_input_title" msgid="1733165754793221197">"دستیار و ورودی گفتاری"</string>
    <string name="default_assist_title" msgid="8868488975409247921">"برنامه همیار"</string>
    <string name="assistant_security_warning_title" msgid="8673079231955467177">"<xliff:g id="ASSISTANT_APP_NAME">%s</xliff:g> همیار شما شود؟"</string>
    <string name="assistant_security_warning" msgid="8498726261327239136">"«دستیار» می‌تواند اطلاعات مربوط به برنامه‌های در حال استفاده در سیستم شما را بخواند، از جمله اطلاعاتی که در صفحه نمایش شما قابل مشاهده است یا در برنامه‌ها قابل دسترسی است."</string>
    <string name="assistant_security_warning_agree" msgid="7710290206928033908">"موافقم"</string>
    <string name="assistant_security_warning_disagree" msgid="877419950830205913">"موافق نیستم"</string>
    <string name="choose_voice_input_title" msgid="975471367067718019">"انتخاب ورودی گفتاری"</string>
    <string name="default_browser_title" msgid="8101772675085814670">"برنامه مرورگر"</string>
    <string name="default_browser_title_none" msgid="2124785489953628553">"بدون مرورگر پیش‌فرض"</string>
    <string name="default_phone_title" msgid="282005908059637350">"برنامه تلفن"</string>
    <string name="default_app" msgid="6864503001385843060">"(پیش‌فرض)"</string>
    <string name="system_app" msgid="9068313769550747372">"(سیستم)"</string>
    <string name="system_default_app" msgid="3091113402349739037">"(پیش‌فرض سیستم)"</string>
    <string name="apps_storage" msgid="4353308027210435513">"فضای ذخیره‌سازی برنامه‌ها"</string>
    <string name="usage_access" msgid="5479504953931038165">"دسترسی به میزان استفاده"</string>
    <string name="permit_usage_access" msgid="4012876269445832300">"اجازه دسترسی به میزان استفاده"</string>
    <string name="app_usage_preference" msgid="7065701732733134991">"تنظیمات برگزیده مصرف برنامه"</string>
    <string name="usage_access_description" msgid="1352111094596416795">"دسترسی به میزان استفاده، امکان ردیابی اینکه از چه برنامه‌های دیگری و چند وقت یک‌بار استفاده می‌کنید و همچنین شرکت مخابراتی‌تان، تنظیمات زبان و سایر جزئیات را به برنامه می‌دهد."</string>
    <string name="memory_settings_title" msgid="7490541005204254222">"حافظه"</string>
    <string name="memory_details_title" msgid="8542565326053693320">"جزئیات حافظه"</string>
    <string name="always_running" msgid="6042448320077429656">"همیشه درحال اجرا (<xliff:g id="PERCENTAGE">%s</xliff:g>)"</string>
    <string name="sometimes_running" msgid="6611250683037700864">"گاهی درحال اجرا (<xliff:g id="PERCENTAGE">%s</xliff:g>)"</string>
    <string name="rarely_running" msgid="348413460168817458">"به‌ندرت درحال اجرا (<xliff:g id="PERCENTAGE">%s</xliff:g>)"</string>
    <string name="memory_max_use" msgid="6874803757715963097">"حداکثر"</string>
    <string name="memory_avg_use" msgid="7382015389130622870">"میانگین"</string>
    <string name="memory_max_desc" msgid="2861832149718335864">"حداکثر <xliff:g id="MEMORY">%1$s</xliff:g>"</string>
    <string name="memory_avg_desc" msgid="1551240906596518412">"میانگین <xliff:g id="MEMORY">%1$s</xliff:g>"</string>
    <string name="memory_use_running_format" msgid="4172488041800743760">"<xliff:g id="MEMORY">%1$s</xliff:g> /‏ <xliff:g id="RUNNING">%2$s</xliff:g>"</string>
    <string name="process_format" msgid="77905604092541454">"<xliff:g id="APP_NAME">%1$s</xliff:g> (<xliff:g id="COUNT">%2$d</xliff:g>)"</string>
    <string name="high_power_apps" msgid="3459065925679828230">"بهینه‌سازی مصرف باتری"</string>
    <string name="additional_battery_info" msgid="4754099329165411970">"هشدارهای استفاده"</string>
    <string name="show_all_apps" msgid="1512506948197818534">"نمایش اطلاعات کامل درباره مصرف دستگاه"</string>
    <string name="hide_extra_apps" msgid="5016497281322459633">"نمایش مصرف برنامه"</string>
    <string name="power_high_usage_title" msgid="6027369425057347826">"مصرف بالا"</string>
    <plurals name="power_high_usage_summary" formatted="false" msgid="467347882627862744">
      <item quantity="one"><xliff:g id="NUMBER">%2$d</xliff:g> برنامه رفتار غیرعادی دارند</item>
      <item quantity="other"><xliff:g id="NUMBER">%2$d</xliff:g> برنامه رفتار غیرعادی دارند</item>
    </plurals>
    <plurals name="power_high_usage_title" formatted="false" msgid="3826660033363082922">
      <item quantity="one">برنامه‌ها باتری را خالی می‌کنند</item>
      <item quantity="other">برنامه‌ها باتری را خالی می‌کنند</item>
    </plurals>
    <string name="high_power_filter_on" msgid="3222265297576680099">"بهینه‌نشده"</string>
    <string name="high_power_on" msgid="6216293998227583810">"بهینه نشده"</string>
    <string name="high_power_off" msgid="3393904131961263278">"بهینه‌سازی مصرف باتری"</string>
    <string name="high_power_system" msgid="7362862974428225301">"بهینه‌سازی مصرف باتری در دسترس نیست"</string>
    <string name="high_power_desc" msgid="6283926163708585760">"شامل بهینه‌سازی مصرف باتری نمی‌شود. ممکن است باتری را سریع‌تر خالی کند."</string>
    <string name="high_power_prompt_title" msgid="6358673688590282655">"به برنامه اجازه می‌دهید همیشه در پس‌زمینه اجرا شود؟"</string>
    <string name="high_power_prompt_body" msgid="1031422980602565049">"اجازه دادن به <xliff:g id="APP_NAME">%1$s</xliff:g> برای اینکه همیشه در پس‌زمینه اجرا شود، ممکن است عمر باتری را کاهش دهد. \n\nبعداً می‌توانید از «تنظیمات» &gt; «برنامه‌ها و اعلان‌ها» این مورد را تغییر دهید."</string>
    <string name="battery_summary" msgid="8044042095190688654">"<xliff:g id="PERCENTAGE">%1$s</xliff:g> استفاده از آخرین شارژ کامل"</string>
    <string name="battery_power_management" msgid="5571519699679107523">"مدیریت شارژ باتری"</string>
    <string name="no_battery_summary" msgid="3528036835462846814">"از آخرین شارژ کامل، از باتری استفاده نشده است"</string>
    <string name="app_notification_preferences" msgid="1599319335092722613">"تنظیمات برنامه"</string>
    <string name="system_ui_settings" msgid="579824306467081123">"نمایش تنظیم‌گر واسط کاربری سیستم"</string>
    <string name="additional_permissions" msgid="6463784193877056080">"مجوزهای بیشتر"</string>
    <string name="additional_permissions_more" msgid="3538612272673191451">"<xliff:g id="COUNT">%1$d</xliff:g> مورد دیگر"</string>
    <string name="share_remote_bugreport_dialog_title" msgid="1124840737776588602">"گزارش اشکال به اشتراک گذاشته شود؟"</string>
    <string name="share_remote_bugreport_dialog_message_finished" msgid="4973886976504823801">"سرپرست فناوری اطلاعات شما برای کمک به عیب‌یابی این دستگاه، گزارش اشکال درخواست کرده است. ممکن است برنامه‌ها و داده‌ها به اشتراک گذاشته شوند."</string>
    <string name="share_remote_bugreport_dialog_message" msgid="3495929560689435496">"سرپرست فناوری اطلاعات شما برای کمک به عیب‌یابی این دستگاه، درخواست گزارش اشکال کرده است. ممکن است برنامه‌ها و داده‌ها به اشتراک گذاشته شوند و سرعت دستگاهتان به‌طور موقت کاهش یابد."</string>
    <string name="sharing_remote_bugreport_dialog_message" msgid="5859287696666024466">"این گزارش اشکال به سرپرست فناوری شما به اشتراک گذاشته می‌شود. برای جزئیات بیشتر با او تماس بگیرید."</string>
    <string name="share_remote_bugreport_action" msgid="532226159318779397">"اشتراک‌گذاری"</string>
    <string name="decline_remote_bugreport_action" msgid="518720235407565134">"نپذیرفتن"</string>
    <string name="usb_use_charging_only" msgid="2180443097365214467">"شارژ کردن این دستگاه"</string>
    <string name="usb_use_charging_only_desc" msgid="3066256793008540627">"فقط این دستگاه شارژ شود"</string>
    <string name="usb_use_power_only" msgid="6426550616883919530">"تأمین نیرو"</string>
    <string name="usb_use_power_only_desc" msgid="3461232831015575152">"‏شارژ کردن دستگاه متصل. فقط با دستگاه‌هایی کار می‌کند که از شارژ شدن ازطریق USB پشتیبانی می‌کنند."</string>
    <string name="usb_use_file_transfers" msgid="7409600791007250137">"انتقال فایل‌ها"</string>
    <string name="usb_use_file_transfers_desc" msgid="4235764784331804488">"انتقال فایل‌ها به دستگاه دیگر"</string>
    <string name="usb_use_photo_transfers" msgid="7794775645350330454">"‏انتقال عکس‌ها (PTP)"</string>
    <string name="usb_use_photo_transfers_desc" msgid="2963034811151325996">"‏انتقال عکس یا فایل، اگر MTP پشتیبانی نمی‌شود (PTP)"</string>
    <string name="usb_use_MIDI" msgid="870922185938298263">"‏استفاده از دستگاه به‌عنوان MIDI"</string>
    <string name="usb_use_MIDI_desc" msgid="8473936990076693175">"‏استفاده از این دستگاه به‌عنوان MIDI"</string>
    <string name="usb_use" msgid="3256040963685055320">"‏استفاده از USB برای"</string>
    <string name="usb_pref" msgid="1400617804525116158">"USB"</string>
    <string name="usb_summary_charging_only" msgid="7544327009143659751">"شارژ کردن این دستگاه"</string>
    <string name="usb_summary_power_only" msgid="3629517713817003738">"تأمین نیرو"</string>
    <string name="usb_summary_file_transfers" msgid="6435943692610175111">"انتقال فایل‌"</string>
    <string name="usb_summary_photo_transfers" msgid="8440204169576585250">"‏انتقال عکس (PTP)"</string>
    <string name="usb_summary_MIDI" msgid="5687906612187885908">"‏استفاده از دستگاه به‌عنوان MIDI"</string>
    <string name="background_check_pref" msgid="7550258400138010979">"بررسی پس‌زمینه"</string>
    <string name="background_check_title" msgid="4534254315824525593">"دسترسی کامل به پس‌زمینه"</string>
    <string name="assist_access_context_title" msgid="2269032346698890257">"استفاده از نوشتار صفحه"</string>
    <string name="assist_access_context_summary" msgid="1991421283142279560">"اجازه به برنامه همیار برای دسترسی به محتوای صفحه به‌عنوان نوشتار"</string>
    <string name="assist_access_screenshot_title" msgid="4034721336291215819">"استفاده از عکس صفحه‌نمایش"</string>
    <string name="assist_access_screenshot_summary" msgid="6761636689013259901">"اجازه به برنامه همیار برای دسترسی به تصویری از صفحه"</string>
    <string name="assist_flash_title" msgid="506661221230034891">"چشمک زدن صفحه‌نمایش"</string>
    <string name="assist_flash_summary" msgid="9160668468824099262">"چشمک زدن لبه‌های صفحه‌نمایش وقتی برنامه همیار به نوشتار صفحه‌نمایش یا عکس صفحه‌نمایش دسترسی پیدا می‌کند"</string>
    <string name="assist_footer" msgid="1982791172085896864">"برنامه‌های همیار براساس اطلاعات از صفحه‌ای که در آن هستید به شما کمک می‌کنند. بعضی از برنامه‌ها از هر دو سرویس راه‌انداز و ورودی صوتی پشتیبانی می‌کنند تا کمک یکپارچه‌ای به شما ارائه دهند."</string>
    <string name="average_memory_use" msgid="829566450150198512">"مصرف حافظه به‌طور متوسط"</string>
    <string name="maximum_memory_use" msgid="7493720799710132496">"حداکثر مصرف حافظه"</string>
    <string name="memory_usage" msgid="1781358557214390033">"استفاده از حافظه"</string>
    <string name="app_list_memory_use" msgid="6987417883876419338">"مصرف داده برنامه"</string>
    <string name="memory_details" msgid="5943436005716991782">"جزئیات"</string>
    <string name="memory_use_summary" msgid="5608257211903075754">"<xliff:g id="SIZE">%1$s</xliff:g> متوسط حافظه استفاده شده در ۳ ساعت گذشته"</string>
    <string name="no_memory_use_summary" msgid="2016900536806235588">"در ۳ ساعت گذشته از حافظه استفاده نشده است"</string>
    <string name="sort_avg_use" msgid="3998036180505143129">"مرتب‌سازی براساس مصرف متوسط"</string>
    <string name="sort_max_use" msgid="4629247978290075124">"مرتب‌سازی براساس حداکثر مصرف"</string>
    <string name="memory_performance" msgid="5661005192284103281">"عملکرد"</string>
    <string name="total_memory" msgid="2017287600738630165">"کل حافظه"</string>
    <string name="average_used" msgid="5338339266517245782">"مصرف متوسط (%)"</string>
    <string name="free_memory" msgid="4003936141603549746">"آزاد"</string>
    <string name="memory_usage_apps" msgid="5650192998273294098">"حافظه مصرف شده توسط برنامه‌ها"</string>
    <plurals name="memory_usage_apps_summary" formatted="false" msgid="6089210945574265774">
      <item quantity="one"><xliff:g id="COUNT">%1$d</xliff:g> برنامه در <xliff:g id="DURATION_1">%2$s</xliff:g> گذشته از حافظه استفاده کرده‌اند</item>
      <item quantity="other"><xliff:g id="COUNT">%1$d</xliff:g> برنامه در <xliff:g id="DURATION_1">%2$s</xliff:g> گذشته از حافظه استفاده کرده‌اند</item>
    </plurals>
    <string name="running_frequency" msgid="6622624669948277693">"تعداد دفعات اجرا"</string>
    <string name="memory_maximum_usage" msgid="6513785462055278341">"حداکثر مصرف"</string>
    <string name="no_data_usage" msgid="9131454024293628063">"هیچ داده‌ای مصرف نشده است"</string>
    <string name="zen_access_warning_dialog_title" msgid="1198189958031157142">"به دسترسی به حالت «مزاحم نشوید» برای <xliff:g id="APP">%1$s</xliff:g> اجازه می‌دهید؟"</string>
    <string name="zen_access_warning_dialog_summary" msgid="4015885767653010873">"برنامه می‌تواند حالت «مزاحم نشوید» را روشن/خاموش کند و تغییراتی در تنظیمات مرتبط ایجاد کند."</string>
    <string name="zen_access_disabled_package_warning" msgid="302820100078584431">"چون دسترسی اعلان روشن است باید روشن بماند"</string>
    <string name="zen_access_revoke_warning_dialog_title" msgid="558779234015793950">"دسترسی به «مزاحم نشوید» برای <xliff:g id="APP">%1$s</xliff:g> لغو شد؟"</string>
    <string name="zen_access_revoke_warning_dialog_summary" msgid="5518216907304930148">"همه قوانین «مزاحم نشوید» ایجادشده توسط این برنامه حذف می‌شوند."</string>
    <string name="ignore_optimizations_on" msgid="6915689518016285116">"بهینه‌سازی نشود"</string>
    <string name="ignore_optimizations_off" msgid="6153196256410296835">"بهینه‌سازی"</string>
    <string name="ignore_optimizations_on_desc" msgid="2321398930330555815">"ممکن است باتری شما را سریع‌تر خالی کند"</string>
    <string name="ignore_optimizations_off_desc" msgid="5255731062045426544">"برای ماندگاری بیشتر باتری توصیه می‌شود"</string>
    <string name="ignore_optimizations_title" msgid="2829637961185027768">"به <xliff:g id="APP">%s</xliff:g> اجازه داده شود بهینه‌سازی‌های باتری را نادیده بگیرد؟"</string>
    <string name="app_list_preference_none" msgid="108006867520327904">"هیچ‌کدام"</string>
    <string name="work_profile_usage_access_warning" msgid="2918050775124911939">"خاموش کردن دسترسی میزان مصرف برای این برنامه، مانع از ردیابی سرپرست از میزان مصرف داده برای برنامه‌ها در نمایه کاری‌تان نمی‌شود."</string>
    <string name="accessibility_lock_screen_progress" msgid="2408292742980383166">"<xliff:g id="COUNT_0">%1$d</xliff:g> نویسه از <xliff:g id="COUNT_1">%2$d</xliff:g> نویسه استفاده شد"</string>
    <string name="draw_overlay" msgid="6564116025404257047">"نمایش روی سایر برنامه‌ها"</string>
    <string name="system_alert_window_settings" msgid="8466613169103527868">"نمایش روی سایر برنامه‌ها"</string>
    <string name="system_alert_window_apps_title" msgid="7005760279028569491">"برنامه‌ها"</string>
    <string name="system_alert_window_access_title" msgid="6297115362542361241">"نمایش روی سایر برنامه‌ها"</string>
    <string name="permit_draw_overlay" msgid="7456536798718633432">"مجاز کردن نمایش روی سایر برنامه‌ها"</string>
    <string name="app_overlay_permission_preference" msgid="9039432222453006038">"مجوز نمایش برنامه روی سایر برنامه‌ها"</string>
    <string name="allow_overlay_description" msgid="8961670023925421358">"به برنامه‌‌‌ اجازه می‌دهد روی سایر برنامه‌هایی که درحال استفاده از آنها هستید نشان داده شود. ممکن است این قابلیت در استفاده شما از آن برنامه‌ها تداخل ایجاد کند یا طرز نمایش یا عملکرد آنها را تغییر دهد."</string>
    <string name="keywords_vr_listener" msgid="7441221822576384680">"‏vr واقعیت مجازی شنونده استریو یاور خدمات"</string>
    <string name="keywords_system_alert_window" msgid="5049498015597864850">"نمایش کادر گفتگوی هشدار سیستم روی سایر برنامه‌ها"</string>
    <string name="overlay_settings" msgid="6930854109449524280">"نمایش روی سایر برنامه‌ها"</string>
    <string name="system_alert_window_summary" msgid="602892301318324492">"برای نمایش روی سایر برنامه‌ها، <xliff:g id="COUNT_0">%1$d</xliff:g> مورد از <xliff:g id="COUNT_1">%2$d</xliff:g> برنامه مجاز شده‌اند"</string>
    <string name="filter_overlay_apps" msgid="6965969283342557573">"برنامه‌های دارای مجوز"</string>
    <string name="app_permission_summary_allowed" msgid="1505409933012886711">"مجاز"</string>
    <string name="app_permission_summary_not_allowed" msgid="2592617058101882802">"مجاز نیست"</string>
    <string name="keywords_install_other_apps" msgid="761078076051006558">"نصب برنامه‌ از منابع ناشناس"</string>
    <string name="write_settings" msgid="4797457275727195681">"تغییر تنظیمات سیستم"</string>
    <string name="keywords_write_settings" msgid="6415597272561105138">"نوشتن تغییر تنظیمات سیستم"</string>
    <string name="write_settings_summary" msgid="4302268998611412696">"<xliff:g id="COUNT_0">%1$d</xliff:g> برنامه از <xliff:g id="COUNT_1">%2$d</xliff:g> برنامه می‌توانند تنظیمات سیستم را تغییر دهند"</string>
    <string name="filter_install_sources_apps" msgid="3102976274848199118">"می‌توانند برنامه‌های دیگری نصب کنند"</string>
    <string name="filter_write_settings_apps" msgid="2914615026197322551">"می‌توانند تنظیمات سیستم را تغییر دهند"</string>
    <string name="write_settings_title" msgid="4232152481902542284">"می‌توانند تنظیمات سیستم را تغییر دهند"</string>
    <string name="write_system_settings" msgid="3482913590601096763">"تغییر تنظیمات سیستم"</string>
    <string name="write_settings_preference" msgid="3407383041273067448">"مجوز تغییر تنظیمات سیستم توسط برنامه"</string>
    <string name="permit_write_settings" msgid="6393779336656870080">"اجازه دادن به برنامه برای تغییر تنظیمات سیستم"</string>
    <string name="write_settings_description" msgid="6868293938839954623">"این مجوز به برنامه امکان می‌دهد تنظیمات سیستم را تغییر دهد."</string>
    <string name="write_settings_on" msgid="8230580416068832239">"بله"</string>
    <string name="write_settings_off" msgid="5156104383386336233">"نه"</string>
    <string name="external_source_switch_title" msgid="3621381992793251070">"مجاز از این منبع"</string>
    <string name="camera_gesture_title" msgid="1075838577642393011">"دو بار بچرخانید تا دوربین باز شود"</string>
    <string name="camera_gesture_desc" msgid="1831390075255870960">"با دو بار چرخاندن مچتان، برنامه دوربین را باز کنید"</string>
    <string name="camera_double_tap_power_gesture_title" msgid="1651873760405034645">"دو ضربه روی دکمه روشن/خاموش برای دوربین"</string>
    <string name="camera_double_tap_power_gesture_desc" msgid="7355664631775680376">"دوربین را سریع و بدون باز کردن قفل صفحه باز کنید"</string>
    <string name="screen_zoom_title" msgid="5233515303733473927">"اندازه صفحه‌نمایش"</string>
    <string name="screen_zoom_short_summary" msgid="7291960817349834688">"هر چیزی روی صفحه‌نمایش را بزرگ‌تر یا کوچک‌تر کنید"</string>
    <string name="screen_zoom_keywords" msgid="9176477565403352552">"تراکم نمایشگر، بزرگ‌نمایی صفحه، مقیاس، مقیاس‌بندی"</string>
    <string name="screen_zoom_summary" msgid="6445488991799015407">"هر چیزی روی صفحه‌نمایش را بزرگ‌تر یا کوچک‌تر کنید. ممکن است موقعیت برخی از برنامه‌های روی صفحه‌نمایش تغییر کند."</string>
    <string name="screen_zoom_preview_title" msgid="4680671508172336572">"پیش‌نمایش"</string>
    <string name="screen_zoom_make_smaller_desc" msgid="4622359904253364742">"کوچک‌تر ببینید"</string>
    <string name="screen_zoom_make_larger_desc" msgid="2236171043607896594">"بزرگ‌تر ببینید"</string>
    <string name="screen_zoom_conversation_icon_alex" msgid="8443032489384985820">"A"</string>
    <string name="screen_zoom_conversation_icon_pete" msgid="998709701837681129">"P"</string>
    <string name="screen_zoom_conversation_message_1" msgid="6546951024984852686">"سلام پیت!"</string>
    <string name="screen_zoom_conversation_message_2" msgid="6935424214137738647">"سلام، موافقی امروز یه فنجون قهوه بخوریم و با هم گپ بزنیم؟"</string>
    <string name="screen_zoom_conversation_message_3" msgid="5218221201861387402">"عالی به نظر می‌رسه. یه جای خوب می‌شناسم که خیلی از اینجا دور نیست."</string>
    <string name="screen_zoom_conversation_message_4" msgid="5564676794767555447">"عالیه!"</string>
    <string name="screen_zoom_conversation_timestamp_1" msgid="7453710416319650556">"سه‌شنبه ۶:۰۰ ب.ظ"</string>
    <string name="screen_zoom_conversation_timestamp_2" msgid="7107225702890747588">"سه‌شنبه ۶:۰۱ ب.ظ"</string>
    <string name="screen_zoom_conversation_timestamp_3" msgid="3785674344762707688">"سه‌شنبه ۶:۰۲ ب.ظ"</string>
    <string name="screen_zoom_conversation_timestamp_4" msgid="2511469395448561259">"سه‌شنبه ۶:۰۳ ب.ظ"</string>
    <string name="disconnected" msgid="4836600637485526329">"متصل نیست"</string>
    <string name="data_usage_summary_format" msgid="7507047900192160585">"<xliff:g id="AMOUNT">%1$s</xliff:g> داده استفاده‌شده"</string>
    <plurals name="notification_summary" formatted="false" msgid="3941492005316143599">
      <item quantity="one">خاموش برای <xliff:g id="COUNT">%d</xliff:g> برنامه</item>
      <item quantity="other">خاموش برای <xliff:g id="COUNT">%d</xliff:g> برنامه</item>
    </plurals>
    <string name="notification_summary_none" msgid="4586376436702610">"برای همه برنامه‌ها روشن‌ است"</string>
    <string name="apps_summary" msgid="193158055537070092">"<xliff:g id="COUNT">%1$d</xliff:g> برنامه نصب‌شده"</string>
    <string name="apps_summary_example" msgid="2118896966712746139">"۲۴ برنامه نصب شده است"</string>
    <string name="storage_summary" msgid="3801281635351732202">"<xliff:g id="PERCENTAGE">%1$s</xliff:g> استفاده‌شده - <xliff:g id="FREE_SPACE">%2$s</xliff:g> آزاد"</string>
    <string name="storage_summary_with_sdcard" msgid="3290457009629490121">"فضای ذخیره‌سازی داخلی: <xliff:g id="PERCENTAGE">%1$s</xliff:g> استفاده‌شده - <xliff:g id="FREE_SPACE">%2$s</xliff:g> آزاد"</string>
    <string name="display_summary" msgid="6737806235882127328">"خواب پس از <xliff:g id="TIMEOUT_DESCRIPTION">%1$s</xliff:g> عدم فعالیت"</string>
    <string name="display_dashboard_summary" msgid="4145888780290131488">"کاغذدیواری، حالت خواب، اندازه قلم"</string>
    <string name="display_summary_example" msgid="9102633726811090523">"خواب پس از ۱۰ دقیقه عدم فعالیت"</string>
    <string name="memory_summary" msgid="8080825904671961872">"به‌طور متوسط <xliff:g id="USED_MEMORY">%1$s</xliff:g> از <xliff:g id="TOTAL_MEMORY">%2$s</xliff:g> حافظه استفاده شده است"</string>
    <string name="users_and_accounts_summary" msgid="245282689646897882">"کاربر کنونی: <xliff:g id="USER_NAME">%1$s</xliff:g>"</string>
    <string name="users_summary" msgid="1674864467098487328">"واردشده به سیستم با <xliff:g id="USER_NAME">%1$s</xliff:g>"</string>
    <string name="payment_summary" msgid="3472482669588561110">"پیش‌فرض: <xliff:g id="APP_NAME">%1$s</xliff:g>"</string>
    <string name="location_on_summary" msgid="5127631544018313587">"روشن / <xliff:g id="LOCATION_MODE">%1$s</xliff:g>"</string>
    <string name="location_off_summary" msgid="6474350053215707957">"خاموش"</string>
    <string name="backup_disabled" msgid="485189128759595412">"پشتیبان‌گیری غیرفعال است"</string>
    <string name="about_summary" msgid="924181828102801010">"‏به‌روزرسانی‌شده به Android نسخه <xliff:g id="VERSION">%1$s</xliff:g>"</string>
    <string name="disabled_by_policy_title" msgid="627023216027648534">"عملکرد مجاز نیست"</string>
    <string name="disabled_by_policy_title_adjust_volume" msgid="7399450998356045023">"نمی‌توان بلندی صدا را تغییر داد"</string>
    <string name="disabled_by_policy_title_outgoing_calls" msgid="7919816644946067058">"برقراری تماس تلفنی مجاز نیست"</string>
    <string name="disabled_by_policy_title_sms" msgid="5733307423899610340">"استفاده از پیامک مجاز نیست"</string>
    <string name="disabled_by_policy_title_camera" msgid="6225008536855644874">"استفاده از دوربین مجاز نیست"</string>
    <string name="disabled_by_policy_title_screen_capture" msgid="4066913623298047094">"گرفتن عکس از صفحه‌نمایش مجاز نیست"</string>
    <string name="default_admin_support_msg" msgid="2853684309779513863">"این کار غیرفعال شده است. با سرپرست سازمانتان تماس بگیرید تا بیشتر بدانید."</string>
    <string name="admin_support_more_info" msgid="8901377038510512654">"جزئیات بیشتر"</string>
    <string name="admin_profile_owner_message" msgid="5860816886981109626">"سرپرستتان می‌تواند بر برنامه‌ها و داده‌های مرتبط با این نمایه کاری (ازجمله تنظیمات، مجوزها، دسترسی شرکتی، فعالیت شبکه و اطلاعات مکان دستگاه) نظارت داشته باشد و آن‌ها را مدیریت کنید."</string>
    <string name="admin_profile_owner_user_message" msgid="3842630535450382172">"سرپرستتان می‌تواند بر برنامه‌ها و داده‌های مرتبط با این کاربر (ازجمله تنظیمات، مجوزها، دسترسی شرکتی، فعالیت شبکه و اطلاعات مکان دستگاه) نظارت داشته باشد و آن‌ها را مدیریت کنید."</string>
    <string name="admin_device_owner_message" msgid="6232893638259790789">"سرپرستتان می‌تواند بر برنامه‌ها و داده‌های مرتبط با این دستگاه (ازجمله تنظیمات، مجوزها، دسترسی شرکتی، فعالیت شبکه و اطلاعات مکان دستگاه) نظارت داشته باشد و آن‌ها را مدیریت کنید."</string>
    <string name="condition_turn_off" msgid="1960945836880080298">"خاموش کردن"</string>
    <string name="condition_turn_on" msgid="9089876276117874591">"روشن کردن"</string>
    <string name="condition_expand_show" msgid="608202020023489939">"نمایش"</string>
    <string name="condition_expand_hide" msgid="948507739223760667">"پنهان کردن"</string>
    <string name="condition_hotspot_title" msgid="7778958849468560027">"نقطه اتصال روشن است"</string>
    <string name="condition_hotspot_summary" msgid="3433182779269409683">"‏نقطه اتصال قابل حمل Wi-Fi ‏<xliff:g id="ID_1">%1$s</xliff:g> فعال است، Wi-Fi برای این دستگاه خاموش است."</string>
    <string name="condition_airplane_title" msgid="287356299107070503">"حالت هواپیما روشن است"</string>
    <string name="condition_airplane_summary" msgid="5561586417832393666">"‏Wi-Fi، بلوتوث و شبکه تلفن همراه خاموش هستند. نمی‌توانید تماس تلفنی برقرار کنید یا به اینترنت متصل شوید."</string>
    <string name="condition_zen_title" msgid="2679168532600816392">"حالت «مزاحم نشوید» روشن است (<xliff:g id="ID_1">%1$s</xliff:g>)"</string>
    <string name="condition_battery_title" msgid="3272131008388575349">"بهینه‌سازی باتری روشن است"</string>
    <string name="condition_battery_summary" msgid="4418839236027977450">"عملکرد کاهش یافته است. خدمات مکان و داده پس‌زمینه خاموش شده‌اند."</string>
    <string name="condition_cellular_title" msgid="1327317003797575735">"داده شبکه تلفن همراه خاموش است"</string>
    <string name="condition_cellular_summary" msgid="1818046558419658463">"‏اینترنت فقط از طریق Wi-Fi در دسترس است"</string>
    <string name="condition_bg_data_title" msgid="2483860304802846542">"صرفه‌جویی داده روشن است"</string>
    <string name="condition_bg_data_summary" msgid="656957852895282228">"‏داده پس‌زمینه فقط از طریق Wi-Fi در دسترس است. وقتی Wi-Fi در دسترس نباشد، این قابلیت می‌تواند بعضی از برنامه‌ها یا خدمات را تحت تأثیر قرار دهد."</string>
    <string name="condition_work_title" msgid="7293722361184366648">"نمایه کاری خاموش است"</string>
    <string name="condition_work_summary" msgid="7543202177571590378">"برنامه‌ها، همگام‌سازی در پس‌زمینه و قابلیت‌های دیگر مربوط به نمایه کاری شما خاموش هستند."</string>
    <string name="night_display_suggestion_title" msgid="6602129097059325291">"تنظیم زمان‌بندی نور شب"</string>
    <string name="night_display_suggestion_summary" msgid="1747638280833631187">"سایه‌رنگ کهربایی صفحه‌نمایش برای کمک به خواب رفتن شما"</string>
    <string name="condition_night_display_title" msgid="5599814941976856183">"«نور شب» روشن است"</string>
    <string name="condition_night_display_summary" msgid="5443722724310650381">"صفحه‌نمایش ته‌رنگ کهربایی به خود می‌گیرد. شاید این رنگ بتواند به شما کمک کند به خواب بروید."</string>
    <string name="suggestions_title" msgid="7280792342273268377">"پیشنهادات"</string>
    <string name="suggestions_summary" msgid="2509040178581728056">"+<xliff:g id="ID_1">%1$d</xliff:g>"</string>
    <string name="suggestions_more_title" msgid="8223690393059519879">"+<xliff:g id="ID_1">%1$d</xliff:g> مورد دیگر"</string>
    <plurals name="suggestions_collapsed_title" formatted="false" msgid="1857433444865249823">
      <item quantity="one"><xliff:g id="COUNT">%1$d</xliff:g> پیشنهاد</item>
      <item quantity="other"><xliff:g id="COUNT">%1$d</xliff:g> پیشنهاد</item>
    </plurals>
    <plurals name="suggestions_collapsed_summary" formatted="false" msgid="7680263825371165461">
      <item quantity="one">+<xliff:g id="COUNT">%1$d</xliff:g> پیشنهاد</item>
      <item quantity="other">+<xliff:g id="COUNT">%1$d</xliff:g> پیشنهاد</item>
    </plurals>
    <string name="suggestion_remove" msgid="904627293892092439">"حذف"</string>
    <string name="color_temperature" msgid="2070126836910615605">"دمای رنگ سرد"</string>
    <string name="color_temperature_desc" msgid="4793729830226404052">"استفاده از رنگ‌های سردتر نمایشگر"</string>
    <string name="color_temperature_toast" msgid="4974218172133854827">"برای اعمال تغییر رنگ، صفحه را خاموش کنید"</string>
    <string name="telephony_monitor_toast" msgid="7003764250271195384">"‏برای اعمال تغییر Telephony Monitor، دستگاه را راه‌اندازی مجدد کنید"</string>
    <string name="camera_hal_hdrplus_switch" msgid="8377365197105267466">"‏دوربین HAL HDR+‎"</string>
    <string name="camera_hal_hdrplus_toast" msgid="2063703797270055299">"‏برای اعمال تغییر دوربین HAL HDR+‎، دستگاه را راه‌اندازی مجدد کنید"</string>
    <string name="ota_disable_automatic_update" msgid="2319639631655915050">"به‌روزرسانی‌های خودکار سیستم"</string>
    <string name="usage" msgid="2977875522080448986">"میزان مصرف"</string>
    <string name="cellular_data_usage" msgid="2155683719898158203">"مصرف داده شبکه تلفن همراه"</string>
    <string name="wifi_data_usage" msgid="686754111095324306">"‏میزان مصرف داده Wi-Fi"</string>
    <string name="ethernet_data_usage" msgid="5108764537574354616">"میزان مصرف داده اترنت"</string>
    <string name="wifi" msgid="1081550856200013637">"Wi-Fi"</string>
    <string name="ethernet" msgid="6600095783781389720">"اترنت"</string>
    <string name="cell_data_template" msgid="405684854174361041">"<xliff:g id="AMOUNT">^1</xliff:g> داده شبکه تلفن همراه"</string>
    <string name="wifi_data_template" msgid="6265570748799357386">"‏<xliff:g id="AMOUNT">^1</xliff:g> داده‌های Wi-Fi"</string>
    <string name="ethernet_data_template" msgid="5782476509881033590">"<xliff:g id="AMOUNT">^1</xliff:g> داده‌ اترنت"</string>
    <string name="cell_warning_only" msgid="763147658209027140">"<xliff:g id="ID_1">%1$s</xliff:g> هشدار داده"</string>
    <string name="cell_warning_and_limit" msgid="2273413629267437470">"<xliff:g id="ID_1">%1$s</xliff:g> هشدار داده / <xliff:g id="ID_2">%2$s</xliff:g> محدودیت داده"</string>
    <string name="billing_cycle" msgid="5169909190811133499">"چرخه صورت‌حساب"</string>
    <string name="billing_cycle_fragment_summary" msgid="8231066353654583106">"روز <xliff:g id="ID_1">%1$s</xliff:g> هر ماه"</string>
    <string name="network_restrictions" msgid="8234695294536675380">"محدودیت‌های شبکه"</string>
    <plurals name="network_restrictions_summary" formatted="false" msgid="4301618027244595839">
      <item quantity="one"><xliff:g id="COUNT">%1$d</xliff:g> محدودیت</item>
      <item quantity="other"><xliff:g id="COUNT">%1$d</xliff:g> محدودیت</item>
    </plurals>
    <string name="operator_warning" msgid="1862988028996859195">"روش شرکت مخابراتی برای اندازه‌گیری مصرف داده ممکن است با روش دستگاهتان متفاوت باشد."</string>
    <string name="data_used_template" msgid="3245919669966296505">"<xliff:g id="ID_1">%1$s</xliff:g> مصرف شده"</string>
    <string name="set_data_warning" msgid="6115364758236594593">"تنظیم هشدار داده"</string>
    <string name="data_warning" msgid="209133958008062117">"هشدار داده"</string>
    <string name="set_data_limit" msgid="2901526323210516923">"تنظیم محدودیت داده"</string>
    <string name="data_limit" msgid="1885406964934590552">"محدودیت داده"</string>
    <string name="data_usage_template" msgid="392191945602400904">"بین <xliff:g id="ID_2">%2$s</xliff:g>، <xliff:g id="ID_1">%1$s</xliff:g> مصرف شده است"</string>
    <string name="configure" msgid="1029654422228677273">"پیکربندی"</string>
    <string name="data_usage_other_apps" msgid="3272872663517382050">"برنامه‌های دیگری که در استفاده گنجانده شده"</string>
    <plurals name="data_saver_unrestricted_summary" formatted="false" msgid="2635267833484232703">
      <item quantity="one">هنگام روشن بودن «صرفه‌جویی داده»، <xliff:g id="COUNT">%1$d</xliff:g> برنامه می‌توانند بدون محدودیت از داده‌ها استفاده کند</item>
      <item quantity="other">هنگام روشن بودن «صرفه‌جویی داده»، <xliff:g id="COUNT">%1$d</xliff:g> برنامه می‌توانند بدون محدودیت از داده‌ها استفاده کند</item>
    </plurals>
    <string name="data_saver_title" msgid="398458827917495765">"صرفه‌جویی داده"</string>
    <string name="unrestricted_data_saver" msgid="952796077540228711">"داده بدون محدودیت"</string>
    <string name="restrict_background_blacklisted" msgid="3995443391711013068">"داده‌های پس‌زمینه خاموش است"</string>
    <string name="data_saver_on" msgid="6774217590237934709">"روشن"</string>
    <string name="data_saver_off" msgid="6892309031162738794">"خاموش"</string>
    <string name="unrestricted_app_title" msgid="4465437191723332066">"مصرف داده به‌صورت نامحدود"</string>
    <string name="unrestricted_app_summary" msgid="6458008993501723912">"داده نامحدود با صرفه‌جویی داده"</string>
    <string name="home_app" msgid="4066188520886810030">"برنامه صفحه اصلی"</string>
    <string name="no_default_home" msgid="7184117487704520238">"صفحه اصلی پیش‌فرض وجود ندارد"</string>
    <string name="lockpattern_settings_require_cred_before_startup" msgid="3832020101401318248">"راه‌اندازی امن"</string>
    <string name="lockpattern_settings_require_pattern_before_startup_summary" msgid="7873036097628404476">"برای راه‌اندازی دستگاه به الگو نیاز است. وقتی خاموش باشد، این دستگاه نمی‌تواند تماس، پیام، اعلان یا هشدار دریافت کند."</string>
    <string name="lockpattern_settings_require_pin_before_startup_summary" msgid="6022831284097476933">"برای راه‌اندازی دستگاه به پین نیاز است. وقتی خاموش باشد، این دستگاه نمی‌تواند تماس، پیام، اعلان یا هشدار دریافت کند."</string>
    <string name="lockpattern_settings_require_password_before_startup_summary" msgid="6818285221244966231">"برای راه‌اندازی دستگاه به گذرواژه نیاز است. وقتی خاموش باشد، این دستگاه نمی‌تواند تماس، پیام، اعلان یا هشدار دریافت کند."</string>
    <string name="suggestion_additional_fingerprints" msgid="2214281455363797037">"افزودن اثر انگشت دیگری"</string>
    <string name="suggestion_additional_fingerprints_summary" msgid="5471253233176471245">"باز کردن قفل با انگشت دیگری"</string>
    <string name="battery_saver_on_summary" msgid="9072203872401530722">"روشن / <xliff:g id="ID_1">%1$s</xliff:g>"</string>
    <string name="battery_saver_off_summary" msgid="8309471955051162327">"خاموش / <xliff:g id="ID_1">%1$s</xliff:g>"</string>
    <string name="battery_saver_desc_turn_on_auto_never" msgid="6715896635178578813">"هرگز به‌صورت خودکار روشن نشود"</string>
    <string name="battery_saver_desc_turn_on_auto_pct" msgid="7472323223085636533">"‏با باتری %1$s به‌صورت خودکار روشن شود"</string>
    <string name="not_battery_optimizing" msgid="5362861851864837617">"از بهینه‌سازی باتری استفاده نشود"</string>
    <string name="lockscreen_remote_input" msgid="969871538778211843">"درصورت قفل بودن دستگاه، از تایپ پاسخ یا نوشتارهای دیگر در اعلان‌ها جلوگیری شود"</string>
    <string name="default_spell_checker" msgid="8506899870026026660">"غلط‌گیر املای پیش‌فرض"</string>
    <string name="choose_spell_checker" msgid="6596539862291699367">"انتخاب غلط‌گیر املا"</string>
    <string name="spell_checker_not_selected" msgid="8871083796179200696">"انتخاب نشده"</string>
    <string name="notification_log_no_title" msgid="5678029849672024215">"(هیچ‌کدام)"</string>
    <string name="notification_log_details_delimiter" msgid="3116559361552416747">": "</string>
    <string name="notification_log_details_package" msgid="2596495677039100284">"pkg"</string>
    <string name="notification_log_details_key" msgid="2995791937075862968">"کلید"</string>
    <string name="notification_log_details_group" msgid="2430467015200368698">"گروه"</string>
    <string name="notification_log_details_group_summary" msgid="7945543958255585829">"(خلاصه)"</string>
    <string name="notification_log_details_visibility" msgid="2552873780715930971">"قابلیت مشاهده"</string>
    <string name="notification_log_details_public_version" msgid="4247242364605495240">"publicVersion"</string>
    <string name="notification_log_details_priority" msgid="8371354971235991398">"اولویت‌دار"</string>
    <string name="notification_log_details_importance" msgid="2153168790791683139">"اهمیت"</string>
    <string name="notification_log_details_explanation" msgid="1914295130775393551">"توضیح"</string>
    <string name="notification_log_details_badge" msgid="3258183328267662285">"می‌تواند نشان نمایش دهد"</string>
    <string name="notification_log_details_content_intent" msgid="1113554570409128083">"هدف"</string>
    <string name="notification_log_details_delete_intent" msgid="905118520685297007">"حذف هدف"</string>
    <string name="notification_log_details_full_screen_intent" msgid="7118560817013522978">"هدف تمام صفحه"</string>
    <string name="notification_log_details_actions" msgid="242523930165118066">"فعالیت‌ها"</string>
    <string name="notification_log_details_title" msgid="7177091647508863295">"عنوان"</string>
    <string name="notification_log_details_remoteinput" msgid="8328591329858827409">"ورودی‌های از راه دور"</string>
    <string name="notification_log_details_content_view" msgid="6638731378278561786">"نمای سفارشی"</string>
    <string name="notification_log_details_extras" msgid="4188418723779942047">"اضافه‌ها"</string>
    <string name="notification_log_details_icon" msgid="8939114059726188218">"نماد"</string>
    <string name="notification_log_details_parcel" msgid="243148037601903212">"اندازه بسته"</string>
    <string name="notification_log_details_ashmem" msgid="7241814108477320636">"ashmem"</string>
    <string name="notification_log_details_sound" msgid="5506232879598808099">"صدا"</string>
    <string name="notification_log_details_vibrate" msgid="6890065466625335940">"لرزش"</string>
    <string name="notification_log_details_default" msgid="2345249399796730861">"پیش‌فرض"</string>
    <string name="notification_log_details_none" msgid="184131801230614059">"هیچ‌کدام"</string>
    <string name="notification_log_details_ranking_null" msgid="244660392058720919">"شیء رتبه‌بندی وجود ندارد."</string>
    <string name="notification_log_details_ranking_none" msgid="599607025882587844">"شیء رتبه‌بندی حاوی این کلید نیست."</string>
    <string name="special_access" msgid="3458780842491881155">"دسترسی ویژه به برنامه"</string>
    <plurals name="special_access_summary" formatted="false" msgid="260765309935675867">
      <item quantity="one"><xliff:g id="COUNT">%d</xliff:g> برنامه می‌تواند بدون‌محدودیت از داده استفاده کند</item>
      <item quantity="other"><xliff:g id="COUNT">%d</xliff:g> برنامه می‌تواند بدون‌محدودیت از داده استفاده کند</item>
    </plurals>
    <string name="confirm_convert_to_fbe_warning" msgid="1487005506049137659">"واقعاً داده‌های کاربر پاک شود و به رمزگذاری فایل تبدیل شود؟"</string>
    <string name="button_confirm_convert_fbe" msgid="7101855374850373091">"پاک کردن و تبدیل کردن"</string>
    <string name="reset_shortcut_manager_throttling" msgid="6495066467198668994">"‏بازنشانی محدودکننده سرعت ShortcutManager"</string>
    <string name="reset_shortcut_manager_throttling_complete" msgid="1826770872063707900">"‏محدودکننده سرعت ShortcutManager بازنشانی شد"</string>
    <string name="notification_suggestion_title" msgid="4506524937307816475">"کنترل اعلان‌های قفل صفحه"</string>
    <string name="notification_suggestion_summary" msgid="8521159741445416875">"نمایش یا پنهان کردن محتوای اعلان"</string>
    <string name="page_tab_title_summary" msgid="4070309266374993258">"همه"</string>
    <string name="page_tab_title_support" msgid="8483187649355540109">"پشتیبانی و نکته‌ها"</string>
    <string name="developer_smallest_width" msgid="7516950434587313360">"کوچک‌ترین عرض"</string>
    <string name="premium_sms_none" msgid="8268105565738040566">"هیچ برنامه نصب‌شده‌ای دسترسی به «پیامک ویژه» را درخواست نکرده است"</string>
    <string name="premium_sms_warning" msgid="9086859595338944882">"ممکن است استفاده از «پیامک ویژه» برای شما هزینه داشته باشد و مبلغ صورت‌حساب‌های شرکت مخابراتی‌تان را افزایش دهد. اگر مجوز را برای برنامه‌ای فعال کنید، می‌توانید با استفاده از آن برنامه پیامک ویژه ارسال کنید."</string>
    <string name="premium_sms_access" msgid="4660047004791638305">"دسترسی پیامک ویژه"</string>
    <string name="bluetooth_disabled" msgid="2456198532288640046">"غیرقابل‌مشاهده برای سایر دستگاه‌ها"</string>
    <string name="bluetooth_connected_summary" msgid="7672528674593152862">"متصل به <xliff:g id="ID_1">%1$s</xliff:g>"</string>
    <string name="bluetooth_connected_multiple_devices_summary" msgid="9173661896296663932">"متصل به چند دستگاه"</string>
    <string name="demo_mode" msgid="2798762752209330277">"حالت نمایشی رابط کاربری سیستم"</string>
    <string name="quick_settings_developer_tiles" msgid="5947788063262762448">"کاشی‌های برنامه‌نویسی تنظیمات سریع"</string>
    <string name="support_escalation_title" msgid="4111071371281023145">"ما اینجاییم تا به شما کمک کنیم"</string>
    <string name="support_escalation_24_7_title" msgid="8118369197749832074">"۲۴ ساعت روز/۷ روز هفته آماده کمک به شما هستیم"</string>
    <string name="support_escalation_24_7_content_description" msgid="3772776213036994533">"۲۴ ساعت روز/۷ روز هفته آماده کمک به شما هستیم"</string>
    <string name="support_escalation_summary" msgid="8473084168776014405">"تیم پشتیبانی ما اینجاست تا در رسیدگی به هر مشکلی کمک کند"</string>
    <string name="support_escalation_24_7_summary" msgid="2802773279262547187">"تیم پشتیبانی ما به‌صورت شبانه‌روزی دردسترس است"</string>
    <string name="support_escalation_closed_summary" msgid="2240967274380168303">"‏راهنما را جستجو کنید یا در ساعات کاری پشتیبانی (به‌وقت محلی) تماس بگیرید:&lt;br&gt;&lt;b&gt;<xliff:g id="OPERATION_HOURS">%s</xliff:g>&lt;/b&gt;"</string>
    <string name="support_escalation_no_internet_summary" msgid="2526082812336597989">"‏ساعت‌های پشتیبانی تلفنی (به‌وقت محلی)&lt;br&gt;&lt;b&gt;<xliff:g id="OPERATION_HOURS">%s</xliff:g>&lt;/b&gt;"</string>
    <string name="support_escalation_unavailable_summary" msgid="5208552975245211898">"جستجوی راهنما یا کاوش در نکات و ترفندها"</string>
    <string name="support_country_list_title" msgid="823853371280534111">"پشتیبانی از:"</string>
    <string name="support_country_format" msgid="4502523713489559595">"<xliff:g id="COUNTRY">%1$s</xliff:g> - <xliff:g id="LANGUAGE">%2$s</xliff:g>"</string>
    <string name="support_phone_international_format" msgid="2143528744844720829">"<xliff:g id="LANGUAGE">%1$s</xliff:g> (<xliff:g id="PHONE">%2$s</xliff:g>)"</string>
    <string name="support_international_phone_title" msgid="1308334014138718455">"به خارج سفر می‌کنید؟"</string>
    <string name="support_international_phone_summary" msgid="208231793637026927">"ممکن است هزینه‌های بین‌المللی لحاظ شود"</string>
    <string name="support_escalation_by_phone" msgid="4843223043487058711">"تلفن"</string>
    <string name="support_escalation_by_chat" msgid="977019859110763749">"گپ"</string>
    <string name="support_tips_and_tricks_title" msgid="4153466795695447828">"کاوش نکته‌ها و ترفندها"</string>
    <string name="support_help_feedback_title" msgid="693440287222186718">"جستجوی راهنما و ارسال بازخورد"</string>
    <string name="support_sign_in_required_title" msgid="1367187789121480440">"تماس با پشتیبانی"</string>
    <string name="support_sign_in_button_text" msgid="3054769428620671241">"ورود به سیستم"</string>
    <string name="support_sign_in_required_help" msgid="5200654782405538114">"نمی‌توانید به سیستم وارد شوید؟"</string>
    <string name="support_disclaimer_title" msgid="4825302018208770031">"ارسال اطلاعات سیستم"</string>
    <string name="support_disclaimer_do_not_show" msgid="3378367075323727539">"دیگر نشان داده نشود"</string>
    <string name="support_account_request_prefix" msgid="6387847874661861650">"درخواست به‌عنوان"</string>
    <string name="support_account_picker_add_account" msgid="5076277544846506214">"افزودن حساب"</string>
    <string name="support_system_information_title" msgid="3439905790018934773">"اطلاعات سیستم"</string>
    <string name="managed_profile_settings_title" msgid="2729481936758125054">"تنظیمات نمایه کاری"</string>
    <string name="managed_profile_contact_search_title" msgid="6034734926815544221">"جستجوی مخاطب"</string>
    <string name="managed_profile_contact_search_summary" msgid="5431253552272970512">"جستجوهای مخاطب توسط سازمانتان برای شناسایی تماس‌گیرندگان و مخاطبین مجاز است"</string>
    <plurals name="hours" formatted="false" msgid="7020844602875333472">
      <item quantity="one"><xliff:g id="NUMBER">%s</xliff:g> ساعت</item>
      <item quantity="other"><xliff:g id="NUMBER">%s</xliff:g> ساعت</item>
    </plurals>
    <plurals name="minutes" formatted="false" msgid="4666832442068789413">
      <item quantity="one"><xliff:g id="NUMBER">%s</xliff:g> دقیقه</item>
      <item quantity="other"><xliff:g id="NUMBER">%s</xliff:g> دقیقه</item>
    </plurals>
    <plurals name="seconds" formatted="false" msgid="3876307354560025025">
      <item quantity="one">‏<xliff:g id="NUMBER">%s</xliff:g> ثانیه</item>
      <item quantity="other">‏<xliff:g id="NUMBER">%s</xliff:g> ثانیه</item>
    </plurals>
    <string name="support_estimated_wait_time" msgid="6523081420029378051">"~<xliff:g id="ESTIMATE">%1$s</xliff:g> انتظار"</string>
    <string name="bluetooth_talkback_computer" msgid="4875089335641234463">"رایانه"</string>
    <string name="bluetooth_talkback_headset" msgid="5140152177885220949">"هدست"</string>
    <string name="bluetooth_talkback_phone" msgid="4260255181240622896">"تلفن"</string>
    <string name="bluetooth_talkback_imaging" msgid="551146170554589119">"تصویربرداری"</string>
    <string name="bluetooth_talkback_headphone" msgid="26580326066627664">"هدفون"</string>
    <string name="bluetooth_talkback_input_peripheral" msgid="5165842622743212268">"ورودی محیطی"</string>
    <string name="bluetooth_talkback_bluetooth" msgid="5615463912185280812">"بلوتوث"</string>
    <string name="automatic_storage_manager_settings" msgid="7819434542155181607">"مدیریت حافظه"</string>
    <string name="automatic_storage_manager_text" msgid="4562950476680600604">"برای کمک به خالی کردن فضای ذخیره‌سازی، مدیر ذخیره‌سازی عکس‌ها و ویدیوهای پشتیبان‌گیری‌شده را از دستگاهتان پاک می‌کند."</string>
    <string name="automatic_storage_manager_days_title" msgid="2017913896160914647">"پاک کردن عکس‌ها و ویدئوها"</string>
    <string name="automatic_storage_manager_preference_title" msgid="5753702798151073383">"مدیر فضای ذخیره‌سازی"</string>
    <string name="deletion_helper_automatic_title" msgid="6605660435498272520">"خودکار"</string>
    <string name="deletion_helper_manual_title" msgid="7947432164411214029">"دستی"</string>
    <string name="deletion_helper_preference_title" msgid="5271510052022285884">"هم‌اکنون فضا را خالی کنید"</string>
    <string name="gesture_preference_title" msgid="5280023307132819052">"اشاره‌ها"</string>
    <string name="gesture_preference_summary" product="default" msgid="8627850388011956901">"اشاره‌های سریع برای کنترل تلفن"</string>
    <string name="gesture_preference_summary" product="tablet" msgid="4717535378272065510">"اشاره‌های سریع برای کنترل رایانه لوحی"</string>
    <string name="gesture_preference_summary" product="device" msgid="4205941452664950852">"اشاره‌های سریع برای کنترل دستگاه"</string>
    <string name="double_tap_power_for_camera_title" msgid="64716226816032800">"رفتن به دوربین"</string>
    <string name="double_tap_power_for_camera_summary" msgid="242037150983277829">"برای باز کردن سریع دوربین، دکمه روشن/خاموش را دو بار فشار دهید. در همه صفحه‌ها کار می‌کند."</string>
    <string name="double_tap_power_for_camera_suggestion_title" msgid="6500405261202883589">"باز کردن سریع دوربین"</string>
    <string name="double_tap_power_for_camera_suggestion_summary" msgid="7010153544554016996">"برای باز کردن دوربین، دکمه روشن/خاموش را دو بار فشار دهید"</string>
    <string name="double_twist_for_camera_mode_title" msgid="4877834147983530479">"چرخش دوربین"</string>
    <string name="double_twist_for_camera_mode_summary" msgid="122977081337563340"></string>
    <string name="double_twist_for_camera_suggestion_title" msgid="4689410222517954869">"سریع‌تر گرفتن خودگرفت"</string>
    <string name="double_twist_for_camera_suggestion_summary" product="default" msgid="447403641027147153">"برای حالت خودگرفت، تلفن را دو بار بچرخانید"</string>
    <string name="double_twist_for_camera_suggestion_summary" product="tablet" msgid="1724660290703318739">"برای حالت خودگرفت، رایانه لوحی را دو بار بچرخانید"</string>
    <string name="double_twist_for_camera_suggestion_summary" product="device" msgid="5980398380988039489">"برای حالت خودگرفت، دستگاه را دو بار بچرخانید"</string>
    <string name="ambient_display_title" product="default" msgid="5144814600610448504">"برای بررسی تلفن، دو ضربه سریع بزنید"</string>
    <string name="ambient_display_title" product="tablet" msgid="8688795028609563837">"برای بررسی رایانه لوحی، دو ضربه سریع بزنید"</string>
    <string name="ambient_display_title" product="device" msgid="3423781975742145894">"برای بررسی دستگاه، دو ضربه سریع بزنید"</string>
    <string name="ambient_display_summary" msgid="525662960806416373">"برای بررسی زمان، نمادهای اعلان و سایر اطلاعات، روی صفحه‌نمایش دو ضربه سریع بزنید."</string>
    <string name="ambient_display_suggestion_summary" msgid="5987443721392571847">"وقتی صفحه خاموش است، اعلان‌ها بررسی شوند"</string>
    <string name="ambient_display_pickup_title" product="default" msgid="818688002837687268">"برای بررسی تلفن، آن را بردارید"</string>
    <string name="ambient_display_pickup_title" product="tablet" msgid="4455864282995698097">"برای بررسی رایانه لوحی، آن را بردارید"</string>
    <string name="ambient_display_pickup_title" product="device" msgid="5380534405773531175">"برای بررسی دستگاه، آن را بردارید"</string>
    <string name="ambient_display_pickup_summary" product="default" msgid="4567020486787561873">"برای بررسی زمان، نمادهای اعلان و سایر اطلاعات، تلفنتان را بردارید."</string>
    <string name="ambient_display_pickup_summary" product="tablet" msgid="5435283849947236648">"برای بررسی زمان، نمادهای اعلان و سایر اطلاعات، رایانه لوحی‌تان را بردارید."</string>
    <string name="ambient_display_pickup_summary" product="device" msgid="8256669101643381568">"برای بررسی زمان، نمادهای اعلان و سایر اطلاعات، دستگاهتان را بردارید."</string>
    <string name="ambient_display_pickup_suggestion_summary" msgid="7014700589991761035">"وقتی صفحه خاموش است، اعلان‌ها بررسی شوند"</string>
    <string name="fingerprint_swipe_for_notifications_title" msgid="5816346492253270243">"تند کشیدن اثرانگشت برای اعلان‌ها"</string>
    <string name="fingerprint_swipe_for_notifications_summary" product="default" msgid="1770661868393713922">"برای بررسی اعلان‌ها، انگشتتان را روی حسگر اثرانگشت (در پشت تلفن) تند به پایین بکشید."</string>
    <string name="fingerprint_swipe_for_notifications_summary" product="tablet" msgid="902719947767712895">"برای بررسی اعلان‌ها، انگشتتان را روی حسگر اثرانگشت (در پشت رایانه لوحی) تند به پایین بکشید."</string>
    <string name="fingerprint_swipe_for_notifications_summary" product="device" msgid="5372926094116306647">"برای بررسی اعلان‌ها، انگشتتان را روی حسگر اثرانگشت (در پشت دستگاه) تند به پایین بکشید."</string>
    <string name="fingerprint_swipe_for_notifications_suggestion_title" msgid="1677291167470357802">"دیدن سریع اعلان‌ها"</string>
    <string name="fingerprint_swipe_for_notifications_suggestion_summary" msgid="127592803294414082">"تند کشیدن انگشت به طرف پایین روی حسگر اثر انگشت"</string>
    <string name="gesture_setting_on" msgid="3455094265233870280">"روشن"</string>
    <string name="gesture_setting_off" msgid="5230169535435881894">"خاموش"</string>
    <string name="oem_unlock_enable_disabled_summary_bootloader_unlocked" msgid="4265541229765635629">"‏قفل Bootloader قبلاً باز شده است"</string>
    <string name="oem_unlock_enable_disabled_summary_connectivity" msgid="415954951226204461">"ابتدا به اینترنت متصل شوید"</string>
    <string name="oem_unlock_enable_disabled_summary_connectivity_or_locked" msgid="5884723935668892613">"به اینترنت متصل شوید یا با شرکت مخابراتی‌تان تماس بگیرید"</string>
    <string name="oem_unlock_enable_disabled_summary_sim_locked_device" msgid="4149387448213399630">"در دستگاه‌های دارای قفل شرکت مخابراتی در دسترس نیست"</string>
    <string name="automatic_storage_manager_freed_bytes" msgid="7517560170441007788">"<xliff:g id="SIZE">%1$s</xliff:g> کل فضای آزادشده\n\nآخرین اجرا در <xliff:g id="DATE">%2$s</xliff:g>"</string>
    <string name="web_action_enable_title" msgid="4051513950976670853">"برنامه‌های فوری"</string>
    <string name="web_action_enable_summary" msgid="3108127559723396382">"باز کردن پیوندها در برنامه‌ها، حتی اگر نصب نشده باشند"</string>
    <string name="web_action_section_title" msgid="7364647086538399136">"برنامه‌های فوری"</string>
    <string name="instant_apps_account" msgid="1433620209791992528">"حساب برنامه‌های فوری"</string>
    <string name="domain_url_section_title" msgid="7046835219056428883">"برنامه‌های نصب‌شده"</string>
    <string name="automatic_storage_manager_activation_warning" msgid="6353100011690933254">"حافظه شما اکنون توسط مدیر حافظه مدیریت می‌شود"</string>
    <string name="account_for_section_header" msgid="5356566418548737121">"حساب‌های <xliff:g id="USER_NAME">%1$s</xliff:g>"</string>
    <string name="configure_section_header" msgid="7391183586410814450">"پیکربندی"</string>
    <string name="auto_sync_account_title" msgid="898796354710116383">"همگام‌سازی خودکار داده‌ها"</string>
    <string name="auto_sync_personal_account_title" msgid="8496263182646100610">"همگام‌سازی خودکار داده‌های شخصی"</string>
    <string name="auto_sync_work_account_title" msgid="4489172450037434152">"همگام‌سازی خودکار داده‌های کاری"</string>
    <string name="auto_sync_account_summary" msgid="692499211629185107">"اجازه دادن به برنامه‌ها برای بازخوانی خودکار داده‌ها"</string>
    <string name="account_sync_title" msgid="7214747784136106491">"همگام‌سازی حساب"</string>
    <string name="account_sync_summary_some_on" msgid="3375930757891381175">"همگام‌سازی <xliff:g id="ID_1">%1$d</xliff:g> مورد از <xliff:g id="ID_2">%2$d</xliff:g> مورد روشن است"</string>
    <string name="account_sync_summary_all_on" msgid="570431636622254156">"همگام‌سازی همه موارد روشن است"</string>
    <string name="account_sync_summary_all_off" msgid="8782409931761182734">"همگام‌سازی همه موارد خاموش است"</string>
    <string name="enterprise_privacy_settings" msgid="1177106810374146496">"اطلاعات دستگاه مدیریت‌شده"</string>
    <string name="enterprise_privacy_settings_summary_generic" msgid="5853292305730761128">"تغییرات و تنظیماتی که توسط سازمان شما مدیریت می‌شوند"</string>
    <string name="enterprise_privacy_settings_summary_with_name" msgid="4266234968317996188">"تغییرات و تنظیماتی که توسط <xliff:g id="ORGANIZATION_NAME">%s</xliff:g> مدیریت می‌شوند"</string>
    <string name="enterprise_privacy_header" msgid="7402406406883832509">"برای تامین دسترسی به داده‌های کاری، ممکن است سازمانتان تنظیمات دستگاه شما را تغییر دهد و در آن نرم‌افزار نصب کند.\n\nبرای جزئیات بیشتر، با سرپرست سازمانتان تماس بگیرید."</string>
    <string name="enterprise_privacy_exposure_category" msgid="7313392680107938517">"انواع اطلاعاتی که سازمانتان می‌تواند ببیند"</string>
    <string name="enterprise_privacy_exposure_changes_category" msgid="9079283547182933771">"تغییراتی که سرپرست سازمانتان اعمال کرده است"</string>
    <string name="enterprise_privacy_device_access_category" msgid="5423434164248819058">"دسترسی شما به این دستگاه"</string>
    <string name="enterprise_privacy_enterprise_data" msgid="2773968662865848413">"داده‌های مرتبط با حساب کاری‌تان مثل رایانه و تقویم"</string>
    <string name="enterprise_privacy_installed_packages" msgid="2313698828178764590">"فهرست برنامه‌های دستگاه شما"</string>
    <string name="enterprise_privacy_usage_stats" msgid="4398411405572759370">"مصرف زمان و داده هر برنامه"</string>
    <string name="enterprise_privacy_network_logs" msgid="161722817268849590">"جدیدترین گزارش ترافیک شبکه"</string>
    <string name="enterprise_privacy_bug_reports" msgid="843225086779037863">"جدیدترین گزارش اشکال"</string>
    <string name="enterprise_privacy_security_logs" msgid="5377362481617301074">"جدیدترین گزارش امنیتی"</string>
    <string name="enterprise_privacy_none" msgid="7706621148858381189">"هیچ‌کدام"</string>
    <string name="enterprise_privacy_enterprise_installed_packages" msgid="6353757812144878828">"برنامه‌ها نصب‌‌ شدند"</string>
    <string name="enterprise_privacy_apps_count_estimation_info" msgid="7433213592572082606">"‏تعداد برنامه‌ها تخمینی است و ممکن است شامل برنامه‌های نصب‌شده از خارج از «فروشگاه Play» نباشد."</string>
    <plurals name="enterprise_privacy_number_packages_lower_bound" formatted="false" msgid="3005116533873542976">
      <item quantity="one">حداقل <xliff:g id="COUNT_1">%d</xliff:g> برنامه</item>
      <item quantity="other">حداقل <xliff:g id="COUNT_1">%d</xliff:g> برنامه</item>
    </plurals>
    <string name="enterprise_privacy_location_access" msgid="4158197200885270634">"مجوزهای دسترسی به موقعیت مکانی"</string>
    <string name="enterprise_privacy_microphone_access" msgid="5717375623568864441">"مجوزهای دسترسی به میکروفون"</string>
    <string name="enterprise_privacy_camera_access" msgid="4858146118537519375">"مجوزهای دسترسی به دوربین"</string>
    <string name="enterprise_privacy_enterprise_set_default_apps" msgid="3288495615791128724">"برنامه‌های پیش‌فرض"</string>
    <plurals name="enterprise_privacy_number_packages" formatted="false" msgid="2765037387436064893">
      <item quantity="one"><xliff:g id="COUNT_1">%d</xliff:g> برنامه</item>
      <item quantity="other"><xliff:g id="COUNT_1">%d</xliff:g> برنامه</item>
    </plurals>
    <string name="enterprise_privacy_input_method" msgid="6531350246850814920">"صفحه‌کلید پیش‌فرض"</string>
    <string name="enterprise_privacy_input_method_name" msgid="4941106433683067953">"تنظیم روی <xliff:g id="APP_LABEL">%s</xliff:g>"</string>
    <string name="enterprise_privacy_always_on_vpn_device" msgid="4409098287763221215">"‏«VPN همیشه روشن» روشن شد"</string>
    <string name="enterprise_privacy_always_on_vpn_personal" msgid="9217774730260037434">"‏«VPN همیشه روشن» در نمایه شخصی شما روشن شد"</string>
    <string name="enterprise_privacy_always_on_vpn_work" msgid="7244472958208315814">"‏«VPN همیشه روشن» در نمایه کاری شما روشن شد"</string>
    <string name="enterprise_privacy_global_http_proxy" msgid="7936664553416257333">"‏تنظیم پروکسی HTTP جهانی"</string>
    <string name="enterprise_privacy_ca_certs" msgid="5885892204903688909">"اعتبارنامه‌های مطمئن"</string>
    <plurals name="enterprise_privacy_number_ca_certs" formatted="false" msgid="526375234629534165">
      <item quantity="one">حداقل <xliff:g id="COUNT_1">%d</xliff:g> گواهینامه مرکز صدور گواهی</item>
      <item quantity="other">حداقل <xliff:g id="COUNT_1">%d</xliff:g> گواهینامه مرکز صدور گواهی</item>
    </plurals>
    <string name="enterprise_privacy_lock_device" msgid="8791656477097208540">"سرپرست می‌تواند دستگاه را قفل و گذرواژه را بازنشانی کند"</string>
    <string name="enterprise_privacy_wipe_device" msgid="2821960015797241790">"سرپرست می‌تواند همه داده‌های دستگاه را پاک کند"</string>
    <string name="enterprise_privacy_failed_password_wipe_device" msgid="1001255609345002878">"ورود گذرواژه ناموفق، پیش از حذف همه اطلاعات دستگاه"</string>
    <string name="enterprise_privacy_failed_password_wipe_work" msgid="4040565826652951057">"ورود گذرواژه ناموفق، پیش از حذف داده‌های نمایه کاری"</string>
    <plurals name="enterprise_privacy_number_failed_password_wipe" formatted="false" msgid="5279099270351036696">
      <item quantity="one"><xliff:g id="COUNT_1">%d</xliff:g> بار</item>
      <item quantity="other"><xliff:g id="COUNT_1">%d</xliff:g> بار</item>
    </plurals>
    <string name="do_disclosure_generic" msgid="8653670456990823307">"این دستگاه را سازمانتان مدیریت می‌کند."</string>
    <string name="do_disclosure_with_name" msgid="1141081465968481380">"این دستگاه توسط <xliff:g id="ORGANIZATION_NAME">%s</xliff:g> مدیریت می‌شود."</string>
    <string name="do_disclosure_learn_more_separator" msgid="3558079393757238670">" "</string>
    <string name="do_disclosure_learn_more" msgid="2416766240581561009">"بیشتر بدانید"</string>
    <plurals name="default_camera_app_title" formatted="false" msgid="1134677050353971363">
      <item quantity="one">برنامه‌های دوربین</item>
      <item quantity="other">برنامه‌های دوربین</item>
    </plurals>
    <string name="default_calendar_app_title" msgid="3545972964391065220">"برنامه تقویم"</string>
    <string name="default_contacts_app_title" msgid="3497370557378660098">"برنامه مخاطبین"</string>
    <plurals name="default_email_app_title" formatted="false" msgid="42826975161049245">
      <item quantity="one">برنامه‌های کارخواه رایانامه</item>
      <item quantity="other">برنامه‌های کارخواه رایانامه</item>
    </plurals>
    <string name="default_map_app_title" msgid="7560143381633608567">"برنامه نقشه"</string>
    <plurals name="default_phone_app_title" formatted="false" msgid="6714041230953195024">
      <item quantity="one">برنامه‌های تلفن</item>
      <item quantity="other">برنامه‌های تلفن</item>
    </plurals>
    <string name="app_names_concatenation_template_2" msgid="4309216198909946380">"<xliff:g id="FIRST_APP_NAME">%1$s</xliff:g>، <xliff:g id="SECOND_APP_NAME">%2$s</xliff:g>"</string>
    <string name="app_names_concatenation_template_3" msgid="8949045544491604376">"<xliff:g id="FIRST_APP_NAME">%1$s</xliff:g>، <xliff:g id="SECOND_APP_NAME">%2$s</xliff:g>، <xliff:g id="THIRD_APP_NAME">%3$s</xliff:g>"</string>
    <string name="storage_photos_videos" msgid="319854636702241898">"عکس و ویدیو"</string>
    <string name="storage_music_audio" msgid="789779084825206838">"موسیقی و صوت"</string>
    <string name="storage_games" msgid="7703159201697117621">"بازی‌ها"</string>
    <string name="storage_other_apps" msgid="5524321740031718083">"سایر برنامه‌ها"</string>
    <string name="storage_files" msgid="8581083146777364063">"فایل‌ها"</string>
    <string name="storage_size_large_alternate" msgid="3550744227788333060">"<xliff:g id="NUMBER">^1</xliff:g>"<small>" <xliff:g id="UNIT">^2</xliff:g>"</small>""</string>
    <string name="storage_volume_total" msgid="3499221850532701342">"مصرف‌شده از <xliff:g id="TOTAL">%1$s</xliff:g>"</string>
    <string name="storage_percent_full" msgid="6095012055875077036">"پر"</string>
    <string name="clear_instant_app_data" msgid="2004222610585890909">"پاک کردن برنامه"</string>
    <string name="clear_instant_app_confirmation" msgid="7451671214898856857">"می‌خواهید این برنامه فوری را بردارید؟"</string>
    <string name="game_storage_settings" msgid="3410689937046696557">"بازی"</string>
    <string name="audio_files_title" msgid="4777048870657911307">"فایل‌های صوتی"</string>
    <string name="app_info_storage_title" msgid="5554719444625611987">"فضای مورداستفاده"</string>
    <string name="webview_uninstalled_for_user" msgid="1819903169194420983">"(برای کاربر <xliff:g id="USER">%s</xliff:g> حذف نصب شد)"</string>
    <string name="webview_disabled_for_user" msgid="1216426047631256825">"(برای کاربر <xliff:g id="USER">%s</xliff:g> غیرفعال شد)"</string>
    <string name="autofill_app" msgid="7338387238377914374">"سرویس تکمیل خودکار"</string>
    <string name="autofill_keywords" msgid="7485591824120812710">"خودکار، پر کردن، تکمیل خودکار"</string>
    <string name="autofill_confirmation_message" msgid="2784869528908005194">"‏&lt;b&gt;مطمئن شوید به این برنامه اطمینان دارید&lt;/b&gt; &lt;br/&gt; &lt;br/&gt; &lt;xliff:g id=app_name example=تکمیل خودکار Google&gt;%1$s&lt;/xliff:g&gt; برای تعیین مواردی که می‌توانند به‌طور خودکار تکمیل شوند، از آنچه روی صفحه‌نمایش شما است استفاده می‌کند."</string>
    <string name="device_theme" msgid="4571803018917608588">"طرح زمینه دستگاه"</string>
    <string name="default_theme" msgid="7085644992078579076">"پیش‌فرض"</string>
    <string name="storage_manager_indicator" msgid="1516810749625915020">"مدیریت حافظه: <xliff:g id="STATUS">^1</xliff:g>"</string>
    <string name="storage_manager_indicator_off" msgid="7488057587180724388">"خاموش"</string>
    <string name="storage_manager_indicator_on" msgid="8625551710194584733">"روشن"</string>
    <string name="install_type_instant" msgid="3174425974536078647">"برنامه فوری"</string>
    <string name="automatic_storage_manager_deactivation_warning" msgid="5605210730828410482">"مدیر فضای ذخیره‌سازی خاموش شود؟"</string>
    <string name="storage_movies_tv" msgid="5498394447562086890">"فیلم و برنامه‌های تلویزیونی"</string>
    <string name="carrier_provisioning" msgid="4398683675591893169">"اطلاعات ارائه شرکت مخابراتی"</string>
    <string name="trigger_carrier_provisioning" msgid="3434865918009286187">"شروع ارائه شرکت مخابراتی"</string>
    <string name="new_device_suggestion_title" msgid="698847081680980774">"چه مواردی جدید و هیجان‌انگیز هستند؟"</string>
    <string name="new_device_suggestion_summary" msgid="7172709269203435870">"بررسی ۵ قابلیت برتر"</string>
<<<<<<< HEAD
    <string name="ims_reg_title" msgid="7609782759207241443">"‏وضعیت ثبت IMS"</string>
    <string name="ims_reg_status_registered" msgid="933003316932739188">"ثبت‌شده"</string>
    <string name="ims_reg_status_not_registered" msgid="6529783773485229486">"ثبت نشده است"</string>
=======
    <string name="disabled_low_ram_device" msgid="3751578499721173344">"این ویدیو در این دستگاه دردسترس نیست."</string>
>>>>>>> 937ede14
</resources><|MERGE_RESOLUTION|>--- conflicted
+++ resolved
@@ -763,17 +763,16 @@
     <string name="wifi_advanced_toggle_description_collapsed" msgid="1463812308429197263">"فهرست کرکره‌ای. گزینه‌های پیشرفته. دو ضربه سریع برای بزرگ کردن."</string>
     <string name="wifi_wps_setup_title" msgid="8207552222481570175">"‏راه‌اندازی حفاظت‌شده Wi‑Fi"</string>
     <string name="wifi_wps_setup_msg" msgid="315174329121275092">"‏راه‌اندازی WPS…"</string>
-    <string name="wifi_wps_onstart_pbc" msgid="817003360936932340">"‏دکمه راه‌اندازی حفاظت‌شده Wi‑Fi را در رهیاب فشار دهید. این دکمه ممکن است Wi‑Fi Protected Setup یا WPS نامیده شود یا دارای این نماد باشد:"</string>
+    <string name="wifi_wps_onstart_pbc" msgid="817003360936932340">"‏دکمه راه‌اندازی حفاظت‌شده Wi‑Fi را در رهیابتان فشار دهید. این دکمه ممکن است Wi‑Fi Protected Setup یا WPS نامیده شود یا دارای این نماد باشد:"</string>
     <string name="wifi_wps_onstart_pin" msgid="223344506445335358">"‏پین <xliff:g id="NUMBER">%1$s</xliff:g> را در رهیاب Wi-Fi خود وارد کنید. تکمیل نصب ممکن است تا دو دقیقه طول بکشد."</string>
     <string name="wifi_wps_complete" msgid="2388138550456729134">"‏WPS انجام شد. در حال اتصال به شبکه…"</string>
     <string name="wifi_wps_connected" msgid="7153432445748931183">"‏به شبکه Wi‑Fi <xliff:g id="NETWORK_NAME">%s</xliff:g> متصل شد"</string>
     <string name="wifi_wps_in_progress" msgid="3372311348221357944">"‏WPS در حال انجام عملیات است و ممکن است حداکثر دو دقیقه طول بکشد تا کاملاْ انجام شود."</string>
     <string name="wifi_wps_failed_generic" msgid="5668775022238832527">"‏WPS انجام نشد. لطفاً چند دقیقه دیگر دوباره امتحان کنید."</string>
-    <string name="wifi_wps_failed_wep" msgid="2702820087105284461">"‏تنظیمات امنیتی رهیاب بی‌سیم (WEP) پشتیبانی نمی‌شود"</string>
-    <string name="wifi_wps_failed_tkip" msgid="4282401586860713349">"‏تنظیمات امنیتی رهیاب بی‌سیم (TKIP) پشتیبانی نمی‌شود"</string>
+    <string name="wifi_wps_failed_wep" msgid="2702820087105284461">"‏تنظیمات امنیتی روتر بیسیم (WEP) پشتیبانی نمی‌شود"</string>
+    <string name="wifi_wps_failed_tkip" msgid="4282401586860713349">"‏تنظیمات امنیتی روتر بیسیم (TKIP) پشتیبانی نمی‌شود"</string>
     <string name="wifi_wps_failed_auth" msgid="1174614355181181958">"احراز هویت ناموفق بود. لطفاً دوباره امتحان کنید."</string>
     <string name="wifi_wps_failed_overlap" msgid="5159533685596844778">"‏یک جلسه WPS دیگر شناسایی شد. لطفاً پس از چند دقیقه دوباره امتحان کنید."</string>
-    <string name="wifi_wps_failed_wifi_disconnected" msgid="3829472117754104164">"‏Wi‑Fi قطع شد. راه‌اندازی WPS لغو شد."</string>
     <string name="wifi_ssid" msgid="5519636102673067319">"نام شبکه"</string>
     <string name="wifi_ssid_hint" msgid="897593601067321355">"‏SSID را وارد کنید"</string>
     <string name="wifi_security" msgid="6603611185592956936">"امنیت"</string>
@@ -1056,23 +1055,15 @@
     <string name="automatic_brightness" msgid="5014143533884135461">"روشنایی خودکار"</string>
     <string name="lift_to_wake_title" msgid="4555378006856277635">"بیدار شدن با بالا بردن"</string>
     <string name="ambient_display_screen_title" msgid="4252755516328775766">"نمایشگر محیط"</string>
-<<<<<<< HEAD
-    <string name="ambient_display_screen_summary_always_on" msgid="7337555569694794132">"همیشه روشن / مصرف شارژ بالا"</string>
-=======
     <!-- no translation found for ambient_display_screen_summary_always_on (7337555569694794132) -->
     <skip />
->>>>>>> 937ede14
     <string name="ambient_display_screen_summary_notifications" msgid="1449570742600868654">"اعلان‌های جدید"</string>
     <string name="ambient_display_category_triggers" msgid="4359289754456268573">"زمان نمایش دادن"</string>
     <string name="doze_title" msgid="2375510714460456687">"اعلان‌های جدید"</string>
     <string name="doze_summary" msgid="3846219936142814032">"روشن شدن صفحه‌نمایش هنگامی که اعلانی دریافت می‌کنید"</string>
     <string name="doze_always_on_title" msgid="1046222370442629646">"همیشه روشن"</string>
-<<<<<<< HEAD
-    <string name="doze_always_on_summary" msgid="6978257596231155345">"نمایش زمان، نمادهای اعلان و سایر اطلاعات. مصرف شارژ بالا."</string>
-=======
     <!-- no translation found for doze_always_on_summary (6978257596231155345) -->
     <skip />
->>>>>>> 937ede14
     <string name="title_font_size" msgid="4405544325522105222">"اندازه قلم"</string>
     <string name="short_summary_font_size" msgid="6819778801232989076">"نوشتار را بزرگ‌تر یا کوچک‌تر کنید"</string>
     <string name="sim_lock_settings" msgid="3392331196873564292">"تنظیمات قفل سیم کارت"</string>
@@ -1348,8 +1339,6 @@
     <string name="master_clear_accounts" product="default" msgid="6412857499147999073">\n\n"شما در حال حاضر به حساب‌های زیر وارد شده‌اید:\n"</string>
     <string name="master_clear_other_users_present" product="default" msgid="5161423070702470742">\n\n"کاربران دیگری در این دستگاه وجود دارند.\n"</string>
     <string name="master_clear_desc_also_erases_external" msgid="1903185203791274237"><li>"موسیقی"</li>\n<li>"عکس ها"</li>\n<li>"سایر اطلاعات کاربر"</li></string>
-    <string name="master_clear_desc_also_erases_esim" msgid="312352697653096008">"‏"<li>"شرکت‌های مخابراتی در eSIM"</li></string>
-    <string name="master_clear_desc_no_cancel_mobile_plan" msgid="5460926449093211144">\n\n"با این کار طرح سرویس تلفن همراهتان لغو نخواهد شد."</string>
     <string name="master_clear_desc_erase_external_storage" product="nosdcard" msgid="7744115866662613411">"‏\n\nبرای پاک کردن موسیقی، عکس‌ها و سایر داده‌های کاربر، "<b>"حافظهٔ USB"</b>" باید پاک شود."</string>
     <string name="master_clear_desc_erase_external_storage" product="default" msgid="4801026652617377093">"‏\n\nبرای پاک کردن موسیقی، عکس‌ها و سایر داده‌های کاربر، "<b>"کارت SD"</b>" باید پاک شود."</string>
     <string name="erase_external_storage" product="nosdcard" msgid="969364037450286809">"‏پاک کردن حافظهٔ USB"</string>
@@ -2653,8 +2642,8 @@
     <string name="user_picture_title" msgid="7297782792000291692">"کارت شناسایی عکس‌دار"</string>
     <string name="extreme_threats_title" msgid="6549541803542968699">"تهدیدهای بسیار جدی"</string>
     <string name="extreme_threats_summary" msgid="8777860706500920667">"دریافت هشدار برای تهدیدهای بسیار جدی جانی و مالی"</string>
-    <string name="severe_threats_title" msgid="8362676353803170963">"تهدیدهای جدی"</string>
-    <string name="severe_threats_summary" msgid="8848126509420177320">"دریافت هشدار برای تهدیدهای جدی جانی و مالی"</string>
+    <string name="severe_threats_title" msgid="8362676353803170963">"تهدیدهای بسیار جدی"</string>
+    <string name="severe_threats_summary" msgid="8848126509420177320">"دریافت هشدار برای تهدیدهای بسیار جدی جانی و مالی"</string>
     <string name="amber_alerts_title" msgid="2772220337031146529">"‏هشدارهای AMBER"</string>
     <string name="amber_alerts_summary" msgid="4312984614037904489">"دریافت بولتن‌های مربوط به کودک‌ربایی"</string>
     <string name="repeat_title" msgid="6473587828597786996">"تکرار"</string>
@@ -2796,12 +2785,8 @@
     <string name="keywords_gesture" msgid="3526905012224714078">"اشاره‌ها"</string>
     <string name="keywords_payment_settings" msgid="5220104934130446416">"پرداخت کردن، ضربه زدن، پرداخت‌ها"</string>
     <string name="keywords_backup" msgid="470070289135403022">"پشتیبان‌گیری، پشتیبان"</string>
-<<<<<<< HEAD
-    <string name="keywords_assist_gesture_launch" msgid="813968759791342591">"اشاره"</string>
-=======
     <!-- no translation found for keywords_assist_gesture_launch (813968759791342591) -->
     <skip />
->>>>>>> 937ede14
     <string name="setup_wifi_nfc_tag" msgid="9028353016222911016">"‏تنظیم برچسب NFC برای Wi-Fi"</string>
     <string name="write_tag" msgid="8571858602896222537">"نوشتن"</string>
     <string name="status_awaiting_tap" msgid="2130145523773160617">"ضربه زدن روی یک برچسب برای نوشتن..."</string>
@@ -2898,13 +2883,8 @@
     <string name="notification_importance_low_title" msgid="8131254047772814309">"متوسط"</string>
     <string name="notification_importance_default_title" msgid="9120383978536089489">"زیاد"</string>
     <string name="notification_importance_high_title" msgid="3058778300264746473">"فوری"</string>
-<<<<<<< HEAD
-    <string name="allow_sound" msgid="1820188704793497324">"صدا مجاز است"</string>
-    <string name="show_silently_summary" msgid="7616604629123146565">"بدون صدا و لرزش یا نمایش این اعلان‌ها در صفحه‌نمایش کنونی."</string>
-=======
     <string name="allow_interruption" msgid="7136150018111848721">"وقفه‌ها مجاز شوند"</string>
     <string name="allow_interruption_summary" msgid="7870159391333957050">"به برنامه اجازه پخش صدا، لرزش و/یا نمایش اعلان‌های بازشو در صفحه‌نمایش داده شود"</string>
->>>>>>> 937ede14
     <string name="notification_channel_summary_min" msgid="5401718014765921892">"اهمیت کم"</string>
     <string name="notification_channel_summary_low" msgid="322317684244981244">"اهمیت متوسط"</string>
     <string name="notification_channel_summary_default" msgid="1111749130423589931">"اهمیت زیاد"</string>
@@ -3020,7 +3000,6 @@
     <string name="zen_mode_from_starred" msgid="2678345811950997027">"تنها از مخاطین ستاره‌دار"</string>
     <string name="zen_mode_from_none" msgid="8219706639954614136">"هیچ‌کدام"</string>
     <string name="zen_mode_alarms" msgid="2165302777886552926">"هشدارها"</string>
-    <string name="zen_mode_alarms_summary" msgid="3774926045611788635">"هشدارها همیشه اولویت دارند و صدا ایجاد می‌کنند"</string>
     <string name="zen_mode_reminders" msgid="5458502056440485730">"یادآوری‌ها"</string>
     <string name="zen_mode_events" msgid="7914446030988618264">"رویدادها"</string>
     <string name="zen_mode_all_callers" msgid="584186167367236922">"همه تماس‌گیرندگان"</string>
@@ -3160,7 +3139,7 @@
     <string name="fingerprint_not_recognized" msgid="1739529686957438119">"شناخته نشد"</string>
     <string name="default_apps_title" msgid="1660450272764331490">"پیش‌فرض"</string>
     <string name="default_for_work" msgid="9152194239366247932">"پیش‌فرض برای کار"</string>
-    <string name="assist_and_voice_input_title" msgid="1733165754793221197">"دستیار و ورودی گفتاری"</string>
+    <string name="assist_and_voice_input_title" msgid="1733165754793221197">"همیار و ورودی گفتاری"</string>
     <string name="default_assist_title" msgid="8868488975409247921">"برنامه همیار"</string>
     <string name="assistant_security_warning_title" msgid="8673079231955467177">"<xliff:g id="ASSISTANT_APP_NAME">%s</xliff:g> همیار شما شود؟"</string>
     <string name="assistant_security_warning" msgid="8498726261327239136">"«دستیار» می‌تواند اطلاعات مربوط به برنامه‌های در حال استفاده در سیستم شما را بخواند، از جمله اطلاعاتی که در صفحه نمایش شما قابل مشاهده است یا در برنامه‌ها قابل دسترسی است."</string>
@@ -3718,11 +3697,5 @@
     <string name="trigger_carrier_provisioning" msgid="3434865918009286187">"شروع ارائه شرکت مخابراتی"</string>
     <string name="new_device_suggestion_title" msgid="698847081680980774">"چه مواردی جدید و هیجان‌انگیز هستند؟"</string>
     <string name="new_device_suggestion_summary" msgid="7172709269203435870">"بررسی ۵ قابلیت برتر"</string>
-<<<<<<< HEAD
-    <string name="ims_reg_title" msgid="7609782759207241443">"‏وضعیت ثبت IMS"</string>
-    <string name="ims_reg_status_registered" msgid="933003316932739188">"ثبت‌شده"</string>
-    <string name="ims_reg_status_not_registered" msgid="6529783773485229486">"ثبت نشده است"</string>
-=======
     <string name="disabled_low_ram_device" msgid="3751578499721173344">"این ویدیو در این دستگاه دردسترس نیست."</string>
->>>>>>> 937ede14
 </resources>