--- conflicted
+++ resolved
@@ -219,140 +219,6 @@
     <item msgid="1822578131647724167">"Dispositivo"</item>
   </string-array>
   <string-array name="app_ops_summaries">
-<<<<<<< HEAD
-    <item msgid="4979188868761515915">"localização aproximada"</item>
-    <item msgid="5789673140227507995">"localização precisa"</item>
-    <item msgid="1061584358377390581">"GPS"</item>
-    <item msgid="5387405117297558954">"vibração"</item>
-    <item msgid="3434165993711230924">"ler contatos"</item>
-    <item msgid="616161687718081936">"modificar contatos"</item>
-    <item msgid="7638002295329050091">"ler registro de chamadas"</item>
-    <item msgid="6546959730920410907">"modificar registro de chamadas"</item>
-    <item msgid="446877710771379667">"ler agenda"</item>
-    <item msgid="7674458294386319722">"modificar agenda"</item>
-    <item msgid="8281201165558093009">"verificação de Wi-Fi"</item>
-    <item msgid="8694611243479480497">"notificação"</item>
-    <item msgid="7776439107987345446">"verificação de celular"</item>
-    <item msgid="514615766544675057">"chamar telefone"</item>
-    <item msgid="8181415497109310680">"ler SMS"</item>
-    <item msgid="6816551144382117307">"gravar SMS"</item>
-    <item msgid="4600463921908905030">"receber SMS"</item>
-    <item msgid="5958926493289432745">"receber SMS de emergência"</item>
-    <item msgid="4945269495221089540">"receber MMS"</item>
-    <item msgid="5570472453573929087">"receber WAP push"</item>
-    <item msgid="7125408150230860501">"enviar SMS"</item>
-    <item msgid="7080337936612188061">"ler SMS ICC"</item>
-    <item msgid="587124103118495063">"gravar SMS ICC"</item>
-    <item msgid="2320577158869025503">"modificar configurações"</item>
-    <item msgid="1545733463471924009">"sobrepor"</item>
-    <item msgid="3609046903962454582">"acessar notificações"</item>
-    <item msgid="4671646036128214513">"câmera"</item>
-    <item msgid="1097324338692486211">"gravar áudio"</item>
-    <item msgid="5031552983987798163">"reproduzir áudio"</item>
-    <item msgid="8374996688066472414">"ler a área de transferência"</item>
-    <item msgid="3045529469061083747">"modificar a área de transferência"</item>
-    <item msgid="5124443975763747838">"botões de mídia"</item>
-    <item msgid="4547883971364273343">"foco de áudio"</item>
-    <item msgid="2603878814882344450">"volume mestre"</item>
-    <item msgid="7136963238377062018">"volume da voz"</item>
-    <item msgid="4270236897655923007">"volume do toque"</item>
-    <item msgid="6325739889222559394">"volume da mídia"</item>
-    <item msgid="5762123934816216821">"volume do alarme"</item>
-    <item msgid="785049718065337473">"volume da notificação"</item>
-    <item msgid="6700305533746877052">"volume do Bluetooth"</item>
-    <item msgid="2029227495214047094">"permanecer ativo"</item>
-    <item msgid="26109888160231211">"monitorar local"</item>
-    <item msgid="5753382310468855812">"monitorar local de alta potência"</item>
-    <item msgid="3356591542543137332">"obter estatísticas de uso"</item>
-    <item msgid="3073734345226842233">"ativar/desativar o som do microfone"</item>
-    <item msgid="2111767435887685265">"mostrar mensagem"</item>
-    <item msgid="1091168669714823370">"projeção de mídia"</item>
-    <item msgid="485564189219029300">"ativar VPN"</item>
-    <item msgid="7155384795265164395">"escrever plano de fundo"</item>
-    <item msgid="1835836196806147034">"estrutura de assistência"</item>
-    <item msgid="5989890403088155055">"captura de tela de assistência"</item>
-    <item msgid="8582699692765917557">"ler estado do telefone"</item>
-    <item msgid="1474039653814954902">"adicionar correio de voz"</item>
-    <item msgid="7222837656938871633">"usar sip"</item>
-    <item msgid="6108267038969274380">"processar chamada realizada"</item>
-    <item msgid="4823402479973873358">"impressão digital"</item>
-    <item msgid="5895843015407713543">"sensores corporais"</item>
-    <item msgid="1436446526955010826">"ler transmissões celulares"</item>
-    <item msgid="884172201575690484">"locais fictícios"</item>
-    <item msgid="3591971310048485247">"ler armazenamento"</item>
-    <item msgid="4041187808621866119">"gravar armazenamento"</item>
-    <item msgid="6628873315024166197">"ativar tela"</item>
-    <item msgid="3253368931113490863">"adquirir contas"</item>
-    <item msgid="780392378084812901">"executar em segundo plano"</item>
-    <item msgid="2629748510881309577">"volume da acessibilidade"</item>
-  </string-array>
-  <string-array name="app_ops_labels">
-    <item msgid="6602854600289714121">"Local"</item>
-    <item msgid="8677040780775113033">"Local"</item>
-    <item msgid="1660743989948992916">"Local"</item>
-    <item msgid="8791172739860195290">"Vibração"</item>
-    <item msgid="383413555642128046">"Ler contatos"</item>
-    <item msgid="3654594895269697313">"Modificar contatos"</item>
-    <item msgid="7928393476362362538">"Ler registro de chamadas"</item>
-    <item msgid="6248591205254641116">"Modificar registro de chamadas"</item>
-    <item msgid="6093344633066170692">"Ler agenda"</item>
-    <item msgid="1334886368750347692">"Modificar agenda"</item>
-    <item msgid="1638204101698708656">"Local"</item>
-    <item msgid="2154671955760380322">"Postar notificação"</item>
-    <item msgid="4282477730595931828">"Local"</item>
-    <item msgid="4891423912898525905">"Chamar telefone"</item>
-    <item msgid="2623604824935968113">"Ler SMS/MMS"</item>
-    <item msgid="4420177125221176306">"Escrever SMS/MMS"</item>
-    <item msgid="3986142739951490025">"Receber SMS/MMS"</item>
-    <item msgid="3984213795861739778">"Receber SMS/MMS"</item>
-    <item msgid="3656243523752472788">"Receber SMS/MMS"</item>
-    <item msgid="8105802370238551510">"Receber SMS/MMS"</item>
-    <item msgid="1407766984645388488">"Enviar SMS/MMS"</item>
-    <item msgid="3527273606643794973">"Ler SMS/MMS"</item>
-    <item msgid="4370895547001583812">"Escrever SMS/MMS"</item>
-    <item msgid="4218544235221631789">"Modificar configurações"</item>
-    <item msgid="736541391767350377">"Sobrepor"</item>
-    <item msgid="5530815681721654194">"Acessar notificações"</item>
-    <item msgid="781213371706962767">"Câmera"</item>
-    <item msgid="1720492593061838172">"Gravar áudio"</item>
-    <item msgid="3493046322001257041">"Reproduzir áudio"</item>
-    <item msgid="136815868796597058">"Ler a área de transferência"</item>
-    <item msgid="5238692940326972503">"Modificar a área de transferência"</item>
-    <item msgid="5753789168376302997">"Botões de mídia"</item>
-    <item msgid="3265262911688671938">"Foco de áudio"</item>
-    <item msgid="2098976479485046797">"Volume mestre"</item>
-    <item msgid="5660213838861789350">"Volume da voz"</item>
-    <item msgid="7983336752371254444">"Volume do toque"</item>
-    <item msgid="7878027809189330917">"Volume da mídia"</item>
-    <item msgid="7260546305036218513">"Volume do alarme"</item>
-    <item msgid="9103719301075748925">"Volume da notificação"</item>
-    <item msgid="7025966722295861512">"Volume do Bluetooth"</item>
-    <item msgid="4665183401128289653">"Permanecer ativo"</item>
-    <item msgid="8584357129746649222">"Local"</item>
-    <item msgid="7669257279311110599">"Local"</item>
-    <item msgid="3459320345690097795">"Obter estatísticas de uso"</item>
-    <item msgid="1312534577834048535">"Ativar/desativar o som do microfone"</item>
-    <item msgid="427580389823724225">"Mostrar mensagem"</item>
-    <item msgid="4992007785575926253">"Projeção de mídia"</item>
-    <item msgid="2482631530338029480">"Ativar VPN"</item>
-    <item msgid="1662979573471871926">"Escrever plano de fundo"</item>
-    <item msgid="5964768335278263478">"Estrutura de assistência"</item>
-    <item msgid="2657138701132782702">"Captura de tela de assistência"</item>
-    <item msgid="8571369610363539266">"Ler estado do telefone"</item>
-    <item msgid="4542463358215230845">"Adicionar correio de voz"</item>
-    <item msgid="864565065016166003">"Usar SIP"</item>
-    <item msgid="1958009349883195116">"Processar chamada realizada"</item>
-    <item msgid="8526563410140613458">"Impressão digital"</item>
-    <item msgid="7864822459293570891">"Sensores corporais"</item>
-    <item msgid="6798698496904810960">"Ler transmissões celulares"</item>
-    <item msgid="5242052845700875820">"Locais fictícios"</item>
-    <item msgid="1246296877820358565">"Ler armazenamento"</item>
-    <item msgid="2404067308793740341">"Gravar armazenamento"</item>
-    <item msgid="5832543806893763620">"Ativar tela"</item>
-    <item msgid="5258373962467495905">"Adquirir contas"</item>
-    <item msgid="334625385979270703">"Executar em segundo plano"</item>
-    <item msgid="9039213578110332702">"Volume da acessibilidade"</item>
-=======
     <item msgid="8837238583601420163">"localização aproximada"</item>
     <item msgid="3205182755091629995">"localização precisa"</item>
     <item msgid="8952113542524604064">"GPS"</item>
@@ -485,7 +351,6 @@
     <item msgid="346122795998225472">"Adquirir contas"</item>
     <item msgid="3756073389408535680">"Executar em segundo plano"</item>
     <item msgid="2114661179947426734">"Volume da acessibilidade"</item>
->>>>>>> f6f96f8a
   </string-array>
   <string-array name="long_press_timeout_selector_titles">
     <item msgid="6926391290986427331">"Curto"</item>
@@ -525,21 +390,12 @@
     <item msgid="3237802033158517495">"100%"</item>
   </string-array>
   <string-array name="captioning_preset_selector_titles">
-<<<<<<< HEAD
-    <item msgid="7009918361545506251">"Usar padrões do app"</item>
-    <item msgid="1770533843436933500">"Branco em preto"</item>
-    <item msgid="758587126802411846">"Preto em branco"</item>
-    <item msgid="1495307195241623402">"Amarelo em preto"</item>
-    <item msgid="6039700130994371612">"Amarelo em azul"</item>
-    <item msgid="7169235156349580064">"Personalizado"</item>
-=======
     <item msgid="4180191497452407161">"Usar padrões do app"</item>
     <item msgid="8719204526359229387">"Branco em fundo preto"</item>
     <item msgid="5410164687403735103">"Preto em branco"</item>
     <item msgid="1119043472912497241">"Amarelo em preto"</item>
     <item msgid="2836895041823327816">"Amarelo em azul"</item>
     <item msgid="747238414788976867">"Personalizado"</item>
->>>>>>> f6f96f8a
   </string-array>
   <string-array name="vpn_types_long">
     <item msgid="6621806338070912611">"VPN PPTP"</item>
@@ -549,15 +405,10 @@
     <item msgid="2484564813864139237">"VPN IPSec com autenticação de certificados e Xauth"</item>
     <item msgid="68918911194507915">"VPN IPSec com certificados e autenticação híbrida"</item>
   </string-array>
-<<<<<<< HEAD
-    <!-- no translation found for vpn_proxy_settings:0 (4474139132577932676) -->
-    <!-- no translation found for vpn_proxy_settings:1 (2943781954264525815) -->
-=======
   <string-array name="vpn_proxy_settings">
     <item msgid="7165538292837266997">"Nenhum"</item>
     <item msgid="2397017538263427575">"Manual"</item>
   </string-array>
->>>>>>> f6f96f8a
   <string-array name="vpn_states">
     <item msgid="2262719249581510939">"Desconectado"</item>
     <item msgid="9141074028293812365">"Inicializando..."</item>
@@ -646,31 +497,6 @@
     <item msgid="6691772120712000966">"Automático"</item>
   </string-array>
   <string-array name="preferred_network_mode_choices">
-<<<<<<< HEAD
-    <item msgid="4168919392737496563">"GSM/WCDMA preferencial"</item>
-    <item msgid="807926878589867564">"Somente GSM"</item>
-    <item msgid="488474605709912156">"Somente WCDMA"</item>
-    <item msgid="1912421096218750039">"GSM/WCDMA automático"</item>
-    <item msgid="5072198667819683600">"CDMA/EvDo automático"</item>
-    <item msgid="370391313511477301">"CDMA sem EvDo"</item>
-    <item msgid="4678789463133969294">"Somente EvDo"</item>
-    <item msgid="3960210542349075517">"CDMA/EvDo/GSM/WCDMA"</item>
-    <item msgid="2961817320209454599">"CDMA + LTE/EvDo"</item>
-    <item msgid="8008611169788556519">"GSM/WCDMA/LTE"</item>
-    <item msgid="4486851520863433847">"Global"</item>
-    <item msgid="8516691658640163073">"LTE"</item>
-    <item msgid="3108828968591899719">"LTE / WCDMA"</item>
-    <item msgid="1879225673847443662">"Somente TDSCDMA"</item>
-    <item msgid="8373504428469988469">"TDSCDMA/WCDMA"</item>
-    <item msgid="8097271911945758303">"LTE/TDSCDMA"</item>
-    <item msgid="2272560096982726294">"TDSCDMA/GSM"</item>
-    <item msgid="131738018826229696">"LTE/TDSCDMA/GSM"</item>
-    <item msgid="629422387044789699">"TDSCDMA/GSM/WCDMA"</item>
-    <item msgid="5686260911275077041">"LTE/TDSCDMA/WCDMA"</item>
-    <item msgid="4545655348143499596">"LTE/TDSCDMA/GSM/WCDMA"</item>
-    <item msgid="4107769721462339672">"TDSCDMA/CDMA/EVDO/GSM/WCDMA"</item>
-    <item msgid="8811683254058088466">"LTE/TDSCDMA/CDMA/EVDO/GSM/WCDMA"</item>
-=======
     <item msgid="5746729990546256950">"GSM/WCDMA preferencial"</item>
     <item msgid="6443811977675152844">"Somente GSM"</item>
     <item msgid="8767554719068876877">"Somente WCDMA"</item>
@@ -705,19 +531,12 @@
     <item msgid="2816766128443809642">"NR/LTE/TDSCDMA/WCDMA"</item>
     <item msgid="611069084780684089">"NR/LTE/TDSCDMA/GSM/WCDMA"</item>
     <item msgid="5790800263975092724">"NR/LTE/TDSCDMA/CDMA/EvDo/GSM/WCDMA"</item>
->>>>>>> f6f96f8a
   </string-array>
   <string-array name="cdma_subscription_choices">
     <item msgid="6242790734457941014">"R-UIM/SIM"</item>
     <item msgid="8980776035119085660">"NV"</item>
   </string-array>
   <string-array name="preferred_network_mode_choices_world_mode">
-<<<<<<< HEAD
-    <item msgid="1054992858056320116">"Global"</item>
-    <item msgid="817971827645657949">"LTE / CDMA"</item>
-    <item msgid="519208953133334357">"LTE / GSM / UMTS"</item>
-  </string-array>
-=======
     <item msgid="8219021147046131771">"Global"</item>
     <item msgid="5291208617720023560">"LTE / CDMA"</item>
     <item msgid="6742002477816975742">"LTE / GSM / UMTS"</item>
@@ -731,5 +550,4 @@
     <!-- no translation found for rtt_setting_mode:1 (7903019313228349427) -->
     <!-- no translation found for rtt_setting_mode:2 (8525285145696236811) -->
     <!-- no translation found for rtt_setting_mode:3 (7725394146877517088) -->
->>>>>>> f6f96f8a
 </resources>