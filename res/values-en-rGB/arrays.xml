<?xml version="1.0" encoding="UTF-8"?>
<!-- 
/*
**
** Copyright 2007 The Android Open Source Project
**
** Licensed under the Apache License, Version 2.0 (the "License");
** you may not use this file except in compliance with the License.
** You may obtain a copy of the License at
**
**     http://www.apache.org/licenses/LICENSE-2.0
**
** Unless required by applicable law or agreed to in writing, software
** distributed under the License is distributed on an "AS IS" BASIS,
** WITHOUT WARRANTIES OR CONDITIONS OF ANY KIND, either express or implied.
** See the License for the specific language governing permissions and
** limitations under the License.
*/
 -->

<resources xmlns:android="http://schemas.android.com/apk/res/android"
    xmlns:xliff="urn:oasis:names:tc:xliff:document:1.2">
  <string-array name="timezone_filters">
    <item msgid="6657355508154731088">"America"</item>
    <item msgid="728005479339643412">"Europe"</item>
    <item msgid="4086411516715683715">"Africa"</item>
    <item msgid="2044919239591619902">"Asia"</item>
    <item msgid="4758559452497348479">"Australia"</item>
    <item msgid="2254507767835075885">"Pacific"</item>
    <item msgid="6471579645890342891">"All"</item>
  </string-array>
  <string-array name="screen_timeout_entries">
    <item msgid="8386012403457852396">"15 seconds"</item>
    <item msgid="4572123773028439079">"30 seconds"</item>
    <item msgid="7016081293774377048">"1 minute"</item>
    <item msgid="838575533670111144">"2 minutes"</item>
    <item msgid="2693197579676214668">"5 minutes"</item>
    <item msgid="1955784331962974678">"10 minutes"</item>
    <item msgid="5578717731965793584">"30 minutes"</item>
  </string-array>
  <string-array name="dream_timeout_entries">
    <item msgid="1999412608953538363">"Never"</item>
    <item msgid="5533979945668138276">"15 seconds"</item>
    <item msgid="418444643954320796">"30 seconds"</item>
    <item msgid="3604213008710109260">"1 minute"</item>
    <item msgid="5684250925112815553">"2 minutes"</item>
    <item msgid="4003134469028178277">"5 minutes"</item>
    <item msgid="6258291104689105723">"10 minutes"</item>
    <item msgid="6231662826434607130">"30 minutes"</item>
  </string-array>
    <!-- no translation found for dark_ui_scheduler_preference_titles:0 (7465697698048662118) -->
    <!-- no translation found for dark_ui_scheduler_preference_titles:1 (4057198235664064478) -->
  <string-array name="lock_after_timeout_entries">
    <item msgid="2223808927866488981">"Immediately"</item>
    <item msgid="463591454172790676">"5 seconds"</item>
    <item msgid="6981910499530067289">"15 seconds"</item>
    <item msgid="841968393904987343">"30 seconds"</item>
    <item msgid="8209996803755081758">"1 minute"</item>
    <item msgid="8532038695054819775">"2 minutes"</item>
    <item msgid="230858078069711241">"5 minutes"</item>
    <item msgid="7289395602286160723">"10 minutes"</item>
    <item msgid="3142577549730704595">"30 minutes"</item>
  </string-array>
  <string-array name="entries_font_size">
    <item msgid="4649244712522775149">"Small"</item>
    <item msgid="4350318459725129464">"Default"</item>
    <item msgid="722959474722634030">"Large"</item>
    <item msgid="5468692832610514379">"Largest"</item>
  </string-array>
  <string-array name="wifi_status">
    <item msgid="1201478116293383426"></item>
    <item msgid="7388036070768806193">"Scanning…"</item>
    <item msgid="1656176059757237036">"Connecting…"</item>
    <item msgid="3249903732481917388">"Authenticating…"</item>
    <item msgid="7789156794775399931">"Obtaining IP address…"</item>
    <item msgid="492518447401534767">"Connected"</item>
    <item msgid="4322989558568666518">"Suspended"</item>
    <item msgid="286164147080824297">"Disconnecting…"</item>
    <item msgid="1628460745311787730">"Disconnected"</item>
    <item msgid="4013828218541488949">"Unsuccessful"</item>
    <item msgid="5473541238056528086">"Blocked"</item>
    <item msgid="1114588261171522603">"Temporarily avoiding poor connection"</item>
  </string-array>
  <string-array name="wifi_status_with_ssid">
    <item msgid="1528087426723432177"></item>
    <item msgid="155483314608049961">"Scanning…"</item>
    <item msgid="3409219643606946053">"Connecting to <xliff:g id="NETWORK_NAME">%1$s</xliff:g>…"</item>
    <item msgid="7891463004457278422">"Authenticating with <xliff:g id="NETWORK_NAME">%1$s</xliff:g>…"</item>
    <item msgid="3193388999810487137">"Obtaining IP address from <xliff:g id="NETWORK_NAME">%1$s</xliff:g>…"</item>
    <item msgid="2227930004124157952">"Connected to <xliff:g id="NETWORK_NAME">%1$s</xliff:g>"</item>
    <item msgid="7104168043537022445">"Suspended"</item>
    <item msgid="2595938203187002544">"Disconnecting from <xliff:g id="NETWORK_NAME">%1$s</xliff:g>…"</item>
    <item msgid="2435175968703898648">"Disconnected"</item>
    <item msgid="4804573668906374228">"Unsuccessful"</item>
    <item msgid="4036325515437530221">"Blocked"</item>
    <item msgid="8883455894013518008">"Temporarily avoiding poor connection"</item>
  </string-array>
    <!-- no translation found for wifi_tether_security:0 (6312112980634811065) -->
    <!-- no translation found for wifi_tether_security:1 (1428294025896439258) -->
  <string-array name="wifi_p2p_wps_setup">
    <item msgid="1446717102923442720">"Push button"</item>
    <item msgid="2630618799033509548">"PIN from peer device"</item>
    <item msgid="6088264311596031080">"PIN from this device"</item>
  </string-array>
  <string-array name="wifi_p2p_status">
    <item msgid="8357401480964012245">"Connected"</item>
    <item msgid="66312817817365647">"Invited"</item>
    <item msgid="4463567967438038210">"Unsuccessful"</item>
    <item msgid="6556827947082659801">"Available"</item>
    <item msgid="6096962300722555553">"Out of range"</item>
  </string-array>
  <string-array name="bluetooth_visibility_timeout_entries">
    <item msgid="6697785880436838464">"2 minutes"</item>
    <item msgid="3886297451944778457">"5 minutes"</item>
    <item msgid="5972466727114812286">"1 hour"</item>
    <item msgid="4241913314075719627">"Never time out"</item>
  </string-array>
  <string-array name="bluetooth_max_connected_audio_devices">
    <item msgid="4792793579224104167">"Use system default: <xliff:g id="DEFAULT_BLUETOOTH_MAX_CONNECTED_AUDIO_DEVICES">%1$d</xliff:g>"</item>
    <item msgid="5818942631838356082">"1"</item>
    <item msgid="4804155564025402919">"2"</item>
    <item msgid="7123296338505723878">"3"</item>
    <item msgid="9100937224980838123">"4"</item>
    <item msgid="6702740528496186521">"5"</item>
  </string-array>
  <string-array name="wifi_signal">
    <item msgid="199360311367724149">"Poor"</item>
    <item msgid="2470925506985305429">"Poor"</item>
    <item msgid="8545211062334016668">"Fair"</item>
    <item msgid="7468449584777730187">"Good"</item>
    <item msgid="202124107702016530">"Excellent"</item>
  </string-array>
  <string-array name="data_usage_data_range">
    <item msgid="3528385925116637939">"Last 30 days"</item>
    <item msgid="3356834403629955571">"Set usage cycle..."</item>
  </string-array>
  <string-array name="usage_stats_display_order_types">
    <item msgid="7527014644010884448">"Usage time"</item>
    <item msgid="4631872897572423215">"Last time used"</item>
    <item msgid="2647568941623179473">"App name"</item>
  </string-array>
  <string-array name="wifi_eap_entries">
    <item msgid="6337816338410321026">"PEAP"</item>
    <item msgid="1540215992819772636">"TLS"</item>
    <item msgid="9105006864434061405">"TTLS"</item>
    <item msgid="3199281439582632425">"PWD"</item>
  </string-array>
  <string-array name="wifi_peap_phase2_entries">
    <item msgid="8082624033981656770">"MSCHAPV2"</item>
    <item msgid="4182817453412578800">"GTC"</item>
  </string-array>
  <string-array name="wifi_peap_phase2_entries_with_sim_auth">
    <item msgid="5943169794516984261">"MSCHAPV2"</item>
    <item msgid="2379904471264702148">"GTC"</item>
    <item msgid="5248162884898921025">"SIM"</item>
    <item msgid="3148964951886919224">"AKA"</item>
    <item msgid="8987072060394684912">"AKA\'"</item>
  </string-array>
  <string-array name="wifi_ttls_phase2_entries">
    <item msgid="7970149422845752634">"PAP"</item>
    <item msgid="5204890303748068014">"MSCHAP"</item>
    <item msgid="2210309879499032393">"MSCHAPV2"</item>
    <item msgid="6686694694122598353">"GTC"</item>
  </string-array>
  <string-array name="wifi_ip_settings">
    <item msgid="6665889765350160154">"DHCP"</item>
    <item msgid="6215795691318745695">"Static"</item>
  </string-array>
  <string-array name="wifi_proxy_settings">
    <item msgid="4669222334822978847">"None"</item>
    <item msgid="6242198071587397280">"Manual"</item>
    <item msgid="464383874780058242">"Proxy Auto-Config"</item>
  </string-array>
  <string-array name="apn_auth_entries">
    <item msgid="2900892411844440682">"None"</item>
    <item msgid="3391314878583432149">"PAP"</item>
    <item msgid="5548769169086098722">"CHAP"</item>
    <item msgid="5845194685644699724">"PAP or CHAP"</item>
  </string-array>
  <string-array name="apn_protocol_entries">
    <item msgid="5005228027485376993">"IPv4"</item>
    <item msgid="3249973932011349323">"IPv6"</item>
    <item msgid="2254055042792806324">"IPv4/IPv6"</item>
  </string-array>
  <string-array name="bearer_entries">
    <item msgid="6515855421456643076">"Unspecified"</item>
    <item msgid="1922344287654584114">"LTE"</item>
    <item msgid="8438853814055082017">"HSPAP"</item>
    <item msgid="8761381586178359495">"HSPA"</item>
    <item msgid="3072175002109671984">"HSUPA"</item>
    <item msgid="641801916037303837">"HSDPA"</item>
    <item msgid="1249220913128455055">"UMTS"</item>
    <item msgid="2126812829752295024">"EDGE"</item>
    <item msgid="3899085634999494594">"GPRS"</item>
    <item msgid="2140271473984712463">"eHRPD"</item>
    <item msgid="1543121347736419491">"EVDO_B"</item>
    <item msgid="7296183100985507304">"EVDO_A"</item>
    <item msgid="1261786928723784732">"EVDO_0"</item>
    <item msgid="1396997182108950268">"1xRTT"</item>
    <item msgid="3658086883471544773">"IS95B"</item>
    <item msgid="6208908029106498824">"IS95A"</item>
  </string-array>
  <string-array name="mvno_type_entries">
    <item msgid="1909908032710683029">"None"</item>
    <item msgid="8568003268185342352">"SPN"</item>
    <item msgid="1804537219968457989">"IMSI"</item>
    <item msgid="3441876902463317017">"GID"</item>
  </string-array>
  <string-array name="app_install_location_entries">
    <item msgid="3771157789865587832">"Internal device storage"</item>
    <item msgid="5501345333507193420">"Removable SD card"</item>
    <item msgid="2362840341195111674">"Let the system decide"</item>
  </string-array>
  <string-array name="app_ops_categories">
    <item msgid="528483497841471005">"Location"</item>
    <item msgid="7786376598377098070">"Personal"</item>
    <item msgid="7707692387382449990">"Messaging"</item>
    <item msgid="2235402926760712958">"Media"</item>
    <item msgid="1822578131647724167">"Device"</item>
  </string-array>
  <string-array name="app_ops_summaries">
    <item msgid="8837238583601420163">"coarse location"</item>
    <item msgid="3205182755091629995">"fine location"</item>
    <item msgid="8952113542524604064">"GPS"</item>
    <item msgid="50701215019227883">"vibrate"</item>
    <item msgid="2690144000353492014">"read contacts"</item>
    <item msgid="3858029424955955625">"modify contacts"</item>
    <item msgid="3439658954936709507">"read call log"</item>
    <item msgid="1908944516631132130">"modify call log"</item>
    <item msgid="9066115715905100138">"read calendar"</item>
    <item msgid="1664720478157892566">"modify calendar"</item>
    <item msgid="5478277451617814822">"Wi-Fi scan"</item>
    <item msgid="2429454210217003798">"notification"</item>
    <item msgid="8909068846471624576">"cell scan"</item>
    <item msgid="2527973826970434181">"call phone"</item>
    <item msgid="2766022553327609913">"read SMS"</item>
    <item msgid="167775364051357284">"write SMS"</item>
    <item msgid="3397583039407928979">"receive SMS"</item>
    <item msgid="3658964859478786980">"receive emergency SMS"</item>
    <item msgid="7975129014728281140">"receive MMS"</item>
    <item msgid="404809195686849835">"receive WAP push"</item>
    <item msgid="5167716820004184705">"send SMS"</item>
    <item msgid="3834284815734286927">"read ICC SMS"</item>
    <item msgid="6394881108820762646">"write ICC SMS"</item>
    <item msgid="3275060808384314406">"modify settings"</item>
    <item msgid="8672921438869137431">"draw on top"</item>
    <item msgid="346101114322879720">"access notifications"</item>
    <item msgid="4760681822601767255">"camera"</item>
    <item msgid="2172823594140104317">"record audio"</item>
    <item msgid="5612873260709742213">"play audio"</item>
    <item msgid="2027206403725749996">"read clipboard"</item>
    <item msgid="5643742956725663156">"modify clipboard"</item>
    <item msgid="7362845549479684378">"media buttons"</item>
    <item msgid="3843484466100107397">"audio focus"</item>
    <item msgid="617344340943430125">"master volume"</item>
    <item msgid="1249691739381713634">"voice volume"</item>
    <item msgid="6485000384018554920">"ring volume"</item>
    <item msgid="3378000878531336372">"media volume"</item>
    <item msgid="5272927168355895681">"alarm volume"</item>
    <item msgid="4422070755065530548">"notification volume"</item>
    <item msgid="3250654589277825306">"Bluetooth volume"</item>
    <item msgid="4212187233638382465">"keep awake"</item>
    <item msgid="5099026183238335900">"monitor location"</item>
    <item msgid="2297727967385895059">"monitor high power location"</item>
    <item msgid="8700593962030471569">"get usage stats"</item>
    <item msgid="4140820386622184831">"mute/unmute microphone"</item>
    <item msgid="317746827951691657">"show toast"</item>
    <item msgid="5679422988212309779">"project media"</item>
    <item msgid="6454031639780101439">"activate VPN"</item>
    <item msgid="2441327072846850561">"write wallpaper"</item>
    <item msgid="2162456889277589861">"assist structure"</item>
    <item msgid="4644645617399271070">"assist screenshot"</item>
    <item msgid="8321845997769724385">"read phone state"</item>
    <item msgid="8319500905789302082">"add voicemail"</item>
    <item msgid="1745447762712473288">"use sip"</item>
    <item msgid="2986821801246709737">"process outgoing call"</item>
    <item msgid="2702338156976571452">"fingerprint"</item>
    <item msgid="7925495329948404955">"body sensors"</item>
    <item msgid="8163066895749904470">"read mobile broadcasts"</item>
    <item msgid="7621394050624063528">"mock location"</item>
    <item msgid="37519917674959757">"read storage"</item>
    <item msgid="3868809525697401379">"write storage"</item>
    <item msgid="2504191192460059817">"turn on screen"</item>
    <item msgid="7905819538788103556">"get accounts"</item>
    <item msgid="1675025662248079254">"run in background"</item>
    <item msgid="2553974920157061225">"accessibility volume"</item>
  </string-array>
  <string-array name="app_ops_labels">
    <item msgid="7780927354556651567">"Location"</item>
    <item msgid="364182753727575631">"Location"</item>
    <item msgid="5728662879095632194">"Location"</item>
    <item msgid="4104617224667554750">"Vibrate"</item>
    <item msgid="1623646715189708947">"Read contacts"</item>
    <item msgid="5060760609109972207">"Modify contacts"</item>
    <item msgid="7451260062940797278">"Read call log"</item>
    <item msgid="2348589304974534308">"Modify call log"</item>
    <item msgid="4089146706115315300">"Read calendar"</item>
    <item msgid="1305780729690198918">"Modify calendar"</item>
    <item msgid="3461096740171440592">"Location"</item>
    <item msgid="6657539556093198883">"Post notification"</item>
    <item msgid="8112680908829570200">"Location"</item>
    <item msgid="5019327268152480733">"Call phone"</item>
    <item msgid="8001855901083066554">"Read SMS/MMS"</item>
    <item msgid="187744670643011148">"Write SMS/MMS"</item>
    <item msgid="3324078624274013835">"Receive SMS/MMS"</item>
    <item msgid="1924065490920451511">"Receive SMS/MMS"</item>
    <item msgid="1239934115787777477">"Receive SMS/MMS"</item>
    <item msgid="1030342664910454057">"Receive SMS/MMS"</item>
    <item msgid="9189359977063200554">"Send SMS/MMS"</item>
    <item msgid="6954817837534799424">"Read SMS/MMS"</item>
    <item msgid="7921014514153395846">"Write SMS/MMS"</item>
    <item msgid="8997371825401751421">"Modify settings"</item>
    <item msgid="7005755175240764443">"Draw on top"</item>
    <item msgid="8267704990417682222">"Access notifications"</item>
    <item msgid="3180676986290096851">"Camera"</item>
    <item msgid="9174072114281872917">"Record audio"</item>
    <item msgid="1444183972646890539">"Play audio"</item>
    <item msgid="4337542044275236638">"Read clipboard"</item>
    <item msgid="2681224211796661809">"Modify clipboard"</item>
    <item msgid="4479361062226474111">"Media buttons"</item>
    <item msgid="5651140069431283570">"Audio focus"</item>
    <item msgid="745291221457314879">"Master volume"</item>
    <item msgid="4722479281326245754">"Voice volume"</item>
    <item msgid="6749550886745567276">"Ring volume"</item>
    <item msgid="2218685029915863168">"Media volume"</item>
    <item msgid="4266577290496513640">"Alarm volume"</item>
    <item msgid="8608084169623998854">"Notification volume"</item>
    <item msgid="7948784184567841794">"Bluetooth volume"</item>
    <item msgid="1148968792599973150">"Keep awake"</item>
    <item msgid="8482874682804856549">"Location"</item>
    <item msgid="5186169827582545242">"Location"</item>
    <item msgid="6122293931012635638">"Get usage stats"</item>
    <item msgid="2526677383312751932">"Mute/unmute microphone"</item>
    <item msgid="4000577305179914546">"Show toast"</item>
    <item msgid="8660207174515570558">"Project media"</item>
    <item msgid="3904996949561946108">"Activate VPN"</item>
    <item msgid="504052124101832515">"Write wallpaper"</item>
    <item msgid="1657182386933187909">"Assist structure"</item>
    <item msgid="437655393941385937">"Assist screenshot"</item>
    <item msgid="973363520315356844">"Read phone state"</item>
    <item msgid="1203157739257425062">"Add voicemail"</item>
    <item msgid="9143978647977300187">"Use sip"</item>
    <item msgid="3053060162752878562">"Process outgoing call"</item>
    <item msgid="4480721672278100858">"Fingerprint"</item>
    <item msgid="7883743426029759112">"Body sensors"</item>
    <item msgid="2546206711741159825">"Read mobile broadcasts"</item>
    <item msgid="2363460595607829243">"Mock location"</item>
    <item msgid="3778165903878569143">"Read storage"</item>
    <item msgid="555939881912035315">"Write storage"</item>
    <item msgid="4281352581602735717">"Turn on screen"</item>
    <item msgid="346122795998225472">"Get accounts"</item>
    <item msgid="3756073389408535680">"Run in background"</item>
    <item msgid="2114661179947426734">"Accessibility volume"</item>
  </string-array>
  <string-array name="long_press_timeout_selector_titles">
    <item msgid="6926391290986427331">"Short"</item>
    <item msgid="5118829513010894576">"Medium"</item>
    <item msgid="6740026006576843477">"Long"</item>
  </string-array>
  <string-array name="captioning_typeface_selector_titles">
    <item msgid="2166553138528640250">"Default"</item>
    <item msgid="4234707448428002595">"Sans-serif"</item>
    <item msgid="2390008695651897663">"Sans-serif condensed"</item>
    <item msgid="2396492419730702454">"Sans-serif monospace"</item>
    <item msgid="8199675052804786099">"Serif"</item>
    <item msgid="4554123140736897688">"Serif monospace"</item>
    <item msgid="5485652650875486635">"Casual"</item>
    <item msgid="1071057864355989694">"Cursive"</item>
    <item msgid="5012882784126308133">"Small capitals"</item>
  </string-array>
  <string-array name="captioning_font_size_selector_titles">
    <item msgid="923916134548435468">"Very small"</item>
    <item msgid="5738147437573674872">"Small"</item>
    <item msgid="8111006422178051129">"Normal"</item>
    <item msgid="824386705928670045">"Large"</item>
    <item msgid="2790561781512874585">"Very large"</item>
  </string-array>
  <string-array name="captioning_edge_type_selector_titles">
    <item msgid="70686029249840227">"Default"</item>
    <item msgid="4224714345662348668">"None"</item>
    <item msgid="4132127611510627490">"Outline"</item>
    <item msgid="1226216870460161087">"Drop shadow"</item>
    <item msgid="2328414188644618697">"Raised"</item>
    <item msgid="7758730980218689351">"Depressed"</item>
  </string-array>
  <string-array name="captioning_opacity_selector_titles">
    <item msgid="1140998823196874513">"25%"</item>
    <item msgid="1227705689171449873">"50%"</item>
    <item msgid="2690365993149520846">"75%"</item>
    <item msgid="3237802033158517495">"100%"</item>
  </string-array>
  <string-array name="captioning_preset_selector_titles">
    <item msgid="4180191497452407161">"Use app defaults"</item>
    <item msgid="8719204526359229387">"White on black"</item>
    <item msgid="5410164687403735103">"Black on white"</item>
    <item msgid="1119043472912497241">"Yellow on black"</item>
    <item msgid="2836895041823327816">"Yellow on blue"</item>
    <item msgid="747238414788976867">"Customise"</item>
  </string-array>
  <string-array name="vpn_types_long">
    <item msgid="6621806338070912611">"PPTP VPN"</item>
    <item msgid="2552427673212085780">"L2TP/IPSec VPN with preshared keys"</item>
    <item msgid="7378096704485168082">"L2TP/IPSec VPN with certificates"</item>
    <item msgid="3792393562235791509">"IPSec VPN with preshared keys and Xauth authentication"</item>
    <item msgid="2484564813864139237">"IPSec VPN with certificates and Xauth authentication"</item>
    <item msgid="68918911194507915">"IPSec VPN with certificates and hybrid authentication"</item>
  </string-array>
<<<<<<< HEAD
    <!-- no translation found for vpn_proxy_settings:0 (4474139132577932676) -->
    <!-- no translation found for vpn_proxy_settings:1 (2943781954264525815) -->
=======
  <string-array name="vpn_proxy_settings">
    <item msgid="7165538292837266997">"None"</item>
    <item msgid="2397017538263427575">"Manual"</item>
  </string-array>
>>>>>>> f6f96f8a
  <string-array name="vpn_states">
    <item msgid="2262719249581510939">"Disconnected"</item>
    <item msgid="9141074028293812365">"Initialising..."</item>
    <item msgid="2234425878608626285">"Connecting…"</item>
    <item msgid="27547778933579155">"Connected"</item>
    <item msgid="893506841727300393">"Timeout"</item>
    <item msgid="2974952010554140659">"Unsuccessful"</item>
  </string-array>
  <string-array name="security_settings_premium_sms_values">
    <item msgid="3985605994234635072">"Ask"</item>
    <item msgid="2358187544264718285">"Never allow"</item>
    <item msgid="7043782324123900484">"Always allow"</item>
  </string-array>
  <string-array name="ram_states">
    <item msgid="335564863849202240">"Normal"</item>
    <item msgid="4881487538039407838">"Moderate"</item>
    <item msgid="1749887190650889318">"Low"</item>
    <item msgid="4434319706635379779">"Critical"</item>
    <item msgid="7582717864806562725">"?"</item>
  </string-array>
  <string-array name="proc_stats_memory_states">
    <item msgid="9158074556874274573">"Normal"</item>
    <item msgid="800025072447180345">"Moderate"</item>
    <item msgid="6553000762562707158">"Low"</item>
    <item msgid="1800371389071355640">"Critical"</item>
  </string-array>
  <string-array name="proc_stats_process_states">
    <item msgid="7389344075996860704">"Persistent"</item>
    <item msgid="5777152116210127847">"Top activity"</item>
    <item msgid="1834030155560727324">"Important (foreground)"</item>
    <item msgid="8494424742994426350">"Important (background)"</item>
    <item msgid="5099332663422156149">"Backup"</item>
    <item msgid="7701089238529887617">"Heavy weight"</item>
    <item msgid="3006466648960525485">"Service (running)"</item>
    <item msgid="2253476667031759713">"Service (restarting)"</item>
    <item msgid="5209576689975321486">"Receiver"</item>
    <item msgid="7243761414719310364">"Home"</item>
    <item msgid="3674963093565630781">"Last activity"</item>
    <item msgid="5545221272903898598">"Cached (activity)"</item>
    <item msgid="3164591924266309710">"Cached (activity client)"</item>
    <item msgid="8186970968968646288">"Cached (empty)"</item>
  </string-array>
  <string-array name="color_picker">
    <item msgid="3230992859486877963">"Teal"</item>
    <item msgid="5661027589207588703">"Blue"</item>
    <item msgid="3795787248113275442">"Indigo"</item>
    <item msgid="6331809026622602308">"Purple"</item>
    <item msgid="6390546163902724700">"Pink"</item>
    <item msgid="6618900408138432102">"Red"</item>
  </string-array>
  <string-array name="automatic_storage_management_days">
    <item msgid="8896644025110620477">"Over 30 days old"</item>
    <item msgid="9083927335632626281">"Over 60 days old"</item>
    <item msgid="4146561207729203822">"Over 90 days old"</item>
  </string-array>
    <!-- no translation found for swipe_direction_titles:0 (9039866451038081694) -->
    <!-- no translation found for swipe_direction_titles:1 (3175804938330683021) -->
  <string-array name="swipe_direction_values">
    <item msgid="718525159108105421">"1"</item>
    <item msgid="9080166583718385565">"0"</item>
  </string-array>
  <string-array name="wifi_metered_entries">
    <item msgid="3237321077949659241">"Detect automatically"</item>
    <item msgid="3779092145391320375">"Treat as metered"</item>
    <item msgid="2047166446768045816">"Treat as unmetered"</item>
  </string-array>
  <string-array name="wifi_privacy_entries">
    <item msgid="3485945604919292489">"Use randomised MAC (default)"</item>
    <item msgid="741680937828608749">"Use device MAC"</item>
  </string-array>
  <string-array name="wifi_hidden_entries">
    <item msgid="342232116597649254">"No"</item>
    <item msgid="2163015208097377388">"Yes"</item>
  </string-array>
  <string-array name="dark_ui_mode_entries">
    <item msgid="6438197382930472090">"Dark"</item>
    <item msgid="3761390980253394079">"Light"</item>
  </string-array>
  <string-array name="autofill_logging_level_entries">
    <item msgid="2263571982739726576">"Off"</item>
    <item msgid="4295717421282345505">"Debug"</item>
    <item msgid="8657797891533816070">"Verbose"</item>
  </string-array>
  <string-array name="cdma_system_select_choices">
    <item msgid="1205665684426617345">"Home only"</item>
    <item msgid="6691772120712000966">"Automatic"</item>
  </string-array>
  <string-array name="preferred_network_mode_choices">
<<<<<<< HEAD
    <item msgid="4168919392737496563">"GSM/WCDMA preferred"</item>
    <item msgid="807926878589867564">"GSM only"</item>
    <item msgid="488474605709912156">"WCDMA only"</item>
    <item msgid="1912421096218750039">"GSM/WCDMA auto"</item>
    <item msgid="5072198667819683600">"CDMA/EvDo auto"</item>
    <item msgid="370391313511477301">"CDMA w/o EvDo"</item>
    <item msgid="4678789463133969294">"EvDo only"</item>
    <item msgid="3960210542349075517">"CDMA/EvDo/GSM/WCDMA"</item>
    <item msgid="2961817320209454599">"CDMA + LTE/EvDo"</item>
    <item msgid="8008611169788556519">"GSM/WCDMA/LTE"</item>
    <item msgid="4486851520863433847">"Global"</item>
    <item msgid="8516691658640163073">"LTE"</item>
    <item msgid="3108828968591899719">"LTE/WCDMA"</item>
    <item msgid="1879225673847443662">"TDSCDMA only"</item>
    <item msgid="8373504428469988469">"TDSCDMA/WCDMA"</item>
    <item msgid="8097271911945758303">"LTE/TDSCDMA"</item>
    <item msgid="2272560096982726294">"TDSCDMA/GSM"</item>
    <item msgid="131738018826229696">"LTE/TDSCDMA/GSM"</item>
    <item msgid="629422387044789699">"TDSCDMA/GSM/WCDMA"</item>
    <item msgid="5686260911275077041">"LTE/TDSCDMA/WCDMA"</item>
    <item msgid="4545655348143499596">"LTE/TDSCDMA/GSM/WCDMA"</item>
    <item msgid="4107769721462339672">"TDSCDMA/CDMA/EVDO/GSM/WCDMA"</item>
    <item msgid="8811683254058088466">"LTE/TDSCDMA/CDMA/EVDO/GSM/WCDMA"</item>
=======
    <item msgid="5746729990546256950">"GSM/WCDMA preferred"</item>
    <item msgid="6443811977675152844">"GSM only"</item>
    <item msgid="8767554719068876877">"WCDMA only"</item>
    <item msgid="928773614806830223">"GSM/WCDMA auto"</item>
    <item msgid="6742068706546460481">"CDMA/EvDo auto"</item>
    <item msgid="3649606999166018819">"CDMA w/o EvDo"</item>
    <item msgid="3335567389804180984">"EvDo only"</item>
    <item msgid="30756226617172695">"CDMA/EvDo/GSM/WCDMA"</item>
    <item msgid="2847125869624632806">"CDMA + LTE/EvDo"</item>
    <item msgid="2247906254631766720">"GSM/WCDMA/LTE"</item>
    <item msgid="1091258946200124345">"Global"</item>
    <item msgid="2908834445708457736">"LTE"</item>
    <item msgid="2947411877551747693">"LTE/WCDMA"</item>
    <item msgid="7723670142495874534">"TDSCDMA only"</item>
    <item msgid="7662033849563993380">"TDSCDMA/WCDMA"</item>
    <item msgid="1030644331822315228">"LTE/TDSCDMA"</item>
    <item msgid="7094751610086221480">"TDSCDMA/GSM"</item>
    <item msgid="4183784131291491454">"LTE/TDSCDMA/GSM"</item>
    <item msgid="1012405424112901282">"TDSCDMA/GSM/WCDMA"</item>
    <item msgid="9095153819433727441">"LTE/TDSCDMA/WCDMA"</item>
    <item msgid="8130733279433187514">"LTE/TDSCDMA/GSM/WCDMA"</item>
    <item msgid="4901583947595116332">"TDSCDMA/CDMA/EVDO/GSM/WCDMA"</item>
    <item msgid="6400630497408723600">"LTE/TDSCDMA/CDMA/EVDO/GSM/WCDMA"</item>
    <item msgid="9080352308817056162">"NR only"</item>
    <item msgid="8150548370973671395">"NR/LTE"</item>
    <item msgid="5237423971422723128">"NR/LTE/CDMA/EvDo"</item>
    <item msgid="6856991565745877075">"NR/LTE/GSM/WCDMA"</item>
    <item msgid="473436147270962091">"NR/LTE/CDMA/EvDo/GSM/WCDMA"</item>
    <item msgid="6692179237956480280">"NR/LTE/WCDMA"</item>
    <item msgid="8160757136163231885">"NR/LTE/TDSCDMA"</item>
    <item msgid="2207530656708814396">"NR/LTE/TDSCDMA/GSM"</item>
    <item msgid="2816766128443809642">"NR/LTE/TDSCDMA/WCDMA"</item>
    <item msgid="611069084780684089">"NR/LTE/TDSCDMA/GSM/WCDMA"</item>
    <item msgid="5790800263975092724">"NR/LTE/TDSCDMA/CDMA/EvDo/GSM/WCDMA"</item>
>>>>>>> f6f96f8a
  </string-array>
  <string-array name="cdma_subscription_choices">
    <item msgid="6242790734457941014">"RUIM/SIM"</item>
    <item msgid="8980776035119085660">"NV"</item>
  </string-array>
  <string-array name="preferred_network_mode_choices_world_mode">
<<<<<<< HEAD
    <item msgid="1054992858056320116">"Global"</item>
    <item msgid="817971827645657949">"LTE/CDMA"</item>
    <item msgid="519208953133334357">"LTE/GSM/UMTS"</item>
  </string-array>
=======
    <item msgid="8219021147046131771">"Global"</item>
    <item msgid="5291208617720023560">"LTE/CDMA"</item>
    <item msgid="6742002477816975742">"LTE/GSM/UMTS"</item>
  </string-array>
    <!-- no translation found for enhanced_4g_lte_mode_title_variant:0 (1841976293698111057) -->
    <!-- no translation found for enhanced_4g_lte_mode_title_variant:1 (6822859933189908133) -->
    <!-- no translation found for enhanced_4g_lte_mode_title_variant:2 (4543171628914168621) -->
    <!-- no translation found for enhanced_4g_lte_mode_sumary_variant:0 (6624400115590055120) -->
    <!-- no translation found for enhanced_4g_lte_mode_sumary_variant:1 (5783108243674842461) -->
    <!-- no translation found for enhanced_4g_lte_mode_sumary_variant:2 (2605068646093321511) -->
    <!-- no translation found for rtt_setting_mode:1 (7903019313228349427) -->
    <!-- no translation found for rtt_setting_mode:2 (8525285145696236811) -->
    <!-- no translation found for rtt_setting_mode:3 (7725394146877517088) -->
>>>>>>> f6f96f8a
</resources><|MERGE_RESOLUTION|>--- conflicted
+++ resolved
@@ -405,15 +405,10 @@
     <item msgid="2484564813864139237">"IPSec VPN with certificates and Xauth authentication"</item>
     <item msgid="68918911194507915">"IPSec VPN with certificates and hybrid authentication"</item>
   </string-array>
-<<<<<<< HEAD
-    <!-- no translation found for vpn_proxy_settings:0 (4474139132577932676) -->
-    <!-- no translation found for vpn_proxy_settings:1 (2943781954264525815) -->
-=======
   <string-array name="vpn_proxy_settings">
     <item msgid="7165538292837266997">"None"</item>
     <item msgid="2397017538263427575">"Manual"</item>
   </string-array>
->>>>>>> f6f96f8a
   <string-array name="vpn_states">
     <item msgid="2262719249581510939">"Disconnected"</item>
     <item msgid="9141074028293812365">"Initialising..."</item>
@@ -502,31 +497,6 @@
     <item msgid="6691772120712000966">"Automatic"</item>
   </string-array>
   <string-array name="preferred_network_mode_choices">
-<<<<<<< HEAD
-    <item msgid="4168919392737496563">"GSM/WCDMA preferred"</item>
-    <item msgid="807926878589867564">"GSM only"</item>
-    <item msgid="488474605709912156">"WCDMA only"</item>
-    <item msgid="1912421096218750039">"GSM/WCDMA auto"</item>
-    <item msgid="5072198667819683600">"CDMA/EvDo auto"</item>
-    <item msgid="370391313511477301">"CDMA w/o EvDo"</item>
-    <item msgid="4678789463133969294">"EvDo only"</item>
-    <item msgid="3960210542349075517">"CDMA/EvDo/GSM/WCDMA"</item>
-    <item msgid="2961817320209454599">"CDMA + LTE/EvDo"</item>
-    <item msgid="8008611169788556519">"GSM/WCDMA/LTE"</item>
-    <item msgid="4486851520863433847">"Global"</item>
-    <item msgid="8516691658640163073">"LTE"</item>
-    <item msgid="3108828968591899719">"LTE/WCDMA"</item>
-    <item msgid="1879225673847443662">"TDSCDMA only"</item>
-    <item msgid="8373504428469988469">"TDSCDMA/WCDMA"</item>
-    <item msgid="8097271911945758303">"LTE/TDSCDMA"</item>
-    <item msgid="2272560096982726294">"TDSCDMA/GSM"</item>
-    <item msgid="131738018826229696">"LTE/TDSCDMA/GSM"</item>
-    <item msgid="629422387044789699">"TDSCDMA/GSM/WCDMA"</item>
-    <item msgid="5686260911275077041">"LTE/TDSCDMA/WCDMA"</item>
-    <item msgid="4545655348143499596">"LTE/TDSCDMA/GSM/WCDMA"</item>
-    <item msgid="4107769721462339672">"TDSCDMA/CDMA/EVDO/GSM/WCDMA"</item>
-    <item msgid="8811683254058088466">"LTE/TDSCDMA/CDMA/EVDO/GSM/WCDMA"</item>
-=======
     <item msgid="5746729990546256950">"GSM/WCDMA preferred"</item>
     <item msgid="6443811977675152844">"GSM only"</item>
     <item msgid="8767554719068876877">"WCDMA only"</item>
@@ -561,19 +531,12 @@
     <item msgid="2816766128443809642">"NR/LTE/TDSCDMA/WCDMA"</item>
     <item msgid="611069084780684089">"NR/LTE/TDSCDMA/GSM/WCDMA"</item>
     <item msgid="5790800263975092724">"NR/LTE/TDSCDMA/CDMA/EvDo/GSM/WCDMA"</item>
->>>>>>> f6f96f8a
   </string-array>
   <string-array name="cdma_subscription_choices">
     <item msgid="6242790734457941014">"RUIM/SIM"</item>
     <item msgid="8980776035119085660">"NV"</item>
   </string-array>
   <string-array name="preferred_network_mode_choices_world_mode">
-<<<<<<< HEAD
-    <item msgid="1054992858056320116">"Global"</item>
-    <item msgid="817971827645657949">"LTE/CDMA"</item>
-    <item msgid="519208953133334357">"LTE/GSM/UMTS"</item>
-  </string-array>
-=======
     <item msgid="8219021147046131771">"Global"</item>
     <item msgid="5291208617720023560">"LTE/CDMA"</item>
     <item msgid="6742002477816975742">"LTE/GSM/UMTS"</item>
@@ -587,5 +550,4 @@
     <!-- no translation found for rtt_setting_mode:1 (7903019313228349427) -->
     <!-- no translation found for rtt_setting_mode:2 (8525285145696236811) -->
     <!-- no translation found for rtt_setting_mode:3 (7725394146877517088) -->
->>>>>>> f6f96f8a
 </resources>