<?xml version="1.0" encoding="UTF-8"?>
<!-- 
/*
**
** Copyright 2007 The Android Open Source Project
**
** Licensed under the Apache License, Version 2.0 (the "License");
** you may not use this file except in compliance with the License.
** You may obtain a copy of the License at
**
**     http://www.apache.org/licenses/LICENSE-2.0
**
** Unless required by applicable law or agreed to in writing, software
** distributed under the License is distributed on an "AS IS" BASIS,
** WITHOUT WARRANTIES OR CONDITIONS OF ANY KIND, either express or implied.
** See the License for the specific language governing permissions and
** limitations under the License.
*/
 -->

<resources xmlns:android="http://schemas.android.com/apk/res/android"
    xmlns:xliff="urn:oasis:names:tc:xliff:document:1.2">
  <string-array name="timezone_filters">
    <item msgid="6657355508154731088">"América"</item>
    <item msgid="728005479339643412">"Europa"</item>
    <item msgid="4086411516715683715">"África"</item>
    <item msgid="2044919239591619902">"Asia"</item>
    <item msgid="4758559452497348479">"Australia"</item>
    <item msgid="2254507767835075885">"Pacífico"</item>
    <item msgid="6471579645890342891">"Todas"</item>
  </string-array>
  <string-array name="screen_timeout_entries">
    <item msgid="8386012403457852396">"15 segundos"</item>
    <item msgid="4572123773028439079">"30 segundos"</item>
    <item msgid="7016081293774377048">"1 minuto"</item>
    <item msgid="838575533670111144">"2 minutos"</item>
    <item msgid="2693197579676214668">"5 minutos"</item>
    <item msgid="1955784331962974678">"10 minutos"</item>
    <item msgid="5578717731965793584">"30 minutos"</item>
  </string-array>
  <string-array name="dream_timeout_entries">
    <item msgid="1999412608953538363">"Nunca"</item>
    <item msgid="5533979945668138276">"15 segundos"</item>
    <item msgid="418444643954320796">"30 segundos"</item>
    <item msgid="3604213008710109260">"1 minuto"</item>
    <item msgid="5684250925112815553">"2 minutos"</item>
    <item msgid="4003134469028178277">"5 minutos"</item>
    <item msgid="6258291104689105723">"10 minutos"</item>
    <item msgid="6231662826434607130">"30 minutos"</item>
  </string-array>
    <!-- no translation found for dark_ui_scheduler_preference_titles:0 (7465697698048662118) -->
    <!-- no translation found for dark_ui_scheduler_preference_titles:1 (4057198235664064478) -->
  <string-array name="lock_after_timeout_entries">
    <item msgid="2223808927866488981">"Inmediatamente"</item>
    <item msgid="463591454172790676">"5 segundos"</item>
    <item msgid="6981910499530067289">"15 segundos"</item>
    <item msgid="841968393904987343">"30 segundos"</item>
    <item msgid="8209996803755081758">"1 minuto"</item>
    <item msgid="8532038695054819775">"2 minutos"</item>
    <item msgid="230858078069711241">"5 minutos"</item>
    <item msgid="7289395602286160723">"10 minutos"</item>
    <item msgid="3142577549730704595">"30 minutos"</item>
  </string-array>
  <string-array name="entries_font_size">
    <item msgid="4649244712522775149">"Pequeno"</item>
    <item msgid="4350318459725129464">"Predeterminado"</item>
    <item msgid="722959474722634030">"Grande"</item>
    <item msgid="5468692832610514379">"O máis grande"</item>
  </string-array>
  <string-array name="wifi_status">
<<<<<<< HEAD
    <item msgid="1922181315419294640"></item>
    <item msgid="8934131797783724664">"Explorando..."</item>
    <item msgid="8513729475867537913">"Conectando..."</item>
    <item msgid="515055375277271756">"Autenticando…"</item>
    <item msgid="1943354004029184381">"Obtendo enderezo IP..."</item>
    <item msgid="4221763391123233270">"Conectada"</item>
    <item msgid="624838831631122137">"Suspendida"</item>
    <item msgid="7979680559596111948">"Desconectando..."</item>
    <item msgid="1634960474403853625">"Desconectada"</item>
    <item msgid="746097431216080650">"Incorrecta"</item>
    <item msgid="6367044185730295334">"Bloqueada"</item>
    <item msgid="503942654197908005">"Evitando conexión deficiente temporalmente"</item>
  </string-array>
  <string-array name="wifi_status_with_ssid">
    <item msgid="7714855332363650812"></item>
    <item msgid="8878186979715711006">"Explorando..."</item>
    <item msgid="355508996603873860">"Conectando con <xliff:g id="NETWORK_NAME">%1$s</xliff:g>…"</item>
    <item msgid="554971459996405634">"Autenticando con <xliff:g id="NETWORK_NAME">%1$s</xliff:g>…"</item>
    <item msgid="7928343808033020343">"Obtendo enderezo IP de <xliff:g id="NETWORK_NAME">%1$s</xliff:g>…"</item>
    <item msgid="8937994881315223448">"Conectado a <xliff:g id="NETWORK_NAME">%1$s</xliff:g>"</item>
    <item msgid="1330262655415760617">"Suspendida"</item>
    <item msgid="7698638434317271902">"Desconectando de <xliff:g id="NETWORK_NAME">%1$s</xliff:g>…"</item>
    <item msgid="197508606402264311">"Desconectada"</item>
    <item msgid="8578370891960825148">"Incorrecta"</item>
    <item msgid="5660739516542454527">"Bloqueada"</item>
    <item msgid="1805837518286731242">"Evitando conexión deficiente temporalmente"</item>
  </string-array>
    <!-- no translation found for wifi_tether_security:0 (1748357338693290598) -->
    <!-- no translation found for wifi_tether_security:1 (4760482622566629462) -->
=======
    <item msgid="1201478116293383426"></item>
    <item msgid="7388036070768806193">"Buscando..."</item>
    <item msgid="1656176059757237036">"Conectando..."</item>
    <item msgid="3249903732481917388">"Autenticando…"</item>
    <item msgid="7789156794775399931">"Obtendo enderezo IP..."</item>
    <item msgid="492518447401534767">"Conectada"</item>
    <item msgid="4322989558568666518">"Suspendida"</item>
    <item msgid="286164147080824297">"Desconectando..."</item>
    <item msgid="1628460745311787730">"Desconectada"</item>
    <item msgid="4013828218541488949">"Incorrecta"</item>
    <item msgid="5473541238056528086">"Bloqueada"</item>
    <item msgid="1114588261171522603">"Evitando conexión deficiente temporalmente"</item>
  </string-array>
  <string-array name="wifi_status_with_ssid">
    <item msgid="1528087426723432177"></item>
    <item msgid="155483314608049961">"Buscando..."</item>
    <item msgid="3409219643606946053">"Conectando con <xliff:g id="NETWORK_NAME">%1$s</xliff:g>…"</item>
    <item msgid="7891463004457278422">"Autenticando con <xliff:g id="NETWORK_NAME">%1$s</xliff:g>…"</item>
    <item msgid="3193388999810487137">"Obtendo enderezo IP de <xliff:g id="NETWORK_NAME">%1$s</xliff:g>…"</item>
    <item msgid="2227930004124157952">"Conectado a <xliff:g id="NETWORK_NAME">%1$s</xliff:g>"</item>
    <item msgid="7104168043537022445">"Suspendida"</item>
    <item msgid="2595938203187002544">"Desconectando de <xliff:g id="NETWORK_NAME">%1$s</xliff:g>…"</item>
    <item msgid="2435175968703898648">"Desconectada"</item>
    <item msgid="4804573668906374228">"Incorrecta"</item>
    <item msgid="4036325515437530221">"Bloqueada"</item>
    <item msgid="8883455894013518008">"Evitando conexión deficiente temporalmente"</item>
  </string-array>
    <!-- no translation found for wifi_tether_security:0 (6312112980634811065) -->
    <!-- no translation found for wifi_tether_security:1 (1428294025896439258) -->
>>>>>>> f6f96f8a
  <string-array name="wifi_p2p_wps_setup">
    <item msgid="1446717102923442720">"Pulsar o botón"</item>
    <item msgid="2630618799033509548">"PIN do dispositivo mesmo nivel"</item>
    <item msgid="6088264311596031080">"PIN do dispositivo"</item>
  </string-array>
  <string-array name="wifi_p2p_status">
    <item msgid="8357401480964012245">"Conectada"</item>
    <item msgid="66312817817365647">"Invitado"</item>
    <item msgid="4463567967438038210">"Incorrecto"</item>
    <item msgid="6556827947082659801">"Dispoñible"</item>
    <item msgid="6096962300722555553">"Fóra de cobertura"</item>
  </string-array>
  <string-array name="bluetooth_visibility_timeout_entries">
    <item msgid="6697785880436838464">"2 minutos"</item>
    <item msgid="3886297451944778457">"5 minutos"</item>
    <item msgid="5972466727114812286">"1 hora"</item>
    <item msgid="4241913314075719627">"Sen tempo de espera"</item>
  </string-array>
  <string-array name="bluetooth_max_connected_audio_devices">
<<<<<<< HEAD
    <item msgid="834764606877643762">"Utiliza os valores predeterminados do sistema: <xliff:g id="DEFAULT_BLUETOOTH_MAX_CONNECTED_AUDIO_DEVICES">%1$d</xliff:g>"</item>
    <item msgid="4428462068012149533">"1"</item>
    <item msgid="2620881722754455257">"2"</item>
    <item msgid="402831176731135702">"3"</item>
    <item msgid="4923580285404888038">"4"</item>
    <item msgid="3643103044864989283">"5"</item>
=======
    <item msgid="4792793579224104167">"Usa os valores predeterminados do sistema: <xliff:g id="DEFAULT_BLUETOOTH_MAX_CONNECTED_AUDIO_DEVICES">%1$d</xliff:g>"</item>
    <item msgid="5818942631838356082">"1"</item>
    <item msgid="4804155564025402919">"2"</item>
    <item msgid="7123296338505723878">"3"</item>
    <item msgid="9100937224980838123">"4"</item>
    <item msgid="6702740528496186521">"5"</item>
>>>>>>> f6f96f8a
  </string-array>
  <string-array name="wifi_signal">
    <item msgid="199360311367724149">"Baixa"</item>
    <item msgid="2470925506985305429">"Baixa"</item>
    <item msgid="8545211062334016668">"Aceptable"</item>
    <item msgid="7468449584777730187">"Boa"</item>
    <item msgid="202124107702016530">"Excelente"</item>
  </string-array>
  <string-array name="data_usage_data_range">
    <item msgid="3528385925116637939">"Últimos 30 días"</item>
    <item msgid="3356834403629955571">"Definir ciclo de uso..."</item>
  </string-array>
  <string-array name="usage_stats_display_order_types">
    <item msgid="7527014644010884448">"Tempo de uso"</item>
    <item msgid="4631872897572423215">"Última vez que se utilizou"</item>
    <item msgid="2647568941623179473">"Nome da aplicación"</item>
  </string-array>
  <string-array name="wifi_eap_entries">
    <item msgid="6337816338410321026">"PEAP"</item>
    <item msgid="1540215992819772636">"TLS"</item>
    <item msgid="9105006864434061405">"TTLS"</item>
    <item msgid="3199281439582632425">"PWD"</item>
  </string-array>
  <string-array name="wifi_peap_phase2_entries">
    <item msgid="8082624033981656770">"MSCHAPV2"</item>
    <item msgid="4182817453412578800">"GTC"</item>
  </string-array>
  <string-array name="wifi_peap_phase2_entries_with_sim_auth">
    <item msgid="5943169794516984261">"MSCHAPV2"</item>
    <item msgid="2379904471264702148">"GTC"</item>
    <item msgid="5248162884898921025">"SIM"</item>
    <item msgid="3148964951886919224">"AKA"</item>
    <item msgid="8987072060394684912">"AKA\'"</item>
  </string-array>
  <string-array name="wifi_ttls_phase2_entries">
    <item msgid="7970149422845752634">"PAP"</item>
    <item msgid="5204890303748068014">"MSCHAP"</item>
    <item msgid="2210309879499032393">"MSCHAPV2"</item>
    <item msgid="6686694694122598353">"GTC"</item>
  </string-array>
  <string-array name="wifi_ip_settings">
    <item msgid="6665889765350160154">"DHCP"</item>
    <item msgid="6215795691318745695">"Estática"</item>
  </string-array>
  <string-array name="wifi_proxy_settings">
<<<<<<< HEAD
    <item msgid="4473276491748503377">"Ningún"</item>
    <item msgid="8673874894887358090">"Manual"</item>
    <item msgid="168893341855953140">"Config. auto. do proxy"</item>
=======
    <item msgid="4669222334822978847">"Ningún"</item>
    <item msgid="6242198071587397280">"Manual"</item>
    <item msgid="464383874780058242">"Proxy autoconfigurado"</item>
>>>>>>> f6f96f8a
  </string-array>
  <string-array name="apn_auth_entries">
    <item msgid="2900892411844440682">"Ningún"</item>
    <item msgid="3391314878583432149">"PAP"</item>
    <item msgid="5548769169086098722">"CHAP"</item>
    <item msgid="5845194685644699724">"PAP ou CHAP"</item>
  </string-array>
  <string-array name="apn_protocol_entries">
    <item msgid="5005228027485376993">"IPv4"</item>
    <item msgid="3249973932011349323">"IPv6"</item>
    <item msgid="2254055042792806324">"IPv4/IPv6"</item>
  </string-array>
  <string-array name="bearer_entries">
    <item msgid="6515855421456643076">"Non especificado"</item>
    <item msgid="1922344287654584114">"LTE"</item>
    <item msgid="8438853814055082017">"HSPAP"</item>
    <item msgid="8761381586178359495">"HSPA"</item>
    <item msgid="3072175002109671984">"HSUPA"</item>
    <item msgid="641801916037303837">"HSDPA"</item>
    <item msgid="1249220913128455055">"UMTS"</item>
    <item msgid="2126812829752295024">"EDGE"</item>
    <item msgid="3899085634999494594">"GPRS"</item>
    <item msgid="2140271473984712463">"eHRPD"</item>
    <item msgid="1543121347736419491">"EVDO_B"</item>
    <item msgid="7296183100985507304">"EVDO_A"</item>
    <item msgid="1261786928723784732">"EVDO_0"</item>
    <item msgid="1396997182108950268">"1xRTT"</item>
    <item msgid="3658086883471544773">"IS95B"</item>
    <item msgid="6208908029106498824">"IS95A"</item>
  </string-array>
  <string-array name="mvno_type_entries">
    <item msgid="1909908032710683029">"Ningún"</item>
    <item msgid="8568003268185342352">"SPN"</item>
    <item msgid="1804537219968457989">"IMSI"</item>
    <item msgid="3441876902463317017">"GID"</item>
  </string-array>
  <string-array name="app_install_location_entries">
    <item msgid="3771157789865587832">"Almacenamento interno do dispositivo"</item>
    <item msgid="5501345333507193420">"Tarxeta SD extraíble"</item>
    <item msgid="2362840341195111674">"Deixar decidir ao sistema"</item>
  </string-array>
  <string-array name="app_ops_categories">
    <item msgid="528483497841471005">"Localización"</item>
    <item msgid="7786376598377098070">"Persoal"</item>
    <item msgid="7707692387382449990">"Mensaxaría"</item>
    <item msgid="2235402926760712958">"Multimedia"</item>
    <item msgid="1822578131647724167">"Dispositivo"</item>
  </string-array>
  <string-array name="app_ops_summaries">
    <item msgid="8837238583601420163">"localización aproximada"</item>
    <item msgid="3205182755091629995">"localización precisa"</item>
    <item msgid="8952113542524604064">"GPS"</item>
    <item msgid="50701215019227883">"vibrar"</item>
    <item msgid="2690144000353492014">"ler contactos"</item>
    <item msgid="3858029424955955625">"modificar contactos"</item>
    <item msgid="3439658954936709507">"ler rexistro de chamadas"</item>
    <item msgid="1908944516631132130">"modificar rexistro de chamadas"</item>
    <item msgid="9066115715905100138">"ler calendario"</item>
    <item msgid="1664720478157892566">"modificar calendario"</item>
    <item msgid="5478277451617814822">"exploración de wifi"</item>
    <item msgid="2429454210217003798">"notificación"</item>
    <item msgid="8909068846471624576">"exploración de cela"</item>
    <item msgid="2527973826970434181">"chamada telefónica"</item>
    <item msgid="2766022553327609913">"ler SMS"</item>
    <item msgid="167775364051357284">"escribir SMS"</item>
    <item msgid="3397583039407928979">"recibir SMS"</item>
    <item msgid="3658964859478786980">"recibir SMS de emerxencia"</item>
    <item msgid="7975129014728281140">"recibir MMS"</item>
    <item msgid="404809195686849835">"recibir WAP push"</item>
    <item msgid="5167716820004184705">"enviar SMS"</item>
    <item msgid="3834284815734286927">"ler SMS ICC"</item>
    <item msgid="6394881108820762646">"escribir SMS ICC"</item>
    <item msgid="3275060808384314406">"modificar configuración"</item>
    <item msgid="8672921438869137431">"debuxar na parte superior"</item>
    <item msgid="346101114322879720">"acceso ás notificacións"</item>
    <item msgid="4760681822601767255">"cámara"</item>
    <item msgid="2172823594140104317">"gravar audio"</item>
    <item msgid="5612873260709742213">"reproducir audio"</item>
    <item msgid="2027206403725749996">"ler portapapeis"</item>
    <item msgid="5643742956725663156">"modificar portapapeis"</item>
    <item msgid="7362845549479684378">"botóns multimedia"</item>
    <item msgid="3843484466100107397">"enfoque de audio"</item>
    <item msgid="617344340943430125">"volume principal"</item>
    <item msgid="1249691739381713634">"volume da voz"</item>
    <item msgid="6485000384018554920">"volume do ton"</item>
    <item msgid="3378000878531336372">"volume multimedia"</item>
    <item msgid="5272927168355895681">"volume da alarma"</item>
    <item msgid="4422070755065530548">"volume das notificacións"</item>
    <item msgid="3250654589277825306">"volume do Bluetooth"</item>
    <item msgid="4212187233638382465">"manter activo"</item>
    <item msgid="5099026183238335900">"supervisar a localización"</item>
    <item msgid="2297727967385895059">"supervisar localización de alta potencia"</item>
    <item msgid="8700593962030471569">"obter estatísticas de uso"</item>
    <item msgid="4140820386622184831">"desactivar/activar o son do micrófono"</item>
    <item msgid="317746827951691657">"mostrar notificación emerxente"</item>
    <item msgid="5679422988212309779">"multimedia do proxecto"</item>
    <item msgid="6454031639780101439">"activar VPN"</item>
    <item msgid="2441327072846850561">"escribir fondo de pantalla"</item>
    <item msgid="2162456889277589861">"estrutura do asistente"</item>
    <item msgid="4644645617399271070">"captura de pantalla do asistente"</item>
    <item msgid="8321845997769724385">"ler estado do teléfono"</item>
    <item msgid="8319500905789302082">"engadir correo de voz"</item>
    <item msgid="1745447762712473288">"usar SIP"</item>
    <item msgid="2986821801246709737">"procesar chamada saínte"</item>
    <item msgid="2702338156976571452">"impresión dixital"</item>
    <item msgid="7925495329948404955">"sensores corporais"</item>
    <item msgid="8163066895749904470">"ler difusións de cela"</item>
    <item msgid="7621394050624063528">"localización falsa"</item>
    <item msgid="37519917674959757">"ler almacenamento"</item>
    <item msgid="3868809525697401379">"escribir almacenamento"</item>
    <item msgid="2504191192460059817">"activar pantalla"</item>
    <item msgid="7905819538788103556">"obter contas"</item>
    <item msgid="1675025662248079254">"executar en segundo plano"</item>
    <item msgid="2553974920157061225">"volume de accesibilidade"</item>
  </string-array>
  <string-array name="app_ops_labels">
    <item msgid="7780927354556651567">"Localización"</item>
    <item msgid="364182753727575631">"Localización"</item>
    <item msgid="5728662879095632194">"Localización"</item>
    <item msgid="4104617224667554750">"Vibrar"</item>
    <item msgid="1623646715189708947">"Ler contactos"</item>
    <item msgid="5060760609109972207">"Modificar contactos"</item>
    <item msgid="7451260062940797278">"Ler rexistro de chamadas"</item>
    <item msgid="2348589304974534308">"Modificar rexistro de chamadas"</item>
    <item msgid="4089146706115315300">"Ler calendario"</item>
    <item msgid="1305780729690198918">"Modificar calendario"</item>
    <item msgid="3461096740171440592">"Localización"</item>
    <item msgid="6657539556093198883">"Notificación de publicación"</item>
    <item msgid="8112680908829570200">"Localización"</item>
    <item msgid="5019327268152480733">"Chamada telefónica"</item>
    <item msgid="8001855901083066554">"Ler SMS/MMS"</item>
    <item msgid="187744670643011148">"Escribir SMS/MMS"</item>
    <item msgid="3324078624274013835">"Recibir SMS/MMS"</item>
    <item msgid="1924065490920451511">"Recibir SMS/MMS"</item>
    <item msgid="1239934115787777477">"Recibir SMS/MMS"</item>
    <item msgid="1030342664910454057">"Recibir SMS/MMS"</item>
    <item msgid="9189359977063200554">"Enviar SMS/MMS"</item>
    <item msgid="6954817837534799424">"Ler SMS/MMS"</item>
    <item msgid="7921014514153395846">"Escribir SMS/MMS"</item>
    <item msgid="8997371825401751421">"Modificar configuración"</item>
    <item msgid="7005755175240764443">"Debuxar na parte superior"</item>
    <item msgid="8267704990417682222">"Acceso ás notificacións"</item>
    <item msgid="3180676986290096851">"Cámara"</item>
    <item msgid="9174072114281872917">"Gravar audio"</item>
    <item msgid="1444183972646890539">"Reproducir audio"</item>
    <item msgid="4337542044275236638">"Ler portapapeis"</item>
    <item msgid="2681224211796661809">"Modificar portapapeis"</item>
    <item msgid="4479361062226474111">"Botóns multimedia"</item>
    <item msgid="5651140069431283570">"Enfoque de audio"</item>
    <item msgid="745291221457314879">"Volume principal"</item>
    <item msgid="4722479281326245754">"Volume da voz"</item>
    <item msgid="6749550886745567276">"Volume do ton"</item>
    <item msgid="2218685029915863168">"Volume multimedia"</item>
    <item msgid="4266577290496513640">"Volume da alarma"</item>
    <item msgid="8608084169623998854">"Volume das notificacións"</item>
    <item msgid="7948784184567841794">"Volume do Bluetooth"</item>
    <item msgid="1148968792599973150">"Manter activo"</item>
    <item msgid="8482874682804856549">"Localización"</item>
    <item msgid="5186169827582545242">"Localización"</item>
    <item msgid="6122293931012635638">"Obter estatísticas de uso"</item>
    <item msgid="2526677383312751932">"Desactivar/activar o son do micrófono"</item>
    <item msgid="4000577305179914546">"Mostrar notificación emerxente"</item>
    <item msgid="8660207174515570558">"Multimedia do proxecto"</item>
    <item msgid="3904996949561946108">"Activar VPN"</item>
    <item msgid="504052124101832515">"Escribir fondo de pantalla"</item>
    <item msgid="1657182386933187909">"Estrutura do asistente"</item>
    <item msgid="437655393941385937">"Captura de pantalla do asistente"</item>
    <item msgid="973363520315356844">"Ler estado do teléfono"</item>
    <item msgid="1203157739257425062">"Engadir correo de voz"</item>
    <item msgid="9143978647977300187">"Usar SIP"</item>
    <item msgid="3053060162752878562">"Procesar chamada saínte"</item>
    <item msgid="4480721672278100858">"Impresión dixital"</item>
    <item msgid="7883743426029759112">"Sensores corporais"</item>
    <item msgid="2546206711741159825">"Ler difusións de cela"</item>
    <item msgid="2363460595607829243">"Localización falsa"</item>
    <item msgid="3778165903878569143">"Ler almacenamento"</item>
    <item msgid="555939881912035315">"Escribir almacenamento"</item>
    <item msgid="4281352581602735717">"Activar pantalla"</item>
    <item msgid="346122795998225472">"Obter contas"</item>
    <item msgid="3756073389408535680">"Executar en segundo plano"</item>
    <item msgid="2114661179947426734">"Volume de accesibilidade"</item>
  </string-array>
  <string-array name="long_press_timeout_selector_titles">
    <item msgid="6926391290986427331">"Curto"</item>
    <item msgid="5118829513010894576">"Medio"</item>
    <item msgid="6740026006576843477">"Longo"</item>
  </string-array>
  <string-array name="captioning_typeface_selector_titles">
<<<<<<< HEAD
    <item msgid="1319652728542138112">"Predeterminado"</item>
    <item msgid="1016452621833735880">"Sans Serif"</item>
    <item msgid="2496277987934654454">"Sans Serif condensada"</item>
    <item msgid="7247838127505318669">"Monoespazado sen serifas"</item>
    <item msgid="4478414822462359763">"Serif"</item>
    <item msgid="7502451783483660829">"Monoespazado con serifas"</item>
    <item msgid="639503332147461010">"Informal"</item>
    <item msgid="7967169925231332424">"Cursiva"</item>
    <item msgid="561832997193039673">"Maiúsculas pequenas"</item>
=======
    <item msgid="2166553138528640250">"Predeterminado"</item>
    <item msgid="4234707448428002595">"Sans Serif"</item>
    <item msgid="2390008695651897663">"Sans Serif condensada"</item>
    <item msgid="2396492419730702454">"Monoespazado sen serifas"</item>
    <item msgid="8199675052804786099">"Serif"</item>
    <item msgid="4554123140736897688">"Monoespazado con serifas"</item>
    <item msgid="5485652650875486635">"Informal"</item>
    <item msgid="1071057864355989694">"Cursiva"</item>
    <item msgid="5012882784126308133">"Versaleta"</item>
>>>>>>> f6f96f8a
  </string-array>
  <string-array name="captioning_font_size_selector_titles">
    <item msgid="923916134548435468">"Moi pequeno"</item>
    <item msgid="5738147437573674872">"Pequeno"</item>
    <item msgid="8111006422178051129">"Normal"</item>
    <item msgid="824386705928670045">"Grande"</item>
    <item msgid="2790561781512874585">"Moi grande"</item>
  </string-array>
  <string-array name="captioning_edge_type_selector_titles">
    <item msgid="70686029249840227">"Predeterminado"</item>
    <item msgid="4224714345662348668">"Ningún"</item>
    <item msgid="4132127611510627490">"Contorno"</item>
    <item msgid="1226216870460161087">"Sombra"</item>
    <item msgid="2328414188644618697">"Con relevo"</item>
    <item msgid="7758730980218689351">"Afundido"</item>
  </string-array>
  <string-array name="captioning_opacity_selector_titles">
    <item msgid="1140998823196874513">"25%"</item>
    <item msgid="1227705689171449873">"50%"</item>
    <item msgid="2690365993149520846">"75%"</item>
    <item msgid="3237802033158517495">"100%"</item>
  </string-array>
  <string-array name="captioning_preset_selector_titles">
    <item msgid="4180191497452407161">"Usar config. predet. da aplicación"</item>
    <item msgid="8719204526359229387">"Branco sobre negro"</item>
    <item msgid="5410164687403735103">"Negro sobre branco"</item>
    <item msgid="1119043472912497241">"Amarelo sobre negro"</item>
    <item msgid="2836895041823327816">"Amarelo sobre azul"</item>
    <item msgid="747238414788976867">"Personalizado"</item>
  </string-array>
  <string-array name="vpn_types_long">
    <item msgid="6621806338070912611">"VPN PPTP"</item>
    <item msgid="2552427673212085780">"VPN L2TP/IPSec con claves precompartidas"</item>
    <item msgid="7378096704485168082">"VPN L2TP/IPSec con certificados"</item>
    <item msgid="3792393562235791509">"VPN IPSec con claves precompartidas e autenticación Xauth"</item>
    <item msgid="2484564813864139237">"VPN IPSec con certificados e autenticación Xauth"</item>
    <item msgid="68918911194507915">"VPN IPSec con certificados e autenticación híbrida"</item>
  </string-array>
<<<<<<< HEAD
    <!-- no translation found for vpn_proxy_settings:0 (4474139132577932676) -->
    <!-- no translation found for vpn_proxy_settings:1 (2943781954264525815) -->
=======
  <string-array name="vpn_proxy_settings">
    <item msgid="7165538292837266997">"Ningún"</item>
    <item msgid="2397017538263427575">"Manual"</item>
  </string-array>
>>>>>>> f6f96f8a
  <string-array name="vpn_states">
    <item msgid="2262719249581510939">"Desconectada"</item>
    <item msgid="9141074028293812365">"Inicializando..."</item>
    <item msgid="2234425878608626285">"Conectando..."</item>
    <item msgid="27547778933579155">"Conectada"</item>
    <item msgid="893506841727300393">"Tempo de espera"</item>
    <item msgid="2974952010554140659">"Incorrecta"</item>
  </string-array>
  <string-array name="security_settings_premium_sms_values">
    <item msgid="3985605994234635072">"Preguntar"</item>
    <item msgid="2358187544264718285">"Non permitir nunca"</item>
    <item msgid="7043782324123900484">"Permitir sempre"</item>
  </string-array>
  <string-array name="ram_states">
    <item msgid="335564863849202240">"Normal"</item>
    <item msgid="4881487538039407838">"Moderada"</item>
    <item msgid="1749887190650889318">"Baixa"</item>
    <item msgid="4434319706635379779">"Crítica"</item>
    <item msgid="7582717864806562725">"?"</item>
  </string-array>
  <string-array name="proc_stats_memory_states">
    <item msgid="9158074556874274573">"Normal"</item>
    <item msgid="800025072447180345">"Moderado"</item>
    <item msgid="6553000762562707158">"Baixo"</item>
    <item msgid="1800371389071355640">"Crítico"</item>
  </string-array>
  <string-array name="proc_stats_process_states">
    <item msgid="7389344075996860704">"Persistente"</item>
    <item msgid="5777152116210127847">"Actividade principal"</item>
    <item msgid="1834030155560727324">"Importante (primeiro plano)"</item>
    <item msgid="8494424742994426350">"Importante (segundo plano)"</item>
    <item msgid="5099332663422156149">"Copia de seguranza"</item>
    <item msgid="7701089238529887617">"Peso pesado"</item>
    <item msgid="3006466648960525485">"Servizo (en execución)"</item>
    <item msgid="2253476667031759713">"Servizo (reiniciando)"</item>
    <item msgid="5209576689975321486">"Receptor"</item>
    <item msgid="7243761414719310364">"Inicio"</item>
    <item msgid="3674963093565630781">"Última actividade"</item>
    <item msgid="5545221272903898598">"Na caché (actividade)"</item>
    <item msgid="3164591924266309710">"Na caché (cliente de actividade)"</item>
    <item msgid="8186970968968646288">"Na caché (en branco)"</item>
  </string-array>
  <string-array name="color_picker">
    <item msgid="3230992859486877963">"Verde azulado"</item>
    <item msgid="5661027589207588703">"Azul"</item>
    <item msgid="3795787248113275442">"Índigo"</item>
    <item msgid="6331809026622602308">"Violeta"</item>
    <item msgid="6390546163902724700">"Rosa"</item>
    <item msgid="6618900408138432102">"Vermello"</item>
  </string-array>
  <string-array name="automatic_storage_management_days">
    <item msgid="8896644025110620477">"De máis de 30 días"</item>
    <item msgid="9083927335632626281">"De máis de 60 días"</item>
    <item msgid="4146561207729203822">"De máis de 90 días"</item>
  </string-array>
    <!-- no translation found for swipe_direction_titles:0 (9039866451038081694) -->
    <!-- no translation found for swipe_direction_titles:1 (3175804938330683021) -->
  <string-array name="swipe_direction_values">
    <item msgid="718525159108105421">"1"</item>
    <item msgid="9080166583718385565">"0"</item>
  </string-array>
  <string-array name="wifi_metered_entries">
<<<<<<< HEAD
    <item msgid="5200910605264415911">"Detectar automaticamente"</item>
    <item msgid="8745603368609022803">"Tratar como rede de pago por consumo"</item>
    <item msgid="2266114985518865625">"Tratar como rede sen límite de datos"</item>
=======
    <item msgid="3237321077949659241">"Detectar automaticamente"</item>
    <item msgid="3779092145391320375">"Tratar como rede sen tarifa plana"</item>
    <item msgid="2047166446768045816">"Tratar como rede con tarifa plana"</item>
>>>>>>> f6f96f8a
  </string-array>
  <string-array name="wifi_privacy_entries">
    <item msgid="3485945604919292489">"Usar MAC aleatorio (valor predeterminado)"</item>
    <item msgid="741680937828608749">"Usar dispositivo MAC"</item>
  </string-array>
  <string-array name="wifi_hidden_entries">
    <item msgid="342232116597649254">"Non"</item>
    <item msgid="2163015208097377388">"Si"</item>
  </string-array>
  <string-array name="dark_ui_mode_entries">
    <item msgid="6438197382930472090">"Escuro"</item>
    <item msgid="3761390980253394079">"Claro"</item>
  </string-array>
  <string-array name="autofill_logging_level_entries">
<<<<<<< HEAD
    <item msgid="1036676483322832067">"Desactivar"</item>
    <item msgid="2182686878828390312">"Depurar"</item>
    <item msgid="5286514712714822064">"Detallar"</item>
=======
    <item msgid="2263571982739726576">"Desactivado"</item>
    <item msgid="4295717421282345505">"Depuración"</item>
    <item msgid="8657797891533816070">"Detallado"</item>
>>>>>>> f6f96f8a
  </string-array>
  <string-array name="cdma_system_select_choices">
    <item msgid="1205665684426617345">"Só redes domésticas"</item>
    <item msgid="6691772120712000966">"Automático"</item>
  </string-array>
  <string-array name="preferred_network_mode_choices">
<<<<<<< HEAD
    <item msgid="4168919392737496563">"Preferencia: GSM/WCDMA"</item>
    <item msgid="807926878589867564">"Só GSM"</item>
    <item msgid="488474605709912156">"Só WCDMA"</item>
    <item msgid="1912421096218750039">"GSM/WCDMA automático"</item>
    <item msgid="5072198667819683600">"CDMA/EvDo automático"</item>
    <item msgid="370391313511477301">"CDMA sen EvDo"</item>
    <item msgid="4678789463133969294">"Só EvDo"</item>
    <item msgid="3960210542349075517">"CDMA/EvDo/GSM/WCDMA"</item>
    <item msgid="2961817320209454599">"CDMA e LTE/EvDo"</item>
    <item msgid="8008611169788556519">"GSM/WCDMA/LTE"</item>
    <item msgid="4486851520863433847">"Global"</item>
    <item msgid="8516691658640163073">"LTE"</item>
    <item msgid="3108828968591899719">"LTE/WCDMA"</item>
    <item msgid="1879225673847443662">"Só TDSCDMA"</item>
    <item msgid="8373504428469988469">"TDSCDMA/WCDMA"</item>
    <item msgid="8097271911945758303">"LTE/TDSCDMA"</item>
    <item msgid="2272560096982726294">"TDSCDMA/GSM"</item>
    <item msgid="131738018826229696">"LTE/TDSCDMA/GSM"</item>
    <item msgid="629422387044789699">"TDSCDMA/GSM/WCDMA"</item>
    <item msgid="5686260911275077041">"LTE/TDSCDMA/WCDMA"</item>
    <item msgid="4545655348143499596">"LTE/TDSCDMA/GSM/WCDMA"</item>
    <item msgid="4107769721462339672">"TDSCDMA/CDMA/EvDo/GSM/WCDMA"</item>
    <item msgid="8811683254058088466">"LTE/TDSCDMA/CDMA/EvDo/GSM/WCDMA"</item>
=======
    <item msgid="5746729990546256950">"Preferencia: GSM/WCDMA"</item>
    <item msgid="6443811977675152844">"Só GSM"</item>
    <item msgid="8767554719068876877">"Só WCDMA"</item>
    <item msgid="928773614806830223">"GSM/WCDMA automático"</item>
    <item msgid="6742068706546460481">"CDMA/EvDo automático"</item>
    <item msgid="3649606999166018819">"CDMA sen EvDo"</item>
    <item msgid="3335567389804180984">"Só EvDo"</item>
    <item msgid="30756226617172695">"CDMA/EvDo/GSM/WCDMA"</item>
    <item msgid="2847125869624632806">"CDMA e LTE/EvDo"</item>
    <item msgid="2247906254631766720">"GSM/WCDMA/LTE"</item>
    <item msgid="1091258946200124345">"Global"</item>
    <item msgid="2908834445708457736">"LTE"</item>
    <item msgid="2947411877551747693">"LTE/WCDMA"</item>
    <item msgid="7723670142495874534">"Só TDSCDMA"</item>
    <item msgid="7662033849563993380">"TDSCDMA/WCDMA"</item>
    <item msgid="1030644331822315228">"LTE/TDSCDMA"</item>
    <item msgid="7094751610086221480">"TDSCDMA/GSM"</item>
    <item msgid="4183784131291491454">"LTE/TDSCDMA/GSM"</item>
    <item msgid="1012405424112901282">"TDSCDMA/GSM/WCDMA"</item>
    <item msgid="9095153819433727441">"LTE/TDSCDMA/WCDMA"</item>
    <item msgid="8130733279433187514">"LTE/TDSCDMA/GSM/WCDMA"</item>
    <item msgid="4901583947595116332">"TDSCDMA/CDMA/EvDo/GSM/WCDMA"</item>
    <item msgid="6400630497408723600">"LTE/TDSCDMA/CDMA/EvDo/GSM/WCDMA"</item>
    <item msgid="9080352308817056162">"Só NR"</item>
    <item msgid="8150548370973671395">"NR/LTE"</item>
    <item msgid="5237423971422723128">"NR/LTE/CDMA/EvDo"</item>
    <item msgid="6856991565745877075">"NR/LTE/GSM/WCDMA"</item>
    <item msgid="473436147270962091">"NR/LTE/CDMA/EvDo/GSM/WCDMA"</item>
    <item msgid="6692179237956480280">"NR/LTE/WCDMA"</item>
    <item msgid="8160757136163231885">"NR/LTE/TDSCDMA"</item>
    <item msgid="2207530656708814396">"NR/LTE/TDSCDMA/GSM"</item>
    <item msgid="2816766128443809642">"NR/LTE/TDSCDMA/WCDMA"</item>
    <item msgid="611069084780684089">"NR/LTE/TDSCDMA/GSM/WCDMA"</item>
    <item msgid="5790800263975092724">"NR/LTE/TDSCDMA/CDMA/EvDo/GSM/WCDMA"</item>
>>>>>>> f6f96f8a
  </string-array>
  <string-array name="cdma_subscription_choices">
    <item msgid="6242790734457941014">"RUIM/SIM"</item>
    <item msgid="8980776035119085660">"NV"</item>
  </string-array>
  <string-array name="preferred_network_mode_choices_world_mode">
<<<<<<< HEAD
    <item msgid="1054992858056320116">"Global"</item>
    <item msgid="817971827645657949">"LTE/CDMA"</item>
    <item msgid="519208953133334357">"LTE/GSM/UMTS"</item>
  </string-array>
=======
    <item msgid="8219021147046131771">"Global"</item>
    <item msgid="5291208617720023560">"LTE/CDMA"</item>
    <item msgid="6742002477816975742">"LTE/GSM/UMTS"</item>
  </string-array>
    <!-- no translation found for enhanced_4g_lte_mode_title_variant:0 (1841976293698111057) -->
    <!-- no translation found for enhanced_4g_lte_mode_title_variant:1 (6822859933189908133) -->
    <!-- no translation found for enhanced_4g_lte_mode_title_variant:2 (4543171628914168621) -->
    <!-- no translation found for enhanced_4g_lte_mode_sumary_variant:0 (6624400115590055120) -->
    <!-- no translation found for enhanced_4g_lte_mode_sumary_variant:1 (5783108243674842461) -->
    <!-- no translation found for enhanced_4g_lte_mode_sumary_variant:2 (2605068646093321511) -->
    <!-- no translation found for rtt_setting_mode:1 (7903019313228349427) -->
    <!-- no translation found for rtt_setting_mode:2 (8525285145696236811) -->
    <!-- no translation found for rtt_setting_mode:3 (7725394146877517088) -->
>>>>>>> f6f96f8a
</resources><|MERGE_RESOLUTION|>--- conflicted
+++ resolved
@@ -68,37 +68,6 @@
     <item msgid="5468692832610514379">"O máis grande"</item>
   </string-array>
   <string-array name="wifi_status">
-<<<<<<< HEAD
-    <item msgid="1922181315419294640"></item>
-    <item msgid="8934131797783724664">"Explorando..."</item>
-    <item msgid="8513729475867537913">"Conectando..."</item>
-    <item msgid="515055375277271756">"Autenticando…"</item>
-    <item msgid="1943354004029184381">"Obtendo enderezo IP..."</item>
-    <item msgid="4221763391123233270">"Conectada"</item>
-    <item msgid="624838831631122137">"Suspendida"</item>
-    <item msgid="7979680559596111948">"Desconectando..."</item>
-    <item msgid="1634960474403853625">"Desconectada"</item>
-    <item msgid="746097431216080650">"Incorrecta"</item>
-    <item msgid="6367044185730295334">"Bloqueada"</item>
-    <item msgid="503942654197908005">"Evitando conexión deficiente temporalmente"</item>
-  </string-array>
-  <string-array name="wifi_status_with_ssid">
-    <item msgid="7714855332363650812"></item>
-    <item msgid="8878186979715711006">"Explorando..."</item>
-    <item msgid="355508996603873860">"Conectando con <xliff:g id="NETWORK_NAME">%1$s</xliff:g>…"</item>
-    <item msgid="554971459996405634">"Autenticando con <xliff:g id="NETWORK_NAME">%1$s</xliff:g>…"</item>
-    <item msgid="7928343808033020343">"Obtendo enderezo IP de <xliff:g id="NETWORK_NAME">%1$s</xliff:g>…"</item>
-    <item msgid="8937994881315223448">"Conectado a <xliff:g id="NETWORK_NAME">%1$s</xliff:g>"</item>
-    <item msgid="1330262655415760617">"Suspendida"</item>
-    <item msgid="7698638434317271902">"Desconectando de <xliff:g id="NETWORK_NAME">%1$s</xliff:g>…"</item>
-    <item msgid="197508606402264311">"Desconectada"</item>
-    <item msgid="8578370891960825148">"Incorrecta"</item>
-    <item msgid="5660739516542454527">"Bloqueada"</item>
-    <item msgid="1805837518286731242">"Evitando conexión deficiente temporalmente"</item>
-  </string-array>
-    <!-- no translation found for wifi_tether_security:0 (1748357338693290598) -->
-    <!-- no translation found for wifi_tether_security:1 (4760482622566629462) -->
-=======
     <item msgid="1201478116293383426"></item>
     <item msgid="7388036070768806193">"Buscando..."</item>
     <item msgid="1656176059757237036">"Conectando..."</item>
@@ -128,7 +97,6 @@
   </string-array>
     <!-- no translation found for wifi_tether_security:0 (6312112980634811065) -->
     <!-- no translation found for wifi_tether_security:1 (1428294025896439258) -->
->>>>>>> f6f96f8a
   <string-array name="wifi_p2p_wps_setup">
     <item msgid="1446717102923442720">"Pulsar o botón"</item>
     <item msgid="2630618799033509548">"PIN do dispositivo mesmo nivel"</item>
@@ -148,21 +116,12 @@
     <item msgid="4241913314075719627">"Sen tempo de espera"</item>
   </string-array>
   <string-array name="bluetooth_max_connected_audio_devices">
-<<<<<<< HEAD
-    <item msgid="834764606877643762">"Utiliza os valores predeterminados do sistema: <xliff:g id="DEFAULT_BLUETOOTH_MAX_CONNECTED_AUDIO_DEVICES">%1$d</xliff:g>"</item>
-    <item msgid="4428462068012149533">"1"</item>
-    <item msgid="2620881722754455257">"2"</item>
-    <item msgid="402831176731135702">"3"</item>
-    <item msgid="4923580285404888038">"4"</item>
-    <item msgid="3643103044864989283">"5"</item>
-=======
     <item msgid="4792793579224104167">"Usa os valores predeterminados do sistema: <xliff:g id="DEFAULT_BLUETOOTH_MAX_CONNECTED_AUDIO_DEVICES">%1$d</xliff:g>"</item>
     <item msgid="5818942631838356082">"1"</item>
     <item msgid="4804155564025402919">"2"</item>
     <item msgid="7123296338505723878">"3"</item>
     <item msgid="9100937224980838123">"4"</item>
     <item msgid="6702740528496186521">"5"</item>
->>>>>>> f6f96f8a
   </string-array>
   <string-array name="wifi_signal">
     <item msgid="199360311367724149">"Baixa"</item>
@@ -208,15 +167,9 @@
     <item msgid="6215795691318745695">"Estática"</item>
   </string-array>
   <string-array name="wifi_proxy_settings">
-<<<<<<< HEAD
-    <item msgid="4473276491748503377">"Ningún"</item>
-    <item msgid="8673874894887358090">"Manual"</item>
-    <item msgid="168893341855953140">"Config. auto. do proxy"</item>
-=======
     <item msgid="4669222334822978847">"Ningún"</item>
     <item msgid="6242198071587397280">"Manual"</item>
     <item msgid="464383874780058242">"Proxy autoconfigurado"</item>
->>>>>>> f6f96f8a
   </string-array>
   <string-array name="apn_auth_entries">
     <item msgid="2900892411844440682">"Ningún"</item>
@@ -405,17 +358,6 @@
     <item msgid="6740026006576843477">"Longo"</item>
   </string-array>
   <string-array name="captioning_typeface_selector_titles">
-<<<<<<< HEAD
-    <item msgid="1319652728542138112">"Predeterminado"</item>
-    <item msgid="1016452621833735880">"Sans Serif"</item>
-    <item msgid="2496277987934654454">"Sans Serif condensada"</item>
-    <item msgid="7247838127505318669">"Monoespazado sen serifas"</item>
-    <item msgid="4478414822462359763">"Serif"</item>
-    <item msgid="7502451783483660829">"Monoespazado con serifas"</item>
-    <item msgid="639503332147461010">"Informal"</item>
-    <item msgid="7967169925231332424">"Cursiva"</item>
-    <item msgid="561832997193039673">"Maiúsculas pequenas"</item>
-=======
     <item msgid="2166553138528640250">"Predeterminado"</item>
     <item msgid="4234707448428002595">"Sans Serif"</item>
     <item msgid="2390008695651897663">"Sans Serif condensada"</item>
@@ -425,7 +367,6 @@
     <item msgid="5485652650875486635">"Informal"</item>
     <item msgid="1071057864355989694">"Cursiva"</item>
     <item msgid="5012882784126308133">"Versaleta"</item>
->>>>>>> f6f96f8a
   </string-array>
   <string-array name="captioning_font_size_selector_titles">
     <item msgid="923916134548435468">"Moi pequeno"</item>
@@ -464,15 +405,10 @@
     <item msgid="2484564813864139237">"VPN IPSec con certificados e autenticación Xauth"</item>
     <item msgid="68918911194507915">"VPN IPSec con certificados e autenticación híbrida"</item>
   </string-array>
-<<<<<<< HEAD
-    <!-- no translation found for vpn_proxy_settings:0 (4474139132577932676) -->
-    <!-- no translation found for vpn_proxy_settings:1 (2943781954264525815) -->
-=======
   <string-array name="vpn_proxy_settings">
     <item msgid="7165538292837266997">"Ningún"</item>
     <item msgid="2397017538263427575">"Manual"</item>
   </string-array>
->>>>>>> f6f96f8a
   <string-array name="vpn_states">
     <item msgid="2262719249581510939">"Desconectada"</item>
     <item msgid="9141074028293812365">"Inicializando..."</item>
@@ -535,15 +471,9 @@
     <item msgid="9080166583718385565">"0"</item>
   </string-array>
   <string-array name="wifi_metered_entries">
-<<<<<<< HEAD
-    <item msgid="5200910605264415911">"Detectar automaticamente"</item>
-    <item msgid="8745603368609022803">"Tratar como rede de pago por consumo"</item>
-    <item msgid="2266114985518865625">"Tratar como rede sen límite de datos"</item>
-=======
     <item msgid="3237321077949659241">"Detectar automaticamente"</item>
     <item msgid="3779092145391320375">"Tratar como rede sen tarifa plana"</item>
     <item msgid="2047166446768045816">"Tratar como rede con tarifa plana"</item>
->>>>>>> f6f96f8a
   </string-array>
   <string-array name="wifi_privacy_entries">
     <item msgid="3485945604919292489">"Usar MAC aleatorio (valor predeterminado)"</item>
@@ -558,46 +488,15 @@
     <item msgid="3761390980253394079">"Claro"</item>
   </string-array>
   <string-array name="autofill_logging_level_entries">
-<<<<<<< HEAD
-    <item msgid="1036676483322832067">"Desactivar"</item>
-    <item msgid="2182686878828390312">"Depurar"</item>
-    <item msgid="5286514712714822064">"Detallar"</item>
-=======
     <item msgid="2263571982739726576">"Desactivado"</item>
     <item msgid="4295717421282345505">"Depuración"</item>
     <item msgid="8657797891533816070">"Detallado"</item>
->>>>>>> f6f96f8a
   </string-array>
   <string-array name="cdma_system_select_choices">
     <item msgid="1205665684426617345">"Só redes domésticas"</item>
     <item msgid="6691772120712000966">"Automático"</item>
   </string-array>
   <string-array name="preferred_network_mode_choices">
-<<<<<<< HEAD
-    <item msgid="4168919392737496563">"Preferencia: GSM/WCDMA"</item>
-    <item msgid="807926878589867564">"Só GSM"</item>
-    <item msgid="488474605709912156">"Só WCDMA"</item>
-    <item msgid="1912421096218750039">"GSM/WCDMA automático"</item>
-    <item msgid="5072198667819683600">"CDMA/EvDo automático"</item>
-    <item msgid="370391313511477301">"CDMA sen EvDo"</item>
-    <item msgid="4678789463133969294">"Só EvDo"</item>
-    <item msgid="3960210542349075517">"CDMA/EvDo/GSM/WCDMA"</item>
-    <item msgid="2961817320209454599">"CDMA e LTE/EvDo"</item>
-    <item msgid="8008611169788556519">"GSM/WCDMA/LTE"</item>
-    <item msgid="4486851520863433847">"Global"</item>
-    <item msgid="8516691658640163073">"LTE"</item>
-    <item msgid="3108828968591899719">"LTE/WCDMA"</item>
-    <item msgid="1879225673847443662">"Só TDSCDMA"</item>
-    <item msgid="8373504428469988469">"TDSCDMA/WCDMA"</item>
-    <item msgid="8097271911945758303">"LTE/TDSCDMA"</item>
-    <item msgid="2272560096982726294">"TDSCDMA/GSM"</item>
-    <item msgid="131738018826229696">"LTE/TDSCDMA/GSM"</item>
-    <item msgid="629422387044789699">"TDSCDMA/GSM/WCDMA"</item>
-    <item msgid="5686260911275077041">"LTE/TDSCDMA/WCDMA"</item>
-    <item msgid="4545655348143499596">"LTE/TDSCDMA/GSM/WCDMA"</item>
-    <item msgid="4107769721462339672">"TDSCDMA/CDMA/EvDo/GSM/WCDMA"</item>
-    <item msgid="8811683254058088466">"LTE/TDSCDMA/CDMA/EvDo/GSM/WCDMA"</item>
-=======
     <item msgid="5746729990546256950">"Preferencia: GSM/WCDMA"</item>
     <item msgid="6443811977675152844">"Só GSM"</item>
     <item msgid="8767554719068876877">"Só WCDMA"</item>
@@ -632,19 +531,12 @@
     <item msgid="2816766128443809642">"NR/LTE/TDSCDMA/WCDMA"</item>
     <item msgid="611069084780684089">"NR/LTE/TDSCDMA/GSM/WCDMA"</item>
     <item msgid="5790800263975092724">"NR/LTE/TDSCDMA/CDMA/EvDo/GSM/WCDMA"</item>
->>>>>>> f6f96f8a
   </string-array>
   <string-array name="cdma_subscription_choices">
     <item msgid="6242790734457941014">"RUIM/SIM"</item>
     <item msgid="8980776035119085660">"NV"</item>
   </string-array>
   <string-array name="preferred_network_mode_choices_world_mode">
-<<<<<<< HEAD
-    <item msgid="1054992858056320116">"Global"</item>
-    <item msgid="817971827645657949">"LTE/CDMA"</item>
-    <item msgid="519208953133334357">"LTE/GSM/UMTS"</item>
-  </string-array>
-=======
     <item msgid="8219021147046131771">"Global"</item>
     <item msgid="5291208617720023560">"LTE/CDMA"</item>
     <item msgid="6742002477816975742">"LTE/GSM/UMTS"</item>
@@ -658,5 +550,4 @@
     <!-- no translation found for rtt_setting_mode:1 (7903019313228349427) -->
     <!-- no translation found for rtt_setting_mode:2 (8525285145696236811) -->
     <!-- no translation found for rtt_setting_mode:3 (7725394146877517088) -->
->>>>>>> f6f96f8a
 </resources>