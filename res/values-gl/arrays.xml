<?xml version="1.0" encoding="UTF-8"?>
<!-- 
/*
**
** Copyright 2007 The Android Open Source Project
**
** Licensed under the Apache License, Version 2.0 (the "License");
** you may not use this file except in compliance with the License.
** You may obtain a copy of the License at
**
**     http://www.apache.org/licenses/LICENSE-2.0
**
** Unless required by applicable law or agreed to in writing, software
** distributed under the License is distributed on an "AS IS" BASIS,
** WITHOUT WARRANTIES OR CONDITIONS OF ANY KIND, either express or implied.
** See the License for the specific language governing permissions and
** limitations under the License.
*/
 -->

<resources xmlns:android="http://schemas.android.com/apk/res/android"
    xmlns:xliff="urn:oasis:names:tc:xliff:document:1.2">
  <string-array name="screen_timeout_entries">
    <item msgid="8386012403457852396">"15 segundos"</item>
    <item msgid="4572123773028439079">"30 segundos"</item>
    <item msgid="7016081293774377048">"1 minuto"</item>
    <item msgid="838575533670111144">"2 minutos"</item>
    <item msgid="2693197579676214668">"5 minutos"</item>
    <item msgid="1955784331962974678">"10 minutos"</item>
    <item msgid="5578717731965793584">"30 minutos"</item>
  </string-array>
    <!-- no translation found for dark_ui_scheduler_preference_titles:0 (7465697698048662118) -->
    <!-- no translation found for dark_ui_scheduler_preference_titles:1 (4057198235664064478) -->
    <!-- no translation found for dark_ui_scheduler_preference_titles:2 (8842756744447000897) -->
    <!-- no translation found for dark_ui_scheduler_with_bedtime_preference_titles:0 (8160793372964333729) -->
    <!-- no translation found for dark_ui_scheduler_with_bedtime_preference_titles:1 (1570862084158925417) -->
    <!-- no translation found for dark_ui_scheduler_with_bedtime_preference_titles:2 (1527300254382984555) -->
    <!-- no translation found for dark_ui_scheduler_with_bedtime_preference_titles:3 (5231566512901956369) -->
  <string-array name="lock_after_timeout_entries">
    <item msgid="2223808927866488981">"Inmediatamente"</item>
    <item msgid="463591454172790676">"5 segundos"</item>
    <item msgid="6981910499530067289">"15 segundos"</item>
    <item msgid="841968393904987343">"30 segundos"</item>
    <item msgid="8209996803755081758">"1 minuto"</item>
    <item msgid="8532038695054819775">"2 minutos"</item>
    <item msgid="230858078069711241">"5 minutos"</item>
    <item msgid="7289395602286160723">"10 minutos"</item>
    <item msgid="3142577549730704595">"30 minutos"</item>
  </string-array>
  <string-array name="wifi_status">
    <item msgid="1201478116293383426"></item>
    <item msgid="7388036070768806193">"Buscando..."</item>
    <item msgid="1656176059757237036">"Conectando..."</item>
    <item msgid="3249903732481917388">"Autenticando…"</item>
    <item msgid="7789156794775399931">"Obtendo enderezo IP..."</item>
    <item msgid="492518447401534767">"Conectado"</item>
    <item msgid="4322989558568666518">"Suspendida"</item>
    <item msgid="286164147080824297">"Desconectando..."</item>
    <item msgid="1628460745311787730">"Desconectado"</item>
    <item msgid="4013828218541488949">"Incorrecta"</item>
    <item msgid="5473541238056528086">"Bloqueada"</item>
    <item msgid="1114588261171522603">"Evitando conexión deficiente temporalmente"</item>
  </string-array>
    <!-- no translation found for wifi_tether_security:0 (6312112980634811065) -->
    <!-- no translation found for wifi_tether_security:1 (1428294025896439258) -->
    <!-- no translation found for wifi_tether_security:2 (6851763638266088835) -->
    <!-- no translation found for wifi_tether_security:3 (5512131148045414341) -->
  <string-array name="eap_ocsp_type">
    <item msgid="8568170800958331461">"Non verificar"</item>
    <item msgid="5703177653586269306">"Solicitar estados de certificados"</item>
    <item msgid="326388247868439528">"Requirir estados de certificados"</item>
  </string-array>
  <string-array name="wifi_p2p_status">
    <item msgid="8357401480964012245">"Conectada"</item>
    <item msgid="66312817817365647">"Convidado"</item>
    <item msgid="4463567967438038210">"Incorrecto"</item>
    <item msgid="6556827947082659801">"Dispoñible"</item>
    <item msgid="6096962300722555553">"Fóra de cobertura"</item>
  </string-array>
  <string-array name="bt_stack_log_level_entries">
    <item msgid="7872226620825638673">"Verbosidade"</item>
    <item msgid="4414817955073540319">"Depuración"</item>
    <item msgid="9152250562693119681">"Información"</item>
    <item msgid="8884807223431437262">"Aviso"</item>
    <item msgid="1154843682335941096">"Erro"</item>
  </string-array>
  <string-array name="bluetooth_leaudio_mode">
    <item msgid="5307106570247137458">"Desactivado"</item>
    <item msgid="7781484297606806796">"Unicast"</item>
    <item msgid="6667451574264144311">"Unicast e Broadcast"</item>
  </string-array>
  <string-array name="bluetooth_max_connected_audio_devices">
    <item msgid="4792793579224104167">"Usa os valores predeterminados do sistema: <xliff:g id="DEFAULT_BLUETOOTH_MAX_CONNECTED_AUDIO_DEVICES">%1$d</xliff:g>"</item>
    <item msgid="5818942631838356082">"1"</item>
    <item msgid="4804155564025402919">"2"</item>
    <item msgid="7123296338505723878">"3"</item>
    <item msgid="9100937224980838123">"4"</item>
    <item msgid="6702740528496186521">"5"</item>
  </string-array>
  <string-array name="bluetooth_audio_routing_titles">
    <item msgid="3488687531285795335">"Usar configuración predeterminada da aplicación"</item>
    <item msgid="5112879855377353813">"Reproducir no dispositivo auditivo"</item>
    <item msgid="4853360663119482646">"Reproducir no altofalante do teléfono"</item>
  </string-array>
  <string-array name="wifi_signal">
    <item msgid="199360311367724149">"Baixa"</item>
    <item msgid="2470925506985305429">"Baixa"</item>
    <item msgid="8545211062334016668">"Aceptable"</item>
    <item msgid="7468449584777730187">"Boa"</item>
    <item msgid="202124107702016530">"Excelente"</item>
  </string-array>
  <string-array name="wifi_peap_phase2_entries">
    <item msgid="8082624033981656770">"MSCHAPV2"</item>
    <item msgid="4182817453412578800">"GTC"</item>
  </string-array>
  <string-array name="wifi_peap_phase2_entries_with_sim_auth">
    <item msgid="5943169794516984261">"MSCHAPV2"</item>
    <item msgid="2379904471264702148">"GTC"</item>
    <item msgid="5248162884898921025">"SIM"</item>
    <item msgid="3148964951886919224">"AKA"</item>
    <item msgid="8987072060394684912">"AKA\'"</item>
  </string-array>
  <string-array name="wifi_ttls_phase2_entries">
    <item msgid="7970149422845752634">"PAP"</item>
    <item msgid="5204890303748068014">"MSCHAP"</item>
    <item msgid="2210309879499032393">"MSCHAPV2"</item>
    <item msgid="6686694694122598353">"GTC"</item>
  </string-array>
  <string-array name="wifi_ip_settings">
    <item msgid="6665889765350160154">"DHCP"</item>
    <item msgid="6215795691318745695">"Estática"</item>
  </string-array>
  <string-array name="wifi_proxy_settings">
    <item msgid="4669222334822978847">"Ningún"</item>
    <item msgid="6242198071587397280">"Manual"</item>
    <item msgid="464383874780058242">"Proxy autoconfigurado"</item>
  </string-array>
  <string-array name="apn_auth_entries">
    <item msgid="2900892411844440682">"Ningún"</item>
    <item msgid="3391314878583432149">"PAP"</item>
    <item msgid="5548769169086098722">"CHAP"</item>
    <item msgid="5845194685644699724">"PAP ou CHAP"</item>
  </string-array>
  <string-array name="apn_protocol_entries">
    <item msgid="5005228027485376993">"IPv4"</item>
    <item msgid="3249973932011349323">"IPv6"</item>
    <item msgid="2254055042792806324">"IPv4/IPv6"</item>
  </string-array>
  <string-array name="bearer_entries">
    <item msgid="6515855421456643076">"Non especificado"</item>
    <item msgid="1922344287654584114">"LTE"</item>
    <item msgid="8438853814055082017">"HSPAP"</item>
    <item msgid="8761381586178359495">"HSPA"</item>
    <item msgid="3072175002109671984">"HSUPA"</item>
    <item msgid="641801916037303837">"HSDPA"</item>
    <item msgid="1249220913128455055">"UMTS"</item>
    <item msgid="2126812829752295024">"EDGE"</item>
    <item msgid="3899085634999494594">"GPRS"</item>
    <item msgid="2140271473984712463">"eHRPD"</item>
    <item msgid="1543121347736419491">"EVDO_B"</item>
    <item msgid="7296183100985507304">"EVDO_A"</item>
    <item msgid="1261786928723784732">"EVDO_0"</item>
    <item msgid="1396997182108950268">"1xRTT"</item>
    <item msgid="3658086883471544773">"IS95B"</item>
    <item msgid="6208908029106498824">"IS95A"</item>
    <item msgid="5043127102327682718">"NR"</item>
  </string-array>
  <string-array name="mvno_type_entries">
    <item msgid="1909908032710683029">"Ningún"</item>
    <item msgid="8568003268185342352">"SPN"</item>
    <item msgid="1804537219968457989">"IMSI"</item>
    <item msgid="3441876902463317017">"GID"</item>
  </string-array>
  <string-array name="app_ops_summaries">
    <item msgid="8837238583601420163">"localización aproximada"</item>
    <item msgid="3205182755091629995">"localización precisa"</item>
    <item msgid="8952113542524604064">"GPS"</item>
    <item msgid="50701215019227883">"vibrar"</item>
    <item msgid="2690144000353492014">"ler contactos"</item>
    <item msgid="3858029424955955625">"modificar contactos"</item>
    <item msgid="3439658954936709507">"ler rexistro de chamadas"</item>
    <item msgid="1908944516631132130">"modificar rexistro de chamadas"</item>
    <item msgid="9066115715905100138">"ler calendario"</item>
    <item msgid="1664720478157892566">"modificar calendario"</item>
    <item msgid="5478277451617814822">"exploración de wifi"</item>
    <item msgid="2429454210217003798">"notificación"</item>
    <item msgid="8909068846471624576">"exploración de cela"</item>
    <item msgid="2527973826970434181">"chamada telefónica"</item>
    <item msgid="2766022553327609913">"ler SMS"</item>
    <item msgid="167775364051357284">"escribir SMS"</item>
    <item msgid="3397583039407928979">"recibir SMS"</item>
    <item msgid="3658964859478786980">"recibir SMS de emerxencia"</item>
    <item msgid="7975129014728281140">"recibir MMS"</item>
    <item msgid="404809195686849835">"recibir WAP push"</item>
    <item msgid="5167716820004184705">"enviar SMS"</item>
    <item msgid="3834284815734286927">"ler SMS ICC"</item>
    <item msgid="6394881108820762646">"escribir SMS ICC"</item>
    <item msgid="3275060808384314406">"modificar configuración"</item>
    <item msgid="8672921438869137431">"debuxar na parte superior"</item>
    <item msgid="346101114322879720">"acceso ás notificacións"</item>
    <item msgid="4760681822601767255">"cámara"</item>
    <item msgid="2172823594140104317">"gravar audio"</item>
    <item msgid="5612873260709742213">"reproducir audio"</item>
    <item msgid="2027206403725749996">"ler portapapeis"</item>
    <item msgid="5643742956725663156">"modificar portapapeis"</item>
    <item msgid="7362845549479684378">"botóns multimedia"</item>
    <item msgid="3843484466100107397">"enfoque de audio"</item>
    <item msgid="617344340943430125">"volume principal"</item>
    <item msgid="1249691739381713634">"volume da voz"</item>
    <item msgid="6485000384018554920">"volume do ton"</item>
    <item msgid="3378000878531336372">"volume multimedia"</item>
    <item msgid="5272927168355895681">"volume da alarma"</item>
    <item msgid="4422070755065530548">"volume das notificacións"</item>
    <item msgid="3250654589277825306">"volume do Bluetooth"</item>
    <item msgid="4212187233638382465">"manter activo"</item>
    <item msgid="5099026183238335900">"supervisar a localización"</item>
    <item msgid="2297727967385895059">"supervisar localización de alta potencia"</item>
    <item msgid="8700593962030471569">"obter estatísticas de uso"</item>
    <item msgid="4140820386622184831">"desactivar/activar o son do micrófono"</item>
    <item msgid="317746827951691657">"mostrar notificación emerxente"</item>
    <item msgid="5679422988212309779">"multimedia do proxecto"</item>
    <item msgid="6454031639780101439">"activar VPN"</item>
    <item msgid="2441327072846850561">"escribir fondo de pantalla"</item>
    <item msgid="2162456889277589861">"estrutura do asistente"</item>
    <item msgid="4644645617399271070">"captura de pantalla do asistente"</item>
    <item msgid="8321845997769724385">"ler estado do teléfono"</item>
    <item msgid="8319500905789302082">"engadir correo de voz"</item>
    <item msgid="1745447762712473288">"usar SIP"</item>
    <item msgid="2986821801246709737">"procesar chamada saínte"</item>
    <item msgid="2702338156976571452">"impresión dixital"</item>
    <item msgid="7925495329948404955">"sensores corporais"</item>
    <item msgid="8163066895749904470">"ler difusións de cela"</item>
    <item msgid="7621394050624063528">"localización falsa"</item>
    <item msgid="37519917674959757">"ler almacenamento"</item>
    <item msgid="3868809525697401379">"escribir almacenamento"</item>
    <item msgid="2504191192460059817">"activar pantalla"</item>
    <item msgid="7905819538788103556">"obter contas"</item>
    <item msgid="1675025662248079254">"executar en segundo plano"</item>
    <item msgid="2553974920157061225">"volume de accesibilidade"</item>
  </string-array>
  <string-array name="app_ops_labels">
    <item msgid="7780927354556651567">"Localización"</item>
    <item msgid="364182753727575631">"Localización"</item>
    <item msgid="5728662879095632194">"Localización"</item>
    <item msgid="4104617224667554750">"Vibrar"</item>
    <item msgid="1623646715189708947">"Ler contactos"</item>
    <item msgid="5060760609109972207">"Modificar contactos"</item>
    <item msgid="7451260062940797278">"Ler rexistro de chamadas"</item>
    <item msgid="2348589304974534308">"Modificar rexistro de chamadas"</item>
    <item msgid="4089146706115315300">"Ler calendario"</item>
    <item msgid="1305780729690198918">"Modificar calendario"</item>
    <item msgid="3461096740171440592">"Localización"</item>
    <item msgid="6657539556093198883">"Notificación de publicación"</item>
    <item msgid="8112680908829570200">"Localización"</item>
    <item msgid="5019327268152480733">"Chamada telefónica"</item>
    <item msgid="8001855901083066554">"Ler SMS/MMS"</item>
    <item msgid="187744670643011148">"Escribir SMS/MMS"</item>
    <item msgid="3324078624274013835">"Recibir SMS/MMS"</item>
    <item msgid="1924065490920451511">"Recibir SMS/MMS"</item>
    <item msgid="1239934115787777477">"Recibir SMS/MMS"</item>
    <item msgid="1030342664910454057">"Recibir SMS/MMS"</item>
    <item msgid="9189359977063200554">"Enviar SMS/MMS"</item>
    <item msgid="6954817837534799424">"Ler SMS/MMS"</item>
    <item msgid="7921014514153395846">"Escribir SMS/MMS"</item>
    <item msgid="8997371825401751421">"Modificar configuración"</item>
    <item msgid="7005755175240764443">"Debuxar na parte superior"</item>
    <item msgid="8267704990417682222">"Acceso ás notificacións"</item>
    <item msgid="3180676986290096851">"Cámara"</item>
    <item msgid="9174072114281872917">"Gravar audio"</item>
    <item msgid="1444183972646890539">"Reproducir audio"</item>
    <item msgid="4337542044275236638">"Ler portapapeis"</item>
    <item msgid="2681224211796661809">"Modificar portapapeis"</item>
    <item msgid="4479361062226474111">"Botóns multimedia"</item>
    <item msgid="5651140069431283570">"Enfoque de audio"</item>
    <item msgid="745291221457314879">"Volume principal"</item>
    <item msgid="4722479281326245754">"Volume da voz"</item>
    <item msgid="6749550886745567276">"Volume do ton"</item>
    <item msgid="2218685029915863168">"Volume multimedia"</item>
    <item msgid="4266577290496513640">"Volume da alarma"</item>
    <item msgid="8608084169623998854">"Volume das notificacións"</item>
    <item msgid="7948784184567841794">"Volume do Bluetooth"</item>
    <item msgid="1148968792599973150">"Manter activo"</item>
    <item msgid="8482874682804856549">"Localización"</item>
    <item msgid="5186169827582545242">"Localización"</item>
    <item msgid="6122293931012635638">"Obter estatísticas de uso"</item>
    <item msgid="2526677383312751932">"Desactivar/activar o son do micrófono"</item>
    <item msgid="4000577305179914546">"Mostrar notificación emerxente"</item>
    <item msgid="8660207174515570558">"Multimedia do proxecto"</item>
    <item msgid="3904996949561946108">"Activar VPN"</item>
    <item msgid="504052124101832515">"Escribir fondo de pantalla"</item>
    <item msgid="1657182386933187909">"Estrutura do asistente"</item>
    <item msgid="437655393941385937">"Captura de pantalla do asistente"</item>
    <item msgid="973363520315356844">"Ler estado do teléfono"</item>
    <item msgid="1203157739257425062">"Engadir correo de voz"</item>
    <item msgid="9143978647977300187">"Usar SIP"</item>
    <item msgid="3053060162752878562">"Procesar chamada saínte"</item>
    <item msgid="4480721672278100858">"Impresión dixital"</item>
    <item msgid="7883743426029759112">"Sensores corporais"</item>
    <item msgid="2546206711741159825">"Ler difusións de cela"</item>
    <item msgid="2363460595607829243">"Localización falsa"</item>
    <item msgid="3778165903878569143">"Ler almacenamento"</item>
    <item msgid="555939881912035315">"Escribir almacenamento"</item>
    <item msgid="4281352581602735717">"Activar pantalla"</item>
    <item msgid="346122795998225472">"Obter contas"</item>
    <item msgid="3756073389408535680">"Executar en segundo plano"</item>
    <item msgid="2114661179947426734">"Volume de accesibilidade"</item>
  </string-array>
  <string-array name="long_press_timeout_selector_titles">
    <item msgid="6926391290986427331">"Curto"</item>
    <item msgid="5118829513010894576">"Medio"</item>
    <item msgid="6740026006576843477">"Longo"</item>
  </string-array>
  <string-array name="long_press_timeout_selector_list_titles">
    <item msgid="8908021508913038488">"Curto"</item>
    <item msgid="7397961711906421599">"Medio"</item>
    <item msgid="4079132024502041928">"Longo"</item>
  </string-array>
  <string-array name="captioning_typeface_selector_titles">
    <item msgid="2166553138528640250">"Predeterminado"</item>
    <item msgid="4234707448428002595">"Sans Serif"</item>
    <item msgid="2390008695651897663">"Sans Serif condensada"</item>
    <item msgid="2396492419730702454">"Monoespazado sen serifas"</item>
    <item msgid="8199675052804786099">"Serif"</item>
    <item msgid="4554123140736897688">"Monoespazado con serifas"</item>
    <item msgid="5485652650875486635">"Informal"</item>
    <item msgid="1071057864355989694">"Cursiva"</item>
    <item msgid="5012882784126308133">"Versaleta"</item>
  </string-array>
  <string-array name="captioning_font_size_selector_titles">
    <item msgid="923916134548435468">"Moi pequeno"</item>
    <item msgid="5738147437573674872">"Pequeno"</item>
    <item msgid="4691660235626027304">"Mediano"</item>
    <item msgid="824386705928670045">"Grande"</item>
    <item msgid="2790561781512874585">"Moi grande"</item>
  </string-array>
  <string-array name="captioning_edge_type_selector_titles">
    <item msgid="70686029249840227">"Predeterminado"</item>
    <item msgid="4224714345662348668">"Ningún"</item>
    <item msgid="4132127611510627490">"Contorno"</item>
    <item msgid="1226216870460161087">"Sombra"</item>
    <item msgid="2328414188644618697">"Con relevo"</item>
    <item msgid="7758730980218689351">"Afundido"</item>
  </string-array>
  <string-array name="captioning_opacity_selector_titles">
    <item msgid="1140998823196874513">"25%"</item>
    <item msgid="1227705689171449873">"50%"</item>
    <item msgid="2690365993149520846">"75%"</item>
    <item msgid="3237802033158517495">"100%"</item>
  </string-array>
  <string-array name="captioning_preset_selector_titles">
    <item msgid="3880932435325583041">"Definido pola aplicación"</item>
    <item msgid="8719204526359229387">"Branco sobre negro"</item>
    <item msgid="5410164687403735103">"Negro sobre branco"</item>
    <item msgid="1119043472912497241">"Amarelo sobre negro"</item>
    <item msgid="2836895041823327816">"Amarelo sobre azul"</item>
    <item msgid="747238414788976867">"Personalizado"</item>
  </string-array>
  <string-array name="accessibility_button_location_selector_titles">
    <item msgid="6485511780196327736">"Flotando sobre outras aplicacións"</item>
    <item msgid="3605616699204153590">"Barra de navegación"</item>
  </string-array>
  <string-array name="accessibility_button_gesture_selector_titles">
    <item msgid="2370918472773154939">"Botón"</item>
    <item msgid="6922258575853746220">"Xesto"</item>
  </string-array>
  <string-array name="accessibility_button_size_selector_titles">
    <item msgid="7482952318152486459">"Pequeno"</item>
    <item msgid="1666628329913333563">"Grande"</item>
  </string-array>
  <string-array name="vpn_proxy_settings">
    <item msgid="7165538292837266997">"Ningún"</item>
    <item msgid="2397017538263427575">"Manual"</item>
  </string-array>
  <string-array name="vpn_states">
    <item msgid="2262719249581510939">"Desconectada"</item>
    <item msgid="9141074028293812365">"Inicializando..."</item>
    <item msgid="2234425878608626285">"Conectando..."</item>
    <item msgid="27547778933579155">"Conectada"</item>
    <item msgid="893506841727300393">"Tempo de espera"</item>
    <item msgid="2974952010554140659">"Incorrecta"</item>
  </string-array>
  <string-array name="security_settings_premium_sms_values">
    <item msgid="3985605994234635072">"Preguntar"</item>
    <item msgid="2358187544264718285">"Non permitir nunca"</item>
    <item msgid="7043782324123900484">"Permitir sempre"</item>
  </string-array>
  <string-array name="ram_states">
    <item msgid="335564863849202240">"Normal"</item>
    <item msgid="4881487538039407838">"Moderada"</item>
    <item msgid="1749887190650889318">"Baixa"</item>
    <item msgid="4434319706635379779">"Crítica"</item>
    <item msgid="7582717864806562725">"?"</item>
  </string-array>
  <string-array name="color_picker">
    <item msgid="7216413848731287689">"Ciano"</item>
    <item msgid="5661027589207588703">"Azul"</item>
    <item msgid="1219738214736244749">"Verde"</item>
    <item msgid="6331809026622602308">"Violeta"</item>
    <item msgid="6390546163902724700">"Rosa"</item>
    <item msgid="6500473130620545980">"Laranxa"</item>
  </string-array>
  <string-array name="automatic_storage_management_days">
    <item msgid="8896644025110620477">"De máis de 30 días"</item>
    <item msgid="9083927335632626281">"De máis de 60 días"</item>
    <item msgid="4146561207729203822">"De máis de 90 días"</item>
  </string-array>
    <!-- no translation found for swipe_direction_titles:0 (9039866451038081694) -->
    <!-- no translation found for swipe_direction_titles:1 (3175804938330683021) -->
  <string-array name="swipe_direction_values">
    <item msgid="718525159108105421">"1"</item>
    <item msgid="9080166583718385565">"0"</item>
  </string-array>
  <string-array name="wifi_metered_entries">
    <item msgid="3237321077949659241">"Detectar automaticamente"</item>
    <item msgid="3779092145391320375">"Tratar como rede sen tarifa plana"</item>
    <item msgid="2047166446768045816">"Tratar como rede con tarifa plana"</item>
  </string-array>
  <string-array name="wifi_privacy_entries">
    <item msgid="91222619458919148">"Usar MAC aleatorio"</item>
    <item msgid="741680937828608749">"Usar MAC do dispositivo"</item>
  </string-array>
  <string-array name="wifi_dhcp_entries">
    <item msgid="2532836996945493932">"Enviar nome do dispositivo á rede"</item>
    <item msgid="7928900271137707489">"Non enviar nome do dispositivo á rede"</item>
  </string-array>
  <string-array name="wifi_hidden_entries">
    <item msgid="342232116597649254">"Non"</item>
    <item msgid="2163015208097377388">"Si"</item>
  </string-array>
  <string-array name="autofill_logging_level_entries">
    <item msgid="2263571982739726576">"Desactivado"</item>
    <item msgid="4295717421282345505">"Depuración"</item>
    <item msgid="8657797891533816070">"Detallado"</item>
  </string-array>
  <string-array name="cdma_system_select_choices">
    <item msgid="1205665684426617345">"Só redes domésticas"</item>
    <item msgid="6691772120712000966">"Automático"</item>
  </string-array>
  <string-array name="preferred_network_mode_choices">
    <item msgid="5746729990546256950">"Preferencia: GSM/WCDMA"</item>
    <item msgid="6443811977675152844">"Só GSM"</item>
    <item msgid="8767554719068876877">"Só WCDMA"</item>
    <item msgid="928773614806830223">"GSM/WCDMA automático"</item>
    <item msgid="6742068706546460481">"CDMA/EvDo automático"</item>
    <item msgid="3649606999166018819">"CDMA sen EvDo"</item>
    <item msgid="3335567389804180984">"Só EvDo"</item>
    <item msgid="30756226617172695">"CDMA/EvDo/GSM/WCDMA"</item>
    <item msgid="2847125869624632806">"CDMA e LTE/EvDo"</item>
    <item msgid="2247906254631766720">"GSM/WCDMA/LTE"</item>
    <item msgid="4147872615520331421">"LTE/CDMA/EvDo/GSM/WCDMA"</item>
    <item msgid="2908834445708457736">"LTE"</item>
    <item msgid="2947411877551747693">"LTE/WCDMA"</item>
    <item msgid="7723670142495874534">"Só TDSCDMA"</item>
    <item msgid="7662033849563993380">"TDSCDMA/WCDMA"</item>
    <item msgid="1030644331822315228">"LTE/TDSCDMA"</item>
    <item msgid="7094751610086221480">"TDSCDMA/GSM"</item>
    <item msgid="4183784131291491454">"LTE/TDSCDMA/GSM"</item>
    <item msgid="1012405424112901282">"TDSCDMA/GSM/WCDMA"</item>
    <item msgid="9095153819433727441">"LTE/TDSCDMA/WCDMA"</item>
    <item msgid="8130733279433187514">"LTE/TDSCDMA/GSM/WCDMA"</item>
    <item msgid="4901583947595116332">"TDSCDMA/CDMA/EvDo/GSM/WCDMA"</item>
    <item msgid="6400630497408723600">"LTE/TDSCDMA/CDMA/EvDo/GSM/WCDMA"</item>
    <item msgid="9080352308817056162">"Só NR"</item>
    <item msgid="8150548370973671395">"NR/LTE"</item>
    <item msgid="5237423971422723128">"NR/LTE/CDMA/EvDo"</item>
    <item msgid="6856991565745877075">"NR/LTE/GSM/WCDMA"</item>
    <item msgid="8908263949185004366">"Global"</item>
    <item msgid="6692179237956480280">"NR/LTE/WCDMA"</item>
    <item msgid="8160757136163231885">"NR/LTE/TDSCDMA"</item>
    <item msgid="2207530656708814396">"NR/LTE/TDSCDMA/GSM"</item>
    <item msgid="2816766128443809642">"NR/LTE/TDSCDMA/WCDMA"</item>
    <item msgid="611069084780684089">"NR/LTE/TDSCDMA/GSM/WCDMA"</item>
    <item msgid="5790800263975092724">"NR/LTE/TDSCDMA/CDMA/EvDo/GSM/WCDMA"</item>
  </string-array>
  <string-array name="cdma_subscription_choices">
    <item msgid="6242790734457941014">"RUIM/SIM"</item>
    <item msgid="8980776035119085660">"NV"</item>
  </string-array>
    <!-- no translation found for enhanced_4g_lte_mode_title_variant:0 (1841976293698111057) -->
    <!-- no translation found for enhanced_4g_lte_mode_title_variant:1 (6822859933189908133) -->
    <!-- no translation found for enhanced_4g_lte_mode_title_variant:2 (4543171628914168621) -->
    <!-- no translation found for rtt_setting_mode:1 (7903019313228349427) -->
    <!-- no translation found for rtt_setting_mode:2 (8525285145696236811) -->
    <!-- no translation found for rtt_setting_mode:3 (7725394146877517088) -->
  <string-array name="nfc_payment_favor">
    <item msgid="9104058551372383947">"Sempre"</item>
    <item msgid="5283665583617307336">"Agás se hai outra aplicación para pagos aberta"</item>
  </string-array>
  <string-array name="nfc_payment_favor_values">
    <item msgid="2373999996715432397">"0"</item>
    <item msgid="5305176997036663262">"1"</item>
  </string-array>
  <string-array name="switch_to_dock_user_when_docked_timeout_entries">
    <item msgid="3211660022507486536">"Nunca"</item>
    <item msgid="7025253383416830453">"Tras 1 minuto"</item>
    <item msgid="1574040255478150028">"Tras 5 minutos"</item>
  </string-array>
    <!-- no translation found for private_space_auto_lock_options:0 (551584871228110817) -->
    <!-- no translation found for private_space_auto_lock_options:1 (3263162333754809690) -->
    <!-- no translation found for private_space_auto_lock_options:2 (1575103586471380629) -->
  <string-array name="zen_mode_icon_options_descriptions">
    <item msgid="1216815120972438676">"Portadocumentos"</item>
    <item msgid="184985872234062767">"Edificio clásico"</item>
    <item msgid="9189550412466785530">"Bloque de pisos"</item>
    <item msgid="2142527562511049422">"Globo de diálogo"</item>
    <item msgid="2548100558260478605">"Grupo de persoas"</item>
    <item msgid="2270003903304578284">"Lámpada"</item>
    <item msgid="4793496619091161864">"Calendario"</item>
<<<<<<< HEAD
    <item msgid="355583383827414575">"Persoa correndo"</item>
    <item msgid="8001358013148723500">"Golf"</item>
    <item msgid="755931364157422565">"Pesa de man de ximnasio"</item>
    <item msgid="1122491217891679043">"Natación"</item>
    <item msgid="5825437763616894959">"Persoa facendo sendeirismo"</item>
    <item msgid="7343381753556126903">"Persoa lanzando unha pelota"</item>
    <item msgid="7785234702090595">"Persoa dando unha patada"</item>
    <item msgid="8551370809943066311">"Mando de xogo"</item>
    <item msgid="6613149523957360458">"Paleta de cores de artista"</item>
    <item msgid="9183052350354526560">"Folerpa"</item>
    <item msgid="1589939022701519138">"Parasol"</item>
    <item msgid="4861295101659969850">"Ferramentas dun taller"</item>
    <item msgid="6817957885445446596">"Tenda"</item>
    <item msgid="5923605807513411961">"Rolo de película"</item>
    <item msgid="7669095367618738070">"Libro"</item>
    <item msgid="2852435596978961693">"Flor de loto"</item>
    <item msgid="7021313931065738980">"Mente dunha persoa"</item>
    <item msgid="6988657977896749103">"Auriculares"</item>
    <item msgid="7175373369979188147">"Televisión"</item>
    <item msgid="8654852711800563054">"Tren"</item>
    <item msgid="165142533839452848">"Coche"</item>
    <item msgid="5359765481365992847">"Croissant"</item>
=======
    <item msgid="5673625795644364100">"Modo Non molestar"</item>
    <item msgid="1423820834865831361">"Persoa correndo"</item>
    <item msgid="2037298830718732608">"Golf"</item>
    <item msgid="2197835014443491074">"Pesa de man de ximnasio"</item>
    <item msgid="2730180105015616518">"Natación"</item>
    <item msgid="2666922823253345958">"Persoa facendo sendeirismo"</item>
    <item msgid="8234880356472211396">"Persoa lanzando unha pelota"</item>
    <item msgid="4642980625253001443">"Persoa dando unha patada"</item>
    <item msgid="4324795269518833500">"Mando de xogo"</item>
    <item msgid="7789966425125441125">"Paleta de cores de artista"</item>
    <item msgid="663512680597461570">"Folerpa"</item>
    <item msgid="7952183800501346803">"Parasol"</item>
    <item msgid="799139025758265891">"Ferramentas dun taller"</item>
    <item msgid="8112685757657659269">"Piano"</item>
    <item msgid="3861584909935022342">"Rolo de película"</item>
    <item msgid="5827426100157335512">"Libro"</item>
    <item msgid="8585828346253128384">"Flor de loto"</item>
    <item msgid="8788370542815300188">"Mente dunha persoa"</item>
    <item msgid="7287354964767553293">"Auriculares"</item>
    <item msgid="2530059623783800987">"Televisión"</item>
    <item msgid="5307182323469376758">"Tren"</item>
    <item msgid="4903790544026923026">"Coche"</item>
>>>>>>> 4e8d11bb
    <item msgid="5010405583912314582">"Garfo e coitelo"</item>
    <item msgid="8939998598599064900">"Cesta da compra"</item>
    <item msgid="3379605903308731893">"Nena ou neno"</item>
    <item msgid="7808668968550293112">"Pouta"</item>
    <item msgid="1000692647524056504">"Insignia de estrela"</item>
    <item msgid="8270261073421676502">"Dúas persoas"</item>
    <item msgid="5767782819651505460">"Estrela"</item>
    <item msgid="4368451291862729334">"Corazón"</item>
    <item msgid="2613199102208419986">"Casa"</item>
    <item msgid="3022279986430275040">"Media lúa"</item>
    <item msgid="5421089790869483206">"Reloxo"</item>
  </string-array>
  <string-array name="display_over_apps_permission_change_exempt">
  </string-array>
</resources><|MERGE_RESOLUTION|>--- conflicted
+++ resolved
@@ -506,30 +506,6 @@
     <item msgid="2548100558260478605">"Grupo de persoas"</item>
     <item msgid="2270003903304578284">"Lámpada"</item>
     <item msgid="4793496619091161864">"Calendario"</item>
-<<<<<<< HEAD
-    <item msgid="355583383827414575">"Persoa correndo"</item>
-    <item msgid="8001358013148723500">"Golf"</item>
-    <item msgid="755931364157422565">"Pesa de man de ximnasio"</item>
-    <item msgid="1122491217891679043">"Natación"</item>
-    <item msgid="5825437763616894959">"Persoa facendo sendeirismo"</item>
-    <item msgid="7343381753556126903">"Persoa lanzando unha pelota"</item>
-    <item msgid="7785234702090595">"Persoa dando unha patada"</item>
-    <item msgid="8551370809943066311">"Mando de xogo"</item>
-    <item msgid="6613149523957360458">"Paleta de cores de artista"</item>
-    <item msgid="9183052350354526560">"Folerpa"</item>
-    <item msgid="1589939022701519138">"Parasol"</item>
-    <item msgid="4861295101659969850">"Ferramentas dun taller"</item>
-    <item msgid="6817957885445446596">"Tenda"</item>
-    <item msgid="5923605807513411961">"Rolo de película"</item>
-    <item msgid="7669095367618738070">"Libro"</item>
-    <item msgid="2852435596978961693">"Flor de loto"</item>
-    <item msgid="7021313931065738980">"Mente dunha persoa"</item>
-    <item msgid="6988657977896749103">"Auriculares"</item>
-    <item msgid="7175373369979188147">"Televisión"</item>
-    <item msgid="8654852711800563054">"Tren"</item>
-    <item msgid="165142533839452848">"Coche"</item>
-    <item msgid="5359765481365992847">"Croissant"</item>
-=======
     <item msgid="5673625795644364100">"Modo Non molestar"</item>
     <item msgid="1423820834865831361">"Persoa correndo"</item>
     <item msgid="2037298830718732608">"Golf"</item>
@@ -552,7 +528,6 @@
     <item msgid="2530059623783800987">"Televisión"</item>
     <item msgid="5307182323469376758">"Tren"</item>
     <item msgid="4903790544026923026">"Coche"</item>
->>>>>>> 4e8d11bb
     <item msgid="5010405583912314582">"Garfo e coitelo"</item>
     <item msgid="8939998598599064900">"Cesta da compra"</item>
     <item msgid="3379605903308731893">"Nena ou neno"</item>
