--- conflicted
+++ resolved
@@ -116,21 +116,12 @@
     <item msgid="4241913314075719627">"제한 시간 없음"</item>
   </string-array>
   <string-array name="bluetooth_max_connected_audio_devices">
-<<<<<<< HEAD
-    <item msgid="834764606877643762">"시스템 기본값 사용: <xliff:g id="DEFAULT_BLUETOOTH_MAX_CONNECTED_AUDIO_DEVICES">%1$d</xliff:g>"</item>
-    <item msgid="4428462068012149533">"1"</item>
-    <item msgid="2620881722754455257">"2"</item>
-    <item msgid="402831176731135702">"3"</item>
-    <item msgid="4923580285404888038">"4"</item>
-    <item msgid="3643103044864989283">"5"</item>
-=======
     <item msgid="4792793579224104167">"시스템 기본값 사용: <xliff:g id="DEFAULT_BLUETOOTH_MAX_CONNECTED_AUDIO_DEVICES">%1$d</xliff:g>개"</item>
     <item msgid="5818942631838356082">"1"</item>
     <item msgid="4804155564025402919">"2"</item>
     <item msgid="7123296338505723878">"3"</item>
     <item msgid="9100937224980838123">"4"</item>
     <item msgid="6702740528496186521">"5"</item>
->>>>>>> f6f96f8a
   </string-array>
   <string-array name="wifi_signal">
     <item msgid="199360311367724149">"나쁨"</item>
@@ -414,15 +405,10 @@
     <item msgid="2484564813864139237">"인증서 및 Xauth 인증을 가진 IPSec VPN"</item>
     <item msgid="68918911194507915">"인증서 및 하이브리드 인증을 가진 IPSec VPN"</item>
   </string-array>
-<<<<<<< HEAD
-    <!-- no translation found for vpn_proxy_settings:0 (4474139132577932676) -->
-    <!-- no translation found for vpn_proxy_settings:1 (2943781954264525815) -->
-=======
   <string-array name="vpn_proxy_settings">
     <item msgid="7165538292837266997">"없음"</item>
     <item msgid="2397017538263427575">"수동"</item>
   </string-array>
->>>>>>> f6f96f8a
   <string-array name="vpn_states">
     <item msgid="2262719249581510939">"연결 끊김"</item>
     <item msgid="9141074028293812365">"초기화 중..."</item>
@@ -485,15 +471,9 @@
     <item msgid="9080166583718385565">"0"</item>
   </string-array>
   <string-array name="wifi_metered_entries">
-<<<<<<< HEAD
-    <item msgid="5200910605264415911">"자동 감지"</item>
-    <item msgid="8745603368609022803">"전송량 제한이 있는 Wi-Fi로 취급"</item>
-    <item msgid="2266114985518865625">"전송량 제한이 없는 Wi-Fi로 취급"</item>
-=======
     <item msgid="3237321077949659241">"자동 감지"</item>
     <item msgid="3779092145391320375">"종량제 Wi-Fi로 취급"</item>
     <item msgid="2047166446768045816">"무제한 Wi-Fi로 취급"</item>
->>>>>>> f6f96f8a
   </string-array>
   <string-array name="wifi_privacy_entries">
     <item msgid="3485945604919292489">"임의의 MAC 사용(기본값)"</item>
@@ -517,31 +497,6 @@
     <item msgid="6691772120712000966">"자동"</item>
   </string-array>
   <string-array name="preferred_network_mode_choices">
-<<<<<<< HEAD
-    <item msgid="4168919392737496563">"GSM/WCDMA로 기본 설정"</item>
-    <item msgid="807926878589867564">"GSM 전용"</item>
-    <item msgid="488474605709912156">"WCDMA 전용"</item>
-    <item msgid="1912421096218750039">"GSM/WCDMA 자동"</item>
-    <item msgid="5072198667819683600">"CDMA/EvDo 자동"</item>
-    <item msgid="370391313511477301">"CDMA(EvDo 없음)"</item>
-    <item msgid="4678789463133969294">"EvDo 전용"</item>
-    <item msgid="3960210542349075517">"CDMA/EvDo/GSM/WCDMA"</item>
-    <item msgid="2961817320209454599">"CDMA+LTE/EvDo"</item>
-    <item msgid="8008611169788556519">"GSM/WCDMA/LTE"</item>
-    <item msgid="4486851520863433847">"글로벌"</item>
-    <item msgid="8516691658640163073">"LTE"</item>
-    <item msgid="3108828968591899719">"LTE/WCDMA"</item>
-    <item msgid="1879225673847443662">"TDSCDMA 전용"</item>
-    <item msgid="8373504428469988469">"TDSCDMA/WCDMA"</item>
-    <item msgid="8097271911945758303">"LTE/TDSCDMA"</item>
-    <item msgid="2272560096982726294">"TDSCDMA/GSM"</item>
-    <item msgid="131738018826229696">"LTE/TDSCDMA/GSM"</item>
-    <item msgid="629422387044789699">"TDSCDMA/GSM/WCDMA"</item>
-    <item msgid="5686260911275077041">"LTE/TDSCDMA/WCDMA"</item>
-    <item msgid="4545655348143499596">"LTE/TDSCDMA/GSM/WCDMA"</item>
-    <item msgid="4107769721462339672">"TDSCDMA/CDMA/EVDO/GSM/WCDMA"</item>
-    <item msgid="8811683254058088466">"LTE/TDSCDMA/CDMA/EVDO/GSM/WCDMA"</item>
-=======
     <item msgid="5746729990546256950">"GSM/WCDMA로 기본 설정"</item>
     <item msgid="6443811977675152844">"GSM 전용"</item>
     <item msgid="8767554719068876877">"WCDMA 전용"</item>
@@ -576,19 +531,12 @@
     <item msgid="2816766128443809642">"NR/LTE/TDSCDMA/WCDMA"</item>
     <item msgid="611069084780684089">"NR/LTE/TDSCDMA/GSM/WCDMA"</item>
     <item msgid="5790800263975092724">"NR/LTE/TDSCDMA/CDMA/EvDo/GSM/WCDMA"</item>
->>>>>>> f6f96f8a
   </string-array>
   <string-array name="cdma_subscription_choices">
     <item msgid="6242790734457941014">"RUIM/SIM"</item>
     <item msgid="8980776035119085660">"NV"</item>
   </string-array>
   <string-array name="preferred_network_mode_choices_world_mode">
-<<<<<<< HEAD
-    <item msgid="1054992858056320116">"글로벌"</item>
-    <item msgid="817971827645657949">"LTE/CDMA"</item>
-    <item msgid="519208953133334357">"LTE/GSM/UMTS"</item>
-  </string-array>
-=======
     <item msgid="8219021147046131771">"글로벌"</item>
     <item msgid="5291208617720023560">"LTE/CDMA"</item>
     <item msgid="6742002477816975742">"LTE/GSM/UMTS"</item>
@@ -602,5 +550,4 @@
     <!-- no translation found for rtt_setting_mode:1 (7903019313228349427) -->
     <!-- no translation found for rtt_setting_mode:2 (8525285145696236811) -->
     <!-- no translation found for rtt_setting_mode:3 (7725394146877517088) -->
->>>>>>> f6f96f8a
 </resources>