--- conflicted
+++ resolved
@@ -506,30 +506,6 @@
     <item msgid="2548100558260478605">"한 무리의 사람들"</item>
     <item msgid="2270003903304578284">"전구"</item>
     <item msgid="4793496619091161864">"캘린더"</item>
-<<<<<<< HEAD
-    <item msgid="355583383827414575">"달리는 사람"</item>
-    <item msgid="8001358013148723500">"골프"</item>
-    <item msgid="755931364157422565">"헬스장 덤벨"</item>
-    <item msgid="1122491217891679043">"수영"</item>
-    <item msgid="5825437763616894959">"하이킹 중인 사람"</item>
-    <item msgid="7343381753556126903">"공을 던지는 사람"</item>
-    <item msgid="7785234702090595">"발차기를 하는 사람"</item>
-    <item msgid="8551370809943066311">"게임 컨트롤러"</item>
-    <item msgid="6613149523957360458">"아티스트 색상 팔레트"</item>
-    <item msgid="9183052350354526560">"눈송이"</item>
-    <item msgid="1589939022701519138">"비치 파라솔"</item>
-    <item msgid="4861295101659969850">"워크숍 도구"</item>
-    <item msgid="6817957885445446596">"텐트"</item>
-    <item msgid="5923605807513411961">"필름 릴"</item>
-    <item msgid="7669095367618738070">"책"</item>
-    <item msgid="2852435596978961693">"연꽃"</item>
-    <item msgid="7021313931065738980">"사람의 마음"</item>
-    <item msgid="6988657977896749103">"헤드폰"</item>
-    <item msgid="7175373369979188147">"TV"</item>
-    <item msgid="8654852711800563054">"기차"</item>
-    <item msgid="165142533839452848">"자동차"</item>
-    <item msgid="5359765481365992847">"크루아상"</item>
-=======
     <item msgid="5673625795644364100">"방해 금지 모드"</item>
     <item msgid="1423820834865831361">"달리는 사람"</item>
     <item msgid="2037298830718732608">"골프"</item>
@@ -552,7 +528,6 @@
     <item msgid="2530059623783800987">"TV"</item>
     <item msgid="5307182323469376758">"기차"</item>
     <item msgid="4903790544026923026">"자동차"</item>
->>>>>>> 4e8d11bb
     <item msgid="5010405583912314582">"포크와 나이프"</item>
     <item msgid="8939998598599064900">"장바구니"</item>
     <item msgid="3379605903308731893">"아이"</item>
