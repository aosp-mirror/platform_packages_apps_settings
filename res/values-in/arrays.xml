--- conflicted
+++ resolved
@@ -506,30 +506,6 @@
     <item msgid="2548100558260478605">"Sekelompok orang"</item>
     <item msgid="2270003903304578284">"Bohlam"</item>
     <item msgid="4793496619091161864">"Kalender"</item>
-<<<<<<< HEAD
-    <item msgid="355583383827414575">"Orang berlari"</item>
-    <item msgid="8001358013148723500">"Golf"</item>
-    <item msgid="755931364157422565">"Barbel gym"</item>
-    <item msgid="1122491217891679043">"Renang"</item>
-    <item msgid="5825437763616894959">"Seseorang mendaki"</item>
-    <item msgid="7343381753556126903">"Seseorang melempar bola"</item>
-    <item msgid="7785234702090595">"Seseorang menendang"</item>
-    <item msgid="8551370809943066311">"Controller game"</item>
-    <item msgid="6613149523957360458">"Palet warna seniman"</item>
-    <item msgid="9183052350354526560">"Kepingan salju"</item>
-    <item msgid="1589939022701519138">"Payung pantai"</item>
-    <item msgid="4861295101659969850">"Alat workshop"</item>
-    <item msgid="6817957885445446596">"Tenda"</item>
-    <item msgid="5923605807513411961">"Rol film"</item>
-    <item msgid="7669095367618738070">"Buku"</item>
-    <item msgid="2852435596978961693">"Bunga teratai"</item>
-    <item msgid="7021313931065738980">"Pikiran seseorang"</item>
-    <item msgid="6988657977896749103">"Headphone"</item>
-    <item msgid="7175373369979188147">"TV"</item>
-    <item msgid="8654852711800563054">"Kereta"</item>
-    <item msgid="165142533839452848">"Mobil"</item>
-    <item msgid="5359765481365992847">"Croissant"</item>
-=======
     <item msgid="5673625795644364100">"Jangan Ganggu"</item>
     <item msgid="1423820834865831361">"Orang berlari"</item>
     <item msgid="2037298830718732608">"Golf"</item>
@@ -552,7 +528,6 @@
     <item msgid="2530059623783800987">"TV"</item>
     <item msgid="5307182323469376758">"Kereta"</item>
     <item msgid="4903790544026923026">"Mobil"</item>
->>>>>>> 4e8d11bb
     <item msgid="5010405583912314582">"Garpu dan pisau"</item>
     <item msgid="8939998598599064900">"Keranjang belanja"</item>
     <item msgid="3379605903308731893">"Anak"</item>
