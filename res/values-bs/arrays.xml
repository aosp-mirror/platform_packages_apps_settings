<?xml version="1.0" encoding="UTF-8"?>
<!-- 
/*
**
** Copyright 2007 The Android Open Source Project
**
** Licensed under the Apache License, Version 2.0 (the "License");
** you may not use this file except in compliance with the License.
** You may obtain a copy of the License at
**
**     http://www.apache.org/licenses/LICENSE-2.0
**
** Unless required by applicable law or agreed to in writing, software
** distributed under the License is distributed on an "AS IS" BASIS,
** WITHOUT WARRANTIES OR CONDITIONS OF ANY KIND, either express or implied.
** See the License for the specific language governing permissions and
** limitations under the License.
*/
 -->

<resources xmlns:android="http://schemas.android.com/apk/res/android"
    xmlns:xliff="urn:oasis:names:tc:xliff:document:1.2">
  <string-array name="timezone_filters">
    <item msgid="6657355508154731088">"Amerika"</item>
    <item msgid="728005479339643412">"Evropa"</item>
    <item msgid="4086411516715683715">"Afrika"</item>
    <item msgid="2044919239591619902">"Azija"</item>
    <item msgid="4758559452497348479">"Australija"</item>
    <item msgid="2254507767835075885">"pacifički"</item>
    <item msgid="6471579645890342891">"Sve"</item>
  </string-array>
  <string-array name="screen_timeout_entries">
    <item msgid="8386012403457852396">"15 sekundi"</item>
    <item msgid="4572123773028439079">"30 sekundi"</item>
    <item msgid="7016081293774377048">"1 minuta"</item>
    <item msgid="838575533670111144">"2 minute"</item>
    <item msgid="2693197579676214668">"5 minuta"</item>
    <item msgid="1955784331962974678">"10 minuta"</item>
    <item msgid="5578717731965793584">"30 minuta"</item>
  </string-array>
  <string-array name="dream_timeout_entries">
    <item msgid="1999412608953538363">"Nikad"</item>
    <item msgid="5533979945668138276">"15 sekundi"</item>
    <item msgid="418444643954320796">"30 sekundi"</item>
    <item msgid="3604213008710109260">"1 minuta"</item>
    <item msgid="5684250925112815553">"2 minute"</item>
    <item msgid="4003134469028178277">"5 minuta"</item>
    <item msgid="6258291104689105723">"10 minuta"</item>
    <item msgid="6231662826434607130">"30 minuta"</item>
  </string-array>
    <!-- no translation found for dark_ui_scheduler_preference_titles:0 (7465697698048662118) -->
    <!-- no translation found for dark_ui_scheduler_preference_titles:1 (4057198235664064478) -->
    <!-- no translation found for dark_ui_scheduler_preference_titles:2 (8842756744447000897) -->
    <!-- no translation found for dark_ui_scheduler_with_bedtime_preference_titles:0 (8160793372964333729) -->
    <!-- no translation found for dark_ui_scheduler_with_bedtime_preference_titles:1 (1570862084158925417) -->
    <!-- no translation found for dark_ui_scheduler_with_bedtime_preference_titles:2 (1527300254382984555) -->
    <!-- no translation found for dark_ui_scheduler_with_bedtime_preference_titles:3 (5231566512901956369) -->
  <string-array name="lock_after_timeout_entries">
    <item msgid="2223808927866488981">"Odmah"</item>
    <item msgid="463591454172790676">"5 sekundi"</item>
    <item msgid="6981910499530067289">"15 sekundi"</item>
    <item msgid="841968393904987343">"30 sekundi"</item>
    <item msgid="8209996803755081758">"1 minuta"</item>
    <item msgid="8532038695054819775">"2 minute"</item>
    <item msgid="230858078069711241">"5 minuta"</item>
    <item msgid="7289395602286160723">"10 minuta"</item>
    <item msgid="3142577549730704595">"30 minuta"</item>
  </string-array>
  <string-array name="entries_font_size">
    <item msgid="4649244712522775149">"Mali"</item>
    <item msgid="4350318459725129464">"Zadano"</item>
    <item msgid="722959474722634030">"Veliki"</item>
    <item msgid="5468692832610514379">"Najveći"</item>
  </string-array>
  <string-array name="wifi_status">
    <item msgid="1201478116293383426"></item>
    <item msgid="7388036070768806193">"Skeniranje…"</item>
    <item msgid="1656176059757237036">"Povezivanje…"</item>
    <item msgid="3249903732481917388">"Autentifikacija…"</item>
    <item msgid="7789156794775399931">"Dobivanje IP adrese…"</item>
    <item msgid="492518447401534767">"Povezano"</item>
    <item msgid="4322989558568666518">"Obustavljeno"</item>
    <item msgid="286164147080824297">"Prekidanje veze…"</item>
    <item msgid="1628460745311787730">"Isključen"</item>
    <item msgid="4013828218541488949">"Neuspješno"</item>
    <item msgid="5473541238056528086">"Blokirano"</item>
    <item msgid="1114588261171522603">"Privremeno izbjegavaj veze lošeg kvaliteta"</item>
  </string-array>
  <string-array name="wifi_status_with_ssid">
    <item msgid="1528087426723432177"></item>
    <item msgid="155483314608049961">"Skeniranje…"</item>
    <item msgid="3409219643606946053">"Povezivanje na mrežu <xliff:g id="NETWORK_NAME">%1$s</xliff:g>..."</item>
    <item msgid="7891463004457278422">"Autentifikacija s mrežom <xliff:g id="NETWORK_NAME">%1$s</xliff:g>…"</item>
    <item msgid="3193388999810487137">"Dobivanje IP adrese iz mreže <xliff:g id="NETWORK_NAME">%1$s</xliff:g>…"</item>
    <item msgid="2227930004124157952">"Povezano s mrežom <xliff:g id="NETWORK_NAME">%1$s</xliff:g>"</item>
    <item msgid="7104168043537022445">"Obustavljeno"</item>
    <item msgid="2595938203187002544">"Prekidanje veze s mrežom <xliff:g id="NETWORK_NAME">%1$s</xliff:g>…"</item>
    <item msgid="2435175968703898648">"Isključen"</item>
    <item msgid="4804573668906374228">"Neuspješno"</item>
    <item msgid="4036325515437530221">"Blokirano"</item>
    <item msgid="8883455894013518008">"Privremeno izbjegavaj veze lošeg kvaliteta"</item>
  </string-array>
    <!-- no translation found for wifi_tether_security:0 (6312112980634811065) -->
    <!-- no translation found for wifi_tether_security:1 (1428294025896439258) -->
    <!-- no translation found for wifi_tether_security:2 (6851763638266088835) -->
    <!-- no translation found for wifi_tether_security:3 (5512131148045414341) -->
  <string-array name="eap_ocsp_type">
    <item msgid="8568170800958331461">"Nemoj potvrditi"</item>
    <item msgid="5703177653586269306">"Zatraži status certifikata"</item>
    <item msgid="326388247868439528">"Zahtijevaj status certifikata"</item>
  </string-array>
  <string-array name="wifi_p2p_wps_setup">
    <item msgid="1446717102923442720">"Pritisnite dugme"</item>
    <item msgid="2630618799033509548">"PIN ravnopravnog uređaja"</item>
    <item msgid="6088264311596031080">"PIN ovog uređaja"</item>
  </string-array>
  <string-array name="wifi_p2p_status">
    <item msgid="8357401480964012245">"Povezano"</item>
    <item msgid="66312817817365647">"Pozvan"</item>
    <item msgid="4463567967438038210">"Neuspješno"</item>
    <item msgid="6556827947082659801">"Dostupno"</item>
    <item msgid="6096962300722555553">"Izvan opsega"</item>
  </string-array>
  <string-array name="bluetooth_visibility_timeout_entries">
    <item msgid="6697785880436838464">"2 minuta"</item>
    <item msgid="3886297451944778457">"5 minuta"</item>
    <item msgid="5972466727114812286">"1 sat"</item>
    <item msgid="4241913314075719627">"Ne ističe nikada"</item>
  </string-array>
  <string-array name="bluetooth_max_connected_audio_devices">
    <item msgid="4792793579224104167">"Korištenje zadanih postavki sistema: <xliff:g id="DEFAULT_BLUETOOTH_MAX_CONNECTED_AUDIO_DEVICES">%1$d</xliff:g>"</item>
    <item msgid="5818942631838356082">"1"</item>
    <item msgid="4804155564025402919">"2"</item>
    <item msgid="7123296338505723878">"3"</item>
    <item msgid="9100937224980838123">"4"</item>
    <item msgid="6702740528496186521">"5"</item>
  </string-array>
  <string-array name="wifi_signal">
    <item msgid="199360311367724149">"Slaba"</item>
    <item msgid="2470925506985305429">"Slaba"</item>
    <item msgid="8545211062334016668">"Zadovoljavajuća"</item>
    <item msgid="7468449584777730187">"Dobra"</item>
    <item msgid="202124107702016530">"Odlična"</item>
  </string-array>
  <string-array name="data_usage_data_range">
    <item msgid="3528385925116637939">"Posljednjih 30 dana"</item>
    <item msgid="3356834403629955571">"Podesi ciklus korištenja…"</item>
  </string-array>
  <string-array name="usage_stats_display_order_types">
    <item msgid="7527014644010884448">"Vrijeme korištenja"</item>
    <item msgid="4631872897572423215">"Zadnji put korišteno"</item>
    <item msgid="2647568941623179473">"Ime aplikacije"</item>
  </string-array>
  <string-array name="wifi_eap_entries">
    <item msgid="6337816338410321026">"PEAP"</item>
    <item msgid="1540215992819772636">"TLS"</item>
    <item msgid="9105006864434061405">"TTLS"</item>
    <item msgid="3199281439582632425">"PWD"</item>
  </string-array>
  <string-array name="wifi_peap_phase2_entries">
    <item msgid="8082624033981656770">"MSCHAPv2"</item>
    <item msgid="4182817453412578800">"GTC"</item>
  </string-array>
  <string-array name="wifi_peap_phase2_entries_with_sim_auth">
    <item msgid="5943169794516984261">"MSCHAPv2"</item>
    <item msgid="2379904471264702148">"GTC"</item>
    <item msgid="5248162884898921025">"SIM"</item>
    <item msgid="3148964951886919224">"AKA"</item>
    <item msgid="8987072060394684912">"AKA\'"</item>
  </string-array>
  <string-array name="wifi_ttls_phase2_entries">
    <item msgid="7970149422845752634">"PAP"</item>
    <item msgid="5204890303748068014">"MSCHAP"</item>
    <item msgid="2210309879499032393">"MSCHAPv2"</item>
    <item msgid="6686694694122598353">"GTC"</item>
  </string-array>
  <string-array name="wifi_ip_settings">
    <item msgid="6665889765350160154">"DHCP"</item>
    <item msgid="6215795691318745695">"Statična"</item>
  </string-array>
  <string-array name="wifi_proxy_settings">
    <item msgid="4669222334822978847">"Ništa"</item>
    <item msgid="6242198071587397280">"Ručno"</item>
    <item msgid="464383874780058242">"Automatska konfiguracija proksija"</item>
  </string-array>
  <string-array name="apn_auth_entries">
    <item msgid="2900892411844440682">"Ništa"</item>
    <item msgid="3391314878583432149">"PAP"</item>
    <item msgid="5548769169086098722">"CHAP"</item>
    <item msgid="5845194685644699724">"PAP ili CHAP"</item>
  </string-array>
  <string-array name="apn_protocol_entries">
    <item msgid="5005228027485376993">"IPv4"</item>
    <item msgid="3249973932011349323">"IPv6"</item>
    <item msgid="2254055042792806324">"IPv4/IPv6"</item>
  </string-array>
  <string-array name="bearer_entries">
    <item msgid="6515855421456643076">"Nije navedeno"</item>
    <item msgid="1922344287654584114">"LTE"</item>
    <item msgid="8438853814055082017">"HSPAP"</item>
    <item msgid="8761381586178359495">"HSPA"</item>
    <item msgid="3072175002109671984">"HSUPA"</item>
    <item msgid="641801916037303837">"HSDPA"</item>
    <item msgid="1249220913128455055">"UMTS"</item>
    <item msgid="2126812829752295024">"EDGE"</item>
    <item msgid="3899085634999494594">"GPRS"</item>
    <item msgid="2140271473984712463">"eHRPD"</item>
    <item msgid="1543121347736419491">"EVDO_B"</item>
    <item msgid="7296183100985507304">"EVDO_A"</item>
    <item msgid="1261786928723784732">"EVDO_0"</item>
    <item msgid="1396997182108950268">"1xRTT"</item>
    <item msgid="3658086883471544773">"IS95B"</item>
    <item msgid="6208908029106498824">"IS95A"</item>
    <item msgid="5043127102327682718">"NR"</item>
  </string-array>
  <string-array name="mvno_type_entries">
    <item msgid="1909908032710683029">"Ništa"</item>
    <item msgid="8568003268185342352">"SPN"</item>
    <item msgid="1804537219968457989">"IMSI"</item>
    <item msgid="3441876902463317017">"GID"</item>
  </string-array>
  <string-array name="app_install_location_entries">
    <item msgid="3771157789865587832">"Unutrašnja pohrana uređaja"</item>
    <item msgid="5501345333507193420">"Izmjenjiva SD kartica"</item>
    <item msgid="2362840341195111674">"Neka sistem odluči"</item>
  </string-array>
  <string-array name="app_ops_categories">
    <item msgid="528483497841471005">"Lokacija"</item>
    <item msgid="7786376598377098070">"Osobno"</item>
    <item msgid="7707692387382449990">"Slanje poruka"</item>
    <item msgid="2235402926760712958">"Mediji"</item>
    <item msgid="1822578131647724167">"Uređaj"</item>
  </string-array>
  <string-array name="app_ops_summaries">
    <item msgid="8837238583601420163">"približna lokacija"</item>
    <item msgid="3205182755091629995">"tačna lokacija"</item>
    <item msgid="8952113542524604064">"GPS"</item>
    <item msgid="50701215019227883">"vibracija"</item>
    <item msgid="2690144000353492014">"čitaj kontakte"</item>
    <item msgid="3858029424955955625">"prromijeni kontakte"</item>
    <item msgid="3439658954936709507">"čitanje zapisnika poziva"</item>
    <item msgid="1908944516631132130">"promijeni zapisnik poziva"</item>
    <item msgid="9066115715905100138">"čitaj kalendar"</item>
    <item msgid="1664720478157892566">"promijeni kalendar"</item>
    <item msgid="5478277451617814822">"skeniranje wi-fi mreža"</item>
    <item msgid="2429454210217003798">"obavještenje"</item>
    <item msgid="8909068846471624576">"traženje mobitela"</item>
    <item msgid="2527973826970434181">"pozovi telefon"</item>
    <item msgid="2766022553327609913">"pročitaj SMS"</item>
    <item msgid="167775364051357284">"piši SMS"</item>
    <item msgid="3397583039407928979">"primi SMS"</item>
    <item msgid="3658964859478786980">"primi hitni SMS"</item>
    <item msgid="7975129014728281140">"primi MMS"</item>
    <item msgid="404809195686849835">"primi WAP push poruku"</item>
    <item msgid="5167716820004184705">"pošalji SMS"</item>
    <item msgid="3834284815734286927">"pročitaj ICC SMS"</item>
    <item msgid="6394881108820762646">"piši ICC SMS"</item>
    <item msgid="3275060808384314406">"izmijeni postavke"</item>
    <item msgid="8672921438869137431">"crtaj preko"</item>
    <item msgid="346101114322879720">"pristupi obavještenjima"</item>
    <item msgid="4760681822601767255">"kamera"</item>
    <item msgid="2172823594140104317">"snimi zvuk"</item>
    <item msgid="5612873260709742213">"reproduciraj zvuk"</item>
    <item msgid="2027206403725749996">"čitaj međumemoriju"</item>
    <item msgid="5643742956725663156">"mijenjaj međumemoriju"</item>
    <item msgid="7362845549479684378">"dugmad za upravljanje medijima"</item>
    <item msgid="3843484466100107397">"aplikacija sa odobrenjem za reproduciranje zvuka"</item>
    <item msgid="617344340943430125">"centar za upravljanje zvukom"</item>
    <item msgid="1249691739381713634">"jačina glasa"</item>
    <item msgid="6485000384018554920">"jačina zvuka zvona"</item>
    <item msgid="3378000878531336372">"jačina zvuka medija"</item>
    <item msgid="5272927168355895681">"jačina zvuka alarma"</item>
    <item msgid="4422070755065530548">"jačina zvuka za obavještenja"</item>
    <item msgid="3250654589277825306">"jačina zvuka za Bluetooth vezu"</item>
    <item msgid="4212187233638382465">"drži aktivnim"</item>
    <item msgid="5099026183238335900">"prati lokaciju"</item>
    <item msgid="2297727967385895059">"prati lokaciju sa velikom potrošnjom"</item>
    <item msgid="8700593962030471569">"preuzmi statistiku korištenja"</item>
    <item msgid="4140820386622184831">"isključi/uključi mikrofon"</item>
    <item msgid="317746827951691657">"prikaži toast poruku"</item>
    <item msgid="5679422988212309779">"projektuj sadržaj medija"</item>
    <item msgid="6454031639780101439">"aktiviraj VPN"</item>
    <item msgid="2441327072846850561">"ispisana pozadinska slika"</item>
    <item msgid="2162456889277589861">"asistent za podešavanje strukture"</item>
    <item msgid="4644645617399271070">"asistent za snimak ekrana"</item>
    <item msgid="8321845997769724385">"čitaj podatke o stanju telefona"</item>
    <item msgid="8319500905789302082">"dodaj govornu poštu"</item>
    <item msgid="1745447762712473288">"koristi SIP"</item>
    <item msgid="2986821801246709737">"procesiraj odlazni poziv"</item>
    <item msgid="2702338156976571452">"otisak prsta"</item>
    <item msgid="7925495329948404955">"tjelesni senzori"</item>
    <item msgid="8163066895749904470">"čita podatke info servisā"</item>
    <item msgid="7621394050624063528">"lažna lokacija"</item>
    <item msgid="37519917674959757">"čitaj podatke iz pohrane"</item>
    <item msgid="3868809525697401379">"zapisuj podatke u pohranu"</item>
    <item msgid="2504191192460059817">"uključi ekran"</item>
    <item msgid="7905819538788103556">"pregledaj račune"</item>
    <item msgid="1675025662248079254">"radi u pozadini"</item>
    <item msgid="2553974920157061225">"jačina zvuka za pristupačnost"</item>
  </string-array>
  <string-array name="app_ops_labels">
    <item msgid="7780927354556651567">"Lokacija"</item>
    <item msgid="364182753727575631">"Lokacija"</item>
    <item msgid="5728662879095632194">"Lokacija"</item>
    <item msgid="4104617224667554750">"Vibracija"</item>
    <item msgid="1623646715189708947">"Čitaj kontakte"</item>
    <item msgid="5060760609109972207">"Promijeni kontakte"</item>
    <item msgid="7451260062940797278">"Čitaj zapisnik poziva"</item>
    <item msgid="2348589304974534308">"Promijeni zapisnik poziva"</item>
    <item msgid="4089146706115315300">"Pročitaj kalendar"</item>
    <item msgid="1305780729690198918">"Promijeni kalendar"</item>
    <item msgid="3461096740171440592">"Lokacija"</item>
    <item msgid="6657539556093198883">"Objavi obavještenje"</item>
    <item msgid="8112680908829570200">"Lokacija"</item>
    <item msgid="5019327268152480733">"Pozovi telefon"</item>
    <item msgid="8001855901083066554">"Pročitaj SMS/MMS"</item>
    <item msgid="187744670643011148">"Piši SMS/MMS"</item>
    <item msgid="3324078624274013835">"Primi SMS/MMS"</item>
    <item msgid="1924065490920451511">"Primi SMS/MMS"</item>
    <item msgid="1239934115787777477">"Primi SMS/MMS"</item>
    <item msgid="1030342664910454057">"Primi SMS/MMS"</item>
    <item msgid="9189359977063200554">"Pošalji SMS/MMS"</item>
    <item msgid="6954817837534799424">"Pročitaj SMS/MMS"</item>
    <item msgid="7921014514153395846">"Piši SMS/MMS"</item>
    <item msgid="8997371825401751421">"Promijeni postavke"</item>
    <item msgid="7005755175240764443">"Crtaj preko"</item>
    <item msgid="8267704990417682222">"Pristup obavještenjima"</item>
    <item msgid="3180676986290096851">"Kamera"</item>
    <item msgid="9174072114281872917">"Snimi zvuk"</item>
    <item msgid="1444183972646890539">"Reproduciraj zvuk"</item>
    <item msgid="4337542044275236638">"Pročitaj sadržaj međumemorije"</item>
    <item msgid="2681224211796661809">"Promijeni međumemoriju"</item>
    <item msgid="4479361062226474111">"Dugmad za medije"</item>
    <item msgid="5651140069431283570">"Audio fokus"</item>
    <item msgid="745291221457314879">"Centar za upravljanje zvukom"</item>
    <item msgid="4722479281326245754">"Jačina glasa"</item>
    <item msgid="6749550886745567276">"Jačina zvuka zvona"</item>
    <item msgid="2218685029915863168">"Jačina zvuka medija"</item>
    <item msgid="4266577290496513640">"Jačina zvuka alarma"</item>
    <item msgid="8608084169623998854">"Jačina zvuka za obavještenja"</item>
    <item msgid="7948784184567841794">"Jačina zvuka za Bluetooth vezu"</item>
    <item msgid="1148968792599973150">"Drži aktivnim"</item>
    <item msgid="8482874682804856549">"Lokacija"</item>
    <item msgid="5186169827582545242">"Lokacija"</item>
    <item msgid="6122293931012635638">"Preuzmi statistiku korištenja"</item>
    <item msgid="2526677383312751932">"Isključi/uključi mikrofon"</item>
    <item msgid="4000577305179914546">"Prikaži toast poruku"</item>
    <item msgid="8660207174515570558">"Projektuj sadržaj medija"</item>
    <item msgid="3904996949561946108">"Aktiviraj VPN"</item>
    <item msgid="504052124101832515">"Ispisana pozadinska slika"</item>
    <item msgid="1657182386933187909">"Asistent za podešavanje strukture"</item>
    <item msgid="437655393941385937">"Asistent za snimak ekrana"</item>
    <item msgid="973363520315356844">"Čitaj podatke o stanju telefona"</item>
    <item msgid="1203157739257425062">"Dodaj govornu poštu"</item>
    <item msgid="9143978647977300187">"Koristi SIP"</item>
    <item msgid="3053060162752878562">"Procesiraj odlazni poziv"</item>
    <item msgid="4480721672278100858">"Otisak prsta"</item>
    <item msgid="7883743426029759112">"Tjelesni senzori"</item>
    <item msgid="2546206711741159825">"Čita informacije info servisā"</item>
    <item msgid="2363460595607829243">"Lažna lokacija"</item>
    <item msgid="3778165903878569143">"Čitaj sadržaj pohrane"</item>
    <item msgid="555939881912035315">"Piši u pohranu"</item>
    <item msgid="4281352581602735717">"Uključivanje ekrana"</item>
    <item msgid="346122795998225472">"Pregledaj račune"</item>
    <item msgid="3756073389408535680">"Radi u pozadini"</item>
    <item msgid="2114661179947426734">"Jačina zvuka za pristupačnost"</item>
  </string-array>
  <string-array name="long_press_timeout_selector_titles">
    <item msgid="6926391290986427331">"Kratko"</item>
    <item msgid="5118829513010894576">"Srednje"</item>
    <item msgid="6740026006576843477">"Dugo"</item>
  </string-array>
  <string-array name="long_press_timeout_selector_list_titles">
    <item msgid="8908021508913038488">"Kratko"</item>
    <item msgid="7397961711906421599">"Srednje"</item>
    <item msgid="4079132024502041928">"Dugo"</item>
  </string-array>
  <string-array name="captioning_typeface_selector_titles">
    <item msgid="2166553138528640250">"Zadano"</item>
    <item msgid="4234707448428002595">"Sans-serif"</item>
    <item msgid="2390008695651897663">"Sans-serif kondenzovani"</item>
    <item msgid="2396492419730702454">"Sans-serif fiksnog razmaka"</item>
    <item msgid="8199675052804786099">"Serif"</item>
    <item msgid="4554123140736897688">"Serif fiksnog razmaka"</item>
    <item msgid="5485652650875486635">"Casual"</item>
    <item msgid="1071057864355989694">"Kurziv"</item>
    <item msgid="5012882784126308133">"Mala početna slova"</item>
  </string-array>
  <string-array name="captioning_font_size_selector_titles">
    <item msgid="923916134548435468">"Vrlo malo"</item>
    <item msgid="5738147437573674872">"Malo"</item>
<<<<<<< HEAD
    <item msgid="4691660235626027304">"Srednje"</item>
    <item msgid="824386705928670045">"Veliko"</item>
    <item msgid="2790561781512874585">"Vrlo veliko"</item>
=======
    <item msgid="3942006483573485941">"Zadano"</item>
    <item msgid="824386705928670045">"Veliko"</item>
    <item msgid="2790561781512874585">"Vrlo veliko"</item>
  </string-array>
  <string-array name="captioning_font_size_selector_summaries">
    <item msgid="5700290209695344464">"Veoma mala veličina teksta"</item>
    <item msgid="4400431625665186389">"Mala veličina teksta"</item>
    <item msgid="2340994108094808362">"Zadana veličina teksta"</item>
    <item msgid="6446684863055375405">"Velika veličina teksta"</item>
    <item msgid="6838252010935384975">"Veoma velika veličina teksta"</item>
>>>>>>> 2614629a
  </string-array>
  <string-array name="captioning_edge_type_selector_titles">
    <item msgid="70686029249840227">"Zadano"</item>
    <item msgid="4224714345662348668">"Ne poduzimaj ništa"</item>
    <item msgid="4132127611510627490">"Sa obrisom"</item>
    <item msgid="1226216870460161087">"Osjenčena"</item>
    <item msgid="2328414188644618697">"Podignuta"</item>
    <item msgid="7758730980218689351">"Udubljena"</item>
  </string-array>
  <string-array name="captioning_opacity_selector_titles">
    <item msgid="1140998823196874513">"25%"</item>
    <item msgid="1227705689171449873">"50%"</item>
    <item msgid="2690365993149520846">"75%"</item>
    <item msgid="3237802033158517495">"100%"</item>
  </string-array>
  <string-array name="captioning_preset_selector_titles">
    <item msgid="3880932435325583041">"Postavila aplikacija"</item>
    <item msgid="8719204526359229387">"Bijelo na crnom"</item>
    <item msgid="5410164687403735103">"Crno na bijelom"</item>
    <item msgid="1119043472912497241">"Žuto na crnom"</item>
    <item msgid="2836895041823327816">"Žuto na plavom"</item>
    <item msgid="747238414788976867">"Prilagođeno"</item>
  </string-array>
  <string-array name="accessibility_button_location_selector_titles">
    <item msgid="6485511780196327736">"Plutanje preko drugih aplikacija"</item>
    <item msgid="3605616699204153590">"Navigaciona traka"</item>
  </string-array>
  <string-array name="accessibility_button_gesture_selector_titles">
    <item msgid="2370918472773154939">"Dugme"</item>
    <item msgid="6922258575853746220">"Pokret"</item>
  </string-array>
  <string-array name="accessibility_button_size_selector_titles">
    <item msgid="7482952318152486459">"Malo"</item>
    <item msgid="1666628329913333563">"Veliko"</item>
  </string-array>
  <string-array name="vpn_types_long">
    <item msgid="6621806338070912611">"PPTP VPN"</item>
    <item msgid="2552427673212085780">"L2TP/IPSec VPN sa pre-shared lozinkama"</item>
    <item msgid="7378096704485168082">"L2TP/IPSec VPN sa certifikatima"</item>
    <item msgid="3792393562235791509">"IPSec VPN sa pre-shared lozinkama i Xauth autentifikacijom"</item>
    <item msgid="2484564813864139237">"IPSec VPN sa certifikatima i Xauth autentifikacijom"</item>
    <item msgid="68918911194507915">"IPSec VPN sa certifikatima i hibridnom autentifikacijom"</item>
    <item msgid="4631647675167100375">"IKEv2/IPSec VPN s potvrdama i autentifikacijom putem korisničkog imena/lozinke"</item>
    <item msgid="8812228622975052811">"IKEv2/IPSec VPN s unaprijed dijeljenim ključevima"</item>
    <item msgid="6630554779981113046">"IKEv2/IPSec VPN s potvrdama"</item>
  </string-array>
  <string-array name="vpn_proxy_settings">
    <item msgid="7165538292837266997">"Ništa"</item>
    <item msgid="2397017538263427575">"Ručno"</item>
  </string-array>
  <string-array name="vpn_states">
    <item msgid="2262719249581510939">"Isključen"</item>
    <item msgid="9141074028293812365">"Pokretanje…"</item>
    <item msgid="2234425878608626285">"Povezivanje…"</item>
    <item msgid="27547778933579155">"Povezano"</item>
    <item msgid="893506841727300393">"Vrijeme je isteklo"</item>
    <item msgid="2974952010554140659">"Neuspješno"</item>
  </string-array>
  <string-array name="security_settings_premium_sms_values">
    <item msgid="3985605994234635072">"Pitaj"</item>
    <item msgid="2358187544264718285">"Nikada ne dozvoli"</item>
    <item msgid="7043782324123900484">"Uvijek dozvoli"</item>
  </string-array>
  <string-array name="ram_states">
    <item msgid="335564863849202240">"Normalna"</item>
    <item msgid="4881487538039407838">"Umjerena"</item>
    <item msgid="1749887190650889318">"Niska"</item>
    <item msgid="4434319706635379779">"Kritična"</item>
    <item msgid="7582717864806562725">"?"</item>
  </string-array>
  <string-array name="proc_stats_memory_states">
    <item msgid="9158074556874274573">"Normalna"</item>
    <item msgid="800025072447180345">"Umjerena"</item>
    <item msgid="6553000762562707158">"Niska"</item>
    <item msgid="1800371389071355640">"Kritična"</item>
  </string-array>
  <string-array name="proc_stats_process_states">
    <item msgid="7389344075996860704">"Uporna"</item>
    <item msgid="5777152116210127847">"Maksimalna aktivnost"</item>
    <item msgid="1834030155560727324">"Važno (u prvom planu)"</item>
    <item msgid="8494424742994426350">"Važno (u pozadini)"</item>
    <item msgid="5099332663422156149">"Napravi sigurnosnu kopiju"</item>
    <item msgid="7701089238529887617">"Velika težina"</item>
    <item msgid="3006466648960525485">"Usluga (pokrenuta)"</item>
    <item msgid="2253476667031759713">"Usluga (ponovno pokretanje)"</item>
    <item msgid="5209576689975321486">"Prijemnik"</item>
    <item msgid="7243761414719310364">"Početna"</item>
    <item msgid="3674963093565630781">"Posljednja aktivnost"</item>
    <item msgid="5545221272903898598">"Keširana (aktivnost)"</item>
    <item msgid="3164591924266309710">"Keširana (aktivnost klijenta)"</item>
    <item msgid="8186970968968646288">"Keširano (prazno)"</item>
  </string-array>
  <string-array name="color_picker">
    <item msgid="7216413848731287689">"Cijan"</item>
    <item msgid="5661027589207588703">"Plava"</item>
    <item msgid="1219738214736244749">"Zelena"</item>
    <item msgid="6331809026622602308">"Ljubičasta"</item>
    <item msgid="6390546163902724700">"Ružičasta"</item>
    <item msgid="6500473130620545980">"Narandžasta"</item>
  </string-array>
  <string-array name="automatic_storage_management_days">
    <item msgid="8896644025110620477">"Starije od 30 dana"</item>
    <item msgid="9083927335632626281">"Starije od 60 dana"</item>
    <item msgid="4146561207729203822">"Starije od 90 dana"</item>
  </string-array>
    <!-- no translation found for swipe_direction_titles:0 (9039866451038081694) -->
    <!-- no translation found for swipe_direction_titles:1 (3175804938330683021) -->
  <string-array name="swipe_direction_values">
    <item msgid="718525159108105421">"1"</item>
    <item msgid="9080166583718385565">"0"</item>
  </string-array>
  <string-array name="wifi_metered_entries">
    <item msgid="3237321077949659241">"Automatski otkrij"</item>
    <item msgid="3779092145391320375">"Tretiraj kao vezu s naplatom"</item>
    <item msgid="2047166446768045816">"Tretiraj kao vezu bez naplate"</item>
  </string-array>
  <string-array name="wifi_privacy_entries">
    <item msgid="3485945604919292489">"Koristi nasumičnu MAC adresu (zadano)"</item>
    <item msgid="741680937828608749">"Koristi MAC adresu uređaja"</item>
  </string-array>
  <string-array name="wifi_hidden_entries">
    <item msgid="342232116597649254">"Ne"</item>
    <item msgid="2163015208097377388">"Da"</item>
  </string-array>
  <string-array name="dark_ui_mode_entries">
    <item msgid="6438197382930472090">"Tamno"</item>
    <item msgid="3761390980253394079">"Svijetlo"</item>
  </string-array>
  <string-array name="autofill_logging_level_entries">
    <item msgid="2263571982739726576">"Isključeno"</item>
    <item msgid="4295717421282345505">"Otklanjanje grešaka"</item>
    <item msgid="8657797891533816070">"Opširno"</item>
  </string-array>
  <string-array name="cdma_system_select_choices">
    <item msgid="1205665684426617345">"Samo početna stranica"</item>
    <item msgid="6691772120712000966">"Automatski"</item>
  </string-array>
  <string-array name="preferred_network_mode_choices">
    <item msgid="5746729990546256950">"Preferira se GSM/WCDMA"</item>
    <item msgid="6443811977675152844">"Samo GSM"</item>
    <item msgid="8767554719068876877">"Samo WCDMA"</item>
    <item msgid="928773614806830223">"Automatski GSM/WCDMA"</item>
    <item msgid="6742068706546460481">"Automatski CDMA/EvDo"</item>
    <item msgid="3649606999166018819">"CDMA w/o EvDo"</item>
    <item msgid="3335567389804180984">"Samo EvDo"</item>
    <item msgid="30756226617172695">"CDMA/EvDo/GSM/WCDMA"</item>
    <item msgid="2847125869624632806">"CDMA + LTE/EvDo"</item>
    <item msgid="2247906254631766720">"GSM/WCDMA/LTE"</item>
    <item msgid="4147872615520331421">"LTE/CDMA/EvDo/GSM/WCDMA"</item>
    <item msgid="2908834445708457736">"LTE"</item>
    <item msgid="2947411877551747693">"LTE/WCDMA"</item>
    <item msgid="7723670142495874534">"Samo TDSCDMA"</item>
    <item msgid="7662033849563993380">"TDSCDMA/WCDMA"</item>
    <item msgid="1030644331822315228">"LTE/TDSCDMA"</item>
    <item msgid="7094751610086221480">"TDSCDMA/GSM"</item>
    <item msgid="4183784131291491454">"LTE/TDSCDMA/GSM"</item>
    <item msgid="1012405424112901282">"TDSCDMA/GSM/WCDMA"</item>
    <item msgid="9095153819433727441">"LTE/TDSCDMA/WCDMA"</item>
    <item msgid="8130733279433187514">"LTE/TDSCDMA/GSM/WCDMA"</item>
    <item msgid="4901583947595116332">"TDSCDMA/CDMA/EVDO/GSM/WCDMA"</item>
    <item msgid="6400630497408723600">"LTE/TDSCDMA/CDMA/EVDO/GSM/WCDMA"</item>
    <item msgid="9080352308817056162">"Samo NR"</item>
    <item msgid="8150548370973671395">"NR/LTE"</item>
    <item msgid="5237423971422723128">"NR/LTE/CDMA/EvDo"</item>
    <item msgid="6856991565745877075">"NR/LTE/GSM/WCDMA"</item>
    <item msgid="8908263949185004366">"Globalno"</item>
    <item msgid="6692179237956480280">"NR/LTE/WCDMA"</item>
    <item msgid="8160757136163231885">"NR/LTE/TDSCDMA"</item>
    <item msgid="2207530656708814396">"NR/LTE/TDSCDMA/GSM"</item>
    <item msgid="2816766128443809642">"NR/LTE/TDSCDMA/WCDMA"</item>
    <item msgid="611069084780684089">"NR/LTE/TDSCDMA/GSM/WCDMA"</item>
    <item msgid="5790800263975092724">"NR/LTE/TDSCDMA/CDMA/EvDo/GSM/WCDMA"</item>
  </string-array>
  <string-array name="cdma_subscription_choices">
    <item msgid="6242790734457941014">"RUIM/SIM"</item>
    <item msgid="8980776035119085660">"NV"</item>
  </string-array>
    <!-- no translation found for enhanced_4g_lte_mode_title_variant:0 (1841976293698111057) -->
    <!-- no translation found for enhanced_4g_lte_mode_title_variant:1 (6822859933189908133) -->
    <!-- no translation found for enhanced_4g_lte_mode_title_variant:2 (4543171628914168621) -->
    <!-- no translation found for enhanced_4g_lte_mode_sumary_variant:0 (6624400115590055120) -->
    <!-- no translation found for enhanced_4g_lte_mode_sumary_variant:1 (5783108243674842461) -->
    <!-- no translation found for enhanced_4g_lte_mode_sumary_variant:2 (2605068646093321511) -->
    <!-- no translation found for rtt_setting_mode:1 (7903019313228349427) -->
    <!-- no translation found for rtt_setting_mode:2 (8525285145696236811) -->
    <!-- no translation found for rtt_setting_mode:3 (7725394146877517088) -->
  <string-array name="nfc_payment_favor">
    <item msgid="9104058551372383947">"Uvijek"</item>
    <item msgid="5283665583617307336">"Osim kada je otvorena druga aplikacija za plaćanje"</item>
  </string-array>
  <string-array name="nfc_payment_favor_values">
    <item msgid="2373999996715432397">"0"</item>
    <item msgid="5305176997036663262">"1"</item>
  </string-array>
  <string-array name="switch_to_user_zero_when_docked_timeout_entries">
    <item msgid="4844842227131211168">"Nikada"</item>
    <item msgid="5065465585332446709">"Nakon 1 min"</item>
    <item msgid="622807566366131941">"Nakon 5 min"</item>
  </string-array>
</resources><|MERGE_RESOLUTION|>--- conflicted
+++ resolved
@@ -51,10 +51,6 @@
     <!-- no translation found for dark_ui_scheduler_preference_titles:0 (7465697698048662118) -->
     <!-- no translation found for dark_ui_scheduler_preference_titles:1 (4057198235664064478) -->
     <!-- no translation found for dark_ui_scheduler_preference_titles:2 (8842756744447000897) -->
-    <!-- no translation found for dark_ui_scheduler_with_bedtime_preference_titles:0 (8160793372964333729) -->
-    <!-- no translation found for dark_ui_scheduler_with_bedtime_preference_titles:1 (1570862084158925417) -->
-    <!-- no translation found for dark_ui_scheduler_with_bedtime_preference_titles:2 (1527300254382984555) -->
-    <!-- no translation found for dark_ui_scheduler_with_bedtime_preference_titles:3 (5231566512901956369) -->
   <string-array name="lock_after_timeout_entries">
     <item msgid="2223808927866488981">"Odmah"</item>
     <item msgid="463591454172790676">"5 sekundi"</item>
@@ -389,11 +385,6 @@
   <string-array name="captioning_font_size_selector_titles">
     <item msgid="923916134548435468">"Vrlo malo"</item>
     <item msgid="5738147437573674872">"Malo"</item>
-<<<<<<< HEAD
-    <item msgid="4691660235626027304">"Srednje"</item>
-    <item msgid="824386705928670045">"Veliko"</item>
-    <item msgid="2790561781512874585">"Vrlo veliko"</item>
-=======
     <item msgid="3942006483573485941">"Zadano"</item>
     <item msgid="824386705928670045">"Veliko"</item>
     <item msgid="2790561781512874585">"Vrlo veliko"</item>
@@ -404,7 +395,6 @@
     <item msgid="2340994108094808362">"Zadana veličina teksta"</item>
     <item msgid="6446684863055375405">"Velika veličina teksta"</item>
     <item msgid="6838252010935384975">"Veoma velika veličina teksta"</item>
->>>>>>> 2614629a
   </string-array>
   <string-array name="captioning_edge_type_selector_titles">
     <item msgid="70686029249840227">"Zadano"</item>
@@ -498,12 +488,12 @@
     <item msgid="8186970968968646288">"Keširano (prazno)"</item>
   </string-array>
   <string-array name="color_picker">
-    <item msgid="7216413848731287689">"Cijan"</item>
+    <item msgid="3230992859486877963">"Plavozelena"</item>
     <item msgid="5661027589207588703">"Plava"</item>
-    <item msgid="1219738214736244749">"Zelena"</item>
+    <item msgid="3795787248113275442">"Indigoplava"</item>
     <item msgid="6331809026622602308">"Ljubičasta"</item>
     <item msgid="6390546163902724700">"Ružičasta"</item>
-    <item msgid="6500473130620545980">"Narandžasta"</item>
+    <item msgid="6618900408138432102">"Crvena"</item>
   </string-array>
   <string-array name="automatic_storage_management_days">
     <item msgid="8896644025110620477">"Starije od 30 dana"</item>
@@ -591,17 +581,4 @@
     <!-- no translation found for rtt_setting_mode:1 (7903019313228349427) -->
     <!-- no translation found for rtt_setting_mode:2 (8525285145696236811) -->
     <!-- no translation found for rtt_setting_mode:3 (7725394146877517088) -->
-  <string-array name="nfc_payment_favor">
-    <item msgid="9104058551372383947">"Uvijek"</item>
-    <item msgid="5283665583617307336">"Osim kada je otvorena druga aplikacija za plaćanje"</item>
-  </string-array>
-  <string-array name="nfc_payment_favor_values">
-    <item msgid="2373999996715432397">"0"</item>
-    <item msgid="5305176997036663262">"1"</item>
-  </string-array>
-  <string-array name="switch_to_user_zero_when_docked_timeout_entries">
-    <item msgid="4844842227131211168">"Nikada"</item>
-    <item msgid="5065465585332446709">"Nakon 1 min"</item>
-    <item msgid="622807566366131941">"Nakon 5 min"</item>
-  </string-array>
 </resources>