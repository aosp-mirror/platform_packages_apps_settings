<?xml version="1.0" encoding="UTF-8"?>
<!-- 
/*
**
** Copyright 2007 The Android Open Source Project
**
** Licensed under the Apache License, Version 2.0 (the "License");
** you may not use this file except in compliance with the License.
** You may obtain a copy of the License at
**
**     http://www.apache.org/licenses/LICENSE-2.0
**
** Unless required by applicable law or agreed to in writing, software
** distributed under the License is distributed on an "AS IS" BASIS,
** WITHOUT WARRANTIES OR CONDITIONS OF ANY KIND, either express or implied.
** See the License for the specific language governing permissions and
** limitations under the License.
*/
 -->

<resources xmlns:android="http://schemas.android.com/apk/res/android"
    xmlns:xliff="urn:oasis:names:tc:xliff:document:1.2">
  <string-array name="timezone_filters">
    <item msgid="6657355508154731088">"Amerika"</item>
    <item msgid="728005479339643412">"Evropa"</item>
    <item msgid="4086411516715683715">"Afrika"</item>
    <item msgid="2044919239591619902">"Azija"</item>
    <item msgid="4758559452497348479">"Australija"</item>
    <item msgid="2254507767835075885">"pacifički"</item>
    <item msgid="6471579645890342891">"Sve"</item>
  </string-array>
  <string-array name="screen_timeout_entries">
    <item msgid="8386012403457852396">"15 sekundi"</item>
    <item msgid="4572123773028439079">"30 sekundi"</item>
    <item msgid="7016081293774377048">"1 minuta"</item>
    <item msgid="838575533670111144">"2 minute"</item>
    <item msgid="2693197579676214668">"5 minuta"</item>
    <item msgid="1955784331962974678">"10 minuta"</item>
    <item msgid="5578717731965793584">"30 minuta"</item>
  </string-array>
  <string-array name="dream_timeout_entries">
    <item msgid="1999412608953538363">"Nikad"</item>
    <item msgid="5533979945668138276">"15 sekundi"</item>
    <item msgid="418444643954320796">"30 sekundi"</item>
    <item msgid="3604213008710109260">"1 minuta"</item>
    <item msgid="5684250925112815553">"2 minute"</item>
    <item msgid="4003134469028178277">"5 minuta"</item>
    <item msgid="6258291104689105723">"10 minuta"</item>
    <item msgid="6231662826434607130">"30 minuta"</item>
  </string-array>
    <!-- no translation found for dark_ui_scheduler_preference_titles:0 (7465697698048662118) -->
    <!-- no translation found for dark_ui_scheduler_preference_titles:1 (4057198235664064478) -->
  <string-array name="lock_after_timeout_entries">
    <item msgid="2223808927866488981">"Odmah"</item>
    <item msgid="463591454172790676">"5 sekundi"</item>
    <item msgid="6981910499530067289">"15 sekundi"</item>
    <item msgid="841968393904987343">"30 sekundi"</item>
    <item msgid="8209996803755081758">"1 minuta"</item>
    <item msgid="8532038695054819775">"2 minute"</item>
    <item msgid="230858078069711241">"5 minuta"</item>
    <item msgid="7289395602286160723">"10 minuta"</item>
    <item msgid="3142577549730704595">"30 minuta"</item>
  </string-array>
  <string-array name="entries_font_size">
    <item msgid="4649244712522775149">"Mali"</item>
    <item msgid="4350318459725129464">"Zadano"</item>
    <item msgid="722959474722634030">"Veliki"</item>
    <item msgid="5468692832610514379">"Najveći"</item>
  </string-array>
  <string-array name="wifi_status">
    <item msgid="1201478116293383426"></item>
    <item msgid="7388036070768806193">"Skeniranje…"</item>
    <item msgid="1656176059757237036">"Povezivanje…"</item>
    <item msgid="3249903732481917388">"Autentifikacija…"</item>
    <item msgid="7789156794775399931">"Dobivanje IP adrese…"</item>
    <item msgid="492518447401534767">"Povezano"</item>
    <item msgid="4322989558568666518">"Suspendirano"</item>
    <item msgid="286164147080824297">"Prekidanje veze…"</item>
    <item msgid="1628460745311787730">"Isključen"</item>
    <item msgid="4013828218541488949">"Neuspješno"</item>
    <item msgid="5473541238056528086">"Blokirano"</item>
    <item msgid="1114588261171522603">"Privremeno izbjegavaj veze lošeg kvaliteta"</item>
  </string-array>
  <string-array name="wifi_status_with_ssid">
    <item msgid="1528087426723432177"></item>
    <item msgid="155483314608049961">"Skeniranje…"</item>
    <item msgid="3409219643606946053">"Povezivanje na mrežu <xliff:g id="NETWORK_NAME">%1$s</xliff:g>..."</item>
    <item msgid="7891463004457278422">"Autentifikacija s mrežom <xliff:g id="NETWORK_NAME">%1$s</xliff:g>…"</item>
    <item msgid="3193388999810487137">"Dobivanje IP adrese iz mreže <xliff:g id="NETWORK_NAME">%1$s</xliff:g>…"</item>
    <item msgid="2227930004124157952">"Povezano na mrežu <xliff:g id="NETWORK_NAME">%1$s</xliff:g>"</item>
    <item msgid="7104168043537022445">"Suspendirano"</item>
    <item msgid="2595938203187002544">"Prekidanje veze s mrežom <xliff:g id="NETWORK_NAME">%1$s</xliff:g>…"</item>
    <item msgid="2435175968703898648">"Isključen"</item>
    <item msgid="4804573668906374228">"Neuspješno"</item>
    <item msgid="4036325515437530221">"Blokirano"</item>
    <item msgid="8883455894013518008">"Privremeno izbjegavaj veze lošeg kvaliteta"</item>
  </string-array>
    <!-- no translation found for wifi_tether_security:0 (6312112980634811065) -->
    <!-- no translation found for wifi_tether_security:1 (1428294025896439258) -->
  <string-array name="wifi_p2p_wps_setup">
    <item msgid="1446717102923442720">"Pritisnite dugme"</item>
    <item msgid="2630618799033509548">"PIN ravnopravnog uređaja"</item>
    <item msgid="6088264311596031080">"PIN ovog uređaja"</item>
  </string-array>
  <string-array name="wifi_p2p_status">
    <item msgid="8357401480964012245">"Povezano"</item>
    <item msgid="66312817817365647">"Pozvan"</item>
    <item msgid="4463567967438038210">"Neuspješno"</item>
    <item msgid="6556827947082659801">"Dostupno"</item>
    <item msgid="6096962300722555553">"Izvan opsega"</item>
  </string-array>
  <string-array name="bluetooth_visibility_timeout_entries">
    <item msgid="6697785880436838464">"2 minuta"</item>
    <item msgid="3886297451944778457">"5 minuta"</item>
    <item msgid="5972466727114812286">"1 sat"</item>
    <item msgid="4241913314075719627">"Ne ističe nikada"</item>
  </string-array>
  <string-array name="bluetooth_max_connected_audio_devices">
<<<<<<< HEAD
    <item msgid="834764606877643762">"Koristi sistemski zadano: <xliff:g id="DEFAULT_BLUETOOTH_MAX_CONNECTED_AUDIO_DEVICES">%1$d</xliff:g>"</item>
    <item msgid="4428462068012149533">"1"</item>
    <item msgid="2620881722754455257">"2"</item>
    <item msgid="402831176731135702">"3"</item>
    <item msgid="4923580285404888038">"4"</item>
    <item msgid="3643103044864989283">"5"</item>
  </string-array>
  <string-array name="wifi_signal">
    <item msgid="2245412278046491293">"Loš"</item>
    <item msgid="2042505933058940139">"Loš"</item>
    <item msgid="1344546617235886412">"Slab"</item>
    <item msgid="6019931571712517411">"Dobar"</item>
    <item msgid="8986346415847956850">"Odličan"</item>
=======
    <item msgid="4792793579224104167">"Korištenje zadanih postavki sistema: <xliff:g id="DEFAULT_BLUETOOTH_MAX_CONNECTED_AUDIO_DEVICES">%1$d</xliff:g>"</item>
    <item msgid="5818942631838356082">"1"</item>
    <item msgid="4804155564025402919">"2"</item>
    <item msgid="7123296338505723878">"3"</item>
    <item msgid="9100937224980838123">"4"</item>
    <item msgid="6702740528496186521">"5"</item>
  </string-array>
  <string-array name="wifi_signal">
    <item msgid="199360311367724149">"Slaba"</item>
    <item msgid="2470925506985305429">"Slaba"</item>
    <item msgid="8545211062334016668">"Zadovoljavajuća"</item>
    <item msgid="7468449584777730187">"Dobra"</item>
    <item msgid="202124107702016530">"Odlična"</item>
>>>>>>> f6f96f8a
  </string-array>
  <string-array name="data_usage_data_range">
    <item msgid="3528385925116637939">"Posljednjih 30 dana"</item>
    <item msgid="3356834403629955571">"Podesi ciklus korištenja…"</item>
  </string-array>
  <string-array name="usage_stats_display_order_types">
    <item msgid="7527014644010884448">"Vrijeme korištenja"</item>
    <item msgid="4631872897572423215">"Zadnji put korišteno"</item>
    <item msgid="2647568941623179473">"Ime aplikacije"</item>
  </string-array>
  <string-array name="wifi_eap_entries">
    <item msgid="6337816338410321026">"PEAP"</item>
    <item msgid="1540215992819772636">"TLS"</item>
    <item msgid="9105006864434061405">"TTLS"</item>
    <item msgid="3199281439582632425">"PWD"</item>
  </string-array>
  <string-array name="wifi_peap_phase2_entries">
    <item msgid="8082624033981656770">"MSCHAPv2"</item>
    <item msgid="4182817453412578800">"GTC"</item>
  </string-array>
  <string-array name="wifi_peap_phase2_entries_with_sim_auth">
    <item msgid="5943169794516984261">"MSCHAPv2"</item>
    <item msgid="2379904471264702148">"GTC"</item>
    <item msgid="5248162884898921025">"SIM"</item>
    <item msgid="3148964951886919224">"AKA"</item>
    <item msgid="8987072060394684912">"AKA\'"</item>
  </string-array>
  <string-array name="wifi_ttls_phase2_entries">
    <item msgid="7970149422845752634">"PAP"</item>
    <item msgid="5204890303748068014">"MSCHAP"</item>
    <item msgid="2210309879499032393">"MSCHAPv2"</item>
    <item msgid="6686694694122598353">"GTC"</item>
  </string-array>
  <string-array name="wifi_ip_settings">
    <item msgid="6665889765350160154">"DHCP"</item>
    <item msgid="6215795691318745695">"Statički"</item>
  </string-array>
  <string-array name="wifi_proxy_settings">
<<<<<<< HEAD
    <item msgid="4473276491748503377">"Nema"</item>
    <item msgid="8673874894887358090">"Ručno"</item>
    <item msgid="168893341855953140">"Automatska konfiguracija proksija"</item>
=======
    <item msgid="4669222334822978847">"Ništa"</item>
    <item msgid="6242198071587397280">"Ručno"</item>
    <item msgid="464383874780058242">"Automatska konfiguracija proksija"</item>
>>>>>>> f6f96f8a
  </string-array>
  <string-array name="apn_auth_entries">
    <item msgid="2900892411844440682">"Ništa"</item>
    <item msgid="3391314878583432149">"PAP"</item>
    <item msgid="5548769169086098722">"CHAP"</item>
    <item msgid="5845194685644699724">"PAP ili CHAP"</item>
  </string-array>
  <string-array name="apn_protocol_entries">
    <item msgid="5005228027485376993">"IPv4"</item>
    <item msgid="3249973932011349323">"IPv6"</item>
    <item msgid="2254055042792806324">"IPv4/IPv6"</item>
  </string-array>
  <string-array name="bearer_entries">
    <item msgid="6515855421456643076">"Nije navedeno"</item>
    <item msgid="1922344287654584114">"LTE"</item>
    <item msgid="8438853814055082017">"HSPAP"</item>
    <item msgid="8761381586178359495">"HSPA"</item>
    <item msgid="3072175002109671984">"HSUPA"</item>
    <item msgid="641801916037303837">"HSDPA"</item>
    <item msgid="1249220913128455055">"UMTS"</item>
    <item msgid="2126812829752295024">"EDGE"</item>
    <item msgid="3899085634999494594">"GPRS"</item>
    <item msgid="2140271473984712463">"eHRPD"</item>
    <item msgid="1543121347736419491">"EVDO_B"</item>
    <item msgid="7296183100985507304">"EVDO_A"</item>
    <item msgid="1261786928723784732">"EVDO_0"</item>
    <item msgid="1396997182108950268">"1xRTT"</item>
    <item msgid="3658086883471544773">"IS95B"</item>
    <item msgid="6208908029106498824">"IS95A"</item>
  </string-array>
  <string-array name="mvno_type_entries">
    <item msgid="1909908032710683029">"Nema"</item>
    <item msgid="8568003268185342352">"SPN"</item>
    <item msgid="1804537219968457989">"IMSI"</item>
    <item msgid="3441876902463317017">"GID"</item>
  </string-array>
  <string-array name="app_install_location_entries">
    <item msgid="3771157789865587832">"Interna pohrana uređaja"</item>
    <item msgid="5501345333507193420">"Izmjenjiva SD kartica"</item>
    <item msgid="2362840341195111674">"Neka sistem odluči"</item>
  </string-array>
  <string-array name="app_ops_categories">
    <item msgid="528483497841471005">"Lokacija"</item>
    <item msgid="7786376598377098070">"Osobno"</item>
    <item msgid="7707692387382449990">"Slanje poruka"</item>
    <item msgid="2235402926760712958">"Mediji"</item>
    <item msgid="1822578131647724167">"Uređaj"</item>
  </string-array>
  <string-array name="app_ops_summaries">
<<<<<<< HEAD
    <item msgid="4979188868761515915">"približna lokacija"</item>
    <item msgid="5789673140227507995">"tačna lokacija"</item>
    <item msgid="1061584358377390581">"GPS"</item>
    <item msgid="5387405117297558954">"vibracija"</item>
    <item msgid="3434165993711230924">"čitaj kontakte"</item>
    <item msgid="616161687718081936">"prromijeni kontakte"</item>
    <item msgid="7638002295329050091">"čitaj zapisnik poziva"</item>
    <item msgid="6546959730920410907">"promijeni zapisnik poziva"</item>
    <item msgid="446877710771379667">"čitaj kalendar"</item>
    <item msgid="7674458294386319722">"promijeni kalendar"</item>
    <item msgid="8281201165558093009">"skeniranje wi-fi mreža"</item>
    <item msgid="8694611243479480497">"obavještenje"</item>
    <item msgid="7776439107987345446">"traženje mobitela"</item>
    <item msgid="514615766544675057">"pozovi telefon"</item>
    <item msgid="8181415497109310680">"pročitaj SMS"</item>
    <item msgid="6816551144382117307">"piši SMS"</item>
    <item msgid="4600463921908905030">"primi SMS"</item>
    <item msgid="5958926493289432745">"primi hitni SMS"</item>
    <item msgid="4945269495221089540">"primi MMS"</item>
    <item msgid="5570472453573929087">"primi WAP push poruku"</item>
    <item msgid="7125408150230860501">"pošalji SMS"</item>
    <item msgid="7080337936612188061">"pročitaj ICC SMS"</item>
    <item msgid="587124103118495063">"piši ICC SMS"</item>
    <item msgid="2320577158869025503">"izmijeni postavke"</item>
    <item msgid="1545733463471924009">"crtaj preko"</item>
    <item msgid="3609046903962454582">"pristupi obavještenjima"</item>
    <item msgid="4671646036128214513">"kamera"</item>
    <item msgid="1097324338692486211">"snimi zvuk"</item>
    <item msgid="5031552983987798163">"reproduciraj zvuk"</item>
    <item msgid="8374996688066472414">"čitaj međumemoriju"</item>
    <item msgid="3045529469061083747">"mijenjaj međumemoriju"</item>
    <item msgid="5124443975763747838">"dugmad za upravljanje medijima"</item>
    <item msgid="4547883971364273343">"aplikacija sa odobrenjem za reproduciranje zvuka"</item>
    <item msgid="2603878814882344450">"centar za upravljanje zvukom"</item>
    <item msgid="7136963238377062018">"jačina glasa"</item>
    <item msgid="4270236897655923007">"jačina zvona"</item>
    <item msgid="6325739889222559394">"jačina zvuka medija"</item>
    <item msgid="5762123934816216821">"jačina zvuka alarma"</item>
    <item msgid="785049718065337473">"jačina zvuka za obavještenja"</item>
    <item msgid="6700305533746877052">"jačina zvuka za Bluetooth vezu"</item>
    <item msgid="2029227495214047094">"drži aktivnim"</item>
    <item msgid="26109888160231211">"prati lokaciju"</item>
    <item msgid="5753382310468855812">"prati lokaciju sa velikom potrošnjom"</item>
    <item msgid="3356591542543137332">"preuzmi statistiku korištenja"</item>
    <item msgid="3073734345226842233">"isključi/uključi mikrofon"</item>
    <item msgid="2111767435887685265">"prikaži toast poruku"</item>
    <item msgid="1091168669714823370">"projektuj sadržaj medija"</item>
    <item msgid="485564189219029300">"aktiviraj VPN"</item>
    <item msgid="7155384795265164395">"ispisana pozadinska slika"</item>
    <item msgid="1835836196806147034">"asistent za podešavanje strukture"</item>
    <item msgid="5989890403088155055">"asistent za snimak ekrana"</item>
    <item msgid="8582699692765917557">"čitaj podatke o stanju telefona"</item>
    <item msgid="1474039653814954902">"dodaj govornu poštu"</item>
    <item msgid="7222837656938871633">"koristi SIP"</item>
    <item msgid="6108267038969274380">"procesiraj odlazni poziv"</item>
    <item msgid="4823402479973873358">"otisak prsta"</item>
    <item msgid="5895843015407713543">"tjelesni senzori"</item>
    <item msgid="1436446526955010826">"čita podatke info servisā"</item>
    <item msgid="884172201575690484">"lažna lokacija"</item>
    <item msgid="3591971310048485247">"čitaj podatke iz pohrane"</item>
    <item msgid="4041187808621866119">"zapisuj podatke u pohranu"</item>
    <item msgid="6628873315024166197">"uključi ekran"</item>
    <item msgid="3253368931113490863">"pregledaj račune"</item>
    <item msgid="780392378084812901">"radi u pozadini"</item>
    <item msgid="2629748510881309577">"jačina zvuka za pristupačnost"</item>
  </string-array>
  <string-array name="app_ops_labels">
    <item msgid="6602854600289714121">"Lokacija"</item>
    <item msgid="8677040780775113033">"Lokacija"</item>
    <item msgid="1660743989948992916">"Lokacija"</item>
    <item msgid="8791172739860195290">"Vibracija"</item>
    <item msgid="383413555642128046">"Čitaj kontakte"</item>
    <item msgid="3654594895269697313">"Promijeni kontakte"</item>
    <item msgid="7928393476362362538">"Čitaj zapisnik poziva"</item>
    <item msgid="6248591205254641116">"Promijeni zapisnik poziva"</item>
    <item msgid="6093344633066170692">"Pročitaj kalendar"</item>
    <item msgid="1334886368750347692">"Promijeni kalendar"</item>
    <item msgid="1638204101698708656">"Lokacija"</item>
    <item msgid="2154671955760380322">"Objavi obavještenje"</item>
    <item msgid="4282477730595931828">"Lokacija"</item>
    <item msgid="4891423912898525905">"Pozovi telefon"</item>
    <item msgid="2623604824935968113">"Pročitaj SMS/MMS"</item>
    <item msgid="4420177125221176306">"Piši SMS/MMS"</item>
    <item msgid="3986142739951490025">"Primi SMS/MMS"</item>
    <item msgid="3984213795861739778">"Primi SMS/MMS"</item>
    <item msgid="3656243523752472788">"Primi SMS/MMS"</item>
    <item msgid="8105802370238551510">"Primi SMS/MMS"</item>
    <item msgid="1407766984645388488">"Pošalji SMS/MMS"</item>
    <item msgid="3527273606643794973">"Pročitaj SMS/MMS"</item>
    <item msgid="4370895547001583812">"Piši SMS/MMS"</item>
    <item msgid="4218544235221631789">"Promijeni postavke"</item>
    <item msgid="736541391767350377">"Crtaj preko"</item>
    <item msgid="5530815681721654194">"Pristup obavještenjima"</item>
    <item msgid="781213371706962767">"Kamera"</item>
    <item msgid="1720492593061838172">"Snimi zvuk"</item>
    <item msgid="3493046322001257041">"Reproduciraj zvuk"</item>
    <item msgid="136815868796597058">"Pročitaj sadržaj međumemorije"</item>
    <item msgid="5238692940326972503">"Promijeni međumemoriju"</item>
    <item msgid="5753789168376302997">"Dugmad za medije"</item>
    <item msgid="3265262911688671938">"Audio fokus"</item>
    <item msgid="2098976479485046797">"Centar za upravljanje zvukom"</item>
    <item msgid="5660213838861789350">"Jačina glasa"</item>
    <item msgid="7983336752371254444">"Jačina zvona"</item>
    <item msgid="7878027809189330917">"Jačina zvuka medija"</item>
    <item msgid="7260546305036218513">"Jačina zvuka alarma"</item>
    <item msgid="9103719301075748925">"Jačina zvuka za obavještenja"</item>
    <item msgid="7025966722295861512">"Jačina zvuka za Bluetooth vezu"</item>
    <item msgid="4665183401128289653">"Drži aktivnim"</item>
    <item msgid="8584357129746649222">"Lokacija"</item>
    <item msgid="7669257279311110599">"Lokacija"</item>
    <item msgid="3459320345690097795">"Preuzmi statistiku korištenja"</item>
    <item msgid="1312534577834048535">"Isključi/uključi mikrofon"</item>
    <item msgid="427580389823724225">"Prikaži toast poruku"</item>
    <item msgid="4992007785575926253">"Projektuj sadržaj medija"</item>
    <item msgid="2482631530338029480">"Aktiviraj VPN"</item>
    <item msgid="1662979573471871926">"Ispisana pozadinska slika"</item>
    <item msgid="5964768335278263478">"Asistent za podešavanje strukture"</item>
    <item msgid="2657138701132782702">"Asistent za snimak ekrana"</item>
    <item msgid="8571369610363539266">"Čitaj podatke o stanju telefona"</item>
    <item msgid="4542463358215230845">"Dodaj govornu poštu"</item>
    <item msgid="864565065016166003">"Koristi SIP"</item>
    <item msgid="1958009349883195116">"Procesiraj odlazni poziv"</item>
    <item msgid="8526563410140613458">"Otisak prsta"</item>
    <item msgid="7864822459293570891">"Tjelesni senzori"</item>
    <item msgid="6798698496904810960">"Čita informacije info servisā"</item>
    <item msgid="5242052845700875820">"Lažna lokacija"</item>
    <item msgid="1246296877820358565">"Čitaj sadržaj pohrane"</item>
    <item msgid="2404067308793740341">"Piši u pohranu"</item>
    <item msgid="5832543806893763620">"Uključi ekran"</item>
    <item msgid="5258373962467495905">"Pregledaj račune"</item>
    <item msgid="334625385979270703">"Radi u pozadini"</item>
    <item msgid="9039213578110332702">"Jačina zvuka za pristupačnost"</item>
=======
    <item msgid="8837238583601420163">"približna lokacija"</item>
    <item msgid="3205182755091629995">"tačna lokacija"</item>
    <item msgid="8952113542524604064">"GPS"</item>
    <item msgid="50701215019227883">"vibracija"</item>
    <item msgid="2690144000353492014">"čitaj kontakte"</item>
    <item msgid="3858029424955955625">"prromijeni kontakte"</item>
    <item msgid="3439658954936709507">"čitaj zapisnik poziva"</item>
    <item msgid="1908944516631132130">"promijeni zapisnik poziva"</item>
    <item msgid="9066115715905100138">"čitaj kalendar"</item>
    <item msgid="1664720478157892566">"promijeni kalendar"</item>
    <item msgid="5478277451617814822">"skeniranje wi-fi mreža"</item>
    <item msgid="2429454210217003798">"obavještenje"</item>
    <item msgid="8909068846471624576">"traženje mobitela"</item>
    <item msgid="2527973826970434181">"pozovi telefon"</item>
    <item msgid="2766022553327609913">"pročitaj SMS"</item>
    <item msgid="167775364051357284">"piši SMS"</item>
    <item msgid="3397583039407928979">"primi SMS"</item>
    <item msgid="3658964859478786980">"primi hitni SMS"</item>
    <item msgid="7975129014728281140">"primi MMS"</item>
    <item msgid="404809195686849835">"primi WAP push poruku"</item>
    <item msgid="5167716820004184705">"pošalji SMS"</item>
    <item msgid="3834284815734286927">"pročitaj ICC SMS"</item>
    <item msgid="6394881108820762646">"piši ICC SMS"</item>
    <item msgid="3275060808384314406">"izmijeni postavke"</item>
    <item msgid="8672921438869137431">"crtaj preko"</item>
    <item msgid="346101114322879720">"pristupi obavještenjima"</item>
    <item msgid="4760681822601767255">"kamera"</item>
    <item msgid="2172823594140104317">"snimi zvuk"</item>
    <item msgid="5612873260709742213">"reproduciraj zvuk"</item>
    <item msgid="2027206403725749996">"čitaj međumemoriju"</item>
    <item msgid="5643742956725663156">"mijenjaj međumemoriju"</item>
    <item msgid="7362845549479684378">"dugmad za upravljanje medijima"</item>
    <item msgid="3843484466100107397">"aplikacija sa odobrenjem za reproduciranje zvuka"</item>
    <item msgid="617344340943430125">"centar za upravljanje zvukom"</item>
    <item msgid="1249691739381713634">"jačina glasa"</item>
    <item msgid="6485000384018554920">"jačina zvuka zvona"</item>
    <item msgid="3378000878531336372">"jačina zvuka medija"</item>
    <item msgid="5272927168355895681">"jačina zvuka alarma"</item>
    <item msgid="4422070755065530548">"jačina zvuka za obavještenja"</item>
    <item msgid="3250654589277825306">"jačina zvuka za Bluetooth vezu"</item>
    <item msgid="4212187233638382465">"drži aktivnim"</item>
    <item msgid="5099026183238335900">"prati lokaciju"</item>
    <item msgid="2297727967385895059">"prati lokaciju sa velikom potrošnjom"</item>
    <item msgid="8700593962030471569">"preuzmi statistiku korištenja"</item>
    <item msgid="4140820386622184831">"isključi/uključi mikrofon"</item>
    <item msgid="317746827951691657">"prikaži toast poruku"</item>
    <item msgid="5679422988212309779">"projektuj sadržaj medija"</item>
    <item msgid="6454031639780101439">"aktiviraj VPN"</item>
    <item msgid="2441327072846850561">"ispisana pozadinska slika"</item>
    <item msgid="2162456889277589861">"asistent za podešavanje strukture"</item>
    <item msgid="4644645617399271070">"asistent za snimak ekrana"</item>
    <item msgid="8321845997769724385">"čitaj podatke o stanju telefona"</item>
    <item msgid="8319500905789302082">"dodaj govornu poštu"</item>
    <item msgid="1745447762712473288">"koristi SIP"</item>
    <item msgid="2986821801246709737">"procesiraj odlazni poziv"</item>
    <item msgid="2702338156976571452">"otisak prsta"</item>
    <item msgid="7925495329948404955">"tjelesni senzori"</item>
    <item msgid="8163066895749904470">"čita podatke info servisā"</item>
    <item msgid="7621394050624063528">"lažna lokacija"</item>
    <item msgid="37519917674959757">"čitaj podatke iz pohrane"</item>
    <item msgid="3868809525697401379">"zapisuj podatke u pohranu"</item>
    <item msgid="2504191192460059817">"uključi ekran"</item>
    <item msgid="7905819538788103556">"pregledaj račune"</item>
    <item msgid="1675025662248079254">"radi u pozadini"</item>
    <item msgid="2553974920157061225">"jačina zvuka za pristupačnost"</item>
  </string-array>
  <string-array name="app_ops_labels">
    <item msgid="7780927354556651567">"Lokacija"</item>
    <item msgid="364182753727575631">"Lokacija"</item>
    <item msgid="5728662879095632194">"Lokacija"</item>
    <item msgid="4104617224667554750">"Vibracija"</item>
    <item msgid="1623646715189708947">"Čitaj kontakte"</item>
    <item msgid="5060760609109972207">"Promijeni kontakte"</item>
    <item msgid="7451260062940797278">"Čitaj zapisnik poziva"</item>
    <item msgid="2348589304974534308">"Promijeni zapisnik poziva"</item>
    <item msgid="4089146706115315300">"Pročitaj kalendar"</item>
    <item msgid="1305780729690198918">"Promijeni kalendar"</item>
    <item msgid="3461096740171440592">"Lokacija"</item>
    <item msgid="6657539556093198883">"Objavi obavještenje"</item>
    <item msgid="8112680908829570200">"Lokacija"</item>
    <item msgid="5019327268152480733">"Pozovi telefon"</item>
    <item msgid="8001855901083066554">"Pročitaj SMS/MMS"</item>
    <item msgid="187744670643011148">"Piši SMS/MMS"</item>
    <item msgid="3324078624274013835">"Primi SMS/MMS"</item>
    <item msgid="1924065490920451511">"Primi SMS/MMS"</item>
    <item msgid="1239934115787777477">"Primi SMS/MMS"</item>
    <item msgid="1030342664910454057">"Primi SMS/MMS"</item>
    <item msgid="9189359977063200554">"Pošalji SMS/MMS"</item>
    <item msgid="6954817837534799424">"Pročitaj SMS/MMS"</item>
    <item msgid="7921014514153395846">"Piši SMS/MMS"</item>
    <item msgid="8997371825401751421">"Promijeni postavke"</item>
    <item msgid="7005755175240764443">"Crtaj preko"</item>
    <item msgid="8267704990417682222">"Pristup obavještenjima"</item>
    <item msgid="3180676986290096851">"Kamera"</item>
    <item msgid="9174072114281872917">"Snimi zvuk"</item>
    <item msgid="1444183972646890539">"Reproduciraj zvuk"</item>
    <item msgid="4337542044275236638">"Pročitaj sadržaj međumemorije"</item>
    <item msgid="2681224211796661809">"Promijeni međumemoriju"</item>
    <item msgid="4479361062226474111">"Dugmad za medije"</item>
    <item msgid="5651140069431283570">"Audio fokus"</item>
    <item msgid="745291221457314879">"Centar za upravljanje zvukom"</item>
    <item msgid="4722479281326245754">"Jačina glasa"</item>
    <item msgid="6749550886745567276">"Jačina zvuka zvona"</item>
    <item msgid="2218685029915863168">"Jačina zvuka medija"</item>
    <item msgid="4266577290496513640">"Jačina zvuka alarma"</item>
    <item msgid="8608084169623998854">"Jačina zvuka za obavještenja"</item>
    <item msgid="7948784184567841794">"Jačina zvuka za Bluetooth vezu"</item>
    <item msgid="1148968792599973150">"Drži aktivnim"</item>
    <item msgid="8482874682804856549">"Lokacija"</item>
    <item msgid="5186169827582545242">"Lokacija"</item>
    <item msgid="6122293931012635638">"Preuzmi statistiku korištenja"</item>
    <item msgid="2526677383312751932">"Isključi/uključi mikrofon"</item>
    <item msgid="4000577305179914546">"Prikaži toast poruku"</item>
    <item msgid="8660207174515570558">"Projektuj sadržaj medija"</item>
    <item msgid="3904996949561946108">"Aktiviraj VPN"</item>
    <item msgid="504052124101832515">"Ispisana pozadinska slika"</item>
    <item msgid="1657182386933187909">"Asistent za podešavanje strukture"</item>
    <item msgid="437655393941385937">"Asistent za snimak ekrana"</item>
    <item msgid="973363520315356844">"Čitaj podatke o stanju telefona"</item>
    <item msgid="1203157739257425062">"Dodaj govornu poštu"</item>
    <item msgid="9143978647977300187">"Koristi SIP"</item>
    <item msgid="3053060162752878562">"Procesiraj odlazni poziv"</item>
    <item msgid="4480721672278100858">"Otisak prsta"</item>
    <item msgid="7883743426029759112">"Tjelesni senzori"</item>
    <item msgid="2546206711741159825">"Čita informacije info servisā"</item>
    <item msgid="2363460595607829243">"Lažna lokacija"</item>
    <item msgid="3778165903878569143">"Čitaj sadržaj pohrane"</item>
    <item msgid="555939881912035315">"Piši u pohranu"</item>
    <item msgid="4281352581602735717">"Uključi ekran"</item>
    <item msgid="346122795998225472">"Pregledaj račune"</item>
    <item msgid="3756073389408535680">"Radi u pozadini"</item>
    <item msgid="2114661179947426734">"Jačina zvuka za pristupačnost"</item>
>>>>>>> f6f96f8a
  </string-array>
  <string-array name="long_press_timeout_selector_titles">
    <item msgid="6926391290986427331">"Kratko"</item>
    <item msgid="5118829513010894576">"Srednje"</item>
    <item msgid="6740026006576843477">"Dugo"</item>
  </string-array>
  <string-array name="captioning_typeface_selector_titles">
<<<<<<< HEAD
    <item msgid="1319652728542138112">"Zadano"</item>
    <item msgid="1016452621833735880">"Sans-serif"</item>
    <item msgid="2496277987934654454">"Sans-serif kondenzovani"</item>
    <item msgid="7247838127505318669">"Sans-serif monospace"</item>
    <item msgid="4478414822462359763">"Serif"</item>
    <item msgid="7502451783483660829">"Serif monospace"</item>
    <item msgid="639503332147461010">"Casual"</item>
    <item msgid="7967169925231332424">"Kurziv"</item>
    <item msgid="561832997193039673">"Mala početna slova"</item>
=======
    <item msgid="2166553138528640250">"Zadano"</item>
    <item msgid="4234707448428002595">"Sans-serif"</item>
    <item msgid="2390008695651897663">"Sans-serif kondenzovani"</item>
    <item msgid="2396492419730702454">"Sans-serif fiksnog razmaka"</item>
    <item msgid="8199675052804786099">"Serif"</item>
    <item msgid="4554123140736897688">"Serif fiksnog razmaka"</item>
    <item msgid="5485652650875486635">"Casual"</item>
    <item msgid="1071057864355989694">"Kurziv"</item>
    <item msgid="5012882784126308133">"Mala početna slova"</item>
>>>>>>> f6f96f8a
  </string-array>
  <string-array name="captioning_font_size_selector_titles">
    <item msgid="923916134548435468">"Vrlo mali"</item>
    <item msgid="5738147437573674872">"Mali"</item>
    <item msgid="8111006422178051129">"Normalni"</item>
    <item msgid="824386705928670045">"Veliki"</item>
    <item msgid="2790561781512874585">"Vrlo veliki"</item>
  </string-array>
  <string-array name="captioning_edge_type_selector_titles">
    <item msgid="70686029249840227">"Zadano"</item>
    <item msgid="4224714345662348668">"Ne poduzimaj ništa"</item>
    <item msgid="4132127611510627490">"Sa obrisom"</item>
    <item msgid="1226216870460161087">"Osjenčena"</item>
    <item msgid="2328414188644618697">"Podignuta"</item>
    <item msgid="7758730980218689351">"Udubljena"</item>
  </string-array>
  <string-array name="captioning_opacity_selector_titles">
    <item msgid="1140998823196874513">"25%"</item>
    <item msgid="1227705689171449873">"50%"</item>
    <item msgid="2690365993149520846">"75%"</item>
    <item msgid="3237802033158517495">"100%"</item>
  </string-array>
  <string-array name="captioning_preset_selector_titles">
    <item msgid="4180191497452407161">"Koristi zadane postavke aplikacija"</item>
    <item msgid="8719204526359229387">"Bijelo na crnom"</item>
    <item msgid="5410164687403735103">"Crno na bijelom"</item>
    <item msgid="1119043472912497241">"Žuto na crnom"</item>
    <item msgid="2836895041823327816">"Žuto na plavom"</item>
    <item msgid="747238414788976867">"Prilagođeno"</item>
  </string-array>
  <string-array name="vpn_types_long">
    <item msgid="6621806338070912611">"PPTP VPN"</item>
    <item msgid="2552427673212085780">"L2TP/IPSec VPN sa pre-shared lozinkama"</item>
    <item msgid="7378096704485168082">"L2TP/IPSec VPN sa certifikatima"</item>
    <item msgid="3792393562235791509">"IPSec VPN sa pre-shared lozinkama i Xauth autentifikacijom"</item>
    <item msgid="2484564813864139237">"IPSec VPN sa certifikatima i Xauth autentifikacijom"</item>
    <item msgid="68918911194507915">"IPSec VPN sa certifikatima i hibridnom autentifikacijom"</item>
  </string-array>
<<<<<<< HEAD
    <!-- no translation found for vpn_proxy_settings:0 (4474139132577932676) -->
    <!-- no translation found for vpn_proxy_settings:1 (2943781954264525815) -->
=======
  <string-array name="vpn_proxy_settings">
    <item msgid="7165538292837266997">"Nema"</item>
    <item msgid="2397017538263427575">"Ručno"</item>
  </string-array>
>>>>>>> f6f96f8a
  <string-array name="vpn_states">
    <item msgid="2262719249581510939">"Isključen"</item>
    <item msgid="9141074028293812365">"Pokretanje…"</item>
    <item msgid="2234425878608626285">"Povezivanje…"</item>
    <item msgid="27547778933579155">"Povezano"</item>
    <item msgid="893506841727300393">"Vrijeme je isteklo"</item>
    <item msgid="2974952010554140659">"Neuspješno"</item>
  </string-array>
  <string-array name="security_settings_premium_sms_values">
    <item msgid="3985605994234635072">"Pitaj"</item>
    <item msgid="2358187544264718285">"Nikada ne dozvoli"</item>
    <item msgid="7043782324123900484">"Uvijek dozvoli"</item>
  </string-array>
  <string-array name="ram_states">
    <item msgid="335564863849202240">"Normalna"</item>
    <item msgid="4881487538039407838">"Umjerena"</item>
    <item msgid="1749887190650889318">"Niska"</item>
    <item msgid="4434319706635379779">"Kritična"</item>
    <item msgid="7582717864806562725">"?"</item>
  </string-array>
  <string-array name="proc_stats_memory_states">
    <item msgid="9158074556874274573">"Normalna"</item>
    <item msgid="800025072447180345">"Umjerena"</item>
    <item msgid="6553000762562707158">"Niska"</item>
    <item msgid="1800371389071355640">"Kritična"</item>
  </string-array>
  <string-array name="proc_stats_process_states">
<<<<<<< HEAD
    <item msgid="5069825997142785829">"Uporna"</item>
    <item msgid="5779398140277006695">"Maksimalna aktivnost"</item>
    <item msgid="1439598363694578255">"Važno (u prvom planu)"</item>
    <item msgid="3396458970745718652">"Važno (u pozadini)"</item>
    <item msgid="5214825238247511992">"Sigurnosna kopija"</item>
    <item msgid="311372689168254967">"Velika težina"</item>
    <item msgid="7438189122367820362">"Usluga (pokrenuta)"</item>
    <item msgid="918687422516982498">"Usluga (ponovno pokretanje)"</item>
    <item msgid="6807727069641853029">"Prijemnik"</item>
    <item msgid="6782857406100845127">"Početna"</item>
    <item msgid="2860945127596974299">"Posljednja aktivnost"</item>
    <item msgid="8610560843693675830">"Keširana (aktivnost)"</item>
    <item msgid="4338089220026248848">"Keširana (aktivnost klijenta)"</item>
    <item msgid="6652164677254579050">"Keširano (prazno)"</item>
=======
    <item msgid="7389344075996860704">"Uporna"</item>
    <item msgid="5777152116210127847">"Maksimalna aktivnost"</item>
    <item msgid="1834030155560727324">"Važno (u prvom planu)"</item>
    <item msgid="8494424742994426350">"Važno (u pozadini)"</item>
    <item msgid="5099332663422156149">"Izradi sigurnosnu kopiju"</item>
    <item msgid="7701089238529887617">"Velika težina"</item>
    <item msgid="3006466648960525485">"Usluga (pokrenuta)"</item>
    <item msgid="2253476667031759713">"Usluga (ponovno pokretanje)"</item>
    <item msgid="5209576689975321486">"Prijemnik"</item>
    <item msgid="7243761414719310364">"Početna"</item>
    <item msgid="3674963093565630781">"Posljednja aktivnost"</item>
    <item msgid="5545221272903898598">"Keširana (aktivnost)"</item>
    <item msgid="3164591924266309710">"Keširana (aktivnost klijenta)"</item>
    <item msgid="8186970968968646288">"Keširano (prazno)"</item>
>>>>>>> f6f96f8a
  </string-array>
  <string-array name="color_picker">
    <item msgid="3230992859486877963">"Teal"</item>
    <item msgid="5661027589207588703">"Plava"</item>
    <item msgid="3795787248113275442">"Indigo"</item>
    <item msgid="6331809026622602308">"Ljubičasta"</item>
    <item msgid="6390546163902724700">"Ružičasta"</item>
    <item msgid="6618900408138432102">"Crvena"</item>
  </string-array>
  <string-array name="automatic_storage_management_days">
    <item msgid="8896644025110620477">"Starije od 30 dana"</item>
    <item msgid="9083927335632626281">"Starije od 60 dana"</item>
    <item msgid="4146561207729203822">"Starije od 90 dana"</item>
  </string-array>
    <!-- no translation found for swipe_direction_titles:0 (9039866451038081694) -->
    <!-- no translation found for swipe_direction_titles:1 (3175804938330683021) -->
  <string-array name="swipe_direction_values">
    <item msgid="718525159108105421">"1"</item>
    <item msgid="9080166583718385565">"0"</item>
  </string-array>
  <string-array name="wifi_metered_entries">
<<<<<<< HEAD
    <item msgid="5200910605264415911">"Detektiraj automatski"</item>
    <item msgid="8745603368609022803">"Tretiraj kao vezu s ograničenjem"</item>
    <item msgid="2266114985518865625">"Tretiraj kao vezu bez ograničenja"</item>
=======
    <item msgid="3237321077949659241">"Detektiraj automatski"</item>
    <item msgid="3779092145391320375">"Tretiraj kao vezu s naplatom"</item>
    <item msgid="2047166446768045816">"Tretiraj kao vezu bez naplate"</item>
>>>>>>> f6f96f8a
  </string-array>
  <string-array name="wifi_privacy_entries">
    <item msgid="3485945604919292489">"Koristi nasumičnu MAC adresu (zadano)"</item>
    <item msgid="741680937828608749">"Koristi MAC adresu uređaja"</item>
  </string-array>
  <string-array name="wifi_hidden_entries">
    <item msgid="342232116597649254">"Ne"</item>
    <item msgid="2163015208097377388">"Da"</item>
  </string-array>
  <string-array name="dark_ui_mode_entries">
    <item msgid="6438197382930472090">"Tamno"</item>
    <item msgid="3761390980253394079">"Svijetlo"</item>
  </string-array>
  <string-array name="autofill_logging_level_entries">
    <item msgid="2263571982739726576">"Isključeno"</item>
    <item msgid="4295717421282345505">"Otklanjanje grešaka"</item>
    <item msgid="8657797891533816070">"Opširno"</item>
  </string-array>
  <string-array name="cdma_system_select_choices">
    <item msgid="1205665684426617345">"Samo početna stranica"</item>
    <item msgid="6691772120712000966">"Automatski"</item>
  </string-array>
  <string-array name="preferred_network_mode_choices">
<<<<<<< HEAD
    <item msgid="4168919392737496563">"Preferiraj GSM/WCDMA"</item>
    <item msgid="807926878589867564">"Samo GSM"</item>
    <item msgid="488474605709912156">"Samo WCDMA"</item>
    <item msgid="1912421096218750039">"Automatski GSM/WCDMA"</item>
    <item msgid="5072198667819683600">"Automatski CDMA/EvDo"</item>
    <item msgid="370391313511477301">"CDMA w/o EvDo"</item>
    <item msgid="4678789463133969294">"Samo EvDo"</item>
    <item msgid="3960210542349075517">"CDMA/EvDo/GSM/WCDMA"</item>
    <item msgid="2961817320209454599">"CDMA + LTE/EvDo"</item>
    <item msgid="8008611169788556519">"GSM/WCDMA/LTE"</item>
    <item msgid="4486851520863433847">"Globalno"</item>
    <item msgid="8516691658640163073">"LTE"</item>
    <item msgid="3108828968591899719">"LTE/WCDMA"</item>
    <item msgid="1879225673847443662">"Samo TDSCDMA"</item>
    <item msgid="8373504428469988469">"TDSCDMA/WCDMA"</item>
    <item msgid="8097271911945758303">"LTE/TDSCDMA"</item>
    <item msgid="2272560096982726294">"TDSCDMA/GSM"</item>
    <item msgid="131738018826229696">"LTE/TDSCDMA/GSM"</item>
    <item msgid="629422387044789699">"TDSCDMA/GSM/WCDMA"</item>
    <item msgid="5686260911275077041">"LTE/TDSCDMA/WCDMA"</item>
    <item msgid="4545655348143499596">"LTE/TDSCDMA/GSM/WCDMA"</item>
    <item msgid="4107769721462339672">"TDSCDMA/CDMA/EVDO/GSM/WCDMA"</item>
    <item msgid="8811683254058088466">"LTE/TDSCDMA/CDMA/EVDO/GSM/WCDMA"</item>
=======
    <item msgid="5746729990546256950">"Preferiraj GSM/WCDMA"</item>
    <item msgid="6443811977675152844">"Samo GSM"</item>
    <item msgid="8767554719068876877">"Samo WCDMA"</item>
    <item msgid="928773614806830223">"Automatski GSM/WCDMA"</item>
    <item msgid="6742068706546460481">"Automatski CDMA/EvDo"</item>
    <item msgid="3649606999166018819">"CDMA w/o EvDo"</item>
    <item msgid="3335567389804180984">"Samo EvDo"</item>
    <item msgid="30756226617172695">"CDMA/EvDo/GSM/WCDMA"</item>
    <item msgid="2847125869624632806">"CDMA + LTE/EvDo"</item>
    <item msgid="2247906254631766720">"GSM/WCDMA/LTE"</item>
    <item msgid="1091258946200124345">"Globalno"</item>
    <item msgid="2908834445708457736">"LTE"</item>
    <item msgid="2947411877551747693">"LTE/WCDMA"</item>
    <item msgid="7723670142495874534">"Samo TDSCDMA"</item>
    <item msgid="7662033849563993380">"TDSCDMA/WCDMA"</item>
    <item msgid="1030644331822315228">"LTE/TDSCDMA"</item>
    <item msgid="7094751610086221480">"TDSCDMA/GSM"</item>
    <item msgid="4183784131291491454">"LTE/TDSCDMA/GSM"</item>
    <item msgid="1012405424112901282">"TDSCDMA/GSM/WCDMA"</item>
    <item msgid="9095153819433727441">"LTE/TDSCDMA/WCDMA"</item>
    <item msgid="8130733279433187514">"LTE/TDSCDMA/GSM/WCDMA"</item>
    <item msgid="4901583947595116332">"TDSCDMA/CDMA/EVDO/GSM/WCDMA"</item>
    <item msgid="6400630497408723600">"LTE/TDSCDMA/CDMA/EVDO/GSM/WCDMA"</item>
    <item msgid="9080352308817056162">"Samo NR"</item>
    <item msgid="8150548370973671395">"NR/LTE"</item>
    <item msgid="5237423971422723128">"NR/LTE/CDMA/EvDo"</item>
    <item msgid="6856991565745877075">"NR/LTE/GSM/WCDMA"</item>
    <item msgid="473436147270962091">"NR/LTE/CDMA/EvDo/GSM/WCDMA"</item>
    <item msgid="6692179237956480280">"NR/LTE/WCDMA"</item>
    <item msgid="8160757136163231885">"NR/LTE/TDSCDMA"</item>
    <item msgid="2207530656708814396">"NR/LTE/TDSCDMA/GSM"</item>
    <item msgid="2816766128443809642">"NR/LTE/TDSCDMA/WCDMA"</item>
    <item msgid="611069084780684089">"NR/LTE/TDSCDMA/GSM/WCDMA"</item>
    <item msgid="5790800263975092724">"NR/LTE/TDSCDMA/CDMA/EvDo/GSM/WCDMA"</item>
>>>>>>> f6f96f8a
  </string-array>
  <string-array name="cdma_subscription_choices">
    <item msgid="6242790734457941014">"RUIM/SIM"</item>
    <item msgid="8980776035119085660">"NV"</item>
  </string-array>
  <string-array name="preferred_network_mode_choices_world_mode">
<<<<<<< HEAD
    <item msgid="1054992858056320116">"Globalno"</item>
    <item msgid="817971827645657949">"LTE/CDMA"</item>
    <item msgid="519208953133334357">"LTE/GSM/UMTS"</item>
  </string-array>
=======
    <item msgid="8219021147046131771">"Globalno"</item>
    <item msgid="5291208617720023560">"LTE/CDMA"</item>
    <item msgid="6742002477816975742">"LTE/GSM/UMTS"</item>
  </string-array>
    <!-- no translation found for enhanced_4g_lte_mode_title_variant:0 (1841976293698111057) -->
    <!-- no translation found for enhanced_4g_lte_mode_title_variant:1 (6822859933189908133) -->
    <!-- no translation found for enhanced_4g_lte_mode_title_variant:2 (4543171628914168621) -->
    <!-- no translation found for enhanced_4g_lte_mode_sumary_variant:0 (6624400115590055120) -->
    <!-- no translation found for enhanced_4g_lte_mode_sumary_variant:1 (5783108243674842461) -->
    <!-- no translation found for enhanced_4g_lte_mode_sumary_variant:2 (2605068646093321511) -->
    <!-- no translation found for rtt_setting_mode:1 (7903019313228349427) -->
    <!-- no translation found for rtt_setting_mode:2 (8525285145696236811) -->
    <!-- no translation found for rtt_setting_mode:3 (7725394146877517088) -->
>>>>>>> f6f96f8a
</resources><|MERGE_RESOLUTION|>--- conflicted
+++ resolved
@@ -116,21 +116,6 @@
     <item msgid="4241913314075719627">"Ne ističe nikada"</item>
   </string-array>
   <string-array name="bluetooth_max_connected_audio_devices">
-<<<<<<< HEAD
-    <item msgid="834764606877643762">"Koristi sistemski zadano: <xliff:g id="DEFAULT_BLUETOOTH_MAX_CONNECTED_AUDIO_DEVICES">%1$d</xliff:g>"</item>
-    <item msgid="4428462068012149533">"1"</item>
-    <item msgid="2620881722754455257">"2"</item>
-    <item msgid="402831176731135702">"3"</item>
-    <item msgid="4923580285404888038">"4"</item>
-    <item msgid="3643103044864989283">"5"</item>
-  </string-array>
-  <string-array name="wifi_signal">
-    <item msgid="2245412278046491293">"Loš"</item>
-    <item msgid="2042505933058940139">"Loš"</item>
-    <item msgid="1344546617235886412">"Slab"</item>
-    <item msgid="6019931571712517411">"Dobar"</item>
-    <item msgid="8986346415847956850">"Odličan"</item>
-=======
     <item msgid="4792793579224104167">"Korištenje zadanih postavki sistema: <xliff:g id="DEFAULT_BLUETOOTH_MAX_CONNECTED_AUDIO_DEVICES">%1$d</xliff:g>"</item>
     <item msgid="5818942631838356082">"1"</item>
     <item msgid="4804155564025402919">"2"</item>
@@ -144,7 +129,6 @@
     <item msgid="8545211062334016668">"Zadovoljavajuća"</item>
     <item msgid="7468449584777730187">"Dobra"</item>
     <item msgid="202124107702016530">"Odlična"</item>
->>>>>>> f6f96f8a
   </string-array>
   <string-array name="data_usage_data_range">
     <item msgid="3528385925116637939">"Posljednjih 30 dana"</item>
@@ -183,15 +167,9 @@
     <item msgid="6215795691318745695">"Statički"</item>
   </string-array>
   <string-array name="wifi_proxy_settings">
-<<<<<<< HEAD
-    <item msgid="4473276491748503377">"Nema"</item>
-    <item msgid="8673874894887358090">"Ručno"</item>
-    <item msgid="168893341855953140">"Automatska konfiguracija proksija"</item>
-=======
     <item msgid="4669222334822978847">"Ništa"</item>
     <item msgid="6242198071587397280">"Ručno"</item>
     <item msgid="464383874780058242">"Automatska konfiguracija proksija"</item>
->>>>>>> f6f96f8a
   </string-array>
   <string-array name="apn_auth_entries">
     <item msgid="2900892411844440682">"Ništa"</item>
@@ -241,140 +219,6 @@
     <item msgid="1822578131647724167">"Uređaj"</item>
   </string-array>
   <string-array name="app_ops_summaries">
-<<<<<<< HEAD
-    <item msgid="4979188868761515915">"približna lokacija"</item>
-    <item msgid="5789673140227507995">"tačna lokacija"</item>
-    <item msgid="1061584358377390581">"GPS"</item>
-    <item msgid="5387405117297558954">"vibracija"</item>
-    <item msgid="3434165993711230924">"čitaj kontakte"</item>
-    <item msgid="616161687718081936">"prromijeni kontakte"</item>
-    <item msgid="7638002295329050091">"čitaj zapisnik poziva"</item>
-    <item msgid="6546959730920410907">"promijeni zapisnik poziva"</item>
-    <item msgid="446877710771379667">"čitaj kalendar"</item>
-    <item msgid="7674458294386319722">"promijeni kalendar"</item>
-    <item msgid="8281201165558093009">"skeniranje wi-fi mreža"</item>
-    <item msgid="8694611243479480497">"obavještenje"</item>
-    <item msgid="7776439107987345446">"traženje mobitela"</item>
-    <item msgid="514615766544675057">"pozovi telefon"</item>
-    <item msgid="8181415497109310680">"pročitaj SMS"</item>
-    <item msgid="6816551144382117307">"piši SMS"</item>
-    <item msgid="4600463921908905030">"primi SMS"</item>
-    <item msgid="5958926493289432745">"primi hitni SMS"</item>
-    <item msgid="4945269495221089540">"primi MMS"</item>
-    <item msgid="5570472453573929087">"primi WAP push poruku"</item>
-    <item msgid="7125408150230860501">"pošalji SMS"</item>
-    <item msgid="7080337936612188061">"pročitaj ICC SMS"</item>
-    <item msgid="587124103118495063">"piši ICC SMS"</item>
-    <item msgid="2320577158869025503">"izmijeni postavke"</item>
-    <item msgid="1545733463471924009">"crtaj preko"</item>
-    <item msgid="3609046903962454582">"pristupi obavještenjima"</item>
-    <item msgid="4671646036128214513">"kamera"</item>
-    <item msgid="1097324338692486211">"snimi zvuk"</item>
-    <item msgid="5031552983987798163">"reproduciraj zvuk"</item>
-    <item msgid="8374996688066472414">"čitaj međumemoriju"</item>
-    <item msgid="3045529469061083747">"mijenjaj međumemoriju"</item>
-    <item msgid="5124443975763747838">"dugmad za upravljanje medijima"</item>
-    <item msgid="4547883971364273343">"aplikacija sa odobrenjem za reproduciranje zvuka"</item>
-    <item msgid="2603878814882344450">"centar za upravljanje zvukom"</item>
-    <item msgid="7136963238377062018">"jačina glasa"</item>
-    <item msgid="4270236897655923007">"jačina zvona"</item>
-    <item msgid="6325739889222559394">"jačina zvuka medija"</item>
-    <item msgid="5762123934816216821">"jačina zvuka alarma"</item>
-    <item msgid="785049718065337473">"jačina zvuka za obavještenja"</item>
-    <item msgid="6700305533746877052">"jačina zvuka za Bluetooth vezu"</item>
-    <item msgid="2029227495214047094">"drži aktivnim"</item>
-    <item msgid="26109888160231211">"prati lokaciju"</item>
-    <item msgid="5753382310468855812">"prati lokaciju sa velikom potrošnjom"</item>
-    <item msgid="3356591542543137332">"preuzmi statistiku korištenja"</item>
-    <item msgid="3073734345226842233">"isključi/uključi mikrofon"</item>
-    <item msgid="2111767435887685265">"prikaži toast poruku"</item>
-    <item msgid="1091168669714823370">"projektuj sadržaj medija"</item>
-    <item msgid="485564189219029300">"aktiviraj VPN"</item>
-    <item msgid="7155384795265164395">"ispisana pozadinska slika"</item>
-    <item msgid="1835836196806147034">"asistent za podešavanje strukture"</item>
-    <item msgid="5989890403088155055">"asistent za snimak ekrana"</item>
-    <item msgid="8582699692765917557">"čitaj podatke o stanju telefona"</item>
-    <item msgid="1474039653814954902">"dodaj govornu poštu"</item>
-    <item msgid="7222837656938871633">"koristi SIP"</item>
-    <item msgid="6108267038969274380">"procesiraj odlazni poziv"</item>
-    <item msgid="4823402479973873358">"otisak prsta"</item>
-    <item msgid="5895843015407713543">"tjelesni senzori"</item>
-    <item msgid="1436446526955010826">"čita podatke info servisā"</item>
-    <item msgid="884172201575690484">"lažna lokacija"</item>
-    <item msgid="3591971310048485247">"čitaj podatke iz pohrane"</item>
-    <item msgid="4041187808621866119">"zapisuj podatke u pohranu"</item>
-    <item msgid="6628873315024166197">"uključi ekran"</item>
-    <item msgid="3253368931113490863">"pregledaj račune"</item>
-    <item msgid="780392378084812901">"radi u pozadini"</item>
-    <item msgid="2629748510881309577">"jačina zvuka za pristupačnost"</item>
-  </string-array>
-  <string-array name="app_ops_labels">
-    <item msgid="6602854600289714121">"Lokacija"</item>
-    <item msgid="8677040780775113033">"Lokacija"</item>
-    <item msgid="1660743989948992916">"Lokacija"</item>
-    <item msgid="8791172739860195290">"Vibracija"</item>
-    <item msgid="383413555642128046">"Čitaj kontakte"</item>
-    <item msgid="3654594895269697313">"Promijeni kontakte"</item>
-    <item msgid="7928393476362362538">"Čitaj zapisnik poziva"</item>
-    <item msgid="6248591205254641116">"Promijeni zapisnik poziva"</item>
-    <item msgid="6093344633066170692">"Pročitaj kalendar"</item>
-    <item msgid="1334886368750347692">"Promijeni kalendar"</item>
-    <item msgid="1638204101698708656">"Lokacija"</item>
-    <item msgid="2154671955760380322">"Objavi obavještenje"</item>
-    <item msgid="4282477730595931828">"Lokacija"</item>
-    <item msgid="4891423912898525905">"Pozovi telefon"</item>
-    <item msgid="2623604824935968113">"Pročitaj SMS/MMS"</item>
-    <item msgid="4420177125221176306">"Piši SMS/MMS"</item>
-    <item msgid="3986142739951490025">"Primi SMS/MMS"</item>
-    <item msgid="3984213795861739778">"Primi SMS/MMS"</item>
-    <item msgid="3656243523752472788">"Primi SMS/MMS"</item>
-    <item msgid="8105802370238551510">"Primi SMS/MMS"</item>
-    <item msgid="1407766984645388488">"Pošalji SMS/MMS"</item>
-    <item msgid="3527273606643794973">"Pročitaj SMS/MMS"</item>
-    <item msgid="4370895547001583812">"Piši SMS/MMS"</item>
-    <item msgid="4218544235221631789">"Promijeni postavke"</item>
-    <item msgid="736541391767350377">"Crtaj preko"</item>
-    <item msgid="5530815681721654194">"Pristup obavještenjima"</item>
-    <item msgid="781213371706962767">"Kamera"</item>
-    <item msgid="1720492593061838172">"Snimi zvuk"</item>
-    <item msgid="3493046322001257041">"Reproduciraj zvuk"</item>
-    <item msgid="136815868796597058">"Pročitaj sadržaj međumemorije"</item>
-    <item msgid="5238692940326972503">"Promijeni međumemoriju"</item>
-    <item msgid="5753789168376302997">"Dugmad za medije"</item>
-    <item msgid="3265262911688671938">"Audio fokus"</item>
-    <item msgid="2098976479485046797">"Centar za upravljanje zvukom"</item>
-    <item msgid="5660213838861789350">"Jačina glasa"</item>
-    <item msgid="7983336752371254444">"Jačina zvona"</item>
-    <item msgid="7878027809189330917">"Jačina zvuka medija"</item>
-    <item msgid="7260546305036218513">"Jačina zvuka alarma"</item>
-    <item msgid="9103719301075748925">"Jačina zvuka za obavještenja"</item>
-    <item msgid="7025966722295861512">"Jačina zvuka za Bluetooth vezu"</item>
-    <item msgid="4665183401128289653">"Drži aktivnim"</item>
-    <item msgid="8584357129746649222">"Lokacija"</item>
-    <item msgid="7669257279311110599">"Lokacija"</item>
-    <item msgid="3459320345690097795">"Preuzmi statistiku korištenja"</item>
-    <item msgid="1312534577834048535">"Isključi/uključi mikrofon"</item>
-    <item msgid="427580389823724225">"Prikaži toast poruku"</item>
-    <item msgid="4992007785575926253">"Projektuj sadržaj medija"</item>
-    <item msgid="2482631530338029480">"Aktiviraj VPN"</item>
-    <item msgid="1662979573471871926">"Ispisana pozadinska slika"</item>
-    <item msgid="5964768335278263478">"Asistent za podešavanje strukture"</item>
-    <item msgid="2657138701132782702">"Asistent za snimak ekrana"</item>
-    <item msgid="8571369610363539266">"Čitaj podatke o stanju telefona"</item>
-    <item msgid="4542463358215230845">"Dodaj govornu poštu"</item>
-    <item msgid="864565065016166003">"Koristi SIP"</item>
-    <item msgid="1958009349883195116">"Procesiraj odlazni poziv"</item>
-    <item msgid="8526563410140613458">"Otisak prsta"</item>
-    <item msgid="7864822459293570891">"Tjelesni senzori"</item>
-    <item msgid="6798698496904810960">"Čita informacije info servisā"</item>
-    <item msgid="5242052845700875820">"Lažna lokacija"</item>
-    <item msgid="1246296877820358565">"Čitaj sadržaj pohrane"</item>
-    <item msgid="2404067308793740341">"Piši u pohranu"</item>
-    <item msgid="5832543806893763620">"Uključi ekran"</item>
-    <item msgid="5258373962467495905">"Pregledaj račune"</item>
-    <item msgid="334625385979270703">"Radi u pozadini"</item>
-    <item msgid="9039213578110332702">"Jačina zvuka za pristupačnost"</item>
-=======
     <item msgid="8837238583601420163">"približna lokacija"</item>
     <item msgid="3205182755091629995">"tačna lokacija"</item>
     <item msgid="8952113542524604064">"GPS"</item>
@@ -507,7 +351,6 @@
     <item msgid="346122795998225472">"Pregledaj račune"</item>
     <item msgid="3756073389408535680">"Radi u pozadini"</item>
     <item msgid="2114661179947426734">"Jačina zvuka za pristupačnost"</item>
->>>>>>> f6f96f8a
   </string-array>
   <string-array name="long_press_timeout_selector_titles">
     <item msgid="6926391290986427331">"Kratko"</item>
@@ -515,17 +358,6 @@
     <item msgid="6740026006576843477">"Dugo"</item>
   </string-array>
   <string-array name="captioning_typeface_selector_titles">
-<<<<<<< HEAD
-    <item msgid="1319652728542138112">"Zadano"</item>
-    <item msgid="1016452621833735880">"Sans-serif"</item>
-    <item msgid="2496277987934654454">"Sans-serif kondenzovani"</item>
-    <item msgid="7247838127505318669">"Sans-serif monospace"</item>
-    <item msgid="4478414822462359763">"Serif"</item>
-    <item msgid="7502451783483660829">"Serif monospace"</item>
-    <item msgid="639503332147461010">"Casual"</item>
-    <item msgid="7967169925231332424">"Kurziv"</item>
-    <item msgid="561832997193039673">"Mala početna slova"</item>
-=======
     <item msgid="2166553138528640250">"Zadano"</item>
     <item msgid="4234707448428002595">"Sans-serif"</item>
     <item msgid="2390008695651897663">"Sans-serif kondenzovani"</item>
@@ -535,7 +367,6 @@
     <item msgid="5485652650875486635">"Casual"</item>
     <item msgid="1071057864355989694">"Kurziv"</item>
     <item msgid="5012882784126308133">"Mala početna slova"</item>
->>>>>>> f6f96f8a
   </string-array>
   <string-array name="captioning_font_size_selector_titles">
     <item msgid="923916134548435468">"Vrlo mali"</item>
@@ -574,15 +405,10 @@
     <item msgid="2484564813864139237">"IPSec VPN sa certifikatima i Xauth autentifikacijom"</item>
     <item msgid="68918911194507915">"IPSec VPN sa certifikatima i hibridnom autentifikacijom"</item>
   </string-array>
-<<<<<<< HEAD
-    <!-- no translation found for vpn_proxy_settings:0 (4474139132577932676) -->
-    <!-- no translation found for vpn_proxy_settings:1 (2943781954264525815) -->
-=======
   <string-array name="vpn_proxy_settings">
     <item msgid="7165538292837266997">"Nema"</item>
     <item msgid="2397017538263427575">"Ručno"</item>
   </string-array>
->>>>>>> f6f96f8a
   <string-array name="vpn_states">
     <item msgid="2262719249581510939">"Isključen"</item>
     <item msgid="9141074028293812365">"Pokretanje…"</item>
@@ -610,22 +436,6 @@
     <item msgid="1800371389071355640">"Kritična"</item>
   </string-array>
   <string-array name="proc_stats_process_states">
-<<<<<<< HEAD
-    <item msgid="5069825997142785829">"Uporna"</item>
-    <item msgid="5779398140277006695">"Maksimalna aktivnost"</item>
-    <item msgid="1439598363694578255">"Važno (u prvom planu)"</item>
-    <item msgid="3396458970745718652">"Važno (u pozadini)"</item>
-    <item msgid="5214825238247511992">"Sigurnosna kopija"</item>
-    <item msgid="311372689168254967">"Velika težina"</item>
-    <item msgid="7438189122367820362">"Usluga (pokrenuta)"</item>
-    <item msgid="918687422516982498">"Usluga (ponovno pokretanje)"</item>
-    <item msgid="6807727069641853029">"Prijemnik"</item>
-    <item msgid="6782857406100845127">"Početna"</item>
-    <item msgid="2860945127596974299">"Posljednja aktivnost"</item>
-    <item msgid="8610560843693675830">"Keširana (aktivnost)"</item>
-    <item msgid="4338089220026248848">"Keširana (aktivnost klijenta)"</item>
-    <item msgid="6652164677254579050">"Keširano (prazno)"</item>
-=======
     <item msgid="7389344075996860704">"Uporna"</item>
     <item msgid="5777152116210127847">"Maksimalna aktivnost"</item>
     <item msgid="1834030155560727324">"Važno (u prvom planu)"</item>
@@ -640,7 +450,6 @@
     <item msgid="5545221272903898598">"Keširana (aktivnost)"</item>
     <item msgid="3164591924266309710">"Keširana (aktivnost klijenta)"</item>
     <item msgid="8186970968968646288">"Keširano (prazno)"</item>
->>>>>>> f6f96f8a
   </string-array>
   <string-array name="color_picker">
     <item msgid="3230992859486877963">"Teal"</item>
@@ -662,15 +471,9 @@
     <item msgid="9080166583718385565">"0"</item>
   </string-array>
   <string-array name="wifi_metered_entries">
-<<<<<<< HEAD
-    <item msgid="5200910605264415911">"Detektiraj automatski"</item>
-    <item msgid="8745603368609022803">"Tretiraj kao vezu s ograničenjem"</item>
-    <item msgid="2266114985518865625">"Tretiraj kao vezu bez ograničenja"</item>
-=======
     <item msgid="3237321077949659241">"Detektiraj automatski"</item>
     <item msgid="3779092145391320375">"Tretiraj kao vezu s naplatom"</item>
     <item msgid="2047166446768045816">"Tretiraj kao vezu bez naplate"</item>
->>>>>>> f6f96f8a
   </string-array>
   <string-array name="wifi_privacy_entries">
     <item msgid="3485945604919292489">"Koristi nasumičnu MAC adresu (zadano)"</item>
@@ -694,31 +497,6 @@
     <item msgid="6691772120712000966">"Automatski"</item>
   </string-array>
   <string-array name="preferred_network_mode_choices">
-<<<<<<< HEAD
-    <item msgid="4168919392737496563">"Preferiraj GSM/WCDMA"</item>
-    <item msgid="807926878589867564">"Samo GSM"</item>
-    <item msgid="488474605709912156">"Samo WCDMA"</item>
-    <item msgid="1912421096218750039">"Automatski GSM/WCDMA"</item>
-    <item msgid="5072198667819683600">"Automatski CDMA/EvDo"</item>
-    <item msgid="370391313511477301">"CDMA w/o EvDo"</item>
-    <item msgid="4678789463133969294">"Samo EvDo"</item>
-    <item msgid="3960210542349075517">"CDMA/EvDo/GSM/WCDMA"</item>
-    <item msgid="2961817320209454599">"CDMA + LTE/EvDo"</item>
-    <item msgid="8008611169788556519">"GSM/WCDMA/LTE"</item>
-    <item msgid="4486851520863433847">"Globalno"</item>
-    <item msgid="8516691658640163073">"LTE"</item>
-    <item msgid="3108828968591899719">"LTE/WCDMA"</item>
-    <item msgid="1879225673847443662">"Samo TDSCDMA"</item>
-    <item msgid="8373504428469988469">"TDSCDMA/WCDMA"</item>
-    <item msgid="8097271911945758303">"LTE/TDSCDMA"</item>
-    <item msgid="2272560096982726294">"TDSCDMA/GSM"</item>
-    <item msgid="131738018826229696">"LTE/TDSCDMA/GSM"</item>
-    <item msgid="629422387044789699">"TDSCDMA/GSM/WCDMA"</item>
-    <item msgid="5686260911275077041">"LTE/TDSCDMA/WCDMA"</item>
-    <item msgid="4545655348143499596">"LTE/TDSCDMA/GSM/WCDMA"</item>
-    <item msgid="4107769721462339672">"TDSCDMA/CDMA/EVDO/GSM/WCDMA"</item>
-    <item msgid="8811683254058088466">"LTE/TDSCDMA/CDMA/EVDO/GSM/WCDMA"</item>
-=======
     <item msgid="5746729990546256950">"Preferiraj GSM/WCDMA"</item>
     <item msgid="6443811977675152844">"Samo GSM"</item>
     <item msgid="8767554719068876877">"Samo WCDMA"</item>
@@ -753,19 +531,12 @@
     <item msgid="2816766128443809642">"NR/LTE/TDSCDMA/WCDMA"</item>
     <item msgid="611069084780684089">"NR/LTE/TDSCDMA/GSM/WCDMA"</item>
     <item msgid="5790800263975092724">"NR/LTE/TDSCDMA/CDMA/EvDo/GSM/WCDMA"</item>
->>>>>>> f6f96f8a
   </string-array>
   <string-array name="cdma_subscription_choices">
     <item msgid="6242790734457941014">"RUIM/SIM"</item>
     <item msgid="8980776035119085660">"NV"</item>
   </string-array>
   <string-array name="preferred_network_mode_choices_world_mode">
-<<<<<<< HEAD
-    <item msgid="1054992858056320116">"Globalno"</item>
-    <item msgid="817971827645657949">"LTE/CDMA"</item>
-    <item msgid="519208953133334357">"LTE/GSM/UMTS"</item>
-  </string-array>
-=======
     <item msgid="8219021147046131771">"Globalno"</item>
     <item msgid="5291208617720023560">"LTE/CDMA"</item>
     <item msgid="6742002477816975742">"LTE/GSM/UMTS"</item>
@@ -779,5 +550,4 @@
     <!-- no translation found for rtt_setting_mode:1 (7903019313228349427) -->
     <!-- no translation found for rtt_setting_mode:2 (8525285145696236811) -->
     <!-- no translation found for rtt_setting_mode:3 (7725394146877517088) -->
->>>>>>> f6f96f8a
 </resources>