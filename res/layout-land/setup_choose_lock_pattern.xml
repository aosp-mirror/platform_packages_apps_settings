--- conflicted
+++ resolved
@@ -59,12 +59,6 @@
                     android:layout_height="wrap_content"
                     android:layout_centerHorizontal="true"
                     android:layout_alignParentBottom="true"
-<<<<<<< HEAD
-                    android:layout_width="wrap_content"
-                    android:layout_height="wrap_content"
-                    android:gravity="end"
-=======
->>>>>>> c8466a33
                     android:orientation="horizontal">
 
                     <!-- left / top button: skip, or re-try -->
