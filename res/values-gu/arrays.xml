<?xml version="1.0" encoding="UTF-8"?>
<!-- 
/*
**
** Copyright 2007 The Android Open Source Project
**
** Licensed under the Apache License, Version 2.0 (the "License");
** you may not use this file except in compliance with the License.
** You may obtain a copy of the License at
**
**     http://www.apache.org/licenses/LICENSE-2.0
**
** Unless required by applicable law or agreed to in writing, software
** distributed under the License is distributed on an "AS IS" BASIS,
** WITHOUT WARRANTIES OR CONDITIONS OF ANY KIND, either express or implied.
** See the License for the specific language governing permissions and
** limitations under the License.
*/
 -->

<resources xmlns:android="http://schemas.android.com/apk/res/android"
    xmlns:xliff="urn:oasis:names:tc:xliff:document:1.2">
  <string-array name="screen_timeout_entries">
    <item msgid="8386012403457852396">"15 સેકન્ડ"</item>
    <item msgid="4572123773028439079">"30 સેકન્ડ"</item>
    <item msgid="7016081293774377048">"1 મિનિટ"</item>
    <item msgid="838575533670111144">"2 મિનિટ"</item>
    <item msgid="2693197579676214668">"5 મિનિટ"</item>
    <item msgid="1955784331962974678">"10 મિનિટ"</item>
    <item msgid="5578717731965793584">"30 મિનિટ"</item>
  </string-array>
    <!-- no translation found for dark_ui_scheduler_preference_titles:0 (7465697698048662118) -->
    <!-- no translation found for dark_ui_scheduler_preference_titles:1 (4057198235664064478) -->
    <!-- no translation found for dark_ui_scheduler_preference_titles:2 (8842756744447000897) -->
    <!-- no translation found for dark_ui_scheduler_with_bedtime_preference_titles:0 (8160793372964333729) -->
    <!-- no translation found for dark_ui_scheduler_with_bedtime_preference_titles:1 (1570862084158925417) -->
    <!-- no translation found for dark_ui_scheduler_with_bedtime_preference_titles:2 (1527300254382984555) -->
    <!-- no translation found for dark_ui_scheduler_with_bedtime_preference_titles:3 (5231566512901956369) -->
  <string-array name="lock_after_timeout_entries">
    <item msgid="2223808927866488981">"ત્વરિત"</item>
    <item msgid="463591454172790676">"5 સેકન્ડ"</item>
    <item msgid="6981910499530067289">"15 સેકન્ડ"</item>
    <item msgid="841968393904987343">"30 સેકન્ડ"</item>
    <item msgid="8209996803755081758">"1 મિનિટ"</item>
    <item msgid="8532038695054819775">"2 મિનિટ"</item>
    <item msgid="230858078069711241">"5 મિનિટ"</item>
    <item msgid="7289395602286160723">"10 મિનિટ"</item>
    <item msgid="3142577549730704595">"30 મિનિટ"</item>
  </string-array>
  <string-array name="wifi_status">
    <item msgid="1201478116293383426"></item>
    <item msgid="7388036070768806193">"સ્કેન કરી રહ્યું છે..."</item>
    <item msgid="1656176059757237036">"કનેક્ટ થઈ રહ્યું છે…"</item>
    <item msgid="3249903732481917388">"પ્રમાણિત કરી રહ્યું છે..."</item>
    <item msgid="7789156794775399931">"IP ઍડ્રેસ મેળવી રહ્યાં છે..."</item>
    <item msgid="492518447401534767">"કનેક્ટ કર્યું"</item>
    <item msgid="4322989558568666518">"સસ્પેન્ડ કરેલ"</item>
    <item msgid="286164147080824297">"ડિસ્કનેક્ટ થઈ રહ્યું છે..."</item>
    <item msgid="1628460745311787730">"ડિસ્કનેક્ટ કર્યું"</item>
    <item msgid="4013828218541488949">"અસફળ"</item>
    <item msgid="5473541238056528086">"અવરોધિત"</item>
    <item msgid="1114588261171522603">"નબળા કનેક્શનને અસ્થાયી રૂપે ટાળી રહ્યું છે"</item>
  </string-array>
    <!-- no translation found for wifi_tether_security:0 (6312112980634811065) -->
    <!-- no translation found for wifi_tether_security:1 (1428294025896439258) -->
    <!-- no translation found for wifi_tether_security:2 (6851763638266088835) -->
    <!-- no translation found for wifi_tether_security:3 (5512131148045414341) -->
  <string-array name="eap_ocsp_type">
    <item msgid="8568170800958331461">"ચકાસણી કરશો નહીં"</item>
    <item msgid="5703177653586269306">"પ્રમાણપત્રના સ્ટેટસ માટે વિનંતી કરો"</item>
    <item msgid="326388247868439528">"પ્રમાણપત્રનું સ્ટેટસ જરુરી છે"</item>
  </string-array>
  <string-array name="wifi_p2p_status">
    <item msgid="8357401480964012245">"કનેક્ટ કર્યું"</item>
    <item msgid="66312817817365647">"આમંત્રિત"</item>
    <item msgid="4463567967438038210">"અસફળ"</item>
    <item msgid="6556827947082659801">"ઉપલબ્ધ"</item>
    <item msgid="6096962300722555553">"શ્રેણીથી બહાર"</item>
  </string-array>
  <string-array name="bt_stack_log_level_entries">
    <item msgid="7872226620825638673">"શબ્દબહુલ"</item>
    <item msgid="4414817955073540319">"ડિબગ કરો"</item>
    <item msgid="9152250562693119681">"માહિતી"</item>
    <item msgid="8884807223431437262">"ચેતવણી"</item>
    <item msgid="1154843682335941096">"ભૂલ"</item>
  </string-array>
  <string-array name="bluetooth_leaudio_mode">
    <item msgid="5307106570247137458">"Disabled"</item>
    <item msgid="7781484297606806796">"Unicast"</item>
    <item msgid="6667451574264144311">"Unicast and Broadcast"</item>
  </string-array>
  <string-array name="bluetooth_max_connected_audio_devices">
    <item msgid="4792793579224104167">"સિસ્ટમ ડિફૉલ્ટનો ઉપયોગ કરો: <xliff:g id="DEFAULT_BLUETOOTH_MAX_CONNECTED_AUDIO_DEVICES">%1$d</xliff:g>"</item>
    <item msgid="5818942631838356082">"1"</item>
    <item msgid="4804155564025402919">"2"</item>
    <item msgid="7123296338505723878">"3"</item>
    <item msgid="9100937224980838123">"4"</item>
    <item msgid="6702740528496186521">"5"</item>
  </string-array>
  <string-array name="bluetooth_audio_routing_titles">
    <item msgid="3488687531285795335">"ઍપ ડિફૉલ્ટનો ઉપયોગ કરો"</item>
    <item msgid="5112879855377353813">"સાંભળવામાં મદદ કરતા ડિવાઇસ પર ચલાવો"</item>
    <item msgid="4853360663119482646">"ફોનના સ્પીકર પર ચલાવો"</item>
  </string-array>
  <string-array name="wifi_signal">
    <item msgid="199360311367724149">"નબળું"</item>
    <item msgid="2470925506985305429">"નબળી"</item>
    <item msgid="8545211062334016668">"ઠીક"</item>
    <item msgid="7468449584777730187">"સારી"</item>
    <item msgid="202124107702016530">"ઉત્તમ"</item>
  </string-array>
  <string-array name="wifi_peap_phase2_entries">
    <item msgid="8082624033981656770">"MSCHAPV2"</item>
    <item msgid="4182817453412578800">"GTC"</item>
  </string-array>
  <string-array name="wifi_peap_phase2_entries_with_sim_auth">
    <item msgid="5943169794516984261">"MSCHAPV2"</item>
    <item msgid="2379904471264702148">"GTC"</item>
    <item msgid="5248162884898921025">"સિમ"</item>
    <item msgid="3148964951886919224">"AKA"</item>
    <item msgid="8987072060394684912">"AKA\'"</item>
  </string-array>
  <string-array name="wifi_ttls_phase2_entries">
    <item msgid="7970149422845752634">"PAP"</item>
    <item msgid="5204890303748068014">"MSCHAP"</item>
    <item msgid="2210309879499032393">"MSCHAPV2"</item>
    <item msgid="6686694694122598353">"GTC"</item>
  </string-array>
  <string-array name="wifi_ip_settings">
    <item msgid="6665889765350160154">"DHCP"</item>
    <item msgid="6215795691318745695">"સ્થિર"</item>
  </string-array>
  <string-array name="wifi_proxy_settings">
    <item msgid="4669222334822978847">"કોઈ નહીં"</item>
    <item msgid="6242198071587397280">"મેન્યુઅલ"</item>
    <item msgid="464383874780058242">"પ્રૉક્સી ઑટોમૅટિક રીતે ગોઠવો"</item>
  </string-array>
  <string-array name="apn_auth_entries">
    <item msgid="2900892411844440682">"કોઈ નહીં"</item>
    <item msgid="3391314878583432149">"PAP"</item>
    <item msgid="5548769169086098722">"CHAP"</item>
    <item msgid="5845194685644699724">"PAP અથવા CHAP"</item>
  </string-array>
  <string-array name="apn_protocol_entries">
    <item msgid="5005228027485376993">"IPv4"</item>
    <item msgid="3249973932011349323">"IPv6"</item>
    <item msgid="2254055042792806324">"IPv4/IPv6"</item>
  </string-array>
  <string-array name="bearer_entries">
    <item msgid="6515855421456643076">"અનિર્દિષ્ટ"</item>
    <item msgid="1922344287654584114">"LTE"</item>
    <item msgid="8438853814055082017">"HSPAP"</item>
    <item msgid="8761381586178359495">"HSPA"</item>
    <item msgid="3072175002109671984">"HSUPA"</item>
    <item msgid="641801916037303837">"HSDPA"</item>
    <item msgid="1249220913128455055">"UMTS"</item>
    <item msgid="2126812829752295024">"EDGE"</item>
    <item msgid="3899085634999494594">"GPRS"</item>
    <item msgid="2140271473984712463">"eHRPD"</item>
    <item msgid="1543121347736419491">"EVDO_B"</item>
    <item msgid="7296183100985507304">"EVDO_A"</item>
    <item msgid="1261786928723784732">"EVDO_0"</item>
    <item msgid="1396997182108950268">"1xRTT"</item>
    <item msgid="3658086883471544773">"IS95B"</item>
    <item msgid="6208908029106498824">"IS95A"</item>
    <item msgid="5043127102327682718">"NR"</item>
  </string-array>
  <string-array name="mvno_type_entries">
    <item msgid="1909908032710683029">"કોઈ નહીં"</item>
    <item msgid="8568003268185342352">"SPN"</item>
    <item msgid="1804537219968457989">"IMSI"</item>
    <item msgid="3441876902463317017">"GID"</item>
  </string-array>
  <string-array name="app_ops_summaries">
    <item msgid="8837238583601420163">"ખરબચડું સ્થાન"</item>
    <item msgid="3205182755091629995">"સારું સ્થાન"</item>
    <item msgid="8952113542524604064">"GPS"</item>
    <item msgid="50701215019227883">"વાઇબ્રેટ"</item>
    <item msgid="2690144000353492014">"સંપર્કો વાંચો"</item>
    <item msgid="3858029424955955625">"સંપર્કો સંશોધિત કરો"</item>
    <item msgid="3439658954936709507">"કૉલ લૉગ વાંચો"</item>
    <item msgid="1908944516631132130">"કૉલ લૉગ સંશોધિત કરો"</item>
    <item msgid="9066115715905100138">"કૅલેન્ડર વાંચો"</item>
    <item msgid="1664720478157892566">"કૅલેન્ડર સંશોધિત કરો"</item>
    <item msgid="5478277451617814822">"wi-fi સ્કેન કરો"</item>
    <item msgid="2429454210217003798">"નોટિફિકેશન"</item>
    <item msgid="8909068846471624576">"સેલ સ્કેન"</item>
    <item msgid="2527973826970434181">"કૉલ કરો"</item>
    <item msgid="2766022553327609913">"SMS વાંચો"</item>
    <item msgid="167775364051357284">"SMS લખો"</item>
    <item msgid="3397583039407928979">"SMS પ્રાપ્ત કરો"</item>
    <item msgid="3658964859478786980">"કટોકટી SMS પ્રાપ્ત કરો"</item>
    <item msgid="7975129014728281140">"MMS પ્રાપ્ત કરો"</item>
    <item msgid="404809195686849835">"WAP પુશ પ્રાપ્ત કરો"</item>
    <item msgid="5167716820004184705">"SMS મોકલો"</item>
    <item msgid="3834284815734286927">"ICC SMS વાંચો"</item>
    <item msgid="6394881108820762646">"ICC SMS લખો"</item>
    <item msgid="3275060808384314406">"સેટિંગમાં ફેરફાર કરો"</item>
    <item msgid="8672921438869137431">"શીર્ષ પર ખેંચો"</item>
    <item msgid="346101114322879720">"ઍક્સેસ સૂચનાઓ"</item>
    <item msgid="4760681822601767255">"કૅમેરા"</item>
    <item msgid="2172823594140104317">"ઑડિઓ રેકોર્ડ કરો"</item>
    <item msgid="5612873260709742213">"ઑડિઓ ચલાવો"</item>
    <item msgid="2027206403725749996">"ક્લિપબોર્ડ વાંચો"</item>
    <item msgid="5643742956725663156">"ક્લિપબોર્ડ સંશોધિત કરો"</item>
    <item msgid="7362845549479684378">"મીડિયા બટન્સ"</item>
    <item msgid="3843484466100107397">"ઑડિઓ ફોકસ"</item>
    <item msgid="617344340943430125">"માસ્ટર વૉલ્યૂમ"</item>
    <item msgid="1249691739381713634">"વૉઇસ વૉલ્યૂમ"</item>
    <item msgid="6485000384018554920">"રિંગ વૉલ્યૂમ"</item>
    <item msgid="3378000878531336372">"મીડિયા વૉલ્યૂમ"</item>
    <item msgid="5272927168355895681">"અલાર્મ વૉલ્યૂમ"</item>
    <item msgid="4422070755065530548">"નોટિફિકેશન વૉલ્યૂમ"</item>
    <item msgid="3250654589277825306">"બ્લૂટૂથ વૉલ્યૂમ"</item>
    <item msgid="4212187233638382465">"સક્રિય રાખો"</item>
    <item msgid="5099026183238335900">"સ્થાનને મૉનિટર કરો"</item>
    <item msgid="2297727967385895059">"હાઇ પાવર સ્થાન મૉનિટર કરો"</item>
    <item msgid="8700593962030471569">"વપરાશ આંકડા મેળવો"</item>
    <item msgid="4140820386622184831">"માઇક્રોફોનનો અવાજ બંધ/ચાલુ કરો"</item>
    <item msgid="317746827951691657">"ટોસ્ટ બતાવો"</item>
    <item msgid="5679422988212309779">"પ્રોજેક્ટ મીડિયા"</item>
    <item msgid="6454031639780101439">"VPN સક્રિય કરો"</item>
    <item msgid="2441327072846850561">"વૉલપેપર પર લખો"</item>
    <item msgid="2162456889277589861">"મદદ સંરચના"</item>
    <item msgid="4644645617399271070">"મદદ સ્ક્રીનશોટ"</item>
    <item msgid="8321845997769724385">"ફોન સ્થિતિ વાંચો"</item>
    <item msgid="8319500905789302082">"વૉઇસમેઇલ ઉમેરો"</item>
    <item msgid="1745447762712473288">"sip નો ઉપયોગ કરો"</item>
    <item msgid="2986821801246709737">"આઉટગોઇંગ કૉલ પર પ્રક્રિયા કરો"</item>
    <item msgid="2702338156976571452">"ફિંગરપ્રિન્ટ"</item>
    <item msgid="7925495329948404955">"બોડી સેન્સર્સ"</item>
    <item msgid="8163066895749904470">"સેલ બ્રોડકાસ્ટ્સ વાંચો"</item>
    <item msgid="7621394050624063528">"મોક સ્થાન"</item>
    <item msgid="37519917674959757">"સ્ટોરેજ વાંચો"</item>
    <item msgid="3868809525697401379">"સ્ટોરેજ પર લખો"</item>
    <item msgid="2504191192460059817">"સ્ક્રીન ચાલુ કરો"</item>
    <item msgid="7905819538788103556">"એકાઉન્ટ્સ મેળવો"</item>
    <item msgid="1675025662248079254">"પૃષ્ઠભૂમિમાં ચલાવો"</item>
    <item msgid="2553974920157061225">"ઍક્સેસિબિલિટી વૉલ્યૂમ"</item>
  </string-array>
  <string-array name="app_ops_labels">
    <item msgid="7780927354556651567">"લોકેશન"</item>
    <item msgid="364182753727575631">"લોકેશન"</item>
    <item msgid="5728662879095632194">"લોકેશન"</item>
    <item msgid="4104617224667554750">"વાઇબ્રેટ"</item>
    <item msgid="1623646715189708947">"સંપર્કો વાંચો"</item>
    <item msgid="5060760609109972207">"સંપર્કો સંશોધિત કરો"</item>
    <item msgid="7451260062940797278">"કૉલ લૉગ વાંચો"</item>
    <item msgid="2348589304974534308">"કૉલ લૉગ સંશોધિત કરો"</item>
    <item msgid="4089146706115315300">"કૅલેન્ડર વાંચો"</item>
    <item msgid="1305780729690198918">"કૅલેન્ડર સંશોધિત કરો"</item>
    <item msgid="3461096740171440592">"લોકેશન"</item>
    <item msgid="6657539556093198883">"પોસ્ટ નોટિફિકેશન"</item>
    <item msgid="8112680908829570200">"લોકેશન"</item>
    <item msgid="5019327268152480733">"કૉલ કરો"</item>
    <item msgid="8001855901083066554">"SMS/MMS વાંચો"</item>
    <item msgid="187744670643011148">"SMS/MMS લખો"</item>
    <item msgid="3324078624274013835">"SMS/MMS પ્રાપ્ત કરો"</item>
    <item msgid="1924065490920451511">"SMS/MMS પ્રાપ્ત કરો"</item>
    <item msgid="1239934115787777477">"SMS/MMS પ્રાપ્ત કરો"</item>
    <item msgid="1030342664910454057">"SMS/MMS પ્રાપ્ત કરો"</item>
    <item msgid="9189359977063200554">"SMS/MMS મોકલો"</item>
    <item msgid="6954817837534799424">"SMS/MMS વાંચો"</item>
    <item msgid="7921014514153395846">"SMS/MMS લખો"</item>
    <item msgid="8997371825401751421">"સેટિંગમાં ફેરફાર કરો"</item>
    <item msgid="7005755175240764443">"શીર્ષ પર ખેંચો"</item>
    <item msgid="8267704990417682222">"સૂચનાઓ ઍક્સેસ કરો"</item>
    <item msgid="3180676986290096851">"કૅમેરા"</item>
    <item msgid="9174072114281872917">"ઑડિઓ રેકોર્ડ કરો"</item>
    <item msgid="1444183972646890539">"ઑડિઓ ચલાવો"</item>
    <item msgid="4337542044275236638">"ક્લિપબોર્ડ વાંચો"</item>
    <item msgid="2681224211796661809">"ક્લિપબોર્ડ સંશોધિત કરો"</item>
    <item msgid="4479361062226474111">"મીડિયા બટન્સ"</item>
    <item msgid="5651140069431283570">"ઑડિઓ ફોકસ"</item>
    <item msgid="745291221457314879">"માસ્ટર વૉલ્યૂમ"</item>
    <item msgid="4722479281326245754">"વૉઇસ વૉલ્યૂમ"</item>
    <item msgid="6749550886745567276">"રિંગ વૉલ્યૂમ"</item>
    <item msgid="2218685029915863168">"મીડિયા વૉલ્યૂમ"</item>
    <item msgid="4266577290496513640">"અલાર્મ વૉલ્યૂમ"</item>
    <item msgid="8608084169623998854">"નોટિફિકેશન વૉલ્યૂમ"</item>
    <item msgid="7948784184567841794">"બ્લૂટૂથ વૉલ્યૂમ"</item>
    <item msgid="1148968792599973150">"સક્રિય રાખો"</item>
    <item msgid="8482874682804856549">"લોકેશન"</item>
    <item msgid="5186169827582545242">"લોકેશન"</item>
    <item msgid="6122293931012635638">"ઉપયોગના આંકડા મેળવો"</item>
    <item msgid="2526677383312751932">"માઇક્રોફોનનો અવાજ બંધ/ચાલુ કરો"</item>
    <item msgid="4000577305179914546">"ટોસ્ટ બતાવો"</item>
    <item msgid="8660207174515570558">"પ્રોજેક્ટ મીડિયા"</item>
    <item msgid="3904996949561946108">"VPN સક્રિય કરો"</item>
    <item msgid="504052124101832515">"વૉલપેપર પર લખો"</item>
    <item msgid="1657182386933187909">"મદદ સંરચના"</item>
    <item msgid="437655393941385937">"મદદ સ્ક્રીનશોટ"</item>
    <item msgid="973363520315356844">"ફોન સ્થિતિ વાંચો"</item>
    <item msgid="1203157739257425062">"વૉઇસમેઇલ ઉમેરો"</item>
    <item msgid="9143978647977300187">"sip નો ઉપયોગ કરો"</item>
    <item msgid="3053060162752878562">"આઉટગોઇંગ કૉલ પર પ્રક્રિયા કરો"</item>
    <item msgid="4480721672278100858">"ફિંગરપ્રિન્ટ"</item>
    <item msgid="7883743426029759112">"બોડી સેન્સર્સ"</item>
    <item msgid="2546206711741159825">"સેલ બ્રોડકાસ્ટ્સ વાંચો"</item>
    <item msgid="2363460595607829243">"મોક સ્થાન"</item>
    <item msgid="3778165903878569143">"સ્ટોરેજ વાંચો"</item>
    <item msgid="555939881912035315">"સ્ટોરેજ પર લખો"</item>
    <item msgid="4281352581602735717">"સ્ક્રીન ચાલુ કરો"</item>
    <item msgid="346122795998225472">"એકાઉન્ટ્સ મેળવો"</item>
    <item msgid="3756073389408535680">"પૃષ્ઠભૂમિમાં ચલાવો"</item>
    <item msgid="2114661179947426734">"ઍક્સેસિબિલિટી વૉલ્યૂમ"</item>
  </string-array>
  <string-array name="long_press_timeout_selector_titles">
    <item msgid="6926391290986427331">"નાનો"</item>
    <item msgid="5118829513010894576">"મધ્યમ"</item>
    <item msgid="6740026006576843477">"લાંબો"</item>
  </string-array>
  <string-array name="long_press_timeout_selector_list_titles">
    <item msgid="8908021508913038488">"બસ દબાવીને છોડી દો"</item>
    <item msgid="7397961711906421599">"દબાવો અને છોડો"</item>
    <item msgid="4079132024502041928">"દવાબી રાખો"</item>
  </string-array>
  <string-array name="captioning_typeface_selector_titles">
    <item msgid="2166553138528640250">"ડિફૉલ્ટ"</item>
    <item msgid="4234707448428002595">"Sans-serif"</item>
    <item msgid="2390008695651897663">"Sans-serif condensed"</item>
    <item msgid="2396492419730702454">"Sans-serif monospace"</item>
    <item msgid="8199675052804786099">"Serif"</item>
    <item msgid="4554123140736897688">"Serif monospace"</item>
    <item msgid="5485652650875486635">"કૅઝૂઅલ"</item>
    <item msgid="1071057864355989694">"કર્સિવ"</item>
    <item msgid="5012882784126308133">"નાના કેપિટલ્સ"</item>
  </string-array>
  <string-array name="captioning_font_size_selector_titles">
    <item msgid="923916134548435468">"ઘણું નાનું"</item>
    <item msgid="5738147437573674872">"નાનું"</item>
    <item msgid="4691660235626027304">"મધ્યમ"</item>
    <item msgid="824386705928670045">"મોટું"</item>
    <item msgid="2790561781512874585">"ઘણું મોટું"</item>
  </string-array>
  <string-array name="captioning_edge_type_selector_titles">
    <item msgid="70686029249840227">"ડિફૉલ્ટ"</item>
    <item msgid="4224714345662348668">"કોઈ નહીં"</item>
    <item msgid="4132127611510627490">"આઉટલાઇન"</item>
    <item msgid="1226216870460161087">"છાયો છોડો"</item>
    <item msgid="2328414188644618697">"ઉઠાવેલું"</item>
    <item msgid="7758730980218689351">"દબાવેલ"</item>
  </string-array>
  <string-array name="captioning_opacity_selector_titles">
    <item msgid="1140998823196874513">"25%"</item>
    <item msgid="1227705689171449873">"50%"</item>
    <item msgid="2690365993149520846">"75%"</item>
    <item msgid="3237802033158517495">"100%"</item>
  </string-array>
  <string-array name="captioning_preset_selector_titles">
    <item msgid="3880932435325583041">"ઍપ દ્વારા સેટ કરો"</item>
    <item msgid="8719204526359229387">"કાળા પર સફેદ"</item>
    <item msgid="5410164687403735103">"સફેદ પર કાળી"</item>
    <item msgid="1119043472912497241">"કાળા પર પીળી"</item>
    <item msgid="2836895041823327816">"વાદળી પર પીળી"</item>
    <item msgid="747238414788976867">"કસ્ટમ"</item>
  </string-array>
  <string-array name="accessibility_button_location_selector_titles">
    <item msgid="6485511780196327736">"અન્ય ઍપની ઉપર ફ્લોટિંગ"</item>
    <item msgid="3605616699204153590">"નૅવિગેશન બાર"</item>
  </string-array>
  <string-array name="accessibility_button_gesture_selector_titles">
    <item msgid="2370918472773154939">"બટન"</item>
    <item msgid="6922258575853746220">"સંકેત"</item>
  </string-array>
  <string-array name="accessibility_button_size_selector_titles">
    <item msgid="7482952318152486459">"નાનું"</item>
    <item msgid="1666628329913333563">"મોટું"</item>
  </string-array>
  <string-array name="vpn_proxy_settings">
    <item msgid="7165538292837266997">"એકપણ નહીં"</item>
    <item msgid="2397017538263427575">"મૅન્યુઅલ"</item>
  </string-array>
  <string-array name="vpn_states">
    <item msgid="2262719249581510939">"ડિસ્કનેક્ટ કર્યું"</item>
    <item msgid="9141074028293812365">"પ્રારંભ કરી રહ્યું છે..."</item>
    <item msgid="2234425878608626285">"કનેક્ટ થઈ રહ્યું છે…"</item>
    <item msgid="27547778933579155">"કનેક્ટ કર્યું"</item>
    <item msgid="893506841727300393">"સમયસમાપ્તિ"</item>
    <item msgid="2974952010554140659">"અસફળ"</item>
  </string-array>
  <string-array name="security_settings_premium_sms_values">
    <item msgid="3985605994234635072">"પૂછો"</item>
    <item msgid="2358187544264718285">"ક્યારેય મંજૂરી આપશો નહીં"</item>
    <item msgid="7043782324123900484">"હંમેશા મંજૂરી આપો"</item>
  </string-array>
  <string-array name="ram_states">
    <item msgid="335564863849202240">"સામાન્ય"</item>
    <item msgid="4881487538039407838">"મધ્યમ"</item>
    <item msgid="1749887190650889318">"ઓછી"</item>
    <item msgid="4434319706635379779">"ગંભીર"</item>
    <item msgid="7582717864806562725">"?"</item>
  </string-array>
  <string-array name="color_picker">
    <item msgid="7216413848731287689">"સાઍન"</item>
    <item msgid="5661027589207588703">"વાદળી"</item>
    <item msgid="1219738214736244749">"લીલો"</item>
    <item msgid="6331809026622602308">"જાંબલી"</item>
    <item msgid="6390546163902724700">"ગુલાબી"</item>
    <item msgid="6500473130620545980">"નારંગી"</item>
  </string-array>
  <string-array name="automatic_storage_management_days">
    <item msgid="8896644025110620477">"30 દિવસથી વધુ જૂના"</item>
    <item msgid="9083927335632626281">"60 દિવસથી વધુ જૂના"</item>
    <item msgid="4146561207729203822">"90 દિવસથી વધુ જૂના"</item>
  </string-array>
    <!-- no translation found for swipe_direction_titles:0 (9039866451038081694) -->
    <!-- no translation found for swipe_direction_titles:1 (3175804938330683021) -->
  <string-array name="swipe_direction_values">
    <item msgid="718525159108105421">"1"</item>
    <item msgid="9080166583718385565">"0"</item>
  </string-array>
  <string-array name="wifi_metered_entries">
    <item msgid="3237321077949659241">"ઑટોમૅટિક રીતે શોધો"</item>
    <item msgid="3779092145391320375">"મીટર કરેલું તરીકે ગણો"</item>
    <item msgid="2047166446768045816">"મીટર ન કરેલું તરીકે ગણો"</item>
  </string-array>
  <string-array name="wifi_privacy_entries">
    <item msgid="91222619458919148">"કોઈપણ ક્રમમાં ગોઠવણ કરેલા MACનો ઉપયોગ કરો"</item>
    <item msgid="741680937828608749">"MAC ડિવાઇસનો ઉપયોગ કરો"</item>
  </string-array>
  <string-array name="wifi_dhcp_entries">
    <item msgid="2532836996945493932">"ડિવાઇસનું નામ નેટવર્કને મોકલો"</item>
    <item msgid="7928900271137707489">"ડિવાઇસનું નામ નેટવર્કને ન મોકલો"</item>
  </string-array>
  <string-array name="wifi_hidden_entries">
    <item msgid="342232116597649254">"ના"</item>
    <item msgid="2163015208097377388">"હા"</item>
  </string-array>
  <string-array name="autofill_logging_level_entries">
    <item msgid="2263571982739726576">"બંધ છે"</item>
    <item msgid="4295717421282345505">"ડિબગ કરો"</item>
    <item msgid="8657797891533816070">"શબ્દબહુલ"</item>
  </string-array>
  <string-array name="cdma_system_select_choices">
    <item msgid="1205665684426617345">"માત્ર હોમ"</item>
    <item msgid="6691772120712000966">"ઑટોમૅટિક"</item>
  </string-array>
  <string-array name="preferred_network_mode_choices">
    <item msgid="5746729990546256950">"GSM/WCDMA પસંદ કર્યો છે"</item>
    <item msgid="6443811977675152844">"માત્ર GSM"</item>
    <item msgid="8767554719068876877">"માત્ર WCDMA"</item>
    <item msgid="928773614806830223">"GSM/WCDMA ઑટો"</item>
    <item msgid="6742068706546460481">"CDMA/EvDo ઑટો"</item>
    <item msgid="3649606999166018819">"EvDo વિના CDMA"</item>
    <item msgid="3335567389804180984">"માત્ર EvDo"</item>
    <item msgid="30756226617172695">"CDMA/EvDo/GSM/WCDMA"</item>
    <item msgid="2847125869624632806">"CDMA + LTE/EvDo"</item>
    <item msgid="2247906254631766720">"GSM/WCDMA/LTE"</item>
    <item msgid="4147872615520331421">"LTE/CDMA/EvDo/GSM/WCDMA"</item>
    <item msgid="2908834445708457736">"LTE"</item>
    <item msgid="2947411877551747693">"LTE / WCDMA"</item>
    <item msgid="7723670142495874534">"માત્ર TDSCDMA"</item>
    <item msgid="7662033849563993380">"TDSCDMA/WCDMA"</item>
    <item msgid="1030644331822315228">"LTE/TDSCDMA"</item>
    <item msgid="7094751610086221480">"TDSCDMA/GSM"</item>
    <item msgid="4183784131291491454">"LTE/TDSCDMA/GSM"</item>
    <item msgid="1012405424112901282">"TDSCDMA/GSM/WCDMA"</item>
    <item msgid="9095153819433727441">"LTE/TDSCDMA/WCDMA"</item>
    <item msgid="8130733279433187514">"LTE/TDSCDMA/GSM/WCDMA"</item>
    <item msgid="4901583947595116332">"TDSCDMA/CDMA/EVDO/GSM/WCDMA"</item>
    <item msgid="6400630497408723600">"LTE/TDSCDMA/CDMA/EVDO/GSM/WCDMA"</item>
    <item msgid="9080352308817056162">"માત્ર NR"</item>
    <item msgid="8150548370973671395">"NR/LTE"</item>
    <item msgid="5237423971422723128">"NR/LTE/CDMA/EvDo"</item>
    <item msgid="6856991565745877075">"NR/LTE/GSM/WCDMA"</item>
    <item msgid="8908263949185004366">"વૈશ્વિક"</item>
    <item msgid="6692179237956480280">"NR/LTE/WCDMA"</item>
    <item msgid="8160757136163231885">"NR/LTE/TDSCDMA"</item>
    <item msgid="2207530656708814396">"NR/LTE/TDSCDMA/GSM"</item>
    <item msgid="2816766128443809642">"NR/LTE/TDSCDMA/WCDMA"</item>
    <item msgid="611069084780684089">"NR/LTE/TDSCDMA/GSM/WCDMA"</item>
    <item msgid="5790800263975092724">"NR/LTE/TDSCDMA/CDMA/EvDo/GSM/WCDMA"</item>
  </string-array>
  <string-array name="cdma_subscription_choices">
    <item msgid="6242790734457941014">"RUIM/SIM"</item>
    <item msgid="8980776035119085660">"NV"</item>
  </string-array>
    <!-- no translation found for enhanced_4g_lte_mode_title_variant:0 (1841976293698111057) -->
    <!-- no translation found for enhanced_4g_lte_mode_title_variant:1 (6822859933189908133) -->
    <!-- no translation found for enhanced_4g_lte_mode_title_variant:2 (4543171628914168621) -->
    <!-- no translation found for rtt_setting_mode:1 (7903019313228349427) -->
    <!-- no translation found for rtt_setting_mode:2 (8525285145696236811) -->
    <!-- no translation found for rtt_setting_mode:3 (7725394146877517088) -->
  <string-array name="nfc_payment_favor">
    <item msgid="9104058551372383947">"હંમેશાં"</item>
    <item msgid="5283665583617307336">"જ્યારે અન્ય ચુકવણી ઍપ ખુલ્લી હોય તે સિવાય"</item>
  </string-array>
  <string-array name="nfc_payment_favor_values">
    <item msgid="2373999996715432397">"0"</item>
    <item msgid="5305176997036663262">"1"</item>
  </string-array>
  <string-array name="switch_to_dock_user_when_docked_timeout_entries">
    <item msgid="3211660022507486536">"ક્યારેય નહીં"</item>
    <item msgid="7025253383416830453">"1 મિનિટ પછી"</item>
    <item msgid="1574040255478150028">"5 મિનિટ પછી"</item>
  </string-array>
    <!-- no translation found for private_space_auto_lock_options:0 (551584871228110817) -->
    <!-- no translation found for private_space_auto_lock_options:1 (3263162333754809690) -->
    <!-- no translation found for private_space_auto_lock_options:2 (1575103586471380629) -->
  <string-array name="zen_mode_icon_options_descriptions">
    <item msgid="1216815120972438676">"બ્રીફકેસ"</item>
    <item msgid="184985872234062767">"ક્લાસિકલ બિલ્ડિંગ"</item>
    <item msgid="9189550412466785530">"અપાર્ટમેન્ટ બિલ્ડિંગ"</item>
    <item msgid="2142527562511049422">"સ્પીચ બબલ"</item>
    <item msgid="2548100558260478605">"લોકોનું ગ્રૂપ"</item>
    <item msgid="2270003903304578284">"લાઇટ બલ્બ"</item>
    <item msgid="4793496619091161864">"કૅલેન્ડર"</item>
<<<<<<< HEAD
    <item msgid="355583383827414575">"દોડતી વ્યક્તિ"</item>
    <item msgid="8001358013148723500">"ગોલ્ફ"</item>
    <item msgid="755931364157422565">"જિમ ડમ્બબેલ"</item>
    <item msgid="1122491217891679043">"સ્વિમિંગ"</item>
    <item msgid="5825437763616894959">"હાઇક કરતી વ્યક્તિ"</item>
    <item msgid="7343381753556126903">"બૉલ ફેંકતી વ્યક્તિ"</item>
    <item msgid="7785234702090595">"લાત મારતી વ્યક્તિ"</item>
    <item msgid="8551370809943066311">"ગેમ કન્ટ્રોલર"</item>
    <item msgid="6613149523957360458">"કલાકારના વિવિધ રંગ"</item>
    <item msgid="9183052350354526560">"સ્નોફ્લૅક"</item>
    <item msgid="1589939022701519138">"બીચ પરની છત્રી"</item>
    <item msgid="4861295101659969850">"વર્કશોપ ટૂલ"</item>
    <item msgid="6817957885445446596">"તંબુ"</item>
    <item msgid="5923605807513411961">"ફિલ્મ રીલ"</item>
    <item msgid="7669095367618738070">"પુસ્તક"</item>
    <item msgid="2852435596978961693">"કમળનું ફૂલ"</item>
    <item msgid="7021313931065738980">"વ્યક્તિનું મગજ"</item>
    <item msgid="6988657977896749103">"હૅડફોન"</item>
    <item msgid="7175373369979188147">"ટીવી"</item>
    <item msgid="8654852711800563054">"ટ્રેન"</item>
    <item msgid="165142533839452848">"કાર"</item>
    <item msgid="5359765481365992847">"ક્રૉસાં"</item>
=======
    <item msgid="5673625795644364100">"ખલેલ પાડશો નહીં"</item>
    <item msgid="1423820834865831361">"દોડતી વ્યક્તિ"</item>
    <item msgid="2037298830718732608">"ગોલ્ફ"</item>
    <item msgid="2197835014443491074">"જિમ ડમ્બબેલ"</item>
    <item msgid="2730180105015616518">"સ્વિમિંગ"</item>
    <item msgid="2666922823253345958">"હાઇક કરતી વ્યક્તિ"</item>
    <item msgid="8234880356472211396">"બૉલ ફેંકતી વ્યક્તિ"</item>
    <item msgid="4642980625253001443">"લાત મારતી વ્યક્તિ"</item>
    <item msgid="4324795269518833500">"ગેમ કન્ટ્રોલર"</item>
    <item msgid="7789966425125441125">"કલાકારના વિવિધ રંગ"</item>
    <item msgid="663512680597461570">"સ્નોફ્લૅક"</item>
    <item msgid="7952183800501346803">"બીચ પરની છત્રી"</item>
    <item msgid="799139025758265891">"વર્કશોપ ટૂલ"</item>
    <item msgid="8112685757657659269">"પિયાનો"</item>
    <item msgid="3861584909935022342">"ફિલ્મ રીલ"</item>
    <item msgid="5827426100157335512">"પુસ્તક"</item>
    <item msgid="8585828346253128384">"કમળનું ફૂલ"</item>
    <item msgid="8788370542815300188">"વ્યક્તિનું મગજ"</item>
    <item msgid="7287354964767553293">"હૅડફોન"</item>
    <item msgid="2530059623783800987">"ટીવી"</item>
    <item msgid="5307182323469376758">"ટ્રેન"</item>
    <item msgid="4903790544026923026">"કાર"</item>
>>>>>>> 4e8d11bb
    <item msgid="5010405583912314582">"છરી કાંટાવાળી ચમચી અને છરી"</item>
    <item msgid="8939998598599064900">"શૉપિંગ કાર્ટ"</item>
    <item msgid="3379605903308731893">"બાળક"</item>
    <item msgid="7808668968550293112">"પ્રાણીનો પંજો"</item>
    <item msgid="1000692647524056504">"સ્ટાર બૅજ"</item>
    <item msgid="8270261073421676502">"બે લોકો"</item>
    <item msgid="5767782819651505460">"સ્ટાર"</item>
    <item msgid="4368451291862729334">"હૃદય"</item>
    <item msgid="2613199102208419986">"ઘર"</item>
    <item msgid="3022279986430275040">"અર્ધચંદ્ર"</item>
    <item msgid="5421089790869483206">"ઘડિયાળ"</item>
  </string-array>
  <string-array name="display_over_apps_permission_change_exempt">
  </string-array>
</resources><|MERGE_RESOLUTION|>--- conflicted
+++ resolved
@@ -506,30 +506,6 @@
     <item msgid="2548100558260478605">"લોકોનું ગ્રૂપ"</item>
     <item msgid="2270003903304578284">"લાઇટ બલ્બ"</item>
     <item msgid="4793496619091161864">"કૅલેન્ડર"</item>
-<<<<<<< HEAD
-    <item msgid="355583383827414575">"દોડતી વ્યક્તિ"</item>
-    <item msgid="8001358013148723500">"ગોલ્ફ"</item>
-    <item msgid="755931364157422565">"જિમ ડમ્બબેલ"</item>
-    <item msgid="1122491217891679043">"સ્વિમિંગ"</item>
-    <item msgid="5825437763616894959">"હાઇક કરતી વ્યક્તિ"</item>
-    <item msgid="7343381753556126903">"બૉલ ફેંકતી વ્યક્તિ"</item>
-    <item msgid="7785234702090595">"લાત મારતી વ્યક્તિ"</item>
-    <item msgid="8551370809943066311">"ગેમ કન્ટ્રોલર"</item>
-    <item msgid="6613149523957360458">"કલાકારના વિવિધ રંગ"</item>
-    <item msgid="9183052350354526560">"સ્નોફ્લૅક"</item>
-    <item msgid="1589939022701519138">"બીચ પરની છત્રી"</item>
-    <item msgid="4861295101659969850">"વર્કશોપ ટૂલ"</item>
-    <item msgid="6817957885445446596">"તંબુ"</item>
-    <item msgid="5923605807513411961">"ફિલ્મ રીલ"</item>
-    <item msgid="7669095367618738070">"પુસ્તક"</item>
-    <item msgid="2852435596978961693">"કમળનું ફૂલ"</item>
-    <item msgid="7021313931065738980">"વ્યક્તિનું મગજ"</item>
-    <item msgid="6988657977896749103">"હૅડફોન"</item>
-    <item msgid="7175373369979188147">"ટીવી"</item>
-    <item msgid="8654852711800563054">"ટ્રેન"</item>
-    <item msgid="165142533839452848">"કાર"</item>
-    <item msgid="5359765481365992847">"ક્રૉસાં"</item>
-=======
     <item msgid="5673625795644364100">"ખલેલ પાડશો નહીં"</item>
     <item msgid="1423820834865831361">"દોડતી વ્યક્તિ"</item>
     <item msgid="2037298830718732608">"ગોલ્ફ"</item>
@@ -552,7 +528,6 @@
     <item msgid="2530059623783800987">"ટીવી"</item>
     <item msgid="5307182323469376758">"ટ્રેન"</item>
     <item msgid="4903790544026923026">"કાર"</item>
->>>>>>> 4e8d11bb
     <item msgid="5010405583912314582">"છરી કાંટાવાળી ચમચી અને છરી"</item>
     <item msgid="8939998598599064900">"શૉપિંગ કાર્ટ"</item>
     <item msgid="3379605903308731893">"બાળક"</item>
