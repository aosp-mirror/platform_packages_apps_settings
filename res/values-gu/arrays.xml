<?xml version="1.0" encoding="UTF-8"?>
<!-- 
/*
**
** Copyright 2007 The Android Open Source Project
**
** Licensed under the Apache License, Version 2.0 (the "License");
** you may not use this file except in compliance with the License.
** You may obtain a copy of the License at
**
**     http://www.apache.org/licenses/LICENSE-2.0
**
** Unless required by applicable law or agreed to in writing, software
** distributed under the License is distributed on an "AS IS" BASIS,
** WITHOUT WARRANTIES OR CONDITIONS OF ANY KIND, either express or implied.
** See the License for the specific language governing permissions and
** limitations under the License.
*/
 -->

<resources xmlns:android="http://schemas.android.com/apk/res/android"
    xmlns:xliff="urn:oasis:names:tc:xliff:document:1.2">
  <string-array name="timezone_filters">
    <item msgid="6657355508154731088">"અમેરિકા"</item>
    <item msgid="728005479339643412">"યુરોપ"</item>
    <item msgid="4086411516715683715">"આફ્રિકા"</item>
    <item msgid="2044919239591619902">"એશિયા"</item>
    <item msgid="4758559452497348479">"ઑસ્ટ્રેલિયા"</item>
    <item msgid="2254507767835075885">"પેસિફિક"</item>
    <item msgid="6471579645890342891">"તમામ"</item>
  </string-array>
  <string-array name="screen_timeout_entries">
    <item msgid="8386012403457852396">"15 સેકન્ડ"</item>
    <item msgid="4572123773028439079">"30 સેકન્ડ"</item>
    <item msgid="7016081293774377048">"1 મિનિટ"</item>
    <item msgid="838575533670111144">"2 મિનિટ"</item>
    <item msgid="2693197579676214668">"5 મિનિટ"</item>
    <item msgid="1955784331962974678">"10 મિનિટ"</item>
    <item msgid="5578717731965793584">"30 મિનિટ"</item>
  </string-array>
  <string-array name="dream_timeout_entries">
    <item msgid="1999412608953538363">"ક્યારેય નહીં"</item>
    <item msgid="5533979945668138276">"15 સેકન્ડ"</item>
    <item msgid="418444643954320796">"30 સેકન્ડ"</item>
    <item msgid="3604213008710109260">"1 મિનિટ"</item>
    <item msgid="5684250925112815553">"2 મિનિટ"</item>
    <item msgid="4003134469028178277">"5 મિનિટ"</item>
    <item msgid="6258291104689105723">"10 મિનિટ"</item>
    <item msgid="6231662826434607130">"30 મિનિટ"</item>
  </string-array>
    <!-- no translation found for dark_ui_scheduler_preference_titles:0 (7465697698048662118) -->
    <!-- no translation found for dark_ui_scheduler_preference_titles:1 (4057198235664064478) -->
  <string-array name="lock_after_timeout_entries">
    <item msgid="2223808927866488981">"ત્વરિત"</item>
    <item msgid="463591454172790676">"5 સેકન્ડ"</item>
    <item msgid="6981910499530067289">"15 સેકન્ડ"</item>
    <item msgid="841968393904987343">"30 સેકન્ડ"</item>
    <item msgid="8209996803755081758">"1 મિનિટ"</item>
    <item msgid="8532038695054819775">"2 મિનિટ"</item>
    <item msgid="230858078069711241">"5 મિનિટ"</item>
    <item msgid="7289395602286160723">"10 મિનિટ"</item>
    <item msgid="3142577549730704595">"30 મિનિટ"</item>
  </string-array>
  <string-array name="entries_font_size">
    <item msgid="4649244712522775149">"નાનું"</item>
    <item msgid="4350318459725129464">"ડિફોલ્ટ"</item>
    <item msgid="722959474722634030">"મોટું"</item>
    <item msgid="5468692832610514379">"સૌથી મોટું"</item>
  </string-array>
  <string-array name="wifi_status">
    <item msgid="1201478116293383426"></item>
    <item msgid="7388036070768806193">"સ્કેન કરી રહ્યું છે..."</item>
    <item msgid="1656176059757237036">"કનેક્ટ થઈ રહ્યું છે…"</item>
    <item msgid="3249903732481917388">"પ્રમાણિત કરી રહ્યું છે..."</item>
    <item msgid="7789156794775399931">"IP ઍડ્રેસ મેળવી રહ્યાં છે..."</item>
    <item msgid="492518447401534767">"કનેક્ટ કર્યું"</item>
    <item msgid="4322989558568666518">"સસ્પેન્ડ કરેલ"</item>
    <item msgid="286164147080824297">"ડિસ્કનેક્ટ થઈ રહ્યું છે..."</item>
    <item msgid="1628460745311787730">"ડિસ્કનેક્ટ કર્યું"</item>
    <item msgid="4013828218541488949">"અસફળ"</item>
    <item msgid="5473541238056528086">"અવરોધિત"</item>
    <item msgid="1114588261171522603">"નબળા કનેક્શનને અસ્થાયી રૂપે ટાળી રહ્યું છે"</item>
  </string-array>
  <string-array name="wifi_status_with_ssid">
    <item msgid="1528087426723432177"></item>
    <item msgid="155483314608049961">"સ્કેન કરી રહ્યું છે..."</item>
    <item msgid="3409219643606946053">"<xliff:g id="NETWORK_NAME">%1$s</xliff:g> પર કનેક્ટ થઈ રહ્યું છે..."</item>
    <item msgid="7891463004457278422">"<xliff:g id="NETWORK_NAME">%1$s</xliff:g> સાથે પ્રમાણીકૃત થઈ રહ્યું છે…"</item>
    <item msgid="3193388999810487137">"<xliff:g id="NETWORK_NAME">%1$s</xliff:g> તરફથી IP ઍડ્રેસ મેળવી રહ્યાં છે..."</item>
    <item msgid="2227930004124157952">"<xliff:g id="NETWORK_NAME">%1$s</xliff:g> સાથે કનેક્ટ થયાં"</item>
    <item msgid="7104168043537022445">"સસ્પેન્ડ કરેલ"</item>
    <item msgid="2595938203187002544">"<xliff:g id="NETWORK_NAME">%1$s</xliff:g> થી ડિસ્કનેક્ટ થઈ રહ્યાં છે…"</item>
    <item msgid="2435175968703898648">"ડિસ્કનેક્ટ કર્યું"</item>
    <item msgid="4804573668906374228">"અસફળ"</item>
    <item msgid="4036325515437530221">"અવરોધિત"</item>
    <item msgid="8883455894013518008">"અસ્થાયી રૂપે નબળા કનેક્શનને ટાળી રહ્યું છે"</item>
  </string-array>
    <!-- no translation found for wifi_tether_security:0 (6312112980634811065) -->
    <!-- no translation found for wifi_tether_security:1 (1428294025896439258) -->
  <string-array name="wifi_p2p_wps_setup">
    <item msgid="1446717102923442720">"પુશ બટન"</item>
    <item msgid="2630618799033509548">"પીઅર ઉપકરણ પરથી પિન"</item>
    <item msgid="6088264311596031080">"આ ઉપકરણ પરથી પિન"</item>
  </string-array>
  <string-array name="wifi_p2p_status">
    <item msgid="8357401480964012245">"કનેક્ટ કર્યું"</item>
    <item msgid="66312817817365647">"આમંત્રિત"</item>
    <item msgid="4463567967438038210">"અસફળ"</item>
    <item msgid="6556827947082659801">"ઉપલબ્ધ"</item>
    <item msgid="6096962300722555553">"શ્રેણીથી બહાર"</item>
  </string-array>
  <string-array name="bluetooth_visibility_timeout_entries">
    <item msgid="6697785880436838464">"2 મિનિટ"</item>
    <item msgid="3886297451944778457">"5 મિનિટ"</item>
    <item msgid="5972466727114812286">"1 કલાક"</item>
    <item msgid="4241913314075719627">"ક્યારેય સમયસમાપ્તિ નહીં"</item>
  </string-array>
  <string-array name="bluetooth_max_connected_audio_devices">
    <item msgid="4792793579224104167">"સિસ્ટમ ડિફૉલ્ટનો ઉપયોગ કરો: <xliff:g id="DEFAULT_BLUETOOTH_MAX_CONNECTED_AUDIO_DEVICES">%1$d</xliff:g>"</item>
    <item msgid="5818942631838356082">"1"</item>
    <item msgid="4804155564025402919">"2"</item>
    <item msgid="7123296338505723878">"3"</item>
    <item msgid="9100937224980838123">"4"</item>
    <item msgid="6702740528496186521">"5"</item>
  </string-array>
  <string-array name="wifi_signal">
    <item msgid="199360311367724149">"નબળું"</item>
    <item msgid="2470925506985305429">"નબળી"</item>
    <item msgid="8545211062334016668">"ઠીક"</item>
    <item msgid="7468449584777730187">"સારી"</item>
    <item msgid="202124107702016530">"ઉત્તમ"</item>
  </string-array>
  <string-array name="data_usage_data_range">
    <item msgid="3528385925116637939">"છેલ્લા 30 દિવસ"</item>
    <item msgid="3356834403629955571">"વપરાશ સાયકલ સેટ કરો..."</item>
  </string-array>
  <string-array name="usage_stats_display_order_types">
    <item msgid="7527014644010884448">"વપરાશ સમય"</item>
    <item msgid="4631872897572423215">"છેલ્લે ઉપયોગ કરેલ સમય"</item>
    <item msgid="2647568941623179473">"એપ્લિકેશનનું નામ"</item>
  </string-array>
  <string-array name="wifi_eap_entries">
    <item msgid="6337816338410321026">"PEAP"</item>
    <item msgid="1540215992819772636">"TLS"</item>
    <item msgid="9105006864434061405">"TTLS"</item>
    <item msgid="3199281439582632425">"PWD"</item>
  </string-array>
  <string-array name="wifi_peap_phase2_entries">
    <item msgid="8082624033981656770">"MSCHAPV2"</item>
    <item msgid="4182817453412578800">"GTC"</item>
  </string-array>
  <string-array name="wifi_peap_phase2_entries_with_sim_auth">
    <item msgid="5943169794516984261">"MSCHAPV2"</item>
    <item msgid="2379904471264702148">"GTC"</item>
    <item msgid="5248162884898921025">"સિમ"</item>
    <item msgid="3148964951886919224">"AKA"</item>
    <item msgid="8987072060394684912">"AKA\'"</item>
  </string-array>
  <string-array name="wifi_ttls_phase2_entries">
    <item msgid="7970149422845752634">"PAP"</item>
    <item msgid="5204890303748068014">"MSCHAP"</item>
    <item msgid="2210309879499032393">"MSCHAPV2"</item>
    <item msgid="6686694694122598353">"GTC"</item>
  </string-array>
  <string-array name="wifi_ip_settings">
    <item msgid="6665889765350160154">"DHCP"</item>
    <item msgid="6215795691318745695">"સ્થિર"</item>
  </string-array>
  <string-array name="wifi_proxy_settings">
<<<<<<< HEAD
    <item msgid="4473276491748503377">"કોઈ નહીં"</item>
    <item msgid="8673874894887358090">"મેન્યુઅલ"</item>
    <item msgid="168893341855953140">"પ્રોક્સી સ્વતઃ-ગોઠવણી"</item>
=======
    <item msgid="4669222334822978847">"કોઈ નહીં"</item>
    <item msgid="6242198071587397280">"મેન્યુઅલ"</item>
    <item msgid="464383874780058242">"પ્રોક્સી આપમેળે ગોઠવો"</item>
>>>>>>> f6f96f8a
  </string-array>
  <string-array name="apn_auth_entries">
    <item msgid="2900892411844440682">"કોઈ નહીં"</item>
    <item msgid="3391314878583432149">"PAP"</item>
    <item msgid="5548769169086098722">"CHAP"</item>
    <item msgid="5845194685644699724">"PAP અથવા CHAP"</item>
  </string-array>
  <string-array name="apn_protocol_entries">
    <item msgid="5005228027485376993">"IPv4"</item>
    <item msgid="3249973932011349323">"IPv6"</item>
    <item msgid="2254055042792806324">"IPv4/IPv6"</item>
  </string-array>
  <string-array name="bearer_entries">
    <item msgid="6515855421456643076">"અનિર્દિષ્ટ"</item>
    <item msgid="1922344287654584114">"LTE"</item>
    <item msgid="8438853814055082017">"HSPAP"</item>
    <item msgid="8761381586178359495">"HSPA"</item>
    <item msgid="3072175002109671984">"HSUPA"</item>
    <item msgid="641801916037303837">"HSDPA"</item>
    <item msgid="1249220913128455055">"UMTS"</item>
    <item msgid="2126812829752295024">"EDGE"</item>
    <item msgid="3899085634999494594">"GPRS"</item>
    <item msgid="2140271473984712463">"eHRPD"</item>
    <item msgid="1543121347736419491">"EVDO_B"</item>
    <item msgid="7296183100985507304">"EVDO_A"</item>
    <item msgid="1261786928723784732">"EVDO_0"</item>
    <item msgid="1396997182108950268">"1xRTT"</item>
    <item msgid="3658086883471544773">"IS95B"</item>
    <item msgid="6208908029106498824">"IS95A"</item>
  </string-array>
  <string-array name="mvno_type_entries">
    <item msgid="1909908032710683029">"કોઈ નહીં"</item>
    <item msgid="8568003268185342352">"SPN"</item>
    <item msgid="1804537219968457989">"IMSI"</item>
    <item msgid="3441876902463317017">"GID"</item>
  </string-array>
  <string-array name="app_install_location_entries">
    <item msgid="3771157789865587832">"આંતરિક ઉપકરણ સંગ્રહ"</item>
    <item msgid="5501345333507193420">"દૂર કરવા યોગ્ય SD કાર્ડ"</item>
    <item msgid="2362840341195111674">"સિસ્ટમને નક્કી કરવા દો"</item>
  </string-array>
  <string-array name="app_ops_categories">
    <item msgid="528483497841471005">"સ્થાન"</item>
    <item msgid="7786376598377098070">"વ્યક્તિગત"</item>
    <item msgid="7707692387382449990">"મેસેજિંગ"</item>
    <item msgid="2235402926760712958">"મીડિયા"</item>
    <item msgid="1822578131647724167">"ઉપકરણ"</item>
  </string-array>
  <string-array name="app_ops_summaries">
    <item msgid="8837238583601420163">"ખરબચડું સ્થાન"</item>
    <item msgid="3205182755091629995">"સારું સ્થાન"</item>
    <item msgid="8952113542524604064">"GPS"</item>
    <item msgid="50701215019227883">"વાઇબ્રેટ"</item>
    <item msgid="2690144000353492014">"સંપર્કો વાંચો"</item>
    <item msgid="3858029424955955625">"સંપર્કો સંશોધિત કરો"</item>
    <item msgid="3439658954936709507">"કૉલ લૉગ વાંચો"</item>
    <item msgid="1908944516631132130">"કૉલ લૉગ સંશોધિત કરો"</item>
    <item msgid="9066115715905100138">"કૅલેન્ડર વાંચો"</item>
    <item msgid="1664720478157892566">"કૅલેન્ડર સંશોધિત કરો"</item>
    <item msgid="5478277451617814822">"wi-fi સ્કેન કરો"</item>
    <item msgid="2429454210217003798">"નોટિફિકેશન"</item>
    <item msgid="8909068846471624576">"સેલ સ્કેન"</item>
    <item msgid="2527973826970434181">"કૉલ કરો"</item>
    <item msgid="2766022553327609913">"SMS વાંચો"</item>
    <item msgid="167775364051357284">"SMS લખો"</item>
    <item msgid="3397583039407928979">"SMS પ્રાપ્ત કરો"</item>
    <item msgid="3658964859478786980">"કટોકટી SMS પ્રાપ્ત કરો"</item>
    <item msgid="7975129014728281140">"MMS પ્રાપ્ત કરો"</item>
    <item msgid="404809195686849835">"WAP પુશ પ્રાપ્ત કરો"</item>
    <item msgid="5167716820004184705">"SMS મોકલો"</item>
    <item msgid="3834284815734286927">"ICC SMS વાંચો"</item>
    <item msgid="6394881108820762646">"ICC SMS લખો"</item>
    <item msgid="3275060808384314406">"સેટિંગ્સ સંશોધિત કરો"</item>
    <item msgid="8672921438869137431">"શીર્ષ પર ખેંચો"</item>
    <item msgid="346101114322879720">"ઍક્સેસ સૂચનાઓ"</item>
    <item msgid="4760681822601767255">"કૅમેરા"</item>
    <item msgid="2172823594140104317">"ઑડિઓ રેકોર્ડ કરો"</item>
    <item msgid="5612873260709742213">"ઑડિઓ ચલાવો"</item>
    <item msgid="2027206403725749996">"ક્લિપબોર્ડ વાંચો"</item>
    <item msgid="5643742956725663156">"ક્લિપબોર્ડ સંશોધિત કરો"</item>
    <item msgid="7362845549479684378">"મીડિયા બટન્સ"</item>
    <item msgid="3843484466100107397">"ઑડિઓ ફોકસ"</item>
    <item msgid="617344340943430125">"માસ્ટર વૉલ્યૂમ"</item>
    <item msgid="1249691739381713634">"વૉઇસ વૉલ્યૂમ"</item>
    <item msgid="6485000384018554920">"રિંગ વૉલ્યૂમ"</item>
    <item msgid="3378000878531336372">"મીડિયા વૉલ્યૂમ"</item>
    <item msgid="5272927168355895681">"એલાર્મ વૉલ્યૂમ"</item>
    <item msgid="4422070755065530548">"નોટિફિકેશન વૉલ્યૂમ"</item>
    <item msgid="3250654589277825306">"બ્લૂટૂથ વૉલ્યૂમ"</item>
    <item msgid="4212187233638382465">"સક્રિય રાખો"</item>
    <item msgid="5099026183238335900">"સ્થાનને મૉનિટર કરો"</item>
    <item msgid="2297727967385895059">"હાઇ પાવર સ્થાન મૉનિટર કરો"</item>
    <item msgid="8700593962030471569">"વપરાશ આંકડા મેળવો"</item>
    <item msgid="4140820386622184831">"માઇક્રોફોનનો અવાજ બંધ/ચાલુ કરો"</item>
    <item msgid="317746827951691657">"ટોસ્ટ બતાવો"</item>
    <item msgid="5679422988212309779">"પ્રોજેક્ટ મીડિયા"</item>
    <item msgid="6454031639780101439">"VPN સક્રિય કરો"</item>
    <item msgid="2441327072846850561">"વૉલપેપર પર લખો"</item>
    <item msgid="2162456889277589861">"મદદ સંરચના"</item>
    <item msgid="4644645617399271070">"મદદ સ્ક્રીનશોટ"</item>
    <item msgid="8321845997769724385">"ફોન સ્થિતિ વાંચો"</item>
    <item msgid="8319500905789302082">"વૉઇસમેઇલ ઉમેરો"</item>
    <item msgid="1745447762712473288">"sip નો ઉપયોગ કરો"</item>
    <item msgid="2986821801246709737">"આઉટગોઇંગ કૉલ પર પ્રક્રિયા કરો"</item>
    <item msgid="2702338156976571452">"ફિંગરપ્રિન્ટ"</item>
    <item msgid="7925495329948404955">"બોડી સેન્સર્સ"</item>
    <item msgid="8163066895749904470">"સેલ બ્રોડકાસ્ટ્સ વાંચો"</item>
    <item msgid="7621394050624063528">"મોક સ્થાન"</item>
    <item msgid="37519917674959757">"સ્ટોરેજ વાંચો"</item>
    <item msgid="3868809525697401379">"સ્ટોરેજ પર લખો"</item>
    <item msgid="2504191192460059817">"સ્ક્રીન ચાલુ કરો"</item>
    <item msgid="7905819538788103556">"એકાઉન્ટ્સ મેળવો"</item>
    <item msgid="1675025662248079254">"પૃષ્ઠભૂમિમાં ચલાવો"</item>
    <item msgid="2553974920157061225">"ઍક્સેસિબિલિટી વૉલ્યૂમ"</item>
  </string-array>
  <string-array name="app_ops_labels">
    <item msgid="7780927354556651567">"સ્થાન"</item>
    <item msgid="364182753727575631">"સ્થાન"</item>
    <item msgid="5728662879095632194">"સ્થાન"</item>
    <item msgid="4104617224667554750">"વાઇબ્રેટ"</item>
    <item msgid="1623646715189708947">"સંપર્કો વાંચો"</item>
    <item msgid="5060760609109972207">"સંપર્કો સંશોધિત કરો"</item>
    <item msgid="7451260062940797278">"કૉલ લૉગ વાંચો"</item>
    <item msgid="2348589304974534308">"કૉલ લૉગ સંશોધિત કરો"</item>
    <item msgid="4089146706115315300">"કૅલેન્ડર વાંચો"</item>
    <item msgid="1305780729690198918">"કૅલેન્ડર સંશોધિત કરો"</item>
    <item msgid="3461096740171440592">"સ્થાન"</item>
    <item msgid="6657539556093198883">"પોસ્ટ નોટિફિકેશન"</item>
    <item msgid="8112680908829570200">"સ્થાન"</item>
    <item msgid="5019327268152480733">"કૉલ કરો"</item>
    <item msgid="8001855901083066554">"SMS/MMS વાંચો"</item>
    <item msgid="187744670643011148">"SMS/MMS લખો"</item>
    <item msgid="3324078624274013835">"SMS/MMS પ્રાપ્ત કરો"</item>
    <item msgid="1924065490920451511">"SMS/MMS પ્રાપ્ત કરો"</item>
    <item msgid="1239934115787777477">"SMS/MMS પ્રાપ્ત કરો"</item>
    <item msgid="1030342664910454057">"SMS/MMS પ્રાપ્ત કરો"</item>
    <item msgid="9189359977063200554">"SMS/MMS મોકલો"</item>
    <item msgid="6954817837534799424">"SMS/MMS વાંચો"</item>
    <item msgid="7921014514153395846">"SMS/MMS લખો"</item>
    <item msgid="8997371825401751421">"સેટિંગ્સ સંશોધિત કરો"</item>
    <item msgid="7005755175240764443">"શીર્ષ પર ખેંચો"</item>
    <item msgid="8267704990417682222">"સૂચનાઓ ઍક્સેસ કરો"</item>
    <item msgid="3180676986290096851">"કૅમેરા"</item>
    <item msgid="9174072114281872917">"ઑડિઓ રેકોર્ડ કરો"</item>
    <item msgid="1444183972646890539">"ઑડિઓ ચલાવો"</item>
    <item msgid="4337542044275236638">"ક્લિપબોર્ડ વાંચો"</item>
    <item msgid="2681224211796661809">"ક્લિપબોર્ડ સંશોધિત કરો"</item>
    <item msgid="4479361062226474111">"મીડિયા બટન્સ"</item>
    <item msgid="5651140069431283570">"ઑડિઓ ફોકસ"</item>
    <item msgid="745291221457314879">"માસ્ટર વૉલ્યૂમ"</item>
    <item msgid="4722479281326245754">"વૉઇસ વૉલ્યૂમ"</item>
    <item msgid="6749550886745567276">"રિંગ વૉલ્યૂમ"</item>
    <item msgid="2218685029915863168">"મીડિયા વૉલ્યૂમ"</item>
    <item msgid="4266577290496513640">"એલાર્મ વૉલ્યૂમ"</item>
    <item msgid="8608084169623998854">"નોટિફિકેશન વૉલ્યૂમ"</item>
    <item msgid="7948784184567841794">"બ્લૂટૂથ વૉલ્યૂમ"</item>
    <item msgid="1148968792599973150">"સક્રિય રાખો"</item>
    <item msgid="8482874682804856549">"સ્થાન"</item>
    <item msgid="5186169827582545242">"સ્થાન"</item>
    <item msgid="6122293931012635638">"ઉપયોગના આંકડા મેળવો"</item>
    <item msgid="2526677383312751932">"માઇક્રોફોનનો અવાજ બંધ/ચાલુ કરો"</item>
    <item msgid="4000577305179914546">"ટોસ્ટ બતાવો"</item>
    <item msgid="8660207174515570558">"પ્રોજેક્ટ મીડિયા"</item>
    <item msgid="3904996949561946108">"VPN સક્રિય કરો"</item>
    <item msgid="504052124101832515">"વૉલપેપર પર લખો"</item>
    <item msgid="1657182386933187909">"મદદ સંરચના"</item>
    <item msgid="437655393941385937">"મદદ સ્ક્રીનશોટ"</item>
    <item msgid="973363520315356844">"ફોન સ્થિતિ વાંચો"</item>
    <item msgid="1203157739257425062">"વૉઇસમેઇલ ઉમેરો"</item>
    <item msgid="9143978647977300187">"sip નો ઉપયોગ કરો"</item>
    <item msgid="3053060162752878562">"આઉટગોઇંગ કૉલ પર પ્રક્રિયા કરો"</item>
    <item msgid="4480721672278100858">"ફિંગરપ્રિન્ટ"</item>
    <item msgid="7883743426029759112">"બોડી સેન્સર્સ"</item>
    <item msgid="2546206711741159825">"સેલ બ્રોડકાસ્ટ્સ વાંચો"</item>
    <item msgid="2363460595607829243">"મોક સ્થાન"</item>
    <item msgid="3778165903878569143">"સ્ટોરેજ વાંચો"</item>
    <item msgid="555939881912035315">"સ્ટોરેજ પર લખો"</item>
    <item msgid="4281352581602735717">"સ્ક્રીન ચાલુ કરો"</item>
    <item msgid="346122795998225472">"એકાઉન્ટ્સ મેળવો"</item>
    <item msgid="3756073389408535680">"પૃષ્ઠભૂમિમાં ચલાવો"</item>
    <item msgid="2114661179947426734">"ઍક્સેસિબિલિટી વૉલ્યૂમ"</item>
  </string-array>
  <string-array name="long_press_timeout_selector_titles">
    <item msgid="6926391290986427331">"નાનો"</item>
    <item msgid="5118829513010894576">"મધ્યમ"</item>
    <item msgid="6740026006576843477">"લાંબો"</item>
  </string-array>
  <string-array name="captioning_typeface_selector_titles">
    <item msgid="2166553138528640250">"ડિફોલ્ટ"</item>
    <item msgid="4234707448428002595">"Sans-serif"</item>
    <item msgid="2390008695651897663">"Sans-serif condensed"</item>
    <item msgid="2396492419730702454">"Sans-serif monospace"</item>
    <item msgid="8199675052804786099">"Serif"</item>
    <item msgid="4554123140736897688">"Serif monospace"</item>
    <item msgid="5485652650875486635">"કૅઝૂઅલ"</item>
    <item msgid="1071057864355989694">"કર્સિવ"</item>
    <item msgid="5012882784126308133">"નાના કેપિટલ્સ"</item>
  </string-array>
  <string-array name="captioning_font_size_selector_titles">
    <item msgid="923916134548435468">"ઘણું નાનું"</item>
    <item msgid="5738147437573674872">"નાનું"</item>
    <item msgid="8111006422178051129">"સામાન્ય"</item>
    <item msgid="824386705928670045">"મોટું"</item>
    <item msgid="2790561781512874585">"ઘણું મોટું"</item>
  </string-array>
  <string-array name="captioning_edge_type_selector_titles">
    <item msgid="70686029249840227">"ડિફોલ્ટ"</item>
    <item msgid="4224714345662348668">"કોઈ નહીં"</item>
    <item msgid="4132127611510627490">"બાહ્યરેખા"</item>
    <item msgid="1226216870460161087">"છાયો છોડો"</item>
    <item msgid="2328414188644618697">"ઉઠાવેલું"</item>
    <item msgid="7758730980218689351">"દબાવેલ"</item>
  </string-array>
  <string-array name="captioning_opacity_selector_titles">
    <item msgid="1140998823196874513">"25%"</item>
    <item msgid="1227705689171449873">"50%"</item>
    <item msgid="2690365993149520846">"75%"</item>
    <item msgid="3237802033158517495">"100%"</item>
  </string-array>
  <string-array name="captioning_preset_selector_titles">
    <item msgid="4180191497452407161">"ઍપ્લિકેશન ડિફોલ્ટ્સનો ઉપયોગ કરો"</item>
    <item msgid="8719204526359229387">"કાળા પર સફેદ"</item>
    <item msgid="5410164687403735103">"સફેદ પર કાળી"</item>
    <item msgid="1119043472912497241">"કાળા પર પીળી"</item>
    <item msgid="2836895041823327816">"વાદળી પર પીળી"</item>
    <item msgid="747238414788976867">"કસ્ટમ"</item>
  </string-array>
  <string-array name="vpn_types_long">
    <item msgid="6621806338070912611">"PPTP VPN"</item>
    <item msgid="2552427673212085780">"પહેલાંથી શેર કરેલ કીઝ સાથે L2TP/IPSec VPN"</item>
    <item msgid="7378096704485168082">"પ્રમાણપત્રો સાથે L2TP/IPSec VPN"</item>
    <item msgid="3792393562235791509">"પૂર્વ શેર કરેલી કીઝ અને Xauth પ્રમાણીકરણ સાથે IPSec VPN"</item>
    <item msgid="2484564813864139237">"પ્રમાણપત્રો અને Xauth પ્રમાણીકરણ સાથે IPSec VPN"</item>
    <item msgid="68918911194507915">"પ્રમાણપત્રો અને સંકર પ્રમાણીકરણ સાથે IPSec VPN"</item>
  </string-array>
<<<<<<< HEAD
    <!-- no translation found for vpn_proxy_settings:0 (4474139132577932676) -->
    <!-- no translation found for vpn_proxy_settings:1 (2943781954264525815) -->
=======
  <string-array name="vpn_proxy_settings">
    <item msgid="7165538292837266997">"એકપણ નહીં"</item>
    <item msgid="2397017538263427575">"મૅન્યુઅલ"</item>
  </string-array>
>>>>>>> f6f96f8a
  <string-array name="vpn_states">
    <item msgid="2262719249581510939">"ડિસ્કનેક્ટ કર્યું"</item>
    <item msgid="9141074028293812365">"પ્રારંભ કરી રહ્યું છે..."</item>
    <item msgid="2234425878608626285">"કનેક્ટ થઈ રહ્યું છે…"</item>
    <item msgid="27547778933579155">"કનેક્ટ કર્યું"</item>
    <item msgid="893506841727300393">"સમયસમાપ્તિ"</item>
    <item msgid="2974952010554140659">"અસફળ"</item>
  </string-array>
  <string-array name="security_settings_premium_sms_values">
    <item msgid="3985605994234635072">"પૂછો"</item>
    <item msgid="2358187544264718285">"ક્યારેય મંજૂરી આપશો નહીં"</item>
    <item msgid="7043782324123900484">"હંમેશા મંજૂરી આપો"</item>
  </string-array>
  <string-array name="ram_states">
    <item msgid="335564863849202240">"સામાન્ય"</item>
    <item msgid="4881487538039407838">"મધ્યમ"</item>
    <item msgid="1749887190650889318">"ઓછી"</item>
    <item msgid="4434319706635379779">"ગંભીર"</item>
    <item msgid="7582717864806562725">"?"</item>
  </string-array>
  <string-array name="proc_stats_memory_states">
    <item msgid="9158074556874274573">"સામાન્ય"</item>
    <item msgid="800025072447180345">"મધ્યમ"</item>
    <item msgid="6553000762562707158">"ઓછી"</item>
    <item msgid="1800371389071355640">"ગંભીર"</item>
  </string-array>
  <string-array name="proc_stats_process_states">
    <item msgid="7389344075996860704">"નિરંતર"</item>
    <item msgid="5777152116210127847">"ટોચની પ્રવૃત્તિ"</item>
    <item msgid="1834030155560727324">"મહત્વપૂર્ણ (અગ્રભૂમિ)"</item>
    <item msgid="8494424742994426350">"મહત્વપૂર્ણ (બૅકગ્રાઉન્ડ)"</item>
    <item msgid="5099332663422156149">"બેકઅપ"</item>
    <item msgid="7701089238529887617">"ભારે વજન"</item>
    <item msgid="3006466648960525485">"સેવા (ચાલે છે)"</item>
    <item msgid="2253476667031759713">"સેવા (પુનઃપ્રારંભ થાય છે)"</item>
    <item msgid="5209576689975321486">"પ્રાપ્તકર્તા"</item>
    <item msgid="7243761414719310364">"ઘર"</item>
    <item msgid="3674963093565630781">"છેલ્લી પ્રવૃત્તિ"</item>
    <item msgid="5545221272903898598">"કેશ્ડ (પ્રવૃત્તિ)"</item>
    <item msgid="3164591924266309710">"કેશ્ડ (પ્રવૃત્તિ ક્લાઇન્ટ)"</item>
    <item msgid="8186970968968646288">"કેશ્ડ (ખાલી)"</item>
  </string-array>
  <string-array name="color_picker">
<<<<<<< HEAD
    <item msgid="7631642672260600032">"મોરપીચ્છ"</item>
    <item msgid="8332294763632946560">"વાદળી"</item>
    <item msgid="2023216417616991392">"ઘેરો વાદળી રંગ"</item>
    <item msgid="3170497246594232819">"જાંબલી"</item>
    <item msgid="4608643045752965568">"ગુલાબી"</item>
    <item msgid="6131821495505931173">"લાલ"</item>
=======
    <item msgid="3230992859486877963">"મોરપીછ"</item>
    <item msgid="5661027589207588703">"વાદળી"</item>
    <item msgid="3795787248113275442">"ઘેરો વાદળી રંગ"</item>
    <item msgid="6331809026622602308">"જાંબલી"</item>
    <item msgid="6390546163902724700">"ગુલાબી"</item>
    <item msgid="6618900408138432102">"લાલ"</item>
>>>>>>> f6f96f8a
  </string-array>
  <string-array name="automatic_storage_management_days">
    <item msgid="8896644025110620477">"30 દિવસથી વધુ જૂના"</item>
    <item msgid="9083927335632626281">"60 દિવસથી વધુ જૂના"</item>
    <item msgid="4146561207729203822">"90 દિવસથી વધુ જૂના"</item>
  </string-array>
    <!-- no translation found for swipe_direction_titles:0 (9039866451038081694) -->
    <!-- no translation found for swipe_direction_titles:1 (3175804938330683021) -->
  <string-array name="swipe_direction_values">
    <item msgid="718525159108105421">"1"</item>
    <item msgid="9080166583718385565">"0"</item>
  </string-array>
  <string-array name="wifi_metered_entries">
    <item msgid="3237321077949659241">"આપમેળે શોધો"</item>
    <item msgid="3779092145391320375">"મીટર કરેલ તરીકે ગણો"</item>
    <item msgid="2047166446768045816">"મીટર ન કરેલ તરીકે ગણો"</item>
  </string-array>
  <string-array name="wifi_privacy_entries">
    <item msgid="3485945604919292489">"રેન્ડમ કરેલ MACનો ઉપયોગ કરો (ડિફૉલ્ટ)"</item>
    <item msgid="741680937828608749">"MAC ડિવાઇસનો ઉપયોગ કરો"</item>
  </string-array>
  <string-array name="wifi_hidden_entries">
    <item msgid="342232116597649254">"ના"</item>
    <item msgid="2163015208097377388">"હા"</item>
  </string-array>
  <string-array name="dark_ui_mode_entries">
<<<<<<< HEAD
    <item msgid="4047603501491142527">"ઘેરો"</item>
    <item msgid="2291969684082074001">"લાઇટ"</item>
=======
    <item msgid="6438197382930472090">"ઘેરો"</item>
    <item msgid="3761390980253394079">"આછો"</item>
>>>>>>> f6f96f8a
  </string-array>
  <string-array name="autofill_logging_level_entries">
    <item msgid="2263571982739726576">"બંધ છે"</item>
    <item msgid="4295717421282345505">"ડિબગ કરો"</item>
    <item msgid="8657797891533816070">"શબ્દબહુલ"</item>
  </string-array>
  <string-array name="cdma_system_select_choices">
    <item msgid="1205665684426617345">"માત્ર હોમ"</item>
    <item msgid="6691772120712000966">"ઑટોમૅટિક"</item>
  </string-array>
  <string-array name="preferred_network_mode_choices">
<<<<<<< HEAD
    <item msgid="4168919392737496563">"GSM/WCDMA પસંદ કર્યો છે"</item>
    <item msgid="807926878589867564">"માત્ર GSM"</item>
    <item msgid="488474605709912156">"માત્ર WCDMA"</item>
    <item msgid="1912421096218750039">"GSM/WCDMA ઑટો"</item>
    <item msgid="5072198667819683600">"CDMA/EvDo ઑટો"</item>
    <item msgid="370391313511477301">"EvDo વિના CDMA"</item>
    <item msgid="4678789463133969294">"માત્ર EvDo"</item>
    <item msgid="3960210542349075517">"CDMA/EvDo/GSM/WCDMA"</item>
    <item msgid="2961817320209454599">"CDMA + LTE/EvDo"</item>
    <item msgid="8008611169788556519">"GSM/WCDMA/LTE"</item>
    <item msgid="4486851520863433847">"વૈશ્વિક"</item>
    <item msgid="8516691658640163073">"LTE"</item>
    <item msgid="3108828968591899719">"LTE / WCDMA"</item>
    <item msgid="1879225673847443662">"માત્ર TDSCDMA"</item>
    <item msgid="8373504428469988469">"TDSCDMA/WCDMA"</item>
    <item msgid="8097271911945758303">"LTE/TDSCDMA"</item>
    <item msgid="2272560096982726294">"TDSCDMA/GSM"</item>
    <item msgid="131738018826229696">"LTE/TDSCDMA/GSM"</item>
    <item msgid="629422387044789699">"TDSCDMA/GSM/WCDMA"</item>
    <item msgid="5686260911275077041">"LTE/TDSCDMA/WCDMA"</item>
    <item msgid="4545655348143499596">"LTE/TDSCDMA/GSM/WCDMA"</item>
    <item msgid="4107769721462339672">"TDSCDMA/CDMA/EVDO/GSM/WCDMA"</item>
    <item msgid="8811683254058088466">"LTE/TDSCDMA/CDMA/EVDO/GSM/WCDMA"</item>
=======
    <item msgid="5746729990546256950">"GSM/WCDMA પસંદ કર્યો છે"</item>
    <item msgid="6443811977675152844">"માત્ર GSM"</item>
    <item msgid="8767554719068876877">"માત્ર WCDMA"</item>
    <item msgid="928773614806830223">"GSM/WCDMA ઑટો"</item>
    <item msgid="6742068706546460481">"CDMA/EvDo ઑટો"</item>
    <item msgid="3649606999166018819">"EvDo વિના CDMA"</item>
    <item msgid="3335567389804180984">"માત્ર EvDo"</item>
    <item msgid="30756226617172695">"CDMA/EvDo/GSM/WCDMA"</item>
    <item msgid="2847125869624632806">"CDMA + LTE/EvDo"</item>
    <item msgid="2247906254631766720">"GSM/WCDMA/LTE"</item>
    <item msgid="1091258946200124345">"વૈશ્વિક"</item>
    <item msgid="2908834445708457736">"LTE"</item>
    <item msgid="2947411877551747693">"LTE / WCDMA"</item>
    <item msgid="7723670142495874534">"માત્ર TDSCDMA"</item>
    <item msgid="7662033849563993380">"TDSCDMA/WCDMA"</item>
    <item msgid="1030644331822315228">"LTE/TDSCDMA"</item>
    <item msgid="7094751610086221480">"TDSCDMA/GSM"</item>
    <item msgid="4183784131291491454">"LTE/TDSCDMA/GSM"</item>
    <item msgid="1012405424112901282">"TDSCDMA/GSM/WCDMA"</item>
    <item msgid="9095153819433727441">"LTE/TDSCDMA/WCDMA"</item>
    <item msgid="8130733279433187514">"LTE/TDSCDMA/GSM/WCDMA"</item>
    <item msgid="4901583947595116332">"TDSCDMA/CDMA/EVDO/GSM/WCDMA"</item>
    <item msgid="6400630497408723600">"LTE/TDSCDMA/CDMA/EVDO/GSM/WCDMA"</item>
    <item msgid="9080352308817056162">"માત્ર NR"</item>
    <item msgid="8150548370973671395">"NR/LTE"</item>
    <item msgid="5237423971422723128">"NR/LTE/CDMA/EvDo"</item>
    <item msgid="6856991565745877075">"NR/LTE/GSM/WCDMA"</item>
    <item msgid="473436147270962091">"NR/LTE/CDMA/EvDo/GSM/WCDMA"</item>
    <item msgid="6692179237956480280">"NR/LTE/WCDMA"</item>
    <item msgid="8160757136163231885">"NR/LTE/TDSCDMA"</item>
    <item msgid="2207530656708814396">"NR/LTE/TDSCDMA/GSM"</item>
    <item msgid="2816766128443809642">"NR/LTE/TDSCDMA/WCDMA"</item>
    <item msgid="611069084780684089">"NR/LTE/TDSCDMA/GSM/WCDMA"</item>
    <item msgid="5790800263975092724">"NR/LTE/TDSCDMA/CDMA/EvDo/GSM/WCDMA"</item>
>>>>>>> f6f96f8a
  </string-array>
  <string-array name="cdma_subscription_choices">
    <item msgid="6242790734457941014">"RUIM/SIM"</item>
    <item msgid="8980776035119085660">"NV"</item>
  </string-array>
  <string-array name="preferred_network_mode_choices_world_mode">
<<<<<<< HEAD
    <item msgid="1054992858056320116">"વૈશ્વિક"</item>
    <item msgid="817971827645657949">"LTE / CDMA"</item>
    <item msgid="519208953133334357">"LTE / GSM / UMTS"</item>
  </string-array>
=======
    <item msgid="8219021147046131771">"વૈશ્વિક"</item>
    <item msgid="5291208617720023560">"LTE / CDMA"</item>
    <item msgid="6742002477816975742">"LTE / GSM / UMTS"</item>
  </string-array>
    <!-- no translation found for enhanced_4g_lte_mode_title_variant:0 (1841976293698111057) -->
    <!-- no translation found for enhanced_4g_lte_mode_title_variant:1 (6822859933189908133) -->
    <!-- no translation found for enhanced_4g_lte_mode_title_variant:2 (4543171628914168621) -->
    <!-- no translation found for enhanced_4g_lte_mode_sumary_variant:0 (6624400115590055120) -->
    <!-- no translation found for enhanced_4g_lte_mode_sumary_variant:1 (5783108243674842461) -->
    <!-- no translation found for enhanced_4g_lte_mode_sumary_variant:2 (2605068646093321511) -->
    <!-- no translation found for rtt_setting_mode:1 (7903019313228349427) -->
    <!-- no translation found for rtt_setting_mode:2 (8525285145696236811) -->
    <!-- no translation found for rtt_setting_mode:3 (7725394146877517088) -->
>>>>>>> f6f96f8a
</resources><|MERGE_RESOLUTION|>--- conflicted
+++ resolved
@@ -167,15 +167,9 @@
     <item msgid="6215795691318745695">"સ્થિર"</item>
   </string-array>
   <string-array name="wifi_proxy_settings">
-<<<<<<< HEAD
-    <item msgid="4473276491748503377">"કોઈ નહીં"</item>
-    <item msgid="8673874894887358090">"મેન્યુઅલ"</item>
-    <item msgid="168893341855953140">"પ્રોક્સી સ્વતઃ-ગોઠવણી"</item>
-=======
     <item msgid="4669222334822978847">"કોઈ નહીં"</item>
     <item msgid="6242198071587397280">"મેન્યુઅલ"</item>
     <item msgid="464383874780058242">"પ્રોક્સી આપમેળે ગોઠવો"</item>
->>>>>>> f6f96f8a
   </string-array>
   <string-array name="apn_auth_entries">
     <item msgid="2900892411844440682">"કોઈ નહીં"</item>
@@ -411,15 +405,10 @@
     <item msgid="2484564813864139237">"પ્રમાણપત્રો અને Xauth પ્રમાણીકરણ સાથે IPSec VPN"</item>
     <item msgid="68918911194507915">"પ્રમાણપત્રો અને સંકર પ્રમાણીકરણ સાથે IPSec VPN"</item>
   </string-array>
-<<<<<<< HEAD
-    <!-- no translation found for vpn_proxy_settings:0 (4474139132577932676) -->
-    <!-- no translation found for vpn_proxy_settings:1 (2943781954264525815) -->
-=======
   <string-array name="vpn_proxy_settings">
     <item msgid="7165538292837266997">"એકપણ નહીં"</item>
     <item msgid="2397017538263427575">"મૅન્યુઅલ"</item>
   </string-array>
->>>>>>> f6f96f8a
   <string-array name="vpn_states">
     <item msgid="2262719249581510939">"ડિસ્કનેક્ટ કર્યું"</item>
     <item msgid="9141074028293812365">"પ્રારંભ કરી રહ્યું છે..."</item>
@@ -463,21 +452,12 @@
     <item msgid="8186970968968646288">"કેશ્ડ (ખાલી)"</item>
   </string-array>
   <string-array name="color_picker">
-<<<<<<< HEAD
-    <item msgid="7631642672260600032">"મોરપીચ્છ"</item>
-    <item msgid="8332294763632946560">"વાદળી"</item>
-    <item msgid="2023216417616991392">"ઘેરો વાદળી રંગ"</item>
-    <item msgid="3170497246594232819">"જાંબલી"</item>
-    <item msgid="4608643045752965568">"ગુલાબી"</item>
-    <item msgid="6131821495505931173">"લાલ"</item>
-=======
     <item msgid="3230992859486877963">"મોરપીછ"</item>
     <item msgid="5661027589207588703">"વાદળી"</item>
     <item msgid="3795787248113275442">"ઘેરો વાદળી રંગ"</item>
     <item msgid="6331809026622602308">"જાંબલી"</item>
     <item msgid="6390546163902724700">"ગુલાબી"</item>
     <item msgid="6618900408138432102">"લાલ"</item>
->>>>>>> f6f96f8a
   </string-array>
   <string-array name="automatic_storage_management_days">
     <item msgid="8896644025110620477">"30 દિવસથી વધુ જૂના"</item>
@@ -504,13 +484,8 @@
     <item msgid="2163015208097377388">"હા"</item>
   </string-array>
   <string-array name="dark_ui_mode_entries">
-<<<<<<< HEAD
-    <item msgid="4047603501491142527">"ઘેરો"</item>
-    <item msgid="2291969684082074001">"લાઇટ"</item>
-=======
     <item msgid="6438197382930472090">"ઘેરો"</item>
     <item msgid="3761390980253394079">"આછો"</item>
->>>>>>> f6f96f8a
   </string-array>
   <string-array name="autofill_logging_level_entries">
     <item msgid="2263571982739726576">"બંધ છે"</item>
@@ -522,31 +497,6 @@
     <item msgid="6691772120712000966">"ઑટોમૅટિક"</item>
   </string-array>
   <string-array name="preferred_network_mode_choices">
-<<<<<<< HEAD
-    <item msgid="4168919392737496563">"GSM/WCDMA પસંદ કર્યો છે"</item>
-    <item msgid="807926878589867564">"માત્ર GSM"</item>
-    <item msgid="488474605709912156">"માત્ર WCDMA"</item>
-    <item msgid="1912421096218750039">"GSM/WCDMA ઑટો"</item>
-    <item msgid="5072198667819683600">"CDMA/EvDo ઑટો"</item>
-    <item msgid="370391313511477301">"EvDo વિના CDMA"</item>
-    <item msgid="4678789463133969294">"માત્ર EvDo"</item>
-    <item msgid="3960210542349075517">"CDMA/EvDo/GSM/WCDMA"</item>
-    <item msgid="2961817320209454599">"CDMA + LTE/EvDo"</item>
-    <item msgid="8008611169788556519">"GSM/WCDMA/LTE"</item>
-    <item msgid="4486851520863433847">"વૈશ્વિક"</item>
-    <item msgid="8516691658640163073">"LTE"</item>
-    <item msgid="3108828968591899719">"LTE / WCDMA"</item>
-    <item msgid="1879225673847443662">"માત્ર TDSCDMA"</item>
-    <item msgid="8373504428469988469">"TDSCDMA/WCDMA"</item>
-    <item msgid="8097271911945758303">"LTE/TDSCDMA"</item>
-    <item msgid="2272560096982726294">"TDSCDMA/GSM"</item>
-    <item msgid="131738018826229696">"LTE/TDSCDMA/GSM"</item>
-    <item msgid="629422387044789699">"TDSCDMA/GSM/WCDMA"</item>
-    <item msgid="5686260911275077041">"LTE/TDSCDMA/WCDMA"</item>
-    <item msgid="4545655348143499596">"LTE/TDSCDMA/GSM/WCDMA"</item>
-    <item msgid="4107769721462339672">"TDSCDMA/CDMA/EVDO/GSM/WCDMA"</item>
-    <item msgid="8811683254058088466">"LTE/TDSCDMA/CDMA/EVDO/GSM/WCDMA"</item>
-=======
     <item msgid="5746729990546256950">"GSM/WCDMA પસંદ કર્યો છે"</item>
     <item msgid="6443811977675152844">"માત્ર GSM"</item>
     <item msgid="8767554719068876877">"માત્ર WCDMA"</item>
@@ -581,19 +531,12 @@
     <item msgid="2816766128443809642">"NR/LTE/TDSCDMA/WCDMA"</item>
     <item msgid="611069084780684089">"NR/LTE/TDSCDMA/GSM/WCDMA"</item>
     <item msgid="5790800263975092724">"NR/LTE/TDSCDMA/CDMA/EvDo/GSM/WCDMA"</item>
->>>>>>> f6f96f8a
   </string-array>
   <string-array name="cdma_subscription_choices">
     <item msgid="6242790734457941014">"RUIM/SIM"</item>
     <item msgid="8980776035119085660">"NV"</item>
   </string-array>
   <string-array name="preferred_network_mode_choices_world_mode">
-<<<<<<< HEAD
-    <item msgid="1054992858056320116">"વૈશ્વિક"</item>
-    <item msgid="817971827645657949">"LTE / CDMA"</item>
-    <item msgid="519208953133334357">"LTE / GSM / UMTS"</item>
-  </string-array>
-=======
     <item msgid="8219021147046131771">"વૈશ્વિક"</item>
     <item msgid="5291208617720023560">"LTE / CDMA"</item>
     <item msgid="6742002477816975742">"LTE / GSM / UMTS"</item>
@@ -607,5 +550,4 @@
     <!-- no translation found for rtt_setting_mode:1 (7903019313228349427) -->
     <!-- no translation found for rtt_setting_mode:2 (8525285145696236811) -->
     <!-- no translation found for rtt_setting_mode:3 (7725394146877517088) -->
->>>>>>> f6f96f8a
 </resources>