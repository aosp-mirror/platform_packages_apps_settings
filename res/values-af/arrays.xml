--- conflicted
+++ resolved
@@ -506,30 +506,6 @@
     <item msgid="2548100558260478605">"Groep mense"</item>
     <item msgid="2270003903304578284">"Gloeilamp"</item>
     <item msgid="4793496619091161864">"Kalender"</item>
-<<<<<<< HEAD
-    <item msgid="355583383827414575">"Mens wat hardloop"</item>
-    <item msgid="8001358013148723500">"Gholf"</item>
-    <item msgid="755931364157422565">"Gimnasiumhandgewig"</item>
-    <item msgid="1122491217891679043">"Swem"</item>
-    <item msgid="5825437763616894959">"Mens wat voetslaan"</item>
-    <item msgid="7343381753556126903">"Mens wat ’n bal gooi"</item>
-    <item msgid="7785234702090595">"Mens wat skop"</item>
-    <item msgid="8551370809943066311">"Speletjiebeheerder"</item>
-    <item msgid="6613149523957360458">"Kunstenaar se kleurpalet"</item>
-    <item msgid="9183052350354526560">"Sneeuvlokkie"</item>
-    <item msgid="1589939022701519138">"Strandsambreel"</item>
-    <item msgid="4861295101659969850">"Werkswinkelgereedskap"</item>
-    <item msgid="6817957885445446596">"Tent"</item>
-    <item msgid="5923605807513411961">"Filmspoel"</item>
-    <item msgid="7669095367618738070">"Boek"</item>
-    <item msgid="2852435596978961693">"Egiptiese waterlelie"</item>
-    <item msgid="7021313931065738980">"Mens se gedagtes"</item>
-    <item msgid="6988657977896749103">"Oorfone"</item>
-    <item msgid="7175373369979188147">"TV"</item>
-    <item msgid="8654852711800563054">"Trein"</item>
-    <item msgid="165142533839452848">"Motor"</item>
-    <item msgid="5359765481365992847">"Croissant"</item>
-=======
     <item msgid="5673625795644364100">"Moenie Steur Nie"</item>
     <item msgid="1423820834865831361">"Mens wat hardloop"</item>
     <item msgid="2037298830718732608">"Gholf"</item>
@@ -552,7 +528,6 @@
     <item msgid="2530059623783800987">"TV"</item>
     <item msgid="5307182323469376758">"Trein"</item>
     <item msgid="4903790544026923026">"Motor"</item>
->>>>>>> 4e8d11bb
     <item msgid="5010405583912314582">"Mes en vurk"</item>
     <item msgid="8939998598599064900">"Inkopiemandjie"</item>
     <item msgid="3379605903308731893">"Kind"</item>
