--- conflicted
+++ resolved
@@ -219,140 +219,6 @@
     <item msgid="1822578131647724167">"Dispozitiv"</item>
   </string-array>
   <string-array name="app_ops_summaries">
-<<<<<<< HEAD
-    <item msgid="4979188868761515915">"locație imprecisă"</item>
-    <item msgid="5789673140227507995">"locație exactă"</item>
-    <item msgid="1061584358377390581">"GPS"</item>
-    <item msgid="5387405117297558954">"vibrează"</item>
-    <item msgid="3434165993711230924">"citește agenda"</item>
-    <item msgid="616161687718081936">"modifică agenda"</item>
-    <item msgid="7638002295329050091">"citește jurnalul de apeluri"</item>
-    <item msgid="6546959730920410907">"modifică jurnalul de apeluri"</item>
-    <item msgid="446877710771379667">"citește calendarul"</item>
-    <item msgid="7674458294386319722">"modifică calendarul"</item>
-    <item msgid="8281201165558093009">"scanează Wi-Fi"</item>
-    <item msgid="8694611243479480497">"notificare"</item>
-    <item msgid="7776439107987345446">"scanează semnal mobil"</item>
-    <item msgid="514615766544675057">"apelează un telefon"</item>
-    <item msgid="8181415497109310680">"citește mesaje SMS"</item>
-    <item msgid="6816551144382117307">"scrie mesaje SMS"</item>
-    <item msgid="4600463921908905030">"primește mesaje SMS"</item>
-    <item msgid="5958926493289432745">"primește mesaje SMS de urgență"</item>
-    <item msgid="4945269495221089540">"primește mesaje MMS"</item>
-    <item msgid="5570472453573929087">"primește mesaje WAP push"</item>
-    <item msgid="7125408150230860501">"trimite mesaje SMS"</item>
-    <item msgid="7080337936612188061">"citește mesaje ICC SMS"</item>
-    <item msgid="587124103118495063">"scrie mesaje ICC SMS"</item>
-    <item msgid="2320577158869025503">"modifică setările"</item>
-    <item msgid="1545733463471924009">"desenează deasupra"</item>
-    <item msgid="3609046903962454582">"accesează notificări"</item>
-    <item msgid="4671646036128214513">"cameră foto"</item>
-    <item msgid="1097324338692486211">"înregistrează conținut audio"</item>
-    <item msgid="5031552983987798163">"redă conținut audio"</item>
-    <item msgid="8374996688066472414">"citește clipboardul"</item>
-    <item msgid="3045529469061083747">"modifică clipboardul"</item>
-    <item msgid="5124443975763747838">"butoane media"</item>
-    <item msgid="4547883971364273343">"focalizare audio"</item>
-    <item msgid="2603878814882344450">"volum principal"</item>
-    <item msgid="7136963238377062018">"volum voce"</item>
-    <item msgid="4270236897655923007">"volum sonerie"</item>
-    <item msgid="6325739889222559394">"volum media"</item>
-    <item msgid="5762123934816216821">"volum alarmă"</item>
-    <item msgid="785049718065337473">"volum notificări"</item>
-    <item msgid="6700305533746877052">"volumul Bluetooth"</item>
-    <item msgid="2029227495214047094">"mențineți activ"</item>
-    <item msgid="26109888160231211">"monitorizarea locației"</item>
-    <item msgid="5753382310468855812">"monitorizarea localizării cu consum ridicat de energie"</item>
-    <item msgid="3356591542543137332">"obțineți statistici de utilizare"</item>
-    <item msgid="3073734345226842233">"activați/dezactivați microfonul"</item>
-    <item msgid="2111767435887685265">"afișează semnalarea"</item>
-    <item msgid="1091168669714823370">"proiectează conținutul media"</item>
-    <item msgid="485564189219029300">"activează serviciul VPN"</item>
-    <item msgid="7155384795265164395">"scrie imaginea de fundal"</item>
-    <item msgid="1835836196806147034">"structură de asistență"</item>
-    <item msgid="5989890403088155055">"captură de ecran de asistență"</item>
-    <item msgid="8582699692765917557">"citește starea telefonului"</item>
-    <item msgid="1474039653814954902">"adaugă mesaje vocale"</item>
-    <item msgid="7222837656938871633">"folosește SIP"</item>
-    <item msgid="6108267038969274380">"procesează apelul de ieșire"</item>
-    <item msgid="4823402479973873358">"amprentă"</item>
-    <item msgid="5895843015407713543">"senzori corporali"</item>
-    <item msgid="1436446526955010826">"citește transmisiile celulare"</item>
-    <item msgid="884172201575690484">"locație de testare"</item>
-    <item msgid="3591971310048485247">"citește spațiul de stocare"</item>
-    <item msgid="4041187808621866119">"scrie spațiul de stocare"</item>
-    <item msgid="6628873315024166197">"activează ecranul"</item>
-    <item msgid="3253368931113490863">"preia conturile"</item>
-    <item msgid="780392378084812901">"rulează în fundal"</item>
-    <item msgid="2629748510881309577">"volum accesibilitate"</item>
-  </string-array>
-  <string-array name="app_ops_labels">
-    <item msgid="6602854600289714121">"Locație"</item>
-    <item msgid="8677040780775113033">"Locație"</item>
-    <item msgid="1660743989948992916">"Locație"</item>
-    <item msgid="8791172739860195290">"Vibrează"</item>
-    <item msgid="383413555642128046">"Citește agenda"</item>
-    <item msgid="3654594895269697313">"Modifică agenda"</item>
-    <item msgid="7928393476362362538">"Citește jurnalul de apeluri"</item>
-    <item msgid="6248591205254641116">"Modifică jurnalul de apeluri"</item>
-    <item msgid="6093344633066170692">"Citește calendarul"</item>
-    <item msgid="1334886368750347692">"Modifică calendarul"</item>
-    <item msgid="1638204101698708656">"Locație"</item>
-    <item msgid="2154671955760380322">"Postează o notificare"</item>
-    <item msgid="4282477730595931828">"Locație"</item>
-    <item msgid="4891423912898525905">"Apelează un telefon"</item>
-    <item msgid="2623604824935968113">"Citiți mesaje SMS/MMS"</item>
-    <item msgid="4420177125221176306">"Scrieți mesaje SMS/MMS"</item>
-    <item msgid="3986142739951490025">"Primește mesaje SMS/MMS"</item>
-    <item msgid="3984213795861739778">"Primește mesaje SMS/MMS"</item>
-    <item msgid="3656243523752472788">"Primește mesaje SMS/MMS"</item>
-    <item msgid="8105802370238551510">"Primește mesaje SMS/MMS"</item>
-    <item msgid="1407766984645388488">"Trimite mesaje SMS/MMS"</item>
-    <item msgid="3527273606643794973">"Citiți mesaje SMS/MMS"</item>
-    <item msgid="4370895547001583812">"Scrieți mesaje SMS/MMS"</item>
-    <item msgid="4218544235221631789">"Modifică setările"</item>
-    <item msgid="736541391767350377">"Desenează deasupra"</item>
-    <item msgid="5530815681721654194">"Accesează notificări"</item>
-    <item msgid="781213371706962767">"Cameră foto"</item>
-    <item msgid="1720492593061838172">"Înregistrează conținut audio"</item>
-    <item msgid="3493046322001257041">"Redă conținut audio"</item>
-    <item msgid="136815868796597058">"Citește clipboardul"</item>
-    <item msgid="5238692940326972503">"Modifică clipboardul"</item>
-    <item msgid="5753789168376302997">"Butoane media"</item>
-    <item msgid="3265262911688671938">"Focalizare audio"</item>
-    <item msgid="2098976479485046797">"Volum principal"</item>
-    <item msgid="5660213838861789350">"Volum voce"</item>
-    <item msgid="7983336752371254444">"Volum sonerie"</item>
-    <item msgid="7878027809189330917">"Volum media"</item>
-    <item msgid="7260546305036218513">"Volum alarmă"</item>
-    <item msgid="9103719301075748925">"Volum notificări"</item>
-    <item msgid="7025966722295861512">"Volum Bluetooth"</item>
-    <item msgid="4665183401128289653">"Păstrare în activitate"</item>
-    <item msgid="8584357129746649222">"Locație"</item>
-    <item msgid="7669257279311110599">"Locație"</item>
-    <item msgid="3459320345690097795">"Obțineți statistici de utilizare"</item>
-    <item msgid="1312534577834048535">"Activați/dezactivați microfonul"</item>
-    <item msgid="427580389823724225">"Afișează semnalarea"</item>
-    <item msgid="4992007785575926253">"Proiectează conținutul media"</item>
-    <item msgid="2482631530338029480">"Activează serviciul VPN"</item>
-    <item msgid="1662979573471871926">"Scrie imaginea de fundal"</item>
-    <item msgid="5964768335278263478">"Structură de asistență"</item>
-    <item msgid="2657138701132782702">"Captură de ecran de asistență"</item>
-    <item msgid="8571369610363539266">"Citește starea telefonului"</item>
-    <item msgid="4542463358215230845">"Adaugă mesaje vocale"</item>
-    <item msgid="864565065016166003">"Folosește SIP"</item>
-    <item msgid="1958009349883195116">"Procesează apelul de ieșire"</item>
-    <item msgid="8526563410140613458">"Amprentă"</item>
-    <item msgid="7864822459293570891">"Senzori corporali"</item>
-    <item msgid="6798698496904810960">"Citește transmisiile celulare"</item>
-    <item msgid="5242052845700875820">"Locație de testare"</item>
-    <item msgid="1246296877820358565">"Citește spațiul de stocare"</item>
-    <item msgid="2404067308793740341">"Scrie spațiul de stocare"</item>
-    <item msgid="5832543806893763620">"Activează ecranul"</item>
-    <item msgid="5258373962467495905">"Preia conturile"</item>
-    <item msgid="334625385979270703">"Rulează în fundal"</item>
-    <item msgid="9039213578110332702">"Volum accesibilitate"</item>
-=======
     <item msgid="8837238583601420163">"locație imprecisă"</item>
     <item msgid="3205182755091629995">"locație exactă"</item>
     <item msgid="8952113542524604064">"GPS"</item>
@@ -485,7 +351,6 @@
     <item msgid="346122795998225472">"Preia conturile"</item>
     <item msgid="3756073389408535680">"Rulează în fundal"</item>
     <item msgid="2114661179947426734">"Volum accesibilitate"</item>
->>>>>>> f6f96f8a
   </string-array>
   <string-array name="long_press_timeout_selector_titles">
     <item msgid="6926391290986427331">"Scurtă"</item>
@@ -540,15 +405,10 @@
     <item msgid="2484564813864139237">"IPSec VPN cu certificate și autentificare Xauth"</item>
     <item msgid="68918911194507915">"IPSec VPN cu certificate și autentificare hibridă"</item>
   </string-array>
-<<<<<<< HEAD
-    <!-- no translation found for vpn_proxy_settings:0 (4474139132577932676) -->
-    <!-- no translation found for vpn_proxy_settings:1 (2943781954264525815) -->
-=======
   <string-array name="vpn_proxy_settings">
     <item msgid="7165538292837266997">"Niciunul"</item>
     <item msgid="2397017538263427575">"Manual"</item>
   </string-array>
->>>>>>> f6f96f8a
   <string-array name="vpn_states">
     <item msgid="2262719249581510939">"Deconectată"</item>
     <item msgid="9141074028293812365">"Se inițializează..."</item>
@@ -611,15 +471,9 @@
     <item msgid="9080166583718385565">"0"</item>
   </string-array>
   <string-array name="wifi_metered_entries">
-<<<<<<< HEAD
-    <item msgid="5200910605264415911">"Detectează automat"</item>
-    <item msgid="8745603368609022803">"Tratați ca fiind contorizată"</item>
-    <item msgid="2266114985518865625">"Tratați ca fiind necontorizată"</item>
-=======
     <item msgid="3237321077949659241">"Detectează automat"</item>
     <item msgid="3779092145391320375">"Tratează ca fiind contorizată"</item>
     <item msgid="2047166446768045816">"Tratează ca fiind necontorizată"</item>
->>>>>>> f6f96f8a
   </string-array>
   <string-array name="wifi_privacy_entries">
     <item msgid="3485945604919292489">"Folosiți o adresă MAC aleatorie (prestabilit)"</item>
@@ -643,31 +497,6 @@
     <item msgid="6691772120712000966">"Automat"</item>
   </string-array>
   <string-array name="preferred_network_mode_choices">
-<<<<<<< HEAD
-    <item msgid="4168919392737496563">"GSM/WCDMA preferat"</item>
-    <item msgid="807926878589867564">"Numai GSM"</item>
-    <item msgid="488474605709912156">"Numai WCDMA"</item>
-    <item msgid="1912421096218750039">"GSM/WCDMA automat"</item>
-    <item msgid="5072198667819683600">"CDMA/EvDo automat"</item>
-    <item msgid="370391313511477301">"CDMA fără EvDo"</item>
-    <item msgid="4678789463133969294">"Numai EvDo"</item>
-    <item msgid="3960210542349075517">"CDMA/EvDo/GSM/WCDMA"</item>
-    <item msgid="2961817320209454599">"CDMA + LTE/EvDo"</item>
-    <item msgid="8008611169788556519">"GSM/WCDMA/LTE"</item>
-    <item msgid="4486851520863433847">"Global"</item>
-    <item msgid="8516691658640163073">"LTE"</item>
-    <item msgid="3108828968591899719">"LTE/WCDMA"</item>
-    <item msgid="1879225673847443662">"Numai TDSCDMA"</item>
-    <item msgid="8373504428469988469">"TDSCDMA/WCDMA"</item>
-    <item msgid="8097271911945758303">"LTE/TDSCDMA"</item>
-    <item msgid="2272560096982726294">"TDSCDMA/GSM"</item>
-    <item msgid="131738018826229696">"LTE/TDSCDMA/GSM"</item>
-    <item msgid="629422387044789699">"TDSCDMA/GSM/WCDMA"</item>
-    <item msgid="5686260911275077041">"LTE/TDSCDMA/WCDMA"</item>
-    <item msgid="4545655348143499596">"LTE/TDSCDMA/GSM/WCDMA"</item>
-    <item msgid="4107769721462339672">"TDSCDMA/CDMA/EVDO/GSM/WCDMA"</item>
-    <item msgid="8811683254058088466">"LTE/TDSCDMA/CDMA/EVDO/GSM/WCDMA"</item>
-=======
     <item msgid="5746729990546256950">"GSM/WCDMA preferat"</item>
     <item msgid="6443811977675152844">"Numai GSM"</item>
     <item msgid="8767554719068876877">"Numai WCDMA"</item>
@@ -702,19 +531,12 @@
     <item msgid="2816766128443809642">"NR/LTE/TDSCDMA/WCDMA"</item>
     <item msgid="611069084780684089">"NR/LTE/TDSCDMA/GSM/WCDMA"</item>
     <item msgid="5790800263975092724">"NR/LTE/TDSCDMA/CDMA/EvDo/GSM/WCDMA"</item>
->>>>>>> f6f96f8a
   </string-array>
   <string-array name="cdma_subscription_choices">
     <item msgid="6242790734457941014">"RUIM/SIM"</item>
     <item msgid="8980776035119085660">"NV"</item>
   </string-array>
   <string-array name="preferred_network_mode_choices_world_mode">
-<<<<<<< HEAD
-    <item msgid="1054992858056320116">"Global"</item>
-    <item msgid="817971827645657949">"LTE/CDMA"</item>
-    <item msgid="519208953133334357">"LTE/GSM/UMTS"</item>
-  </string-array>
-=======
     <item msgid="8219021147046131771">"Global"</item>
     <item msgid="5291208617720023560">"LTE/CDMA"</item>
     <item msgid="6742002477816975742">"LTE/GSM/UMTS"</item>
@@ -728,5 +550,4 @@
     <!-- no translation found for rtt_setting_mode:1 (7903019313228349427) -->
     <!-- no translation found for rtt_setting_mode:2 (8525285145696236811) -->
     <!-- no translation found for rtt_setting_mode:3 (7725394146877517088) -->
->>>>>>> f6f96f8a
 </resources>