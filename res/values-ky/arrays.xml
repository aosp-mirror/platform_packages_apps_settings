--- conflicted
+++ resolved
@@ -51,6 +51,10 @@
     <!-- no translation found for dark_ui_scheduler_preference_titles:0 (7465697698048662118) -->
     <!-- no translation found for dark_ui_scheduler_preference_titles:1 (4057198235664064478) -->
     <!-- no translation found for dark_ui_scheduler_preference_titles:2 (8842756744447000897) -->
+    <!-- no translation found for dark_ui_scheduler_with_bedtime_preference_titles:0 (8160793372964333729) -->
+    <!-- no translation found for dark_ui_scheduler_with_bedtime_preference_titles:1 (1570862084158925417) -->
+    <!-- no translation found for dark_ui_scheduler_with_bedtime_preference_titles:2 (1527300254382984555) -->
+    <!-- no translation found for dark_ui_scheduler_with_bedtime_preference_titles:3 (5231566512901956369) -->
   <string-array name="lock_after_timeout_entries">
     <item msgid="2223808927866488981">"Дароо"</item>
     <item msgid="463591454172790676">"5 секунд"</item>
@@ -385,16 +389,9 @@
   <string-array name="captioning_font_size_selector_titles">
     <item msgid="923916134548435468">"Өтө кичине"</item>
     <item msgid="5738147437573674872">"Кичине"</item>
-    <item msgid="3942006483573485941">"Демейки"</item>
+    <item msgid="4691660235626027304">"Орто"</item>
     <item msgid="824386705928670045">"Чоң"</item>
     <item msgid="2790561781512874585">"Өтө чоң"</item>
-  </string-array>
-  <string-array name="captioning_font_size_selector_summaries">
-    <item msgid="5700290209695344464">"Абдан кичинекей өлчөмдөгү текст"</item>
-    <item msgid="4400431625665186389">"Кичинекей өлчөмдөгү текст"</item>
-    <item msgid="2340994108094808362">"Демейки өлчөмдөгү текст"</item>
-    <item msgid="6446684863055375405">"Чоң өлчөмдөгү текст"</item>
-    <item msgid="6838252010935384975">"Абдан чоң өлчөмдөгү текст"</item>
   </string-array>
   <string-array name="captioning_edge_type_selector_titles">
     <item msgid="70686029249840227">"Демейки"</item>
@@ -488,12 +485,12 @@
     <item msgid="8186970968968646288">"Кештелген (бош)"</item>
   </string-array>
   <string-array name="color_picker">
-    <item msgid="3230992859486877963">"Жашыл"</item>
+    <item msgid="7216413848731287689">"Көгүлтүр"</item>
     <item msgid="5661027589207588703">"Көк"</item>
-    <item msgid="3795787248113275442">"Индиго"</item>
+    <item msgid="1219738214736244749">"Жашыл"</item>
     <item msgid="6331809026622602308">"Сыя"</item>
     <item msgid="6390546163902724700">"Кызгылтым"</item>
-    <item msgid="6618900408138432102">"Кызыл"</item>
+    <item msgid="6500473130620545980">"Кызгылт сары"</item>
   </string-array>
   <string-array name="automatic_storage_management_days">
     <item msgid="8896644025110620477">"30 күндөн мурунку"</item>
@@ -581,8 +578,6 @@
     <!-- no translation found for rtt_setting_mode:1 (7903019313228349427) -->
     <!-- no translation found for rtt_setting_mode:2 (8525285145696236811) -->
     <!-- no translation found for rtt_setting_mode:3 (7725394146877517088) -->
-<<<<<<< HEAD
-=======
   <string-array name="nfc_payment_favor">
     <item msgid="9104058551372383947">"Ар дайым"</item>
     <item msgid="5283665583617307336">"Башка төлөм колдонмосу ачылып турбаса гана"</item>
@@ -596,5 +591,4 @@
     <item msgid="5065465585332446709">"1 мүнөттөн кийин"</item>
     <item msgid="622807566366131941">"5 мүнөттөн кийин"</item>
   </string-array>
->>>>>>> eb6431dc
 </resources>