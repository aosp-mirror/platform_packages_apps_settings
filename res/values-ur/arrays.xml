<?xml version="1.0" encoding="UTF-8"?>
<!-- 
/*
**
** Copyright 2007 The Android Open Source Project
**
** Licensed under the Apache License, Version 2.0 (the "License");
** you may not use this file except in compliance with the License.
** You may obtain a copy of the License at
**
**     http://www.apache.org/licenses/LICENSE-2.0
**
** Unless required by applicable law or agreed to in writing, software
** distributed under the License is distributed on an "AS IS" BASIS,
** WITHOUT WARRANTIES OR CONDITIONS OF ANY KIND, either express or implied.
** See the License for the specific language governing permissions and
** limitations under the License.
*/
 -->

<resources xmlns:android="http://schemas.android.com/apk/res/android"
    xmlns:xliff="urn:oasis:names:tc:xliff:document:1.2">
  <string-array name="screen_timeout_entries">
    <item msgid="8386012403457852396">"15 سیکنڈ"</item>
    <item msgid="4572123773028439079">"30 سیکنڈ"</item>
    <item msgid="7016081293774377048">"1 منٹ"</item>
    <item msgid="838575533670111144">"2 منٹ"</item>
    <item msgid="2693197579676214668">"5 منٹ"</item>
    <item msgid="1955784331962974678">"10 منٹ"</item>
    <item msgid="5578717731965793584">"30 منٹ"</item>
  </string-array>
    <!-- no translation found for dark_ui_scheduler_preference_titles:0 (7465697698048662118) -->
    <!-- no translation found for dark_ui_scheduler_preference_titles:1 (4057198235664064478) -->
    <!-- no translation found for dark_ui_scheduler_preference_titles:2 (8842756744447000897) -->
    <!-- no translation found for dark_ui_scheduler_with_bedtime_preference_titles:0 (8160793372964333729) -->
    <!-- no translation found for dark_ui_scheduler_with_bedtime_preference_titles:1 (1570862084158925417) -->
    <!-- no translation found for dark_ui_scheduler_with_bedtime_preference_titles:2 (1527300254382984555) -->
    <!-- no translation found for dark_ui_scheduler_with_bedtime_preference_titles:3 (5231566512901956369) -->
  <string-array name="lock_after_timeout_entries">
    <item msgid="2223808927866488981">"فوری طور پر"</item>
    <item msgid="463591454172790676">"5 سیکنڈ"</item>
    <item msgid="6981910499530067289">"15 سیکنڈ"</item>
    <item msgid="841968393904987343">"30 سیکنڈ"</item>
    <item msgid="8209996803755081758">"1 منٹ"</item>
    <item msgid="8532038695054819775">"2 منٹ"</item>
    <item msgid="230858078069711241">"5 منٹ"</item>
    <item msgid="7289395602286160723">"10 منٹ"</item>
    <item msgid="3142577549730704595">"30 منٹ"</item>
  </string-array>
  <string-array name="wifi_status">
    <item msgid="1201478116293383426"></item>
    <item msgid="7388036070768806193">"اسکین کر رہا ہے…"</item>
    <item msgid="1656176059757237036">"مربوط ہو رہا ہے…"</item>
    <item msgid="3249903732481917388">"توثیق ہو رہی ہے…"</item>
    <item msgid="7789156794775399931">"‏IP پتہ حاصل کر رہا ہے…"</item>
    <item msgid="492518447401534767">"مربوط ہو گیا"</item>
    <item msgid="4322989558568666518">"معطل شدہ"</item>
    <item msgid="286164147080824297">"منقطع کیا جارہا ہے…"</item>
    <item msgid="1628460745311787730">"منقطع ہو گیا"</item>
    <item msgid="4013828218541488949">"ناکام"</item>
    <item msgid="5473541238056528086">"مسدود"</item>
    <item msgid="1114588261171522603">"عارضی طور پر خراب کنکشن سے اجتناب کر رہا ہے"</item>
  </string-array>
    <!-- no translation found for wifi_tether_security:0 (6312112980634811065) -->
    <!-- no translation found for wifi_tether_security:1 (1428294025896439258) -->
    <!-- no translation found for wifi_tether_security:2 (6851763638266088835) -->
    <!-- no translation found for wifi_tether_security:3 (5512131148045414341) -->
  <string-array name="eap_ocsp_type">
    <item msgid="8568170800958331461">"توثیق نہ کریں"</item>
    <item msgid="5703177653586269306">"سرٹیفکیٹ کی صورتحال کی درخواست کریں"</item>
    <item msgid="326388247868439528">"سرٹیفکیٹ کی صورتحال کا مطالبہ کریں"</item>
  </string-array>
  <string-array name="wifi_p2p_status">
    <item msgid="8357401480964012245">"مربوط"</item>
    <item msgid="66312817817365647">"مدعو"</item>
    <item msgid="4463567967438038210">"ناکام"</item>
    <item msgid="6556827947082659801">"دستیاب"</item>
    <item msgid="6096962300722555553">"حد سے باہر"</item>
  </string-array>
  <string-array name="bt_stack_log_level_entries">
    <item msgid="7872226620825638673">"وربوس"</item>
    <item msgid="4414817955073540319">"ڈیبگ کریں"</item>
    <item msgid="9152250562693119681">"معلومات"</item>
    <item msgid="8884807223431437262">"متنبہ کریں"</item>
    <item msgid="1154843682335941096">"خرابی"</item>
  </string-array>
  <string-array name="bluetooth_leaudio_mode">
    <item msgid="5307106570247137458">"غیر فعال"</item>
    <item msgid="7781484297606806796">"Unicast"</item>
    <item msgid="6667451574264144311">"‏Unicast اور Broadcast"</item>
  </string-array>
  <string-array name="bluetooth_max_connected_audio_devices">
    <item msgid="4792793579224104167">"سسٹم ڈیفالٹ استعمال کریں: <xliff:g id="DEFAULT_BLUETOOTH_MAX_CONNECTED_AUDIO_DEVICES">%1$d</xliff:g>"</item>
    <item msgid="5818942631838356082">"1"</item>
    <item msgid="4804155564025402919">"2"</item>
    <item msgid="7123296338505723878">"3"</item>
    <item msgid="9100937224980838123">"4"</item>
    <item msgid="6702740528496186521">"5"</item>
  </string-array>
  <string-array name="bluetooth_audio_routing_titles">
    <item msgid="3488687531285795335">"ایپ کا ڈیفالٹ استعمال کریں"</item>
    <item msgid="5112879855377353813">"سماعتی آلے پر چلائیں"</item>
    <item msgid="4853360663119482646">"فون اسپیکر پر چلائیں"</item>
  </string-array>
  <string-array name="wifi_signal">
    <item msgid="199360311367724149">"ناقص"</item>
    <item msgid="2470925506985305429">"ناقص"</item>
    <item msgid="8545211062334016668">"مناسب"</item>
    <item msgid="7468449584777730187">"اچھا"</item>
    <item msgid="202124107702016530">"عمدہ"</item>
  </string-array>
  <string-array name="wifi_peap_phase2_entries">
    <item msgid="8082624033981656770">"MSCHAPV2"</item>
    <item msgid="4182817453412578800">"GTC"</item>
  </string-array>
  <string-array name="wifi_peap_phase2_entries_with_sim_auth">
    <item msgid="5943169794516984261">"MSCHAPV2"</item>
    <item msgid="2379904471264702148">"GTC"</item>
    <item msgid="5248162884898921025">"SIM"</item>
    <item msgid="3148964951886919224">"AKA"</item>
    <item msgid="8987072060394684912">"AKA\'‎"</item>
  </string-array>
  <string-array name="wifi_ttls_phase2_entries">
    <item msgid="7970149422845752634">"PAP"</item>
    <item msgid="5204890303748068014">"MSCHAP"</item>
    <item msgid="2210309879499032393">"MSCHAPV2"</item>
    <item msgid="6686694694122598353">"GTC"</item>
  </string-array>
  <string-array name="wifi_ip_settings">
    <item msgid="6665889765350160154">"DHCP"</item>
    <item msgid="6215795691318745695">"جامد"</item>
  </string-array>
  <string-array name="wifi_proxy_settings">
    <item msgid="4669222334822978847">"کوئی نہیں"</item>
    <item msgid="6242198071587397280">"مینوئل"</item>
    <item msgid="464383874780058242">"پراکسی آٹو کنفیگ"</item>
  </string-array>
  <string-array name="apn_auth_entries">
    <item msgid="2900892411844440682">"کوئی نہیں"</item>
    <item msgid="3391314878583432149">"PAP"</item>
    <item msgid="5548769169086098722">"CHAP"</item>
    <item msgid="5845194685644699724">"‏PAP یا CHAP"</item>
  </string-array>
  <string-array name="apn_protocol_entries">
    <item msgid="5005228027485376993">"IPv4"</item>
    <item msgid="3249973932011349323">"IPv6"</item>
    <item msgid="2254055042792806324">"IPv4/IPv6"</item>
  </string-array>
  <string-array name="bearer_entries">
    <item msgid="6515855421456643076">"غیر متعینہ"</item>
    <item msgid="1922344287654584114">"LTE"</item>
    <item msgid="8438853814055082017">"HSPAP"</item>
    <item msgid="8761381586178359495">"HSPA"</item>
    <item msgid="3072175002109671984">"HSUPA"</item>
    <item msgid="641801916037303837">"HSDPA"</item>
    <item msgid="1249220913128455055">"UMTS"</item>
    <item msgid="2126812829752295024">"EDGE"</item>
    <item msgid="3899085634999494594">"GPRS"</item>
    <item msgid="2140271473984712463">"eHRPD"</item>
    <item msgid="1543121347736419491">"EVDO_B"</item>
    <item msgid="7296183100985507304">"EVDO_A"</item>
    <item msgid="1261786928723784732">"EVDO_0"</item>
    <item msgid="1396997182108950268">"1xRTT"</item>
    <item msgid="3658086883471544773">"IS95B"</item>
    <item msgid="6208908029106498824">"IS95A"</item>
    <item msgid="5043127102327682718">"NR"</item>
  </string-array>
  <string-array name="mvno_type_entries">
    <item msgid="1909908032710683029">"کوئی نہیں"</item>
    <item msgid="8568003268185342352">"SPN"</item>
    <item msgid="1804537219968457989">"IMSI"</item>
    <item msgid="3441876902463317017">"GID"</item>
  </string-array>
  <string-array name="app_ops_summaries">
    <item msgid="8837238583601420163">"اندازاً مقام"</item>
    <item msgid="3205182755091629995">"ٹھیک مقام"</item>
    <item msgid="8952113542524604064">"GPS"</item>
    <item msgid="50701215019227883">"وائبریٹ"</item>
    <item msgid="2690144000353492014">"رابطوں کو پڑھیں"</item>
    <item msgid="3858029424955955625">"رابطوں میں ترمیم کریں"</item>
    <item msgid="3439658954936709507">"کال لاگ پڑھیں"</item>
    <item msgid="1908944516631132130">"کال لاگ میں ترمیم کریں"</item>
    <item msgid="9066115715905100138">"کیلنڈر پڑھیں"</item>
    <item msgid="1664720478157892566">"کیلنڈر میں ترمیم کریں"</item>
    <item msgid="5478277451617814822">"‏wi-fi اسکین"</item>
    <item msgid="2429454210217003798">"اطلاع"</item>
    <item msgid="8909068846471624576">"سیل اسکین"</item>
    <item msgid="2527973826970434181">"فون پر کال کریں"</item>
    <item msgid="2766022553327609913">"‏SMS پڑھیں"</item>
    <item msgid="167775364051357284">"‏SMS لکھیں"</item>
    <item msgid="3397583039407928979">"‏SMS وصول کریں"</item>
    <item msgid="3658964859478786980">"‏ایمرجنسی SMS موصول کریں"</item>
    <item msgid="7975129014728281140">"‏MMS وصول کریں"</item>
    <item msgid="404809195686849835">"‏WAP پش وصول کریں"</item>
    <item msgid="5167716820004184705">"‏SMS بھیجیں"</item>
    <item msgid="3834284815734286927">"‏ICC SMS پڑھیں"</item>
    <item msgid="6394881108820762646">"‏ICC SMS لکھیں"</item>
    <item msgid="3275060808384314406">"ترتیبات میں ترمیم کریں"</item>
    <item msgid="8672921438869137431">"سب سے اوپر ڈرا کریں"</item>
    <item msgid="346101114322879720">"اطلاعات تک رسائی حاصل کریں"</item>
    <item msgid="4760681822601767255">"کیمرا"</item>
    <item msgid="2172823594140104317">"آڈیو ریکارڈ کریں"</item>
    <item msgid="5612873260709742213">"آڈیو چلائیں"</item>
    <item msgid="2027206403725749996">"کلپ بورڈ پڑھیں"</item>
    <item msgid="5643742956725663156">"کلپ بورڈ میں ترمیم کریں"</item>
    <item msgid="7362845549479684378">"میڈیا بٹنز"</item>
    <item msgid="3843484466100107397">"آڈیو فوکس"</item>
    <item msgid="617344340943430125">"ماسٹر والیوم"</item>
    <item msgid="1249691739381713634">"صوتی والیوم"</item>
    <item msgid="6485000384018554920">"رنگ والیوم"</item>
    <item msgid="3378000878531336372">"میڈیا والیوم"</item>
    <item msgid="5272927168355895681">"الارم والیوم"</item>
    <item msgid="4422070755065530548">"اطلاع کا والیوم"</item>
    <item msgid="3250654589277825306">"بلوٹوتھ والیوم"</item>
    <item msgid="4212187233638382465">"اسکرین آن رکھیں"</item>
    <item msgid="5099026183238335900">"مقام پر نگاہ رکھیں"</item>
    <item msgid="2297727967385895059">"اعلی قوت کے مقام پر نگاہ رکھیں"</item>
    <item msgid="8700593962030471569">"استعمال کے اعداد و شمار حاصل کریں"</item>
    <item msgid="4140820386622184831">"مائیکروفون کو خاموش کریں/اس کی آواز چلائیں"</item>
    <item msgid="317746827951691657">"ٹوسٹ دکھائیں"</item>
    <item msgid="5679422988212309779">"میڈیا پروجیکٹ کریں"</item>
    <item msgid="6454031639780101439">"‏VPN کو فعال کریں"</item>
    <item msgid="2441327072846850561">"وال پیپر لکھیں"</item>
    <item msgid="2162456889277589861">"اسٹرکچر اسسٹ کریں"</item>
    <item msgid="4644645617399271070">"اسکرین شاٹ اسسٹ کریں"</item>
    <item msgid="8321845997769724385">"فون اسٹیٹ پڑھیں"</item>
    <item msgid="8319500905789302082">"صوتی میل شامل کریں"</item>
    <item msgid="1745447762712473288">"سِپ استعمال کریں"</item>
    <item msgid="2986821801246709737">"باہر جانے والی کال پر کاروائی کریں"</item>
    <item msgid="2702338156976571452">"فنگر پرنٹ"</item>
    <item msgid="7925495329948404955">"باڈی سینسرز"</item>
    <item msgid="8163066895749904470">"سیل نشریات پڑھیں"</item>
    <item msgid="7621394050624063528">"مقام فرضی بنائیں"</item>
    <item msgid="37519917674959757">"اسٹوریج پڑھیں"</item>
    <item msgid="3868809525697401379">"اسٹوریج لکھیں"</item>
    <item msgid="2504191192460059817">"اسکرین آن کریں"</item>
    <item msgid="7905819538788103556">"اکاؤنٹس حاصل کریں"</item>
    <item msgid="1675025662248079254">"پس منظر میں چلائیں"</item>
    <item msgid="2553974920157061225">"ایکسیسبیلٹی والیوم"</item>
  </string-array>
  <string-array name="app_ops_labels">
    <item msgid="7780927354556651567">"مقام"</item>
    <item msgid="364182753727575631">"مقام"</item>
    <item msgid="5728662879095632194">"مقام"</item>
    <item msgid="4104617224667554750">"وائبریٹ"</item>
    <item msgid="1623646715189708947">"رابطوں کو پڑھیں"</item>
    <item msgid="5060760609109972207">"رابطوں میں ترمیم کریں"</item>
    <item msgid="7451260062940797278">"کال لاگ پڑھیں"</item>
    <item msgid="2348589304974534308">"کال لاگ میں ترمیم کریں"</item>
    <item msgid="4089146706115315300">"کیلنڈر پڑھیں"</item>
    <item msgid="1305780729690198918">"کیلنڈر میں ترمیم کریں"</item>
    <item msgid="3461096740171440592">"مقام"</item>
    <item msgid="6657539556093198883">"اطلاع شائع کریں"</item>
    <item msgid="8112680908829570200">"مقام"</item>
    <item msgid="5019327268152480733">"فون پر کال کریں"</item>
    <item msgid="8001855901083066554">"‏SMS/MMS پڑھیں"</item>
    <item msgid="187744670643011148">"‏SMS/MMS لکھیں"</item>
    <item msgid="3324078624274013835">"‏SMS/MMS وصول کریں"</item>
    <item msgid="1924065490920451511">"‏SMS/MMS وصول کریں"</item>
    <item msgid="1239934115787777477">"‏SMS/MMS موصول کریں"</item>
    <item msgid="1030342664910454057">"‏SMS/MMS وصول کریں"</item>
    <item msgid="9189359977063200554">"‏SMS/MMS بھیجیں"</item>
    <item msgid="6954817837534799424">"‏SMS/MMS پڑھیں"</item>
    <item msgid="7921014514153395846">"‏SMS/MMS لکھیں"</item>
    <item msgid="8997371825401751421">"ترتیبات میں ترمیم کریں"</item>
    <item msgid="7005755175240764443">"سب سے اوپر ڈرا کریں"</item>
    <item msgid="8267704990417682222">"اطلاعات تک رسائی حاصل کریں"</item>
    <item msgid="3180676986290096851">"کیمرا"</item>
    <item msgid="9174072114281872917">"آڈیو ریکارڈ کریں"</item>
    <item msgid="1444183972646890539">"آڈیو چلائیں"</item>
    <item msgid="4337542044275236638">"کلپ بورڈ پڑھیں"</item>
    <item msgid="2681224211796661809">"کلپ بورڈ میں ترمیم کریں"</item>
    <item msgid="4479361062226474111">"میڈیا بٹنز"</item>
    <item msgid="5651140069431283570">"آڈیو فوکس"</item>
    <item msgid="745291221457314879">"ماسٹر والیوم"</item>
    <item msgid="4722479281326245754">"صوتی والیوم"</item>
    <item msgid="6749550886745567276">"رنگ والیوم"</item>
    <item msgid="2218685029915863168">"میڈیا والیوم"</item>
    <item msgid="4266577290496513640">"الارم والیوم"</item>
    <item msgid="8608084169623998854">"اطلاع کا والیوم"</item>
    <item msgid="7948784184567841794">"بلوٹوتھ کا والیوم"</item>
    <item msgid="1148968792599973150">"بیدار رہیں"</item>
    <item msgid="8482874682804856549">"مقام"</item>
    <item msgid="5186169827582545242">"مقام"</item>
    <item msgid="6122293931012635638">"استعمال کے اعداد و شمار حاصل کریں"</item>
    <item msgid="2526677383312751932">"مائیکروفون کو خاموش کریں/اس کی آواز چلائیں"</item>
    <item msgid="4000577305179914546">"ٹوسٹ دکھائیں"</item>
    <item msgid="8660207174515570558">"میڈیا پروجیکٹ کریں"</item>
    <item msgid="3904996949561946108">"‏VPN کو فعال کریں"</item>
    <item msgid="504052124101832515">"وال پیپر لکھیں"</item>
    <item msgid="1657182386933187909">"اسٹرکچر اسسٹ کریں"</item>
    <item msgid="437655393941385937">"اسکرین شاٹ اسسٹ کریں"</item>
    <item msgid="973363520315356844">"فون اسٹیٹ پڑھیں"</item>
    <item msgid="1203157739257425062">"صوتی میل شامل کریں"</item>
    <item msgid="9143978647977300187">"سِپ استعمال کریں"</item>
    <item msgid="3053060162752878562">"باہر جانے والی کال پر کاروائی کریں"</item>
    <item msgid="4480721672278100858">"فنگر پرنٹ"</item>
    <item msgid="7883743426029759112">"باڈی سینسرز"</item>
    <item msgid="2546206711741159825">"سیل نشریات پڑھیں"</item>
    <item msgid="2363460595607829243">"مقام فرضی بنائیں"</item>
    <item msgid="3778165903878569143">"اسٹوریج پڑھیں"</item>
    <item msgid="555939881912035315">"اسٹوریج لکھیں"</item>
    <item msgid="4281352581602735717">"اسکرین آن کریں"</item>
    <item msgid="346122795998225472">"اکاؤنٹس حاصل کریں"</item>
    <item msgid="3756073389408535680">"پس منظر میں چلائیں"</item>
    <item msgid="2114661179947426734">"ایکسیسبیلٹی والیوم"</item>
  </string-array>
  <string-array name="long_press_timeout_selector_titles">
    <item msgid="6926391290986427331">"مختصر"</item>
    <item msgid="5118829513010894576">"متوسط"</item>
    <item msgid="6740026006576843477">"طویل"</item>
  </string-array>
  <string-array name="long_press_timeout_selector_list_titles">
    <item msgid="8908021508913038488">"مختصر"</item>
    <item msgid="7397961711906421599">"متوسط"</item>
    <item msgid="4079132024502041928">"طویل"</item>
  </string-array>
  <string-array name="captioning_typeface_selector_titles">
    <item msgid="2166553138528640250">"ڈیفالٹ"</item>
    <item msgid="4234707448428002595">"Sans-serif"</item>
    <item msgid="2390008695651897663">"‏Sans-serif گٹھا ہوا"</item>
    <item msgid="2396492419730702454">"Sans-serif monospace"</item>
    <item msgid="8199675052804786099">"Serif"</item>
    <item msgid="4554123140736897688">"Serif monospace"</item>
    <item msgid="5485652650875486635">"Casual"</item>
    <item msgid="1071057864355989694">"Cursive"</item>
    <item msgid="5012882784126308133">"بڑے حروف چھوٹے سائز میں"</item>
  </string-array>
  <string-array name="captioning_font_size_selector_titles">
    <item msgid="923916134548435468">"بہت چھوٹا"</item>
    <item msgid="5738147437573674872">"چھوٹا"</item>
    <item msgid="4691660235626027304">"متوسط"</item>
    <item msgid="824386705928670045">"بڑا"</item>
    <item msgid="2790561781512874585">"بہت بڑا"</item>
  </string-array>
  <string-array name="captioning_edge_type_selector_titles">
    <item msgid="70686029249840227">"ڈیفالٹ"</item>
    <item msgid="4224714345662348668">"کوئی نہیں"</item>
    <item msgid="4132127611510627490">"آؤٹ لائن"</item>
    <item msgid="1226216870460161087">"سایہ شامل کریں"</item>
    <item msgid="2328414188644618697">"ابھرا ہوا"</item>
    <item msgid="7758730980218689351">"دبا ہوا"</item>
  </string-array>
  <string-array name="captioning_opacity_selector_titles">
    <item msgid="1140998823196874513">"25%"</item>
    <item msgid="1227705689171449873">"50%"</item>
    <item msgid="2690365993149520846">"75%"</item>
    <item msgid="3237802033158517495">"100%"</item>
  </string-array>
  <string-array name="captioning_preset_selector_titles">
    <item msgid="3880932435325583041">"ایپ کے لحاظ سے سیٹ کریں"</item>
    <item msgid="8719204526359229387">"سیاہ پر سفید"</item>
    <item msgid="5410164687403735103">"سفید پر سیاہ"</item>
    <item msgid="1119043472912497241">"سیاہ پر پیلا"</item>
    <item msgid="2836895041823327816">"نیلے پر پیلا"</item>
    <item msgid="747238414788976867">"حسب ضرورت"</item>
  </string-array>
  <string-array name="accessibility_button_location_selector_titles">
    <item msgid="6485511780196327736">"دیگر ایپس پر فلوٹنگ ہو رہی ہے"</item>
    <item msgid="3605616699204153590">"نیویگیشن بار"</item>
  </string-array>
  <string-array name="accessibility_button_gesture_selector_titles">
    <item msgid="2370918472773154939">"بٹن"</item>
    <item msgid="6922258575853746220">"اشارہ"</item>
  </string-array>
  <string-array name="accessibility_button_size_selector_titles">
    <item msgid="7482952318152486459">"چھوٹا"</item>
    <item msgid="1666628329913333563">"بڑا"</item>
  </string-array>
  <string-array name="vpn_proxy_settings">
    <item msgid="7165538292837266997">"کوئی نہیں"</item>
    <item msgid="2397017538263427575">"دستی"</item>
  </string-array>
  <string-array name="vpn_states">
    <item msgid="2262719249581510939">"منقطع"</item>
    <item msgid="9141074028293812365">"آغاز کیا جا رہا ہے…"</item>
    <item msgid="2234425878608626285">"مربوط ہو رہا ہے…"</item>
    <item msgid="27547778933579155">"مربوط"</item>
    <item msgid="893506841727300393">"ٹائم آؤٹ"</item>
    <item msgid="2974952010554140659">"ناکام"</item>
  </string-array>
  <string-array name="security_settings_premium_sms_values">
    <item msgid="3985605994234635072">"پوچھیں"</item>
    <item msgid="2358187544264718285">"کبھی اجازت نہ دیں"</item>
    <item msgid="7043782324123900484">"ہمیشہ اجازت دیں"</item>
  </string-array>
  <string-array name="ram_states">
    <item msgid="335564863849202240">"عام"</item>
    <item msgid="4881487538039407838">"معتدل"</item>
    <item msgid="1749887190650889318">"کم"</item>
    <item msgid="4434319706635379779">"انتہائی کم"</item>
    <item msgid="7582717864806562725">"؟"</item>
  </string-array>
  <string-array name="color_picker">
    <item msgid="7216413848731287689">"سیان"</item>
    <item msgid="5661027589207588703">"نیلا"</item>
    <item msgid="1219738214736244749">"سبز"</item>
    <item msgid="6331809026622602308">"جامنی"</item>
    <item msgid="6390546163902724700">"گلابی"</item>
    <item msgid="6500473130620545980">"اورنج"</item>
  </string-array>
  <string-array name="automatic_storage_management_days">
    <item msgid="8896644025110620477">"30 دن سے زیادہ پرانی"</item>
    <item msgid="9083927335632626281">"60 دن سے زیادہ پرانی"</item>
    <item msgid="4146561207729203822">"90 دن سے زیادہ پرانی"</item>
  </string-array>
    <!-- no translation found for swipe_direction_titles:0 (9039866451038081694) -->
    <!-- no translation found for swipe_direction_titles:1 (3175804938330683021) -->
  <string-array name="swipe_direction_values">
    <item msgid="718525159108105421">"1"</item>
    <item msgid="9080166583718385565">"0"</item>
  </string-array>
  <string-array name="wifi_metered_entries">
    <item msgid="3237321077949659241">"خود کار طور پر پتہ لگائیں"</item>
    <item msgid="3779092145391320375">"میٹر شدہ کے بطور خیال کریں"</item>
    <item msgid="2047166446768045816">"غیر میٹر شدہ کے بطور خیال کریں"</item>
  </string-array>
  <string-array name="wifi_privacy_entries">
    <item msgid="91222619458919148">"‏بے ترتیب MAC استعمال کریں"</item>
    <item msgid="741680937828608749">"‏آلہ کا MAC استعمال کریں"</item>
  </string-array>
  <string-array name="wifi_dhcp_entries">
    <item msgid="2532836996945493932">"نیٹ ورک پر آلہ کا نام بھیجیں"</item>
    <item msgid="7928900271137707489">"نیٹ ورک پر آلہ کا نام نہ بھیجیں"</item>
  </string-array>
  <string-array name="wifi_hidden_entries">
    <item msgid="342232116597649254">"نہیں"</item>
    <item msgid="2163015208097377388">"ہاں"</item>
  </string-array>
  <string-array name="autofill_logging_level_entries">
    <item msgid="2263571982739726576">"آف"</item>
    <item msgid="4295717421282345505">"ڈیبگ کریں"</item>
    <item msgid="8657797891533816070">"وربوس"</item>
  </string-array>
  <string-array name="cdma_system_select_choices">
    <item msgid="1205665684426617345">"صرف ہوم"</item>
    <item msgid="6691772120712000966">"خودکار"</item>
  </string-array>
  <string-array name="preferred_network_mode_choices">
    <item msgid="5746729990546256950">"‏GSM/WCDMA ترجیحی"</item>
    <item msgid="6443811977675152844">"‏صرف GSM"</item>
    <item msgid="8767554719068876877">"‏صرف WCDMA"</item>
    <item msgid="928773614806830223">"‏GSM/WCDMA خودکار"</item>
    <item msgid="6742068706546460481">"‏CDMA/EvDo خودکار"</item>
    <item msgid="3649606999166018819">"‏EvDo کے بغیر CDMA"</item>
    <item msgid="3335567389804180984">"‏صرف EvDo"</item>
    <item msgid="30756226617172695">"CDMA/EvDo/GSM/WCDMA"</item>
    <item msgid="2847125869624632806">"CDMA + LTE/EvDo"</item>
    <item msgid="2247906254631766720">"GSM/WCDMA/LTE"</item>
    <item msgid="4147872615520331421">"LTE/CDMA/EvDo/GSM/WCDMA"</item>
    <item msgid="2908834445708457736">"LTE"</item>
    <item msgid="2947411877551747693">"LTE / WCDMA"</item>
    <item msgid="7723670142495874534">"‏صرف TDSCDMA"</item>
    <item msgid="7662033849563993380">"TDSCDMA/WCDMA"</item>
    <item msgid="1030644331822315228">"LTE/TDSCDMA"</item>
    <item msgid="7094751610086221480">"TDSCDMA/GSM"</item>
    <item msgid="4183784131291491454">"LTE/TDSCDMA/GSM"</item>
    <item msgid="1012405424112901282">"TDSCDMA/GSM/WCDMA"</item>
    <item msgid="9095153819433727441">"LTE/TDSCDMA/WCDMA"</item>
    <item msgid="8130733279433187514">"LTE/TDSCDMA/GSM/WCDMA"</item>
    <item msgid="4901583947595116332">"TDSCDMA/CDMA/EVDO/GSM/WCDMA"</item>
    <item msgid="6400630497408723600">"LTE/TDSCDMA/CDMA/EVDO/GSM/WCDMA"</item>
    <item msgid="9080352308817056162">"‏صرف NR"</item>
    <item msgid="8150548370973671395">"NR/LTE"</item>
    <item msgid="5237423971422723128">"NR/LTE/CDMA/EvDo"</item>
    <item msgid="6856991565745877075">"NR/LTE/GSM/WCDMA"</item>
    <item msgid="8908263949185004366">"عالمی"</item>
    <item msgid="6692179237956480280">"NR/LTE/WCDMA"</item>
    <item msgid="8160757136163231885">"NR/LTE/TDSCDMA"</item>
    <item msgid="2207530656708814396">"NR/LTE/TDSCDMA/GSM"</item>
    <item msgid="2816766128443809642">"NR/LTE/TDSCDMA/WCDMA"</item>
    <item msgid="611069084780684089">"NR/LTE/TDSCDMA/GSM/WCDMA"</item>
    <item msgid="5790800263975092724">"NR/LTE/TDSCDMA/CDMA/EvDo/GSM/WCDMA"</item>
  </string-array>
  <string-array name="cdma_subscription_choices">
    <item msgid="6242790734457941014">"RUIM/SIM"</item>
    <item msgid="8980776035119085660">"NV"</item>
  </string-array>
    <!-- no translation found for enhanced_4g_lte_mode_title_variant:0 (1841976293698111057) -->
    <!-- no translation found for enhanced_4g_lte_mode_title_variant:1 (6822859933189908133) -->
    <!-- no translation found for enhanced_4g_lte_mode_title_variant:2 (4543171628914168621) -->
    <!-- no translation found for rtt_setting_mode:1 (7903019313228349427) -->
    <!-- no translation found for rtt_setting_mode:2 (8525285145696236811) -->
    <!-- no translation found for rtt_setting_mode:3 (7725394146877517088) -->
  <string-array name="nfc_payment_favor">
    <item msgid="9104058551372383947">"ہمیشہ"</item>
    <item msgid="5283665583617307336">"علاوہ اس کے کہ جب کوئی ادائیگی کی دوسری ایپ کھلی ہو"</item>
  </string-array>
  <string-array name="nfc_payment_favor_values">
    <item msgid="2373999996715432397">"0"</item>
    <item msgid="5305176997036663262">"1"</item>
  </string-array>
  <string-array name="switch_to_dock_user_when_docked_timeout_entries">
    <item msgid="3211660022507486536">"کبھی نہیں"</item>
    <item msgid="7025253383416830453">"1 منٹ کے بعد"</item>
    <item msgid="1574040255478150028">"5 منٹ کے بعد"</item>
  </string-array>
    <!-- no translation found for private_space_auto_lock_options:0 (551584871228110817) -->
    <!-- no translation found for private_space_auto_lock_options:1 (3263162333754809690) -->
    <!-- no translation found for private_space_auto_lock_options:2 (1575103586471380629) -->
  <string-array name="zen_mode_icon_options_descriptions">
    <item msgid="1216815120972438676">"بریف کیس"</item>
    <item msgid="184985872234062767">"کلاسیکل عمارت"</item>
    <item msgid="9189550412466785530">"اپارٹمنٹ والی عمارت"</item>
    <item msgid="2142527562511049422">"اسپیچ ببل"</item>
    <item msgid="2548100558260478605">"لوگوں کا گروپ"</item>
    <item msgid="2270003903304578284">"لائٹ بلب"</item>
    <item msgid="4793496619091161864">"کیلنڈر"</item>
<<<<<<< HEAD
    <item msgid="355583383827414575">"دوڑتا ہوا شخص"</item>
    <item msgid="8001358013148723500">"گولف"</item>
    <item msgid="755931364157422565">"جم ڈم بیل"</item>
    <item msgid="1122491217891679043">"تیراکی"</item>
    <item msgid="5825437763616894959">"ہائک کرتا ہوا شخص"</item>
    <item msgid="7343381753556126903">"گیند پھینکتا ہوا شخص"</item>
    <item msgid="7785234702090595">"کک مارتا ہوا شخص"</item>
    <item msgid="8551370809943066311">"گیم کنٹرولر"</item>
    <item msgid="6613149523957360458">"آرٹسٹ رنگ کا پیلیٹ"</item>
    <item msgid="9183052350354526560">"برف کا گولا"</item>
    <item msgid="1589939022701519138">"ساحل کی چھتری"</item>
    <item msgid="4861295101659969850">"ورکشاپ ٹولز"</item>
    <item msgid="6817957885445446596">"خیمہ"</item>
    <item msgid="5923605807513411961">"فلم ریل"</item>
    <item msgid="7669095367618738070">"کتاب"</item>
    <item msgid="2852435596978961693">"کنول کا پھول"</item>
    <item msgid="7021313931065738980">"شخص کا ذہن"</item>
    <item msgid="6988657977896749103">"ہیڈ فونز"</item>
    <item msgid="7175373369979188147">"TV"</item>
    <item msgid="8654852711800563054">"ٹرین"</item>
    <item msgid="165142533839452848">"کار"</item>
    <item msgid="5359765481365992847">"کروسان"</item>
=======
    <item msgid="5673625795644364100">"ڈسٹرب نہ کریں"</item>
    <item msgid="1423820834865831361">"دوڑتا ہوا شخص"</item>
    <item msgid="2037298830718732608">"گولف"</item>
    <item msgid="2197835014443491074">"جم ڈم بیل"</item>
    <item msgid="2730180105015616518">"تیراکی"</item>
    <item msgid="2666922823253345958">"ہائک کرتا ہوا شخص"</item>
    <item msgid="8234880356472211396">"گیند پھینکتا ہوا شخص"</item>
    <item msgid="4642980625253001443">"کک مارتا ہوا شخص"</item>
    <item msgid="4324795269518833500">"گیم کنٹرولر"</item>
    <item msgid="7789966425125441125">"آرٹسٹ رنگ کا پیلیٹ"</item>
    <item msgid="663512680597461570">"برف کا گولا"</item>
    <item msgid="7952183800501346803">"ساحل کی چھتری"</item>
    <item msgid="799139025758265891">"ورکشاپ ٹولز"</item>
    <item msgid="8112685757657659269">"پیانو"</item>
    <item msgid="3861584909935022342">"فلم ریل"</item>
    <item msgid="5827426100157335512">"کتاب"</item>
    <item msgid="8585828346253128384">"کنول کا پھول"</item>
    <item msgid="8788370542815300188">"شخص کا ذہن"</item>
    <item msgid="7287354964767553293">"ہیڈ فونز"</item>
    <item msgid="2530059623783800987">"TV"</item>
    <item msgid="5307182323469376758">"ٹرین"</item>
    <item msgid="4903790544026923026">"کار"</item>
>>>>>>> 4e8d11bb
    <item msgid="5010405583912314582">"کانٹا اور چھری"</item>
    <item msgid="8939998598599064900">"شاپنگ کارٹ"</item>
    <item msgid="3379605903308731893">"بچہ"</item>
    <item msgid="7808668968550293112">"جانور کا پنجا"</item>
    <item msgid="1000692647524056504">"اسٹار بیج"</item>
    <item msgid="8270261073421676502">"دو لوگ"</item>
    <item msgid="5767782819651505460">"ستارہ"</item>
    <item msgid="4368451291862729334">"دل"</item>
    <item msgid="2613199102208419986">"گھر"</item>
    <item msgid="3022279986430275040">"آدھا چاند"</item>
    <item msgid="5421089790869483206">"گھڑی"</item>
  </string-array>
  <string-array name="display_over_apps_permission_change_exempt">
  </string-array>
</resources><|MERGE_RESOLUTION|>--- conflicted
+++ resolved
@@ -506,30 +506,6 @@
     <item msgid="2548100558260478605">"لوگوں کا گروپ"</item>
     <item msgid="2270003903304578284">"لائٹ بلب"</item>
     <item msgid="4793496619091161864">"کیلنڈر"</item>
-<<<<<<< HEAD
-    <item msgid="355583383827414575">"دوڑتا ہوا شخص"</item>
-    <item msgid="8001358013148723500">"گولف"</item>
-    <item msgid="755931364157422565">"جم ڈم بیل"</item>
-    <item msgid="1122491217891679043">"تیراکی"</item>
-    <item msgid="5825437763616894959">"ہائک کرتا ہوا شخص"</item>
-    <item msgid="7343381753556126903">"گیند پھینکتا ہوا شخص"</item>
-    <item msgid="7785234702090595">"کک مارتا ہوا شخص"</item>
-    <item msgid="8551370809943066311">"گیم کنٹرولر"</item>
-    <item msgid="6613149523957360458">"آرٹسٹ رنگ کا پیلیٹ"</item>
-    <item msgid="9183052350354526560">"برف کا گولا"</item>
-    <item msgid="1589939022701519138">"ساحل کی چھتری"</item>
-    <item msgid="4861295101659969850">"ورکشاپ ٹولز"</item>
-    <item msgid="6817957885445446596">"خیمہ"</item>
-    <item msgid="5923605807513411961">"فلم ریل"</item>
-    <item msgid="7669095367618738070">"کتاب"</item>
-    <item msgid="2852435596978961693">"کنول کا پھول"</item>
-    <item msgid="7021313931065738980">"شخص کا ذہن"</item>
-    <item msgid="6988657977896749103">"ہیڈ فونز"</item>
-    <item msgid="7175373369979188147">"TV"</item>
-    <item msgid="8654852711800563054">"ٹرین"</item>
-    <item msgid="165142533839452848">"کار"</item>
-    <item msgid="5359765481365992847">"کروسان"</item>
-=======
     <item msgid="5673625795644364100">"ڈسٹرب نہ کریں"</item>
     <item msgid="1423820834865831361">"دوڑتا ہوا شخص"</item>
     <item msgid="2037298830718732608">"گولف"</item>
@@ -552,7 +528,6 @@
     <item msgid="2530059623783800987">"TV"</item>
     <item msgid="5307182323469376758">"ٹرین"</item>
     <item msgid="4903790544026923026">"کار"</item>
->>>>>>> 4e8d11bb
     <item msgid="5010405583912314582">"کانٹا اور چھری"</item>
     <item msgid="8939998598599064900">"شاپنگ کارٹ"</item>
     <item msgid="3379605903308731893">"بچہ"</item>
