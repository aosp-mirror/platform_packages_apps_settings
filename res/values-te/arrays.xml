<?xml version="1.0" encoding="UTF-8"?>
<!-- 
/*
**
** Copyright 2007 The Android Open Source Project
**
** Licensed under the Apache License, Version 2.0 (the "License");
** you may not use this file except in compliance with the License.
** You may obtain a copy of the License at
**
**     http://www.apache.org/licenses/LICENSE-2.0
**
** Unless required by applicable law or agreed to in writing, software
** distributed under the License is distributed on an "AS IS" BASIS,
** WITHOUT WARRANTIES OR CONDITIONS OF ANY KIND, either express or implied.
** See the License for the specific language governing permissions and
** limitations under the License.
*/
 -->

<resources xmlns:android="http://schemas.android.com/apk/res/android"
    xmlns:xliff="urn:oasis:names:tc:xliff:document:1.2">
  <string-array name="screen_timeout_entries">
    <item msgid="8386012403457852396">"15 సెకన్లు"</item>
    <item msgid="4572123773028439079">"30 సెకన్లు"</item>
    <item msgid="7016081293774377048">"1 నిమిషం"</item>
    <item msgid="838575533670111144">"2 నిమిషాలు"</item>
    <item msgid="2693197579676214668">"5 నిమిషాలు"</item>
    <item msgid="1955784331962974678">"10 నిమిషాలు"</item>
    <item msgid="5578717731965793584">"30 నిమిషాలు"</item>
  </string-array>
    <!-- no translation found for dark_ui_scheduler_preference_titles:0 (7465697698048662118) -->
    <!-- no translation found for dark_ui_scheduler_preference_titles:1 (4057198235664064478) -->
    <!-- no translation found for dark_ui_scheduler_preference_titles:2 (8842756744447000897) -->
    <!-- no translation found for dark_ui_scheduler_with_bedtime_preference_titles:0 (8160793372964333729) -->
    <!-- no translation found for dark_ui_scheduler_with_bedtime_preference_titles:1 (1570862084158925417) -->
    <!-- no translation found for dark_ui_scheduler_with_bedtime_preference_titles:2 (1527300254382984555) -->
    <!-- no translation found for dark_ui_scheduler_with_bedtime_preference_titles:3 (5231566512901956369) -->
  <string-array name="lock_after_timeout_entries">
    <item msgid="2223808927866488981">"తక్షణమే"</item>
    <item msgid="463591454172790676">"5 సెకన్లు"</item>
    <item msgid="6981910499530067289">"15 సెకన్లు"</item>
    <item msgid="841968393904987343">"30 సెకన్లు"</item>
    <item msgid="8209996803755081758">"1 నిమిషం"</item>
    <item msgid="8532038695054819775">"2 నిమిషాలు"</item>
    <item msgid="230858078069711241">"5 నిమిషాలు"</item>
    <item msgid="7289395602286160723">"10 నిమిషాలు"</item>
    <item msgid="3142577549730704595">"30 నిమిషాలు"</item>
  </string-array>
  <string-array name="wifi_status">
    <item msgid="1201478116293383426"></item>
    <item msgid="7388036070768806193">"స్కాన్ చేస్తోంది…"</item>
    <item msgid="1656176059757237036">"కనెక్ట్ చేస్తోంది..."</item>
    <item msgid="3249903732481917388">"ప్రామాణీకరిస్తోంది…"</item>
    <item msgid="7789156794775399931">"IP అడ్రస్‌ను పొందుతోంది…"</item>
    <item msgid="492518447401534767">"కనెక్ట్ చేయబడింది"</item>
    <item msgid="4322989558568666518">"తాత్కాలికంగా రద్దు చేయబడింది"</item>
    <item msgid="286164147080824297">"డిస్‌కనెక్ట్ చేస్తోంది..."</item>
    <item msgid="1628460745311787730">"డిస్‌కనెక్ట్ చేయబడింది"</item>
    <item msgid="4013828218541488949">"విఫలమైంది"</item>
    <item msgid="5473541238056528086">"బ్లాక్ చేయబడింది"</item>
    <item msgid="1114588261171522603">"బలహీన కనెక్షన్‌ను తాత్కాలికంగా నివారిస్తోంది"</item>
  </string-array>
    <!-- no translation found for wifi_tether_security:0 (6312112980634811065) -->
    <!-- no translation found for wifi_tether_security:1 (1428294025896439258) -->
    <!-- no translation found for wifi_tether_security:2 (6851763638266088835) -->
    <!-- no translation found for wifi_tether_security:3 (5512131148045414341) -->
  <string-array name="eap_ocsp_type">
    <item msgid="8568170800958331461">"వెరిఫై చేయవద్దు"</item>
    <item msgid="5703177653586269306">"సర్టిఫికేట్ స్టేటస్‌ను రిక్వెస్ట్ చేయండి"</item>
    <item msgid="326388247868439528">"సర్టిఫికేట్ స్టేటస్ అవసరం"</item>
  </string-array>
  <string-array name="wifi_p2p_status">
    <item msgid="8357401480964012245">"కనెక్ట్ చేయబడింది"</item>
    <item msgid="66312817817365647">"ఆహ్వానించబడింది"</item>
    <item msgid="4463567967438038210">"విఫలమైంది"</item>
    <item msgid="6556827947082659801">"అందుబాటులో ఉంది"</item>
    <item msgid="6096962300722555553">"పరిధి వెలుపల ఉంది"</item>
  </string-array>
  <string-array name="bt_stack_log_level_entries">
    <item msgid="7872226620825638673">"క్లుప్తమైనది"</item>
    <item msgid="4414817955073540319">"డీబగ్"</item>
    <item msgid="9152250562693119681">"సమాచారం"</item>
    <item msgid="8884807223431437262">"హెచ్చరించండి"</item>
    <item msgid="1154843682335941096">"ఎర్రర్"</item>
  </string-array>
  <string-array name="bluetooth_leaudio_mode">
    <item msgid="5307106570247137458">"డిజేబుల్ చేయబడింది"</item>
    <item msgid="7781484297606806796">"యునికాస్ట్"</item>
    <item msgid="6667451574264144311">"యూనికాస్ట్, ప్రసారం"</item>
  </string-array>
  <string-array name="bluetooth_max_connected_audio_devices">
    <item msgid="4792793579224104167">"సిస్టమ్ ఆటోమేటిక్ విలువను ఉపయోగించండి: <xliff:g id="DEFAULT_BLUETOOTH_MAX_CONNECTED_AUDIO_DEVICES">%1$d</xliff:g>"</item>
    <item msgid="5818942631838356082">"1"</item>
    <item msgid="4804155564025402919">"2"</item>
    <item msgid="7123296338505723878">"3"</item>
    <item msgid="9100937224980838123">"4"</item>
    <item msgid="6702740528496186521">"5"</item>
  </string-array>
  <string-array name="bluetooth_audio_routing_titles">
    <item msgid="3488687531285795335">"యాప్ ఆటోమేటిక్ సెట్టింగ్‌ను ఉపయోగించండి"</item>
    <item msgid="5112879855377353813">"వినికిడి పరికరంలో ప్లే చేయండి"</item>
    <item msgid="4853360663119482646">"ఫోన్ స్పీకర్‌లో ప్లే చేయండి"</item>
  </string-array>
  <string-array name="wifi_signal">
    <item msgid="199360311367724149">"చాలా తక్కువ"</item>
    <item msgid="2470925506985305429">"బాగాలేదు"</item>
    <item msgid="8545211062334016668">"ఫర్వాలేదు"</item>
    <item msgid="7468449584777730187">"బాగుంది"</item>
    <item msgid="202124107702016530">"అద్భుతం"</item>
  </string-array>
  <string-array name="wifi_peap_phase2_entries">
    <item msgid="8082624033981656770">"MSCHAPV2"</item>
    <item msgid="4182817453412578800">"GTC"</item>
  </string-array>
  <string-array name="wifi_peap_phase2_entries_with_sim_auth">
    <item msgid="5943169794516984261">"MSCHAPV2"</item>
    <item msgid="2379904471264702148">"GTC"</item>
    <item msgid="5248162884898921025">"SIM"</item>
    <item msgid="3148964951886919224">"AKA"</item>
    <item msgid="8987072060394684912">"AKA\'"</item>
  </string-array>
  <string-array name="wifi_ttls_phase2_entries">
    <item msgid="7970149422845752634">"PAP"</item>
    <item msgid="5204890303748068014">"MSCHAP"</item>
    <item msgid="2210309879499032393">"MSCHAPV2"</item>
    <item msgid="6686694694122598353">"GTC"</item>
  </string-array>
  <string-array name="wifi_ip_settings">
    <item msgid="6665889765350160154">"DHCP"</item>
    <item msgid="6215795691318745695">"స్టాటిక్"</item>
  </string-array>
  <string-array name="wifi_proxy_settings">
    <item msgid="4669222334822978847">"ఏదీ వద్దు"</item>
    <item msgid="6242198071587397280">"మాన్యువల్"</item>
    <item msgid="464383874780058242">"ప్రాక్సీ ఆటో-కాన్ఫిగరేషన్"</item>
  </string-array>
  <string-array name="apn_auth_entries">
    <item msgid="2900892411844440682">"ఏదీ వద్దు"</item>
    <item msgid="3391314878583432149">"PAP"</item>
    <item msgid="5548769169086098722">"CHAP"</item>
    <item msgid="5845194685644699724">"PAP లేదా CHAP"</item>
  </string-array>
  <string-array name="apn_protocol_entries">
    <item msgid="5005228027485376993">"IPv4"</item>
    <item msgid="3249973932011349323">"IPv6"</item>
    <item msgid="2254055042792806324">"IPv4/IPv6"</item>
  </string-array>
  <string-array name="bearer_entries">
    <item msgid="6515855421456643076">"పేర్కొనబడలేదు"</item>
    <item msgid="1922344287654584114">"LTE"</item>
    <item msgid="8438853814055082017">"HSPAP"</item>
    <item msgid="8761381586178359495">"HSPA"</item>
    <item msgid="3072175002109671984">"HSUPA"</item>
    <item msgid="641801916037303837">"HSDPA"</item>
    <item msgid="1249220913128455055">"UMTS"</item>
    <item msgid="2126812829752295024">"EDGE"</item>
    <item msgid="3899085634999494594">"GPRS"</item>
    <item msgid="2140271473984712463">"eHRPD"</item>
    <item msgid="1543121347736419491">"EVDO_B"</item>
    <item msgid="7296183100985507304">"EVDO_A"</item>
    <item msgid="1261786928723784732">"EVDO_0"</item>
    <item msgid="1396997182108950268">"1xRTT"</item>
    <item msgid="3658086883471544773">"IS95B"</item>
    <item msgid="6208908029106498824">"IS95A"</item>
    <item msgid="5043127102327682718">"NR"</item>
  </string-array>
  <string-array name="mvno_type_entries">
    <item msgid="1909908032710683029">"ఏదీ వద్దు"</item>
    <item msgid="8568003268185342352">"SPN"</item>
    <item msgid="1804537219968457989">"IMSI"</item>
    <item msgid="3441876902463317017">"GID"</item>
  </string-array>
  <string-array name="app_ops_summaries">
    <item msgid="8837238583601420163">"స్థూల లొకేషన్"</item>
    <item msgid="3205182755091629995">"ఖచ్చితమైన లొకేషన్"</item>
    <item msgid="8952113542524604064">"GPS"</item>
    <item msgid="50701215019227883">"వైబ్రేట్"</item>
    <item msgid="2690144000353492014">"కాంటాక్ట్‌లను చదవండి"</item>
    <item msgid="3858029424955955625">"కాంటాక్ట్‌లను ఎడిట్ చేయండి"</item>
    <item msgid="3439658954936709507">"కాల్ లాగ్‌ను చదవండి"</item>
    <item msgid="1908944516631132130">"కాల్ లాగ్‌ను ఎడిట్ చేయండి"</item>
    <item msgid="9066115715905100138">"క్యాలెండర్‌ను చదవండి"</item>
    <item msgid="1664720478157892566">"క్యాలెండర్‌ను ఎడిట్ చేయండి"</item>
    <item msgid="5478277451617814822">"wi-fi స్కాన్"</item>
    <item msgid="2429454210217003798">"నోటిఫికేషన్"</item>
    <item msgid="8909068846471624576">"సెల్ స్కాన్"</item>
    <item msgid="2527973826970434181">"ఫోన్‌కు కాల్ చేయండి"</item>
    <item msgid="2766022553327609913">"SMSను చదవండి"</item>
    <item msgid="167775364051357284">"SMSను రాయండి"</item>
    <item msgid="3397583039407928979">"SMSను స్వీకరించండి"</item>
    <item msgid="3658964859478786980">"అత్యవసర SMSను స్వీకరించండి"</item>
    <item msgid="7975129014728281140">"MMSను స్వీకరించండి"</item>
    <item msgid="404809195686849835">"WAP పుష్‌ను స్వీకరించండి"</item>
    <item msgid="5167716820004184705">"SMSను పంపండి"</item>
    <item msgid="3834284815734286927">"ICC SMSను చదవండి"</item>
    <item msgid="6394881108820762646">"ICC SMSను రాయండి"</item>
    <item msgid="3275060808384314406">"సెట్టింగ్‌లను ఎడిట్ చేయండి"</item>
    <item msgid="8672921438869137431">"పైభాగంలో గీయండి"</item>
    <item msgid="346101114322879720">"నోటిఫికేషన్‌లను యాక్సెస్ చేయండి"</item>
    <item msgid="4760681822601767255">"కెమెరా"</item>
    <item msgid="2172823594140104317">"ఆడియోను రికార్డ్ చేయండి"</item>
    <item msgid="5612873260709742213">"ఆడియో ప్లే చేయండి"</item>
    <item msgid="2027206403725749996">"క్లిప్‌బోర్డ్‌ను చదవండి"</item>
    <item msgid="5643742956725663156">"క్లిప్‌బోర్డ్‌ను ఎడిట్ చేయండి"</item>
    <item msgid="7362845549479684378">"మీడియా బటన్‌లు"</item>
    <item msgid="3843484466100107397">"ఆడియో కేంద్రీకరణ"</item>
    <item msgid="617344340943430125">"మాస్టర్ వాల్యూమ్"</item>
    <item msgid="1249691739381713634">"వాయిస్ వాల్యూమ్"</item>
    <item msgid="6485000384018554920">"రింగ్ వాల్యూమ్"</item>
    <item msgid="3378000878531336372">"మీడియా వాల్యూమ్"</item>
    <item msgid="5272927168355895681">"అలారం వాల్యూమ్"</item>
    <item msgid="4422070755065530548">"నోటిఫికేషన్ వాల్యూమ్"</item>
    <item msgid="3250654589277825306">"బ్లూటూత్ వాల్యూమ్"</item>
    <item msgid="4212187233638382465">"యాక్టివ్‌గా ఉంచండి"</item>
    <item msgid="5099026183238335900">"లొకేషన్‌ను పర్యవేక్షించండి"</item>
    <item msgid="2297727967385895059">"అధిక శక్తివంతమైన లొకేషన్‌ను పర్యవేక్షించండి"</item>
    <item msgid="8700593962030471569">"వినియోగ గణాంకాలను పొందండి"</item>
    <item msgid="4140820386622184831">"మైక్రోఫోన్‌ను మ్యూట్ చేయండి/అన్‌మ్యూట్ చేయండి"</item>
    <item msgid="317746827951691657">"టోస్ట్‌ను చూపడం"</item>
    <item msgid="5679422988212309779">"మీడియాను ప్రొజెక్ట్ చేయడం"</item>
    <item msgid="6454031639780101439">"VPNని సక్రియం చేయడం"</item>
    <item msgid="2441327072846850561">"వాల్‌పేపర్ రాయడం"</item>
    <item msgid="2162456889277589861">"నిర్మాణంలో సహాయం"</item>
    <item msgid="4644645617399271070">"స్క్రీన్‌షాట్‌కు సహాయం"</item>
    <item msgid="8321845997769724385">"ఫోన్ స్థితిని చదవడం"</item>
    <item msgid="8319500905789302082">"వాయిస్ మెయిల్‌ను జోడించడం"</item>
    <item msgid="1745447762712473288">"sipని ఉపయోగించడం"</item>
    <item msgid="2986821801246709737">"వెళ్లే కాల్‌ను ప్రాసెస్ చేయడం"</item>
    <item msgid="2702338156976571452">"వేలిముద్ర"</item>
    <item msgid="7925495329948404955">"శరీర సెన్సార్‌లు"</item>
    <item msgid="8163066895749904470">"సెల్ ప్రసారాలను చదవడం"</item>
    <item msgid="7621394050624063528">"డమ్మీ లొకేషన్"</item>
    <item msgid="37519917674959757">"నిల్వను చదవడం"</item>
    <item msgid="3868809525697401379">"స్టోరేజ్‌లో రాయడం"</item>
    <item msgid="2504191192460059817">"స్క్రీన్‌ను ఆన్ చేయడం"</item>
    <item msgid="7905819538788103556">"ఖాతాలను పొందడం"</item>
    <item msgid="1675025662248079254">"బ్యాక్‌గ్రౌండ్‌లో అమలు చేయడం"</item>
    <item msgid="2553974920157061225">"యాక్సెస్ సామర్థ్య వాల్యూమ్"</item>
  </string-array>
  <string-array name="app_ops_labels">
    <item msgid="7780927354556651567">"లొకేషన్"</item>
    <item msgid="364182753727575631">"లొకేషన్"</item>
    <item msgid="5728662879095632194">"లొకేషన్"</item>
    <item msgid="4104617224667554750">"వైబ్రేట్"</item>
    <item msgid="1623646715189708947">"కాంటాక్ట్‌లను చదవండి"</item>
    <item msgid="5060760609109972207">"కాంటాక్ట్‌లను ఎడిట్ చేయండి"</item>
    <item msgid="7451260062940797278">"కాల్ లాగ్‌ను చదవండి"</item>
    <item msgid="2348589304974534308">"కాల్ లాగ్‌ను ఎడిట్ చేయండి"</item>
    <item msgid="4089146706115315300">"క్యాలెండర్‌ను చదవండి"</item>
    <item msgid="1305780729690198918">"క్యాలెండర్‌ను ఎడిట్ చేయండి"</item>
    <item msgid="3461096740171440592">"లొకేషన్"</item>
    <item msgid="6657539556093198883">"నోటిఫికేషన్‌ను పోస్ట్ చేయండి"</item>
    <item msgid="8112680908829570200">"లొకేషన్"</item>
    <item msgid="5019327268152480733">"ఫోన్‌కు కాల్ చేయండి"</item>
    <item msgid="8001855901083066554">"SMS/MMSను చదవండి"</item>
    <item msgid="187744670643011148">"SMS/MMSను రాయండి"</item>
    <item msgid="3324078624274013835">"SMS/MMSను స్వీకరించండి"</item>
    <item msgid="1924065490920451511">"SMS/MMSను స్వీకరించండి"</item>
    <item msgid="1239934115787777477">"SMS/MMSను స్వీకరించండి"</item>
    <item msgid="1030342664910454057">"SMS/MMSను స్వీకరించండి"</item>
    <item msgid="9189359977063200554">"SMS/MMSను పంపండి"</item>
    <item msgid="6954817837534799424">"SMS/MMSను చదవండి"</item>
    <item msgid="7921014514153395846">"SMS/MMSను రాయండి"</item>
    <item msgid="8997371825401751421">"సెట్టింగ్‌లను ఎడిట్ చేయండి"</item>
    <item msgid="7005755175240764443">"పైభాగంలో గీయండి"</item>
    <item msgid="8267704990417682222">"నోటిఫికేషన్‌లను యాక్సెస్ చేయండి"</item>
    <item msgid="3180676986290096851">"కెమెరా"</item>
    <item msgid="9174072114281872917">"ఆడియోను రికార్డ్ చేయండి"</item>
    <item msgid="1444183972646890539">"ఆడియో ప్లే చేయండి"</item>
    <item msgid="4337542044275236638">"క్లిప్‌బోర్డ్‌ను చదవండి"</item>
    <item msgid="2681224211796661809">"క్లిప్‌బోర్డ్‌ను ఎడిట్ చేయండి"</item>
    <item msgid="4479361062226474111">"మీడియా బటన్‌లు"</item>
    <item msgid="5651140069431283570">"ఆడియో కేంద్రీకరణ"</item>
    <item msgid="745291221457314879">"మాస్టర్ వాల్యూమ్"</item>
    <item msgid="4722479281326245754">"వాయిస్ వాల్యూమ్"</item>
    <item msgid="6749550886745567276">"రింగ్ వాల్యూమ్"</item>
    <item msgid="2218685029915863168">"మీడియా వాల్యూమ్"</item>
    <item msgid="4266577290496513640">"అలారం వాల్యూమ్"</item>
    <item msgid="8608084169623998854">"నోటిఫికేషన్ వాల్యూమ్"</item>
    <item msgid="7948784184567841794">"బ్లూటూత్ వాల్యూమ్"</item>
    <item msgid="1148968792599973150">"యాక్టివ్‌గా ఉంచండి"</item>
    <item msgid="8482874682804856549">"లొకేషన్"</item>
    <item msgid="5186169827582545242">"లొకేషన్"</item>
    <item msgid="6122293931012635638">"వినియోగ గణాంకాలను పొందండి"</item>
    <item msgid="2526677383312751932">"మైక్రోఫోన్‌ను మ్యూట్ చేయండి/అన్‌మ్యూట్ చేయండి"</item>
    <item msgid="4000577305179914546">"టోస్ట్‌ను చూపడం"</item>
    <item msgid="8660207174515570558">"మీడియాని ప్రొజెక్ట్ చేయడం"</item>
    <item msgid="3904996949561946108">"VPNని సక్రియం చేయడం"</item>
    <item msgid="504052124101832515">"వాల్‌పేపర్‌ను రాయడం"</item>
    <item msgid="1657182386933187909">"నిర్మాణంలో సహాయం"</item>
    <item msgid="437655393941385937">"స్క్రీన్‌షాట్‌కు సహాయం"</item>
    <item msgid="973363520315356844">"ఫోన్ స్థితిని చదవడం"</item>
    <item msgid="1203157739257425062">"వాయిస్ మెయిల్‌ను జోడించడం"</item>
    <item msgid="9143978647977300187">"sipని ఉపయోగించడం"</item>
    <item msgid="3053060162752878562">"వెళ్లే కాల్‌ను ప్రాసెస్ చేయడం"</item>
    <item msgid="4480721672278100858">"వేలిముద్ర"</item>
    <item msgid="7883743426029759112">"శరీర సెన్సార్‌లు"</item>
    <item msgid="2546206711741159825">"సెల్ ప్రసారాలను చదవడం"</item>
    <item msgid="2363460595607829243">"డమ్మీ లొకేషన్"</item>
    <item msgid="3778165903878569143">"నిల్వను చదవడం"</item>
    <item msgid="555939881912035315">"స్టోరేజ్‌లో రాయడం"</item>
    <item msgid="4281352581602735717">"స్క్రీన్‌ను ఆన్ చేయడం"</item>
    <item msgid="346122795998225472">"ఖాతాలను పొందడం"</item>
    <item msgid="3756073389408535680">"బ్యాక్‌గ్రౌండ్‌లో అమలు చేయడం"</item>
    <item msgid="2114661179947426734">"యాక్సెస్ సామర్థ్య వాల్యూమ్"</item>
  </string-array>
  <string-array name="long_press_timeout_selector_titles">
    <item msgid="6926391290986427331">"తక్కువ సేపు"</item>
    <item msgid="5118829513010894576">"మధ్యస్థం"</item>
    <item msgid="6740026006576843477">"ఎక్కువ సేపు"</item>
  </string-array>
  <string-array name="long_press_timeout_selector_list_titles">
    <item msgid="8908021508913038488">"తక్కువగా"</item>
    <item msgid="7397961711906421599">"మధ్యస్థంగా"</item>
    <item msgid="4079132024502041928">"ఎక్కువగా"</item>
  </string-array>
  <string-array name="captioning_typeface_selector_titles">
    <item msgid="2166553138528640250">"ఆటోమేటిక్"</item>
    <item msgid="4234707448428002595">"Sans-serif"</item>
    <item msgid="2390008695651897663">"Sans-serif సంక్షిప్తం"</item>
    <item msgid="2396492419730702454">"Sans-serif మోనోస్పేస్"</item>
    <item msgid="8199675052804786099">"Serif"</item>
    <item msgid="4554123140736897688">"Serif మోనోస్పేస్"</item>
    <item msgid="5485652650875486635">"సాధారణం"</item>
    <item msgid="1071057864355989694">"కర్సివ్"</item>
    <item msgid="5012882784126308133">"చిన్న క్యాపిటల్‌లు"</item>
  </string-array>
  <string-array name="captioning_font_size_selector_titles">
    <item msgid="923916134548435468">"చాలా చిన్నది"</item>
    <item msgid="5738147437573674872">"చిన్నది"</item>
    <item msgid="4691660235626027304">"మధ్యస్థం"</item>
    <item msgid="824386705928670045">"పెద్దది"</item>
    <item msgid="2790561781512874585">"చాలా పెద్దది"</item>
  </string-array>
  <string-array name="captioning_edge_type_selector_titles">
    <item msgid="70686029249840227">"ఆటోమేటిక్"</item>
    <item msgid="4224714345662348668">"ఏదీ కాదు"</item>
    <item msgid="4132127611510627490">"Outline"</item>
    <item msgid="1226216870460161087">"నీడ ఉంచు"</item>
    <item msgid="2328414188644618697">"పైకి ఉన్నట్లుగా"</item>
    <item msgid="7758730980218689351">"క్రిందికి ఉన్నట్లుగా"</item>
  </string-array>
  <string-array name="captioning_opacity_selector_titles">
    <item msgid="1140998823196874513">"25%"</item>
    <item msgid="1227705689171449873">"50%"</item>
    <item msgid="2690365993149520846">"75%"</item>
    <item msgid="3237802033158517495">"100%"</item>
  </string-array>
  <string-array name="captioning_preset_selector_titles">
    <item msgid="3880932435325583041">"యాప్ ప్రకారం సెట్ చేయండి"</item>
    <item msgid="8719204526359229387">"నల్ల బ్యాక్‌గ్రౌండ్‌లో తెల్ల రంగు"</item>
    <item msgid="5410164687403735103">"తెలుపు బ్యాక్‌గ్రౌండ్‌లో నలుపు రంగు"</item>
    <item msgid="1119043472912497241">"నలుపు బ్యాక్‌గ్రౌండ్‌లో పసుపు రంగు"</item>
    <item msgid="2836895041823327816">"నీలి బ్యాక్‌గ్రౌండ్‌లో పసుపు రంగు"</item>
    <item msgid="747238414788976867">"అనుకూలం"</item>
  </string-array>
  <string-array name="accessibility_button_location_selector_titles">
    <item msgid="6485511780196327736">"ఇతర యాప్‌ల మీద తేలియాడుతోంది"</item>
    <item msgid="3605616699204153590">"నావిగేషన్ బార్"</item>
  </string-array>
  <string-array name="accessibility_button_gesture_selector_titles">
    <item msgid="2370918472773154939">"బటన్"</item>
    <item msgid="6922258575853746220">"సంజ్ఞ"</item>
  </string-array>
  <string-array name="accessibility_button_size_selector_titles">
    <item msgid="7482952318152486459">"చిన్నది"</item>
    <item msgid="1666628329913333563">"పెద్దది"</item>
  </string-array>
  <string-array name="vpn_proxy_settings">
    <item msgid="7165538292837266997">"ఏదీ వద్దు"</item>
    <item msgid="2397017538263427575">"మాన్యువల్"</item>
  </string-array>
  <string-array name="vpn_states">
    <item msgid="2262719249581510939">"డిస్‌కనెక్ట్ చేయబడింది"</item>
    <item msgid="9141074028293812365">"ప్రారంభిస్తోంది..."</item>
    <item msgid="2234425878608626285">"కనెక్ట్ చేస్తోంది..."</item>
    <item msgid="27547778933579155">"కనెక్ట్ చేయబడింది"</item>
    <item msgid="893506841727300393">"గడువు సమయం ముగిసింది"</item>
    <item msgid="2974952010554140659">"విఫలమైంది"</item>
  </string-array>
  <string-array name="security_settings_premium_sms_values">
    <item msgid="3985605994234635072">"అడగండి"</item>
    <item msgid="2358187544264718285">"ఎప్పటికీ అనుమతించవద్దు"</item>
    <item msgid="7043782324123900484">"ఎల్లప్పుడూ అనుమతించండి"</item>
  </string-array>
  <string-array name="ram_states">
    <item msgid="335564863849202240">"సాధారణం"</item>
    <item msgid="4881487538039407838">"మధ్యస్థం"</item>
    <item msgid="1749887190650889318">"తక్కువ"</item>
    <item msgid="4434319706635379779">"క్లిష్టం"</item>
    <item msgid="7582717864806562725">"?"</item>
  </string-array>
  <string-array name="color_picker">
    <item msgid="7216413848731287689">"నీలి ఆకుపచ్చ రంగు"</item>
    <item msgid="5661027589207588703">"నీలం"</item>
    <item msgid="1219738214736244749">"ఆకుపచ్చ"</item>
    <item msgid="6331809026622602308">"ఊదా"</item>
    <item msgid="6390546163902724700">"గులాబీ"</item>
    <item msgid="6500473130620545980">"ఆరెంజ్"</item>
  </string-array>
  <string-array name="automatic_storage_management_days">
    <item msgid="8896644025110620477">"30 రోజులు పైబడినవి"</item>
    <item msgid="9083927335632626281">"60 రోజులు పైబడినవి"</item>
    <item msgid="4146561207729203822">"90 రోజులు పైబడినవి"</item>
  </string-array>
    <!-- no translation found for swipe_direction_titles:0 (9039866451038081694) -->
    <!-- no translation found for swipe_direction_titles:1 (3175804938330683021) -->
  <string-array name="swipe_direction_values">
    <item msgid="718525159108105421">"1"</item>
    <item msgid="9080166583718385565">"0"</item>
  </string-array>
  <string-array name="wifi_metered_entries">
    <item msgid="3237321077949659241">"ఆటోమేటిక్‌గా గుర్తించండి"</item>
    <item msgid="3779092145391320375">"లెక్కించబడేదానిగా పరిగణించండి"</item>
    <item msgid="2047166446768045816">"లెక్కించబడనిదిగా పరిగణించండి"</item>
  </string-array>
  <string-array name="wifi_privacy_entries">
    <item msgid="91222619458919148">"ర్యాండమైజ్ చేసిన MACను ఉపయోగించండి"</item>
    <item msgid="741680937828608749">"పరికర MAC అడ్రస్‌ను ఉపయోగించండి"</item>
  </string-array>
  <string-array name="wifi_dhcp_entries">
    <item msgid="2532836996945493932">"నెట్‌వర్క్‌కు పరికరం పేరును పంపండి"</item>
    <item msgid="7928900271137707489">"నెట్‌వర్క్‌కు పరికరం పేరును పంపకండి"</item>
  </string-array>
  <string-array name="wifi_hidden_entries">
    <item msgid="342232116597649254">"లేదు"</item>
    <item msgid="2163015208097377388">"అవును"</item>
  </string-array>
  <string-array name="autofill_logging_level_entries">
    <item msgid="2263571982739726576">"ఆఫ్"</item>
    <item msgid="4295717421282345505">"డీబగ్"</item>
    <item msgid="8657797891533816070">"విశదీకృత"</item>
  </string-array>
  <string-array name="cdma_system_select_choices">
    <item msgid="1205665684426617345">"ఇల్లు మాత్రమే"</item>
    <item msgid="6691772120712000966">"ఆటోమేటిక్"</item>
  </string-array>
  <string-array name="preferred_network_mode_choices">
    <item msgid="5746729990546256950">"ప్రాధాన్యత ఉన్న నెట్‌వర్క్ మోడ్‌లు: GSM/WCDMA"</item>
    <item msgid="6443811977675152844">"GSM మాత్రమే"</item>
    <item msgid="8767554719068876877">"WCDMA మాత్రమే"</item>
    <item msgid="928773614806830223">"GSM/WCDMA ఆటోమేటిక్‌"</item>
    <item msgid="6742068706546460481">"CDMA/EvDo ఆటోమేటిక్‌"</item>
    <item msgid="3649606999166018819">"CDMA w/o EvDo"</item>
    <item msgid="3335567389804180984">"EvDo మాత్రమే"</item>
    <item msgid="30756226617172695">"CDMA/EvDo/GSM/WCDMA"</item>
    <item msgid="2847125869624632806">"CDMA + LTE/EvDo"</item>
    <item msgid="2247906254631766720">"GSM/WCDMA/LTE"</item>
    <item msgid="4147872615520331421">"LTE/CDMA/EvDo/GSM/WCDMA"</item>
    <item msgid="2908834445708457736">"LTE"</item>
    <item msgid="2947411877551747693">"LTE / WCDMA"</item>
    <item msgid="7723670142495874534">"TDSCDMA మాత్రమే"</item>
    <item msgid="7662033849563993380">"TDSCDMA/WCDMA"</item>
    <item msgid="1030644331822315228">"LTE/TDSCDMA"</item>
    <item msgid="7094751610086221480">"TDSCDMA/GSM"</item>
    <item msgid="4183784131291491454">"LTE/TDSCDMA/GSM"</item>
    <item msgid="1012405424112901282">"TDSCDMA/GSM/WCDMA"</item>
    <item msgid="9095153819433727441">"LTE/TDSCDMA/WCDMA"</item>
    <item msgid="8130733279433187514">"LTE/TDSCDMA/GSM/WCDMA"</item>
    <item msgid="4901583947595116332">"TDSCDMA/CDMA/EVDO/GSM/WCDMA"</item>
    <item msgid="6400630497408723600">"LTE/TDSCDMA/CDMA/EVDO/GSM/WCDMA"</item>
    <item msgid="9080352308817056162">"NR మాత్రమే"</item>
    <item msgid="8150548370973671395">"NR/LTE"</item>
    <item msgid="5237423971422723128">"NR/LTE/CDMA/EvDo"</item>
    <item msgid="6856991565745877075">"NR/LTE/GSM/WCDMA"</item>
    <item msgid="8908263949185004366">"గ్లోబల్"</item>
    <item msgid="6692179237956480280">"NR/LTE/WCDMA"</item>
    <item msgid="8160757136163231885">"NR/LTE/TDSCDMA"</item>
    <item msgid="2207530656708814396">"NR/LTE/TDSCDMA/GSM"</item>
    <item msgid="2816766128443809642">"NR/LTE/TDSCDMA/WCDMA"</item>
    <item msgid="611069084780684089">"NR/LTE/TDSCDMA/GSM/WCDMA"</item>
    <item msgid="5790800263975092724">"NR/LTE/TDSCDMA/CDMA/EvDo/GSM/WCDMA"</item>
  </string-array>
  <string-array name="cdma_subscription_choices">
    <item msgid="6242790734457941014">"RUIM/SIM"</item>
    <item msgid="8980776035119085660">"NV"</item>
  </string-array>
    <!-- no translation found for enhanced_4g_lte_mode_title_variant:0 (1841976293698111057) -->
    <!-- no translation found for enhanced_4g_lte_mode_title_variant:1 (6822859933189908133) -->
    <!-- no translation found for enhanced_4g_lte_mode_title_variant:2 (4543171628914168621) -->
    <!-- no translation found for rtt_setting_mode:1 (7903019313228349427) -->
    <!-- no translation found for rtt_setting_mode:2 (8525285145696236811) -->
    <!-- no translation found for rtt_setting_mode:3 (7725394146877517088) -->
  <string-array name="nfc_payment_favor">
    <item msgid="9104058551372383947">"ఎల్లప్పుడూ"</item>
    <item msgid="5283665583617307336">"మరో పేమెంట్ యాప్ తెరిచి ఉన్నప్పుడు మినహా"</item>
  </string-array>
  <string-array name="nfc_payment_favor_values">
    <item msgid="2373999996715432397">"0"</item>
    <item msgid="5305176997036663262">"1"</item>
  </string-array>
  <string-array name="switch_to_dock_user_when_docked_timeout_entries">
    <item msgid="3211660022507486536">"ఎప్పుడూ వద్దు"</item>
    <item msgid="7025253383416830453">"1 నిమిషం తర్వాత"</item>
    <item msgid="1574040255478150028">"5 నిమిషాల తర్వాత"</item>
  </string-array>
    <!-- no translation found for private_space_auto_lock_options:0 (551584871228110817) -->
    <!-- no translation found for private_space_auto_lock_options:1 (3263162333754809690) -->
    <!-- no translation found for private_space_auto_lock_options:2 (1575103586471380629) -->
  <string-array name="zen_mode_icon_options_descriptions">
    <item msgid="1216815120972438676">"బ్రీఫ్‌కేస్"</item>
    <item msgid="184985872234062767">"క్లాసికల్ బిల్డింగ్"</item>
    <item msgid="9189550412466785530">"అపార్ట్‌మెంట్ బిల్డింగ్"</item>
    <item msgid="2142527562511049422">"స్పీచ్ బబుల్"</item>
    <item msgid="2548100558260478605">"వ్యక్తుల గ్రూప్"</item>
    <item msgid="2270003903304578284">"లైట్ బల్బ్"</item>
    <item msgid="4793496619091161864">"క్యాలెండర్"</item>
<<<<<<< HEAD
    <item msgid="355583383827414575">"పరుగెడుతున్న వ్యక్తి"</item>
    <item msgid="8001358013148723500">"గోల్ఫ్"</item>
    <item msgid="755931364157422565">"జిమ్ డంబెల్"</item>
    <item msgid="1122491217891679043">"స్విమ్మింగ్"</item>
    <item msgid="5825437763616894959">"హైకింగ్ చేస్తున్న వ్యక్తి"</item>
    <item msgid="7343381753556126903">"బంతిని విసిరేస్తున్న వ్యక్తి"</item>
    <item msgid="7785234702090595">"కికింగ్ చేస్తున్న వ్యక్తి"</item>
    <item msgid="8551370809943066311">"గేమ్ కంట్రోలర్"</item>
    <item msgid="6613149523957360458">"ఆర్టిస్ట్ రంగుల పాలెట్"</item>
    <item msgid="9183052350354526560">"స్నోఫ్లేక్"</item>
    <item msgid="1589939022701519138">"బీచ్ గొడుగు"</item>
    <item msgid="4861295101659969850">"వర్క్‌షాప్ టూల్స్"</item>
    <item msgid="6817957885445446596">"టెంట్"</item>
    <item msgid="5923605807513411961">"ఫిల్మ్ రీల్"</item>
    <item msgid="7669095367618738070">"పుస్తకం"</item>
    <item msgid="2852435596978961693">"తామర పువ్వు"</item>
    <item msgid="7021313931065738980">"వ్యక్తి మైండ్"</item>
    <item msgid="6988657977896749103">"హెడ్‌ఫోన్స్"</item>
    <item msgid="7175373369979188147">"టీవీ"</item>
    <item msgid="8654852711800563054">"రైలు"</item>
    <item msgid="165142533839452848">"కారు"</item>
    <item msgid="5359765481365992847">"క్రెసెంట్"</item>
=======
    <item msgid="5673625795644364100">"అంతరాయం కలిగించవద్దు"</item>
    <item msgid="1423820834865831361">"పరుగెడుతున్న వ్యక్తి"</item>
    <item msgid="2037298830718732608">"గోల్ఫ్"</item>
    <item msgid="2197835014443491074">"జిమ్ డంబెల్"</item>
    <item msgid="2730180105015616518">"స్విమ్మింగ్"</item>
    <item msgid="2666922823253345958">"హైకింగ్ చేస్తున్న వ్యక్తి"</item>
    <item msgid="8234880356472211396">"బంతిని విసిరేస్తున్న వ్యక్తి"</item>
    <item msgid="4642980625253001443">"కికింగ్ చేస్తున్న వ్యక్తి"</item>
    <item msgid="4324795269518833500">"గేమ్ కంట్రోలర్"</item>
    <item msgid="7789966425125441125">"ఆర్టిస్ట్ రంగుల పాలెట్"</item>
    <item msgid="663512680597461570">"స్నోఫ్లేక్"</item>
    <item msgid="7952183800501346803">"బీచ్ గొడుగు"</item>
    <item msgid="799139025758265891">"వర్క్‌షాప్ టూల్స్"</item>
    <item msgid="8112685757657659269">"పియానో"</item>
    <item msgid="3861584909935022342">"ఫిల్మ్ రీల్"</item>
    <item msgid="5827426100157335512">"పుస్తకం"</item>
    <item msgid="8585828346253128384">"తామర పువ్వు"</item>
    <item msgid="8788370542815300188">"వ్యక్తి మైండ్"</item>
    <item msgid="7287354964767553293">"హెడ్‌ఫోన్స్"</item>
    <item msgid="2530059623783800987">"టీవీ"</item>
    <item msgid="5307182323469376758">"రైలు"</item>
    <item msgid="4903790544026923026">"కారు"</item>
>>>>>>> 4e8d11bb
    <item msgid="5010405583912314582">"ఫోర్క్, కత్తి"</item>
    <item msgid="8939998598599064900">"షాపింగ్ కార్ట్"</item>
    <item msgid="3379605903308731893">"చైల్డ్"</item>
    <item msgid="7808668968550293112">"జంతువుల పాదముద్ర"</item>
    <item msgid="1000692647524056504">"స్టార్ బ్యాడ్జ్"</item>
    <item msgid="8270261073421676502">"ఇద్దరు వ్యక్తులు"</item>
    <item msgid="5767782819651505460">"స్టార్"</item>
    <item msgid="4368451291862729334">"హార్ట్"</item>
    <item msgid="2613199102208419986">"హౌస్"</item>
    <item msgid="3022279986430275040">"అర్ధ చంద్రాకారం"</item>
    <item msgid="5421089790869483206">"గడియారం"</item>
  </string-array>
  <string-array name="display_over_apps_permission_change_exempt">
  </string-array>
</resources><|MERGE_RESOLUTION|>--- conflicted
+++ resolved
@@ -506,30 +506,6 @@
     <item msgid="2548100558260478605">"వ్యక్తుల గ్రూప్"</item>
     <item msgid="2270003903304578284">"లైట్ బల్బ్"</item>
     <item msgid="4793496619091161864">"క్యాలెండర్"</item>
-<<<<<<< HEAD
-    <item msgid="355583383827414575">"పరుగెడుతున్న వ్యక్తి"</item>
-    <item msgid="8001358013148723500">"గోల్ఫ్"</item>
-    <item msgid="755931364157422565">"జిమ్ డంబెల్"</item>
-    <item msgid="1122491217891679043">"స్విమ్మింగ్"</item>
-    <item msgid="5825437763616894959">"హైకింగ్ చేస్తున్న వ్యక్తి"</item>
-    <item msgid="7343381753556126903">"బంతిని విసిరేస్తున్న వ్యక్తి"</item>
-    <item msgid="7785234702090595">"కికింగ్ చేస్తున్న వ్యక్తి"</item>
-    <item msgid="8551370809943066311">"గేమ్ కంట్రోలర్"</item>
-    <item msgid="6613149523957360458">"ఆర్టిస్ట్ రంగుల పాలెట్"</item>
-    <item msgid="9183052350354526560">"స్నోఫ్లేక్"</item>
-    <item msgid="1589939022701519138">"బీచ్ గొడుగు"</item>
-    <item msgid="4861295101659969850">"వర్క్‌షాప్ టూల్స్"</item>
-    <item msgid="6817957885445446596">"టెంట్"</item>
-    <item msgid="5923605807513411961">"ఫిల్మ్ రీల్"</item>
-    <item msgid="7669095367618738070">"పుస్తకం"</item>
-    <item msgid="2852435596978961693">"తామర పువ్వు"</item>
-    <item msgid="7021313931065738980">"వ్యక్తి మైండ్"</item>
-    <item msgid="6988657977896749103">"హెడ్‌ఫోన్స్"</item>
-    <item msgid="7175373369979188147">"టీవీ"</item>
-    <item msgid="8654852711800563054">"రైలు"</item>
-    <item msgid="165142533839452848">"కారు"</item>
-    <item msgid="5359765481365992847">"క్రెసెంట్"</item>
-=======
     <item msgid="5673625795644364100">"అంతరాయం కలిగించవద్దు"</item>
     <item msgid="1423820834865831361">"పరుగెడుతున్న వ్యక్తి"</item>
     <item msgid="2037298830718732608">"గోల్ఫ్"</item>
@@ -552,7 +528,6 @@
     <item msgid="2530059623783800987">"టీవీ"</item>
     <item msgid="5307182323469376758">"రైలు"</item>
     <item msgid="4903790544026923026">"కారు"</item>
->>>>>>> 4e8d11bb
     <item msgid="5010405583912314582">"ఫోర్క్, కత్తి"</item>
     <item msgid="8939998598599064900">"షాపింగ్ కార్ట్"</item>
     <item msgid="3379605903308731893">"చైల్డ్"</item>
