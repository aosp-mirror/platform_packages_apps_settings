--- conflicted
+++ resolved
@@ -506,30 +506,6 @@
     <item msgid="2548100558260478605">"Bir grup insan"</item>
     <item msgid="2270003903304578284">"Ampul"</item>
     <item msgid="4793496619091161864">"Takvim"</item>
-<<<<<<< HEAD
-    <item msgid="355583383827414575">"Koşan bir kişi"</item>
-    <item msgid="8001358013148723500">"Golf"</item>
-    <item msgid="755931364157422565">"Spor salonu dambılı"</item>
-    <item msgid="1122491217891679043">"Yüzme"</item>
-    <item msgid="5825437763616894959">"Doğa yürüyüşü yapan bir kişi"</item>
-    <item msgid="7343381753556126903">"Top atan bir kişi"</item>
-    <item msgid="7785234702090595">"Tekme atan bir kişi"</item>
-    <item msgid="8551370809943066311">"Oyun kumandası"</item>
-    <item msgid="6613149523957360458">"Sanatçı renk paleti"</item>
-    <item msgid="9183052350354526560">"Kar tanesi"</item>
-    <item msgid="1589939022701519138">"Plaj şemsiyesi"</item>
-    <item msgid="4861295101659969850">"Atölye araçları"</item>
-    <item msgid="6817957885445446596">"Çadır"</item>
-    <item msgid="5923605807513411961">"Film rulosu"</item>
-    <item msgid="7669095367618738070">"Kitap"</item>
-    <item msgid="2852435596978961693">"Nilüfer çiçeği"</item>
-    <item msgid="7021313931065738980">"İnsan aklı"</item>
-    <item msgid="6988657977896749103">"Kulaklık"</item>
-    <item msgid="7175373369979188147">"TV"</item>
-    <item msgid="8654852711800563054">"Tren"</item>
-    <item msgid="165142533839452848">"Araba"</item>
-    <item msgid="5359765481365992847">"Kruvasan"</item>
-=======
     <item msgid="5673625795644364100">"Rahatsız Etmeyin"</item>
     <item msgid="1423820834865831361">"Koşan bir kişi"</item>
     <item msgid="2037298830718732608">"Golf"</item>
@@ -552,7 +528,6 @@
     <item msgid="2530059623783800987">"TV"</item>
     <item msgid="5307182323469376758">"Tren"</item>
     <item msgid="4903790544026923026">"Araba"</item>
->>>>>>> 4e8d11bb
     <item msgid="5010405583912314582">"Çatal ve bıçak"</item>
     <item msgid="8939998598599064900">"Alışveriş sepeti"</item>
     <item msgid="3379605903308731893">"Çocuk"</item>
