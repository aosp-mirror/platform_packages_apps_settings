<?xml version="1.0" encoding="UTF-8"?>
<!-- 
/*
**
** Copyright 2007 The Android Open Source Project
**
** Licensed under the Apache License, Version 2.0 (the "License");
** you may not use this file except in compliance with the License.
** You may obtain a copy of the License at
**
**     http://www.apache.org/licenses/LICENSE-2.0
**
** Unless required by applicable law or agreed to in writing, software
** distributed under the License is distributed on an "AS IS" BASIS,
** WITHOUT WARRANTIES OR CONDITIONS OF ANY KIND, either express or implied.
** See the License for the specific language governing permissions and
** limitations under the License.
*/
 -->

<resources xmlns:android="http://schemas.android.com/apk/res/android"
    xmlns:xliff="urn:oasis:names:tc:xliff:document:1.2">
  <string-array name="screen_timeout_entries">
    <item msgid="8386012403457852396">"15 sekundi"</item>
    <item msgid="4572123773028439079">"30 sekundi"</item>
    <item msgid="7016081293774377048">"1 minut"</item>
    <item msgid="838575533670111144">"2 minuta"</item>
    <item msgid="2693197579676214668">"5 minuta"</item>
    <item msgid="1955784331962974678">"10 minuta"</item>
    <item msgid="5578717731965793584">"30 minuta"</item>
  </string-array>
    <!-- no translation found for dark_ui_scheduler_preference_titles:0 (7465697698048662118) -->
    <!-- no translation found for dark_ui_scheduler_preference_titles:1 (4057198235664064478) -->
    <!-- no translation found for dark_ui_scheduler_preference_titles:2 (8842756744447000897) -->
    <!-- no translation found for dark_ui_scheduler_with_bedtime_preference_titles:0 (8160793372964333729) -->
    <!-- no translation found for dark_ui_scheduler_with_bedtime_preference_titles:1 (1570862084158925417) -->
    <!-- no translation found for dark_ui_scheduler_with_bedtime_preference_titles:2 (1527300254382984555) -->
    <!-- no translation found for dark_ui_scheduler_with_bedtime_preference_titles:3 (5231566512901956369) -->
  <string-array name="lock_after_timeout_entries">
    <item msgid="2223808927866488981">"Odmah"</item>
    <item msgid="463591454172790676">"5 sekundi"</item>
    <item msgid="6981910499530067289">"15 sekundi"</item>
    <item msgid="841968393904987343">"30 sekundi"</item>
    <item msgid="8209996803755081758">"1 minut"</item>
    <item msgid="8532038695054819775">"2 minuta"</item>
    <item msgid="230858078069711241">"5 minuta"</item>
    <item msgid="7289395602286160723">"10 minuta"</item>
    <item msgid="3142577549730704595">"30 minuta"</item>
  </string-array>
  <string-array name="wifi_status">
    <item msgid="1201478116293383426"></item>
    <item msgid="7388036070768806193">"Skeniranje..."</item>
    <item msgid="1656176059757237036">"Povezivanje…"</item>
    <item msgid="3249903732481917388">"Potvrđuje se autentičnost..."</item>
    <item msgid="7789156794775399931">"Preuzimanje IP adrese..."</item>
    <item msgid="492518447401534767">"Povezano"</item>
    <item msgid="4322989558568666518">"Obustavljeno"</item>
    <item msgid="286164147080824297">"Prekidanje veze..."</item>
    <item msgid="1628460745311787730">"Veza je prekinuta"</item>
    <item msgid="4013828218541488949">"Neuspešno"</item>
    <item msgid="5473541238056528086">"Blokirano"</item>
    <item msgid="1114588261171522603">"Privremeno izbegavanje loše veze"</item>
  </string-array>
    <!-- no translation found for wifi_tether_security:0 (6312112980634811065) -->
    <!-- no translation found for wifi_tether_security:1 (1428294025896439258) -->
    <!-- no translation found for wifi_tether_security:2 (6851763638266088835) -->
    <!-- no translation found for wifi_tether_security:3 (5512131148045414341) -->
  <string-array name="eap_ocsp_type">
    <item msgid="8568170800958331461">"Ne verifikuj"</item>
    <item msgid="5703177653586269306">"Zatraži status sertifikata"</item>
    <item msgid="326388247868439528">"Zahtevaj status sertifikata"</item>
  </string-array>
  <string-array name="wifi_p2p_status">
    <item msgid="8357401480964012245">"Povezano"</item>
    <item msgid="66312817817365647">"Pozvan"</item>
    <item msgid="4463567967438038210">"Neuspešno"</item>
    <item msgid="6556827947082659801">"Dostupno"</item>
    <item msgid="6096962300722555553">"Izvan opsega"</item>
  </string-array>
  <string-array name="bt_stack_log_level_entries">
    <item msgid="7872226620825638673">"Detaljno"</item>
    <item msgid="4414817955073540319">"Otklanjanje grešaka"</item>
    <item msgid="9152250562693119681">"Informacije"</item>
    <item msgid="8884807223431437262">"Upozorenje"</item>
    <item msgid="1154843682335941096">"Greška"</item>
  </string-array>
  <string-array name="bluetooth_leaudio_mode">
    <item msgid="5307106570247137458">"Onemogućeno"</item>
    <item msgid="7781484297606806796">"Unicast"</item>
    <item msgid="6667451574264144311">"Unicast i Broadcast"</item>
  </string-array>
  <string-array name="bluetooth_max_connected_audio_devices">
    <item msgid="4792793579224104167">"Koristi podrazumevano sistemsko podešavanje: <xliff:g id="DEFAULT_BLUETOOTH_MAX_CONNECTED_AUDIO_DEVICES">%1$d</xliff:g>"</item>
    <item msgid="5818942631838356082">"1"</item>
    <item msgid="4804155564025402919">"2"</item>
    <item msgid="7123296338505723878">"3"</item>
    <item msgid="9100937224980838123">"4"</item>
    <item msgid="6702740528496186521">"5"</item>
  </string-array>
  <string-array name="bluetooth_audio_routing_titles">
    <item msgid="3488687531285795335">"Koristi podrazumevano u aplikaciji"</item>
    <item msgid="5112879855377353813">"Pusti na slušnom aparatu"</item>
    <item msgid="4853360663119482646">"Pusti na zvučniku telefona"</item>
  </string-array>
  <string-array name="wifi_signal">
    <item msgid="199360311367724149">"Slaba"</item>
    <item msgid="2470925506985305429">"Slaba"</item>
    <item msgid="8545211062334016668">"Zadovoljavajuća"</item>
    <item msgid="7468449584777730187">"Dobra"</item>
    <item msgid="202124107702016530">"Odlična"</item>
  </string-array>
  <string-array name="wifi_peap_phase2_entries">
    <item msgid="8082624033981656770">"MSCHAPV2"</item>
    <item msgid="4182817453412578800">"GTC"</item>
  </string-array>
  <string-array name="wifi_peap_phase2_entries_with_sim_auth">
    <item msgid="5943169794516984261">"MSCHAPV2"</item>
    <item msgid="2379904471264702148">"GTC"</item>
    <item msgid="5248162884898921025">"SIM"</item>
    <item msgid="3148964951886919224">"AKA"</item>
    <item msgid="8987072060394684912">"AKA\'"</item>
  </string-array>
  <string-array name="wifi_ttls_phase2_entries">
    <item msgid="7970149422845752634">"PAP"</item>
    <item msgid="5204890303748068014">"MSCHAP"</item>
    <item msgid="2210309879499032393">"MSCHAPV2"</item>
    <item msgid="6686694694122598353">"GTC"</item>
  </string-array>
  <string-array name="wifi_ip_settings">
    <item msgid="6665889765350160154">"DHCP"</item>
    <item msgid="6215795691318745695">"Statički"</item>
  </string-array>
  <string-array name="wifi_proxy_settings">
    <item msgid="4669222334822978847">"Nema"</item>
    <item msgid="6242198071587397280">"Ručno"</item>
    <item msgid="464383874780058242">"Autom. konfig. proksija"</item>
  </string-array>
  <string-array name="apn_auth_entries">
    <item msgid="2900892411844440682">"Ništa"</item>
    <item msgid="3391314878583432149">"PAP"</item>
    <item msgid="5548769169086098722">"CHAP"</item>
    <item msgid="5845194685644699724">"PAP ili CHAP"</item>
  </string-array>
  <string-array name="apn_protocol_entries">
    <item msgid="5005228027485376993">"IPv4"</item>
    <item msgid="3249973932011349323">"IPv6"</item>
    <item msgid="2254055042792806324">"IPv4/IPv6"</item>
  </string-array>
  <string-array name="bearer_entries">
    <item msgid="6515855421456643076">"Nije navedeno"</item>
    <item msgid="1922344287654584114">"LTE"</item>
    <item msgid="8438853814055082017">"HSPAP"</item>
    <item msgid="8761381586178359495">"HSPA"</item>
    <item msgid="3072175002109671984">"HSUPA"</item>
    <item msgid="641801916037303837">"HSDPA"</item>
    <item msgid="1249220913128455055">"UMTS"</item>
    <item msgid="2126812829752295024">"EDGE"</item>
    <item msgid="3899085634999494594">"GPRS"</item>
    <item msgid="2140271473984712463">"eHRPD"</item>
    <item msgid="1543121347736419491">"EVDO_B"</item>
    <item msgid="7296183100985507304">"EVDO_A"</item>
    <item msgid="1261786928723784732">"EVDO_0"</item>
    <item msgid="1396997182108950268">"1xRTT"</item>
    <item msgid="3658086883471544773">"IS95B"</item>
    <item msgid="6208908029106498824">"IS95A"</item>
    <item msgid="5043127102327682718">"NR"</item>
  </string-array>
  <string-array name="mvno_type_entries">
    <item msgid="1909908032710683029">"Nijedan"</item>
    <item msgid="8568003268185342352">"SPN"</item>
    <item msgid="1804537219968457989">"IMSI"</item>
    <item msgid="3441876902463317017">"GID"</item>
  </string-array>
  <string-array name="app_ops_summaries">
    <item msgid="8837238583601420163">"približna lokacija"</item>
    <item msgid="3205182755091629995">"precizna lokacija"</item>
    <item msgid="8952113542524604064">"GPS"</item>
    <item msgid="50701215019227883">"vibracija"</item>
    <item msgid="2690144000353492014">"čitanje kontakata"</item>
    <item msgid="3858029424955955625">"menjanje kontakata"</item>
    <item msgid="3439658954936709507">"čitanje evidencije poziva"</item>
    <item msgid="1908944516631132130">"menjanje evidencije poziva"</item>
    <item msgid="9066115715905100138">"čitanje kalendara"</item>
    <item msgid="1664720478157892566">"menjanje kalendara"</item>
    <item msgid="5478277451617814822">"WiFi skeniranje"</item>
    <item msgid="2429454210217003798">"obaveštenje"</item>
    <item msgid="8909068846471624576">"skeniranje telefona"</item>
    <item msgid="2527973826970434181">"pozivanje telefona"</item>
    <item msgid="2766022553327609913">"čitanje SMS poruka"</item>
    <item msgid="167775364051357284">"pisanje SMS poruka"</item>
    <item msgid="3397583039407928979">"prijem SMS poruka"</item>
    <item msgid="3658964859478786980">"prijem hitnih SMS poruka"</item>
    <item msgid="7975129014728281140">"prijem MMS poruka"</item>
    <item msgid="404809195686849835">"prijem push poruka preko WAP-a"</item>
    <item msgid="5167716820004184705">"slanje SMS poruka"</item>
    <item msgid="3834284815734286927">"čitanje ICC SMS poruka"</item>
    <item msgid="6394881108820762646">"pisanje ICC SMS poruka"</item>
    <item msgid="3275060808384314406">"menjanje podešavanja"</item>
    <item msgid="8672921438869137431">"povlačenje na vrh"</item>
    <item msgid="346101114322879720">"pristup obaveštenjima"</item>
    <item msgid="4760681822601767255">"kamera"</item>
    <item msgid="2172823594140104317">"snimanje audio zapisa"</item>
    <item msgid="5612873260709742213">"puštanje audio zapisa"</item>
    <item msgid="2027206403725749996">"čitanje memorije"</item>
    <item msgid="5643742956725663156">"menjanje memorije"</item>
    <item msgid="7362845549479684378">"dugmad za medije"</item>
    <item msgid="3843484466100107397">"audio fokus"</item>
    <item msgid="617344340943430125">"glavna jačina zvuka"</item>
    <item msgid="1249691739381713634">"jačina zvuka glasa"</item>
    <item msgid="6485000384018554920">"jačina zvuka zvona"</item>
    <item msgid="3378000878531336372">"jačina zvuka medija"</item>
    <item msgid="5272927168355895681">"jačina zvuka alarma"</item>
    <item msgid="4422070755065530548">"jačina zvuka obaveštenja"</item>
    <item msgid="3250654589277825306">"jačina zvuka Bluetooth-a"</item>
    <item msgid="4212187233638382465">"zadržavanje van stanja spavanja"</item>
    <item msgid="5099026183238335900">"praćenje lokacije"</item>
    <item msgid="2297727967385895059">"nadgledanje lokacije sa visokim naponom"</item>
    <item msgid="8700593962030471569">"preuzmi statistiku o korišćenju"</item>
    <item msgid="4140820386622184831">"isključi/uključi zvuk mikrofona"</item>
    <item msgid="317746827951691657">"prikazivanje iskačućih poruka"</item>
    <item msgid="5679422988212309779">"mediji za projekat"</item>
    <item msgid="6454031639780101439">"aktiviranje VPN-a"</item>
    <item msgid="2441327072846850561">"upis na pozadinu"</item>
    <item msgid="2162456889277589861">"struktura pomoći"</item>
    <item msgid="4644645617399271070">"snimak ekrana pomoći"</item>
    <item msgid="8321845997769724385">"čitanje stanja telefona"</item>
    <item msgid="8319500905789302082">"dodavanje govorne pošte"</item>
    <item msgid="1745447762712473288">"korišćenje SIP-a"</item>
    <item msgid="2986821801246709737">"obrada odlaznog poziva"</item>
    <item msgid="2702338156976571452">"otisak prsta"</item>
    <item msgid="7925495329948404955">"senzori za telo"</item>
    <item msgid="8163066895749904470">"čitanje poruka za mobilne uređaje na lokalitetu"</item>
    <item msgid="7621394050624063528">"lažna lokacija"</item>
    <item msgid="37519917674959757">"čitanje memorijskog prostora"</item>
    <item msgid="3868809525697401379">"upis podataka u memorijski prostor"</item>
    <item msgid="2504191192460059817">"uključivanje ekrana"</item>
    <item msgid="7905819538788103556">"pristup nalozima"</item>
    <item msgid="1675025662248079254">"rad u pozadini"</item>
    <item msgid="2553974920157061225">"jačina zvuka za pristupačnost"</item>
  </string-array>
  <string-array name="app_ops_labels">
    <item msgid="7780927354556651567">"Lokacija"</item>
    <item msgid="364182753727575631">"Lokacija"</item>
    <item msgid="5728662879095632194">"Lokacija"</item>
    <item msgid="4104617224667554750">"Vibracija"</item>
    <item msgid="1623646715189708947">"Čitanje kontakata"</item>
    <item msgid="5060760609109972207">"Menjanje kontakata"</item>
    <item msgid="7451260062940797278">"Čitanje evidencije poziva"</item>
    <item msgid="2348589304974534308">"Menjanje evidencije poziva"</item>
    <item msgid="4089146706115315300">"Čitanje kalendara"</item>
    <item msgid="1305780729690198918">"Menjanje kalendara"</item>
    <item msgid="3461096740171440592">"Lokacija"</item>
    <item msgid="6657539556093198883">"Postavljanje obaveštenja"</item>
    <item msgid="8112680908829570200">"Lokacija"</item>
    <item msgid="5019327268152480733">"Pozivanje telefona"</item>
    <item msgid="8001855901083066554">"Čitanje SMS/MMS poruka"</item>
    <item msgid="187744670643011148">"Pisanje SMS/MMS poruka"</item>
    <item msgid="3324078624274013835">"Prijem SMS/MMS poruka"</item>
    <item msgid="1924065490920451511">"Prijem SMS/MMS poruka"</item>
    <item msgid="1239934115787777477">"Prijem SMS/MMS poruka"</item>
    <item msgid="1030342664910454057">"Prijem SMS/MMS poruka"</item>
    <item msgid="9189359977063200554">"Slanje SMS/MMS poruka"</item>
    <item msgid="6954817837534799424">"Čitanje SMS/MMS poruka"</item>
    <item msgid="7921014514153395846">"Pisanje SMS/MMS poruka"</item>
    <item msgid="8997371825401751421">"Menjanje podešavanja"</item>
    <item msgid="7005755175240764443">"Povlačenje na vrh"</item>
    <item msgid="8267704990417682222">"Pristup obaveštenjima"</item>
    <item msgid="3180676986290096851">"Kamera"</item>
    <item msgid="9174072114281872917">"Snimanje audio zapisa"</item>
    <item msgid="1444183972646890539">"Puštanje audio zapisa"</item>
    <item msgid="4337542044275236638">"Čitanje memorije"</item>
    <item msgid="2681224211796661809">"Menjanje memorije"</item>
    <item msgid="4479361062226474111">"Dugmad za medije"</item>
    <item msgid="5651140069431283570">"Audio fokus"</item>
    <item msgid="745291221457314879">"Glavna jačina zvuka"</item>
    <item msgid="4722479281326245754">"Jačina zvuka glasa"</item>
    <item msgid="6749550886745567276">"Jačina zvuka zvona"</item>
    <item msgid="2218685029915863168">"Jačina zvuka medija"</item>
    <item msgid="4266577290496513640">"Jačina zvuka alarma"</item>
    <item msgid="8608084169623998854">"Jačina zvuka obaveštenja"</item>
    <item msgid="7948784184567841794">"Jačina zvuka Bluetooth-a"</item>
    <item msgid="1148968792599973150">"Zadrži van stanja spavanja"</item>
    <item msgid="8482874682804856549">"Lokacija"</item>
    <item msgid="5186169827582545242">"Lokacija"</item>
    <item msgid="6122293931012635638">"Preuzmi statistiku o korišćenju"</item>
    <item msgid="2526677383312751932">"Isključi/uključi zvuk mikrofona"</item>
    <item msgid="4000577305179914546">"Prikazivanje iskačućih poruka"</item>
    <item msgid="8660207174515570558">"Mediji za projekat"</item>
    <item msgid="3904996949561946108">"Aktiviranje VPN-a"</item>
    <item msgid="504052124101832515">"Upis na pozadinu"</item>
    <item msgid="1657182386933187909">"Struktura pomoći"</item>
    <item msgid="437655393941385937">"Snimak ekrana pomoći"</item>
    <item msgid="973363520315356844">"Čitanje stanja telefona"</item>
    <item msgid="1203157739257425062">"Dodavanje govorne pošte"</item>
    <item msgid="9143978647977300187">"Korišćenje SIP-a"</item>
    <item msgid="3053060162752878562">"Obrada odlaznog poziva"</item>
    <item msgid="4480721672278100858">"Otisak prsta"</item>
    <item msgid="7883743426029759112">"Senzori za telo"</item>
    <item msgid="2546206711741159825">"Čitanje poruka za mobilne uređaje na lokalitetu"</item>
    <item msgid="2363460595607829243">"Lažna lokacija"</item>
    <item msgid="3778165903878569143">"Čitanje memorijskog prostora"</item>
    <item msgid="555939881912035315">"Upis podataka u memorijski prostor"</item>
    <item msgid="4281352581602735717">"Uključivanje ekrana"</item>
    <item msgid="346122795998225472">"Pristup nalozima"</item>
    <item msgid="3756073389408535680">"Rad u pozadini"</item>
    <item msgid="2114661179947426734">"Jačina zvuka za pristupačnost"</item>
  </string-array>
  <string-array name="long_press_timeout_selector_titles">
    <item msgid="6926391290986427331">"Kratko"</item>
    <item msgid="5118829513010894576">"Srednje"</item>
    <item msgid="6740026006576843477">"Dugačko"</item>
  </string-array>
  <string-array name="long_press_timeout_selector_list_titles">
    <item msgid="8908021508913038488">"Kratko"</item>
    <item msgid="7397961711906421599">"Srednje"</item>
    <item msgid="4079132024502041928">"Dugo"</item>
  </string-array>
  <string-array name="captioning_typeface_selector_titles">
    <item msgid="2166553138528640250">"Podrazumevano"</item>
    <item msgid="4234707448428002595">"Sans-serif"</item>
    <item msgid="2390008695651897663">"Skupljeni sans-serif"</item>
    <item msgid="2396492419730702454">"Sans-serif fiksne širine"</item>
    <item msgid="8199675052804786099">"Serif"</item>
    <item msgid="4554123140736897688">"Serif fiksne širine"</item>
    <item msgid="5485652650875486635">"Opušteno"</item>
    <item msgid="1071057864355989694">"Kurziv"</item>
    <item msgid="5012882784126308133">"Mala početna slova"</item>
  </string-array>
  <string-array name="captioning_font_size_selector_titles">
    <item msgid="923916134548435468">"Veoma mala"</item>
    <item msgid="5738147437573674872">"Mala"</item>
    <item msgid="4691660235626027304">"Srednja"</item>
    <item msgid="824386705928670045">"Velika"</item>
    <item msgid="2790561781512874585">"Veoma velika"</item>
  </string-array>
  <string-array name="captioning_edge_type_selector_titles">
    <item msgid="70686029249840227">"Podrazumevana"</item>
    <item msgid="4224714345662348668">"Nijedna"</item>
    <item msgid="4132127611510627490">"Kontura"</item>
    <item msgid="1226216870460161087">"Padajuća senka"</item>
    <item msgid="2328414188644618697">"Ispupčeno"</item>
    <item msgid="7758730980218689351">"Udubljeno"</item>
  </string-array>
  <string-array name="captioning_opacity_selector_titles">
    <item msgid="1140998823196874513">"25%"</item>
    <item msgid="1227705689171449873">"50%"</item>
    <item msgid="2690365993149520846">"75%"</item>
    <item msgid="3237802033158517495">"100%"</item>
  </string-array>
  <string-array name="captioning_preset_selector_titles">
    <item msgid="3880932435325583041">"Podešava aplikacija"</item>
    <item msgid="8719204526359229387">"Belo na crnom"</item>
    <item msgid="5410164687403735103">"Crno na belom"</item>
    <item msgid="1119043472912497241">"Žuto na crnom"</item>
    <item msgid="2836895041823327816">"Žuto na plavom"</item>
    <item msgid="747238414788976867">"Prilagođeno"</item>
  </string-array>
  <string-array name="accessibility_button_location_selector_titles">
    <item msgid="6485511780196327736">"Pluta preko drugih aplikacija"</item>
    <item msgid="3605616699204153590">"Traka za navigaciju"</item>
  </string-array>
  <string-array name="accessibility_button_gesture_selector_titles">
    <item msgid="2370918472773154939">"Dugme"</item>
    <item msgid="6922258575853746220">"Pokret"</item>
  </string-array>
  <string-array name="accessibility_button_size_selector_titles">
    <item msgid="7482952318152486459">"Mala"</item>
    <item msgid="1666628329913333563">"Velika"</item>
  </string-array>
  <string-array name="vpn_proxy_settings">
    <item msgid="7165538292837266997">"Nema"</item>
    <item msgid="2397017538263427575">"Ručno"</item>
  </string-array>
  <string-array name="vpn_states">
    <item msgid="2262719249581510939">"Veza je prekinuta"</item>
    <item msgid="9141074028293812365">"Pokretanje..."</item>
    <item msgid="2234425878608626285">"Povezivanje…"</item>
    <item msgid="27547778933579155">"Povezano"</item>
    <item msgid="893506841727300393">"Vreme čekanja"</item>
    <item msgid="2974952010554140659">"Neuspešno"</item>
  </string-array>
  <string-array name="security_settings_premium_sms_values">
    <item msgid="3985605994234635072">"Pitaj"</item>
    <item msgid="2358187544264718285">"Nikada ne dozvoli"</item>
    <item msgid="7043782324123900484">"Uvek dozvoli"</item>
  </string-array>
  <string-array name="ram_states">
    <item msgid="335564863849202240">"Normalno"</item>
    <item msgid="4881487538039407838">"Umereno"</item>
    <item msgid="1749887190650889318">"Nisko"</item>
    <item msgid="4434319706635379779">"Kritično"</item>
    <item msgid="7582717864806562725">"?"</item>
  </string-array>
  <string-array name="color_picker">
    <item msgid="7216413848731287689">"Tirkizna"</item>
    <item msgid="5661027589207588703">"Plava"</item>
    <item msgid="1219738214736244749">"Zelena"</item>
    <item msgid="6331809026622602308">"Ljubičasta"</item>
    <item msgid="6390546163902724700">"Roze"</item>
    <item msgid="6500473130620545980">"Narandžasta"</item>
  </string-array>
  <string-array name="automatic_storage_management_days">
    <item msgid="8896644025110620477">"Starije od 30 dana"</item>
    <item msgid="9083927335632626281">"Starije od 60 dana"</item>
    <item msgid="4146561207729203822">"Starije od 90 dana"</item>
  </string-array>
    <!-- no translation found for swipe_direction_titles:0 (9039866451038081694) -->
    <!-- no translation found for swipe_direction_titles:1 (3175804938330683021) -->
  <string-array name="swipe_direction_values">
    <item msgid="718525159108105421">"1"</item>
    <item msgid="9080166583718385565">"0"</item>
  </string-array>
  <string-array name="wifi_metered_entries">
    <item msgid="3237321077949659241">"Automatski otkrij"</item>
    <item msgid="3779092145391320375">"Tretiraj kao mrežu sa ograničenjem"</item>
    <item msgid="2047166446768045816">"Tretiraj kao mrežu bez ograničenja"</item>
  </string-array>
  <string-array name="wifi_privacy_entries">
    <item msgid="91222619458919148">"Koristi nasumičnu MAC adresu"</item>
    <item msgid="741680937828608749">"Koristi MAC adresu uređaja"</item>
  </string-array>
  <string-array name="wifi_dhcp_entries">
    <item msgid="2532836996945493932">"Šalji naziv uređaja mreži"</item>
    <item msgid="7928900271137707489">"Ne šalji naziv uređaja mreži"</item>
  </string-array>
  <string-array name="wifi_hidden_entries">
    <item msgid="342232116597649254">"Ne"</item>
    <item msgid="2163015208097377388">"Da"</item>
  </string-array>
  <string-array name="autofill_logging_level_entries">
    <item msgid="2263571982739726576">"Isključi"</item>
    <item msgid="4295717421282345505">"Otkloni greške"</item>
    <item msgid="8657797891533816070">"Detaljno"</item>
  </string-array>
  <string-array name="cdma_system_select_choices">
    <item msgid="1205665684426617345">"Samo kućna"</item>
    <item msgid="6691772120712000966">"Automatski"</item>
  </string-array>
  <string-array name="preferred_network_mode_choices">
    <item msgid="5746729990546256950">"GSM/WCDMA ima prednost"</item>
    <item msgid="6443811977675152844">"Samo GSM"</item>
    <item msgid="8767554719068876877">"Samo WCDMA"</item>
    <item msgid="928773614806830223">"GSM/WCDMA automatski"</item>
    <item msgid="6742068706546460481">"CDMA/EvDo automatski"</item>
    <item msgid="3649606999166018819">"CDMA bez EvDo-a"</item>
    <item msgid="3335567389804180984">"Samo EvDo"</item>
    <item msgid="30756226617172695">"CDMA/EvDo/GSM/WCDMA"</item>
    <item msgid="2847125869624632806">"CDMA + LTE/EvDo"</item>
    <item msgid="2247906254631766720">"GSM/WCDMA/LTE"</item>
    <item msgid="4147872615520331421">"LTE/CDMA/EvDo/GSM/WCDMA"</item>
    <item msgid="2908834445708457736">"LTE"</item>
    <item msgid="2947411877551747693">"LTE/WCDMA"</item>
    <item msgid="7723670142495874534">"Samo TDSCDMA"</item>
    <item msgid="7662033849563993380">"TDSCDMA/WCDMA"</item>
    <item msgid="1030644331822315228">"LTE/TDSCDMA"</item>
    <item msgid="7094751610086221480">"TDSCDMA/GSM"</item>
    <item msgid="4183784131291491454">"LTE/TDSCDMA/GSM"</item>
    <item msgid="1012405424112901282">"TDSCDMA/GSM/WCDMA"</item>
    <item msgid="9095153819433727441">"LTE/TDSCDMA/WCDMA"</item>
    <item msgid="8130733279433187514">"LTE/TDSCDMA/GSM/WCDMA"</item>
    <item msgid="4901583947595116332">"TDSCDMA/CDMA/EVDO/GSM/WCDMA"</item>
    <item msgid="6400630497408723600">"LTE/TDSCDMA/CDMA/EVDO/GSM/WCDMA"</item>
    <item msgid="9080352308817056162">"Samo NR"</item>
    <item msgid="8150548370973671395">"NR/LTE"</item>
    <item msgid="5237423971422723128">"NR/LTE/CDMA/EvDo"</item>
    <item msgid="6856991565745877075">"NR/LTE/GSM/WCDMA"</item>
    <item msgid="8908263949185004366">"Globalno"</item>
    <item msgid="6692179237956480280">"NR/LTE/WCDMA"</item>
    <item msgid="8160757136163231885">"NR/LTE/TDSCDMA"</item>
    <item msgid="2207530656708814396">"NR/LTE/TDSCDMA/GSM"</item>
    <item msgid="2816766128443809642">"NR/LTE/TDSCDMA/WCDMA"</item>
    <item msgid="611069084780684089">"NR/LTE/TDSCDMA/GSM/WCDMA"</item>
    <item msgid="5790800263975092724">"NR/LTE/TDSCDMA/CDMA/EvDo/GSM/WCDMA"</item>
  </string-array>
  <string-array name="cdma_subscription_choices">
    <item msgid="6242790734457941014">"RUIM/SIM"</item>
    <item msgid="8980776035119085660">"NV"</item>
  </string-array>
    <!-- no translation found for enhanced_4g_lte_mode_title_variant:0 (1841976293698111057) -->
    <!-- no translation found for enhanced_4g_lte_mode_title_variant:1 (6822859933189908133) -->
    <!-- no translation found for enhanced_4g_lte_mode_title_variant:2 (4543171628914168621) -->
    <!-- no translation found for rtt_setting_mode:1 (7903019313228349427) -->
    <!-- no translation found for rtt_setting_mode:2 (8525285145696236811) -->
    <!-- no translation found for rtt_setting_mode:3 (7725394146877517088) -->
  <string-array name="nfc_payment_favor">
    <item msgid="9104058551372383947">"Uvek"</item>
    <item msgid="5283665583617307336">"Osim kad je otvorena druga aplikacija za plaćanje"</item>
  </string-array>
  <string-array name="nfc_payment_favor_values">
    <item msgid="2373999996715432397">"0"</item>
    <item msgid="5305176997036663262">"1"</item>
  </string-array>
  <string-array name="switch_to_dock_user_when_docked_timeout_entries">
    <item msgid="3211660022507486536">"Nikad"</item>
    <item msgid="7025253383416830453">"Posle 1 minuta"</item>
    <item msgid="1574040255478150028">"Posle 5 minuta"</item>
  </string-array>
<<<<<<< HEAD
    <!-- no translation found for notification_polite_options:0 (4617190141263245257) -->
    <!-- no translation found for notification_polite_options:1 (3884076684767467743) -->
    <!-- no translation found for notification_polite_options:2 (8765197536079931966) -->
=======
>>>>>>> 98a5dbfb
    <!-- no translation found for private_space_auto_lock_options:0 (551584871228110817) -->
    <!-- no translation found for private_space_auto_lock_options:1 (3263162333754809690) -->
    <!-- no translation found for private_space_auto_lock_options:2 (1575103586471380629) -->
</resources><|MERGE_RESOLUTION|>--- conflicted
+++ resolved
@@ -495,12 +495,6 @@
     <item msgid="7025253383416830453">"Posle 1 minuta"</item>
     <item msgid="1574040255478150028">"Posle 5 minuta"</item>
   </string-array>
-<<<<<<< HEAD
-    <!-- no translation found for notification_polite_options:0 (4617190141263245257) -->
-    <!-- no translation found for notification_polite_options:1 (3884076684767467743) -->
-    <!-- no translation found for notification_polite_options:2 (8765197536079931966) -->
-=======
->>>>>>> 98a5dbfb
     <!-- no translation found for private_space_auto_lock_options:0 (551584871228110817) -->
     <!-- no translation found for private_space_auto_lock_options:1 (3263162333754809690) -->
     <!-- no translation found for private_space_auto_lock_options:2 (1575103586471380629) -->
