<?xml version="1.0" encoding="UTF-8"?>
<!-- 
/*
**
** Copyright 2007 The Android Open Source Project
**
** Licensed under the Apache License, Version 2.0 (the "License");
** you may not use this file except in compliance with the License.
** You may obtain a copy of the License at
**
**     http://www.apache.org/licenses/LICENSE-2.0
**
** Unless required by applicable law or agreed to in writing, software
** distributed under the License is distributed on an "AS IS" BASIS,
** WITHOUT WARRANTIES OR CONDITIONS OF ANY KIND, either express or implied.
** See the License for the specific language governing permissions and
** limitations under the License.
*/
 -->

<resources xmlns:android="http://schemas.android.com/apk/res/android"
    xmlns:xliff="urn:oasis:names:tc:xliff:document:1.2">
  <string-array name="screen_timeout_entries">
    <item msgid="8386012403457852396">"15 ວິນາທີ"</item>
    <item msgid="4572123773028439079">"30 ວິນາທີ"</item>
    <item msgid="7016081293774377048">"1 ນາ​ທີ"</item>
    <item msgid="838575533670111144">"2 ນາທີ"</item>
    <item msgid="2693197579676214668">"5 ນາ​ທີ"</item>
    <item msgid="1955784331962974678">"10 ນາ​ທີ"</item>
    <item msgid="5578717731965793584">"30 ນາທີ"</item>
  </string-array>
    <!-- no translation found for dark_ui_scheduler_preference_titles:0 (7465697698048662118) -->
    <!-- no translation found for dark_ui_scheduler_preference_titles:1 (4057198235664064478) -->
    <!-- no translation found for dark_ui_scheduler_preference_titles:2 (8842756744447000897) -->
    <!-- no translation found for dark_ui_scheduler_with_bedtime_preference_titles:0 (8160793372964333729) -->
    <!-- no translation found for dark_ui_scheduler_with_bedtime_preference_titles:1 (1570862084158925417) -->
    <!-- no translation found for dark_ui_scheduler_with_bedtime_preference_titles:2 (1527300254382984555) -->
    <!-- no translation found for dark_ui_scheduler_with_bedtime_preference_titles:3 (5231566512901956369) -->
  <string-array name="lock_after_timeout_entries">
    <item msgid="2223808927866488981">"ທັນທີ"</item>
    <item msgid="463591454172790676">"5 ວິນາທີ"</item>
    <item msgid="6981910499530067289">"15 ວິ​ນາ​ທີ"</item>
    <item msgid="841968393904987343">"30 ວິນາທີ"</item>
    <item msgid="8209996803755081758">"1 ນາ​ທີ"</item>
    <item msgid="8532038695054819775">"2 ນາ​ທີ"</item>
    <item msgid="230858078069711241">"5 ນາທີ"</item>
    <item msgid="7289395602286160723">"10 ນາທີ"</item>
    <item msgid="3142577549730704595">"30 ນາທີ"</item>
  </string-array>
  <string-array name="wifi_status">
    <item msgid="1201478116293383426"></item>
    <item msgid="7388036070768806193">"ກຳລັງສະແກນ..."</item>
    <item msgid="1656176059757237036">"ກຳລັງເຊື່ອມຕໍ່..."</item>
    <item msgid="3249903732481917388">"ກຳລັງພິສູດຢືນຢັນ..."</item>
    <item msgid="7789156794775399931">"ກຳລັງຂໍທີ່ຢູ່ IP..."</item>
    <item msgid="492518447401534767">"ເຊື່ອມຕໍ່ແລ້ວ"</item>
    <item msgid="4322989558568666518">"ຖືກລະງັບໄວ້"</item>
    <item msgid="286164147080824297">"ກຳລັງຕັດການເຊື່ອມຕໍ່..."</item>
    <item msgid="1628460745311787730">"ບໍ່ໄດ້ເຊື່ອມຕໍ່"</item>
    <item msgid="4013828218541488949">"ບໍ່ສຳເລັດ"</item>
    <item msgid="5473541238056528086">"ບລັອກແລ້ວ"</item>
    <item msgid="1114588261171522603">"ຫຼີກເວັ້ນການເຊື່ອມຕໍ່ຊົ່ວຄາວຫາກສັນຍານບໍ່ແຮງພໍ"</item>
  </string-array>
    <!-- no translation found for wifi_tether_security:0 (6312112980634811065) -->
    <!-- no translation found for wifi_tether_security:1 (1428294025896439258) -->
    <!-- no translation found for wifi_tether_security:2 (6851763638266088835) -->
    <!-- no translation found for wifi_tether_security:3 (5512131148045414341) -->
  <string-array name="eap_ocsp_type">
    <item msgid="8568170800958331461">"ຢ່າຢັ້ງຢືນ"</item>
    <item msgid="5703177653586269306">"ຂໍສະຖານະໃບຮັບຮອງ"</item>
    <item msgid="326388247868439528">"ຈຳເປັນຕ້ອງມີສະຖານະໃບຮັບຮອງ"</item>
  </string-array>
  <string-array name="wifi_p2p_status">
    <item msgid="8357401480964012245">"ເຊື່ອມ​ຕໍ່ແລ້ວ"</item>
    <item msgid="66312817817365647">"ເຊີນແລ້ວ"</item>
    <item msgid="4463567967438038210">"ບໍ່ສຳເລັດ"</item>
    <item msgid="6556827947082659801">"ສາມາດໃຊ້ໄດ້"</item>
    <item msgid="6096962300722555553">"ຢູ່ນອກໄລຍະສັນຍານ"</item>
  </string-array>
  <string-array name="bt_stack_log_level_entries">
    <item msgid="7872226620825638673">"ລາຍລະອຽດ"</item>
    <item msgid="4414817955073540319">"ດີບັກ"</item>
    <item msgid="9152250562693119681">"ຂໍ້ມູນ"</item>
    <item msgid="8884807223431437262">"ຄຳເຕືອນ"</item>
    <item msgid="1154843682335941096">"ຂໍ້ຜິດພາດ"</item>
  </string-array>
  <string-array name="bluetooth_leaudio_mode">
    <item msgid="5307106570247137458">"ປິດການນຳໃຊ້ແລ້ວ"</item>
    <item msgid="7781484297606806796">"Unicast"</item>
    <item msgid="6667451574264144311">"Unicast ແລະ ປະກາດ"</item>
  </string-array>
  <string-array name="bluetooth_max_connected_audio_devices">
    <item msgid="4792793579224104167">"ໃຊ້ຄ່າເລີ່ມຕົ້ນຂອງລະບົບ: <xliff:g id="DEFAULT_BLUETOOTH_MAX_CONNECTED_AUDIO_DEVICES">%1$d</xliff:g>"</item>
    <item msgid="5818942631838356082">"1"</item>
    <item msgid="4804155564025402919">"2"</item>
    <item msgid="7123296338505723878">"3"</item>
    <item msgid="9100937224980838123">"4"</item>
    <item msgid="6702740528496186521">"5"</item>
  </string-array>
  <string-array name="bluetooth_audio_routing_titles">
    <item msgid="3488687531285795335">"ໃຊ້ຄ່າເລີ່ມຕົ້ນຂອງແອັບ"</item>
    <item msgid="5112879855377353813">"ຫຼິ້ນຢູ່ອຸປະກອນຊ່ວຍຟັງ"</item>
    <item msgid="4853360663119482646">"ຫຼິ້ນຢູ່ລຳໂພງໂທລະສັບ"</item>
  </string-array>
  <string-array name="wifi_signal">
    <item msgid="199360311367724149">"ອ່ອນ"</item>
    <item msgid="2470925506985305429">"ອ່ອນ"</item>
    <item msgid="8545211062334016668">"ພໍໃຊ້"</item>
    <item msgid="7468449584777730187">"ດີ"</item>
    <item msgid="202124107702016530">"ດີເລີດ"</item>
  </string-array>
  <string-array name="wifi_peap_phase2_entries">
    <item msgid="8082624033981656770">"MSCHAPV2"</item>
    <item msgid="4182817453412578800">"GTC"</item>
  </string-array>
  <string-array name="wifi_peap_phase2_entries_with_sim_auth">
    <item msgid="5943169794516984261">"MSCHAPV2"</item>
    <item msgid="2379904471264702148">"GTC"</item>
    <item msgid="5248162884898921025">"SIM"</item>
    <item msgid="3148964951886919224">"AKA"</item>
    <item msgid="8987072060394684912">"AKA\'"</item>
  </string-array>
  <string-array name="wifi_ttls_phase2_entries">
    <item msgid="7970149422845752634">"PAP"</item>
    <item msgid="5204890303748068014">"MSCHAP"</item>
    <item msgid="2210309879499032393">"MSCHAPV2"</item>
    <item msgid="6686694694122598353">"GTC"</item>
  </string-array>
  <string-array name="wifi_ip_settings">
    <item msgid="6665889765350160154">"DHCP"</item>
    <item msgid="6215795691318745695">"ຄົງທີ່"</item>
  </string-array>
  <string-array name="wifi_proxy_settings">
    <item msgid="4669222334822978847">"ບໍ່ໃຊ້"</item>
    <item msgid="6242198071587397280">"ຕັ້ງຄ່າເອງ"</item>
    <item msgid="464383874780058242">"ຕັ້ງຄ່າ​ພຣັອກ​ຊີ​ອັດຕະໂນມັດ"</item>
  </string-array>
  <string-array name="apn_auth_entries">
    <item msgid="2900892411844440682">"ບໍ່ມີ"</item>
    <item msgid="3391314878583432149">"PAP"</item>
    <item msgid="5548769169086098722">"CHAP"</item>
    <item msgid="5845194685644699724">"PAP ຫຼື CHAP"</item>
  </string-array>
  <string-array name="apn_protocol_entries">
    <item msgid="5005228027485376993">"IPv4"</item>
    <item msgid="3249973932011349323">"IPv6"</item>
    <item msgid="2254055042792806324">"IPv4/IPv6"</item>
  </string-array>
  <string-array name="bearer_entries">
    <item msgid="6515855421456643076">"ບໍ່ໄດ້ລະບຸ"</item>
    <item msgid="1922344287654584114">"LTE"</item>
    <item msgid="8438853814055082017">"HSPAP"</item>
    <item msgid="8761381586178359495">"HSPA"</item>
    <item msgid="3072175002109671984">"HSUPA"</item>
    <item msgid="641801916037303837">"HSDPA"</item>
    <item msgid="1249220913128455055">"UMTS"</item>
    <item msgid="2126812829752295024">"EDGE"</item>
    <item msgid="3899085634999494594">"GPRS"</item>
    <item msgid="2140271473984712463">"eHRPD"</item>
    <item msgid="1543121347736419491">"EVDO_B"</item>
    <item msgid="7296183100985507304">"EVDO_A"</item>
    <item msgid="1261786928723784732">"EVDO_0"</item>
    <item msgid="1396997182108950268">"1xRTT"</item>
    <item msgid="3658086883471544773">"IS95B"</item>
    <item msgid="6208908029106498824">"IS95A"</item>
    <item msgid="5043127102327682718">"NR"</item>
  </string-array>
  <string-array name="mvno_type_entries">
    <item msgid="1909908032710683029">"ບໍ່ມີ"</item>
    <item msgid="8568003268185342352">"SPN"</item>
    <item msgid="1804537219968457989">"IMSI"</item>
    <item msgid="3441876902463317017">"GID"</item>
  </string-array>
  <string-array name="app_ops_summaries">
    <item msgid="8837238583601420163">"ຕຳແໜ່ງໂດຍປະມານ"</item>
    <item msgid="3205182755091629995">"fine location"</item>
    <item msgid="8952113542524604064">"GPS"</item>
    <item msgid="50701215019227883">"ສັ່ນເຕືອນ"</item>
    <item msgid="2690144000353492014">"ອ່ານລາຍຊື່ຜູ່ຕິດຕໍ່"</item>
    <item msgid="3858029424955955625">"ແກ້ໄຂລາຍຊື່ຜູ່ຕິດຕໍ່"</item>
    <item msgid="3439658954936709507">"ອ່ານບັນທຶກການໂທ"</item>
    <item msgid="1908944516631132130">"ແກ້ໄຂບັນທຶກການໂທ"</item>
    <item msgid="9066115715905100138">"ອ່ານ​ປະ​ຕິ​ທິນ"</item>
    <item msgid="1664720478157892566">"ແກ້ໄຂປະຕິທິນ"</item>
    <item msgid="5478277451617814822">"ສະແກນ Wi​-Fi"</item>
    <item msgid="2429454210217003798">"ການແຈ້ງເຕືອນ"</item>
    <item msgid="8909068846471624576">"ສະແກນສະຖານີມືຖື"</item>
    <item msgid="2527973826970434181">"ໂທລະສັບ"</item>
    <item msgid="2766022553327609913">"ອ່ານ SMS"</item>
    <item msgid="167775364051357284">"ຂຽນ SMS"</item>
    <item msgid="3397583039407928979">"ຮັບ SMS"</item>
    <item msgid="3658964859478786980">"ຮັບ SMS ສຸກເສີນ"</item>
    <item msgid="7975129014728281140">"ຮັບ SMS"</item>
    <item msgid="404809195686849835">"ຮັບ WAP push"</item>
    <item msgid="5167716820004184705">"ສົ່ງ​ SMS"</item>
    <item msgid="3834284815734286927">"ອ່ານ ICC SMS"</item>
    <item msgid="6394881108820762646">"ຂຽນ​ ICC SMS"</item>
    <item msgid="3275060808384314406">"ແກ້ໄຂການຕັ້ງຄ່າ"</item>
    <item msgid="8672921438869137431">"ແຕ້ມໃສ່ເທິງສຸດ"</item>
    <item msgid="346101114322879720">"ເຂົ້າເຖິງການແຈ້ງເຕືອນ"</item>
    <item msgid="4760681822601767255">"ກ້ອງຖ່າຍຮູບ"</item>
    <item msgid="2172823594140104317">"ບັນທຶກສຽງ"</item>
    <item msgid="5612873260709742213">"ຫຼິ້ນສຽງ"</item>
    <item msgid="2027206403725749996">"ອ່ານຄລິບບອດ"</item>
    <item msgid="5643742956725663156">"ແກ້ໄຂຄລິບບອດ"</item>
    <item msgid="7362845549479684378">"ປຸ່ມ​ມີເດຍ"</item>
    <item msgid="3843484466100107397">"audio focus"</item>
    <item msgid="617344340943430125">"ລະດັບສຽງຫຼັກ"</item>
    <item msgid="1249691739381713634">"ລະດັບສຽງເວົ້າ"</item>
    <item msgid="6485000384018554920">"ລະດັບສຽງເຕືອນ"</item>
    <item msgid="3378000878531336372">"ລະດັບສຽງມີເດຍ"</item>
    <item msgid="5272927168355895681">"ລະດັບສຽງໂມງປຸກ"</item>
    <item msgid="4422070755065530548">"ລະດັບສຽງແຈ້ງເຕືອນ"</item>
    <item msgid="3250654589277825306">"ລະດັບສຽງ Bluetooth"</item>
    <item msgid="4212187233638382465">"ເຮັດວຽກຕະຫຼອດເວລາ"</item>
    <item msgid="5099026183238335900">"ຕຳແໜ່ງ​ຕິດ​ຕາມ"</item>
    <item msgid="2297727967385895059">"ຕິດຕາມສະຖານທີ່ທີ່ມີພະລັງງານສູງ"</item>
    <item msgid="8700593962030471569">"ໂຫຼດ​ສະ​ຖິ​ຕິ​ການ​ນຳ​ໃຊ້"</item>
    <item msgid="4140820386622184831">"ປິດ/ເປີດ ​ໄມ​ໂຄຣ​ໂຟນ"</item>
    <item msgid="317746827951691657">"ສະແດງຂໍ້ຄວາມປາກົດຂຶ້ນຊົ່ວຄາວ"</item>
    <item msgid="5679422988212309779">"ໂປຣເຈັກມີເດຍ"</item>
    <item msgid="6454031639780101439">"ເປີດນຳໃຊ້ VPN"</item>
    <item msgid="2441327072846850561">"ຂຽນຮູບພື້ນຫຼັງ"</item>
    <item msgid="2162456889277589861">"ໂຄງຮ່າງຊ່ວຍ"</item>
    <item msgid="4644645617399271070">"ຮູບຖ່າຍໜ້າຈໍຊ່ວຍ"</item>
    <item msgid="8321845997769724385">"ອ່ານສະຖານະໂທລະສັບ"</item>
    <item msgid="8319500905789302082">"ເພີ່ມຂໍ້ຄວາມສຽງ"</item>
    <item msgid="1745447762712473288">"ໃຊ້ sip"</item>
    <item msgid="2986821801246709737">"ດຳເນີນການໂທອອກ"</item>
    <item msgid="2702338156976571452">"ລາຍນີ້ວມື"</item>
    <item msgid="7925495329948404955">"ເຊັນເຊີຮ່າງກາຍ"</item>
    <item msgid="8163066895749904470">"ອ່ານປະກາດຜ່ານເຄືອຂ່າຍ"</item>
    <item msgid="7621394050624063528">"ສະຖານທີ່ຈຳລອງ"</item>
    <item msgid="37519917674959757">"ອ່ານພື້ນທີ່ຈັດເກັບ"</item>
    <item msgid="3868809525697401379">"ຂຽນພື້ນທີ່ຈັດເກັບ"</item>
    <item msgid="2504191192460059817">"ເປີດໜ້າຈໍ"</item>
    <item msgid="7905819538788103556">"ຮັບບັນຊີ"</item>
    <item msgid="1675025662248079254">"ນຳໃຊ້ໃນພື້ນຫຼັງ"</item>
    <item msgid="2553974920157061225">"accessibility volume"</item>
  </string-array>
  <string-array name="app_ops_labels">
    <item msgid="7780927354556651567">"ຕຳແໜ່ງ"</item>
    <item msgid="364182753727575631">"Location"</item>
    <item msgid="5728662879095632194">"Location"</item>
    <item msgid="4104617224667554750">"ສັ່ນເຕືອນ"</item>
    <item msgid="1623646715189708947">"ອ່ານລາຍຊື່ຜູ່ຕິດຕໍ່"</item>
    <item msgid="5060760609109972207">"ແກ້ໄຂລາຍຊື່ຜູ່ຕິດຕໍ່"</item>
    <item msgid="7451260062940797278">"ອ່ານບັນທຶກການໂທ"</item>
    <item msgid="2348589304974534308">"ແກ້ໄຂບັນທຶກການໂຕ"</item>
    <item msgid="4089146706115315300">"ອ່ານປະຕິທິນ"</item>
    <item msgid="1305780729690198918">"ແກ້ໄຂປະຕິທິນ"</item>
    <item msgid="3461096740171440592">"ສະຖານທີ່"</item>
    <item msgid="6657539556093198883">"ການແຈ້ງເຕືອນໂພສ"</item>
    <item msgid="8112680908829570200">"Location"</item>
    <item msgid="5019327268152480733">"ໂທຫາໂທລະສັບ"</item>
    <item msgid="8001855901083066554">"ອ່ານ SMS/MMS"</item>
    <item msgid="187744670643011148">"ຂຽນ SMS/MMS"</item>
    <item msgid="3324078624274013835">"ຮັບ SMS/MMS"</item>
    <item msgid="1924065490920451511">"ຮັບ SMS/MMS"</item>
    <item msgid="1239934115787777477">"ຮັບ SMS/MMS"</item>
    <item msgid="1030342664910454057">"ຮັບ SMS/MMS"</item>
    <item msgid="9189359977063200554">"ສົ່ງ SMS/MMS"</item>
    <item msgid="6954817837534799424">"ອ່ານ SMS/MMS"</item>
    <item msgid="7921014514153395846">"ຂຽນ SMS/MMS"</item>
    <item msgid="8997371825401751421">"ແກ້ໄຂການຕັ້ງຄ່າ"</item>
    <item msgid="7005755175240764443">"ແຕ້ມທາງ​ເທິງ"</item>
    <item msgid="8267704990417682222">"ເຂົ້າເຖິງການແຈ້ງເຕືອນ"</item>
    <item msgid="3180676986290096851">"ກ້ອງ"</item>
    <item msgid="9174072114281872917">"ບັນທຶກສຽງ"</item>
    <item msgid="1444183972646890539">"ຫຼິ້ນສຽງ"</item>
    <item msgid="4337542044275236638">"ອ່ານຄລິບບອດ"</item>
    <item msgid="2681224211796661809">"ແກ້ໄຂຄລິບບອດ"</item>
    <item msgid="4479361062226474111">"ປຸ່ມ​ມີເດຍ"</item>
    <item msgid="5651140069431283570">"Audio focus"</item>
    <item msgid="745291221457314879">"ລະດັບສຽງຫຼັກ"</item>
    <item msgid="4722479281326245754">"ລະດັບສຽງເວົ້າ"</item>
    <item msgid="6749550886745567276">"ລະດັບສຽງເຕືອນ"</item>
    <item msgid="2218685029915863168">"ລະດັບສຽງມີເດຍ"</item>
    <item msgid="4266577290496513640">"ລະດັບສຽງໂມງປຸກ"</item>
    <item msgid="8608084169623998854">"ລະດັບສຽງແຈ້ງເຕືອນ"</item>
    <item msgid="7948784184567841794">"ລະດັບສຽງ Bluetooth"</item>
    <item msgid="1148968792599973150">"ເຮັດວຽກຕະຫຼອດເວລາ"</item>
    <item msgid="8482874682804856549">"ສະຖານທີ່"</item>
    <item msgid="5186169827582545242">"ສະຖານທີ່"</item>
    <item msgid="6122293931012635638">"ໂຫຼດ​ສະ​ຖິ​ຕິ​ການ​ນຳ​ໃຊ້"</item>
    <item msgid="2526677383312751932">"ປິດ/ເປີດ ​ໄມ​ໂຄຣ​ໂຟນ"</item>
    <item msgid="4000577305179914546">"ສະແດງຂໍ້ຄວາມປາກົດຂຶ້ນຊົ່ວຄາວ"</item>
    <item msgid="8660207174515570558">"ໂປຣເຈັກມີເດຍ"</item>
    <item msgid="3904996949561946108">"ເປີດນຳໃຊ້ VPN"</item>
    <item msgid="504052124101832515">"ຂຽນຮູບພື້ນຫຼັງ"</item>
    <item msgid="1657182386933187909">"ໂຄງຮ່າງຊ່ວຍ"</item>
    <item msgid="437655393941385937">"ຮູບຖ່າຍໜ້າຈໍຊ່ວຍ"</item>
    <item msgid="973363520315356844">"ອ່ານສະຖານະໂທລະສັບ"</item>
    <item msgid="1203157739257425062">"ເພີ່ມຂໍ້ຄວາມສຽງ"</item>
    <item msgid="9143978647977300187">"ໃຊ້ sip"</item>
    <item msgid="3053060162752878562">"ດຳເນີນການໂທອອກ"</item>
    <item msgid="4480721672278100858">"ລາຍນີ້ວມື"</item>
    <item msgid="7883743426029759112">"ເຊັນເຊີຮ່າງກາຍ"</item>
    <item msgid="2546206711741159825">"ອ່ານການປະກາດຜ່ານເຄືອຂ່າຍ"</item>
    <item msgid="2363460595607829243">"ສະຖານທີ່ຈຳລອງ"</item>
    <item msgid="3778165903878569143">"ອ່ານພື້ນທີ່ຈັດເກັບ"</item>
    <item msgid="555939881912035315">"ຂຽນພື້ນທີ່ຈັດເກັບ"</item>
    <item msgid="4281352581602735717">"ເປີດໜ້າຈໍ"</item>
    <item msgid="346122795998225472">"ຮັບບັນຊີ"</item>
    <item msgid="3756073389408535680">"ນຳໃຊ້ໃນພື້ນຫຼັງ"</item>
    <item msgid="2114661179947426734">"Accessibility volume"</item>
  </string-array>
  <string-array name="long_press_timeout_selector_titles">
    <item msgid="6926391290986427331">"ສັ້ນ"</item>
    <item msgid="5118829513010894576">"ຂະໜາດກາງ"</item>
    <item msgid="6740026006576843477">"ຍາວ"</item>
  </string-array>
  <string-array name="long_press_timeout_selector_list_titles">
    <item msgid="8908021508913038488">"ສັ້ນ"</item>
    <item msgid="7397961711906421599">"ກາງ"</item>
    <item msgid="4079132024502041928">"ຍາວ"</item>
  </string-array>
  <string-array name="captioning_typeface_selector_titles">
    <item msgid="2166553138528640250">"ຄ່າເລີ່ມຕົ້ນ"</item>
    <item msgid="4234707448428002595">"Sans-serif"</item>
    <item msgid="2390008695651897663">"Sans-serif condensed"</item>
    <item msgid="2396492419730702454">"Sans-serif monospace"</item>
    <item msgid="8199675052804786099">"Serif"</item>
    <item msgid="4554123140736897688">"Serif monospace"</item>
    <item msgid="5485652650875486635">"ສະ​ບາຍໆ"</item>
    <item msgid="1071057864355989694">"ຂຽນເຄືອ"</item>
    <item msgid="5012882784126308133">"ໂຕພິມນ້ອຍ"</item>
  </string-array>
  <string-array name="captioning_font_size_selector_titles">
    <item msgid="923916134548435468">"ນ້ອຍຫຼາຍ"</item>
    <item msgid="5738147437573674872">"ນ້ອຍ"</item>
    <item msgid="4691660235626027304">"ປານກາງ"</item>
    <item msgid="824386705928670045">"ໃຫຍ່"</item>
    <item msgid="2790561781512874585">"ໃຫຍ່ຫຼາຍ"</item>
  </string-array>
  <string-array name="captioning_edge_type_selector_titles">
    <item msgid="70686029249840227">"ຄ່າເລີ່ມຕົ້ນ"</item>
    <item msgid="4224714345662348668">"ບໍ່ມີ"</item>
    <item msgid="4132127611510627490">"ເສັ້ນຂອບ"</item>
    <item msgid="1226216870460161087">"ເງົາ"</item>
    <item msgid="2328414188644618697">"Raised"</item>
    <item msgid="7758730980218689351">"ຫຼຸດຕ່ຳ"</item>
  </string-array>
  <string-array name="captioning_opacity_selector_titles">
    <item msgid="1140998823196874513">"25​%"</item>
    <item msgid="1227705689171449873">"50​%"</item>
    <item msgid="2690365993149520846">"75​%"</item>
    <item msgid="3237802033158517495">"100%"</item>
  </string-array>
  <string-array name="captioning_preset_selector_titles">
    <item msgid="3880932435325583041">"ຕັ້ງໂດຍແອັບ"</item>
    <item msgid="8719204526359229387">"ສີຂາວພື້ນດຳ"</item>
    <item msgid="5410164687403735103">"ສີດຳພື້ນຂາວ"</item>
    <item msgid="1119043472912497241">"ສີເຫຼືອງພື້ນດຳ"</item>
    <item msgid="2836895041823327816">"ສີເຫຼືອງພື້ນຟ້າ"</item>
    <item msgid="747238414788976867">"ກຳນົດເອງ"</item>
  </string-array>
  <string-array name="accessibility_button_location_selector_titles">
    <item msgid="6485511780196327736">"ລອຍຢູ່ເທິງແອັບອື່ນ"</item>
    <item msgid="3605616699204153590">"ແຖບການນຳທາງ"</item>
  </string-array>
  <string-array name="accessibility_button_gesture_selector_titles">
    <item msgid="2370918472773154939">"ປຸ່ມ"</item>
    <item msgid="6922258575853746220">"ທ່າທາງ"</item>
  </string-array>
  <string-array name="accessibility_button_size_selector_titles">
    <item msgid="7482952318152486459">"ນ້ອຍ"</item>
    <item msgid="1666628329913333563">"ໃຫຍ່"</item>
  </string-array>
  <string-array name="vpn_proxy_settings">
    <item msgid="7165538292837266997">"ບໍ່ໃຊ້"</item>
    <item msgid="2397017538263427575">"ກຳນົດເອງ"</item>
  </string-array>
  <string-array name="vpn_states">
    <item msgid="2262719249581510939">"ປິດການເຊື່ອມຕໍ່ແລ້ວ"</item>
    <item msgid="9141074028293812365">"ກຳລັງເລີ່ມຕົ້ນ…"</item>
    <item msgid="2234425878608626285">"ກຳລັງເຊື່ອມຕໍ່..."</item>
    <item msgid="27547778933579155">"ເຊື່ອມຕໍ່ແລ້ວ"</item>
    <item msgid="893506841727300393">"ໄລຍະໝົດເວລາ"</item>
    <item msgid="2974952010554140659">"ບໍ່ສຳເລັດ"</item>
  </string-array>
  <string-array name="security_settings_premium_sms_values">
    <item msgid="3985605994234635072">"ຖາມ"</item>
    <item msgid="2358187544264718285">"ບໍ່ອະນຸຍາດ"</item>
    <item msgid="7043782324123900484">"ອະນຸຍາດສະເໝີ"</item>
  </string-array>
  <string-array name="ram_states">
    <item msgid="335564863849202240">"ປົກ​ກ​ະ​ຕິ"</item>
    <item msgid="4881487538039407838">"ປານກາງ"</item>
    <item msgid="1749887190650889318">"ຕ່ຳ"</item>
    <item msgid="4434319706635379779">"ວິ​ກິ​ດ"</item>
    <item msgid="7582717864806562725">"?"</item>
  </string-array>
  <string-array name="color_picker">
    <item msgid="7216413848731287689">"ສີຟ້າຂຽວ"</item>
    <item msgid="5661027589207588703">"ສີຟ້າ"</item>
    <item msgid="1219738214736244749">"ສີຂຽວ"</item>
    <item msgid="6331809026622602308">"ສີມ່ວງ"</item>
    <item msgid="6390546163902724700">"ສີບົວ"</item>
    <item msgid="6500473130620545980">"ສີສົ້ມ"</item>
  </string-array>
  <string-array name="automatic_storage_management_days">
    <item msgid="8896644025110620477">"ເກີນ 30 ມື້ແລ້ວ"</item>
    <item msgid="9083927335632626281">"ເກີນ 60 ມື້ແລ້ວ"</item>
    <item msgid="4146561207729203822">"ເກີນ 90 ມື້ແລ້ວ"</item>
  </string-array>
    <!-- no translation found for swipe_direction_titles:0 (9039866451038081694) -->
    <!-- no translation found for swipe_direction_titles:1 (3175804938330683021) -->
  <string-array name="swipe_direction_values">
    <item msgid="718525159108105421">"1"</item>
    <item msgid="9080166583718385565">"0"</item>
  </string-array>
  <string-array name="wifi_metered_entries">
    <item msgid="3237321077949659241">"ກວດສອບອັດຕະໂນມັດ"</item>
    <item msgid="3779092145391320375">"ໃຊ້ແບບວັດແທກປະລິມານ"</item>
    <item msgid="2047166446768045816">"ໃຊ້ແບບບໍ່ວັດແທກປະລິມານ"</item>
  </string-array>
  <string-array name="wifi_privacy_entries">
    <item msgid="91222619458919148">"ໃຊ້ MAC ແບບສຸ່ມ"</item>
    <item msgid="741680937828608749">"ໃຊ້ MAC ອຸປະກອນ"</item>
  </string-array>
  <string-array name="wifi_dhcp_entries">
    <item msgid="2532836996945493932">"ສົ່ງຊື່ອຸປະກອນຫາເຄືອຂ່າຍ"</item>
    <item msgid="7928900271137707489">"ຢ່າສົ່ງຊື່ອຸປະກອນຫາເຄືອຂ່າຍ"</item>
  </string-array>
  <string-array name="wifi_hidden_entries">
    <item msgid="342232116597649254">"ບໍ່"</item>
    <item msgid="2163015208097377388">"ແມ່ນ"</item>
  </string-array>
  <string-array name="autofill_logging_level_entries">
    <item msgid="2263571982739726576">"ປິດ"</item>
    <item msgid="4295717421282345505">"ດີບັກ"</item>
    <item msgid="8657797891533816070">"ບັນທຶກລະອຽດ"</item>
  </string-array>
  <string-array name="cdma_system_select_choices">
    <item msgid="1205665684426617345">"ເຄືອຂ່າຍພາຍໃນເທົ່ານັ້ນ"</item>
    <item msgid="6691772120712000966">"ອັດຕະໂນມັດ"</item>
  </string-array>
  <string-array name="preferred_network_mode_choices">
    <item msgid="5746729990546256950">"ຕ້ອງການ GSM/WCDMA"</item>
    <item msgid="6443811977675152844">"GSM ເທົ່ານັ້ນ"</item>
    <item msgid="8767554719068876877">"WCDMA ເທົ່ານັ້ນ"</item>
    <item msgid="928773614806830223">"GSM/WCDMA ອັດຕະໂນມັດ"</item>
    <item msgid="6742068706546460481">"CDMA/EvDo ອັດຕະໂນມັດ"</item>
    <item msgid="3649606999166018819">"CDMA w/o EvDo"</item>
    <item msgid="3335567389804180984">"CDMA ເທົ່ານັ້ນ"</item>
    <item msgid="30756226617172695">"CDMA/EvDo/GSM/WCDMA"</item>
    <item msgid="2847125869624632806">"CDMA + LTE/EvDo"</item>
    <item msgid="2247906254631766720">"GSM/WCDMA/LTE"</item>
    <item msgid="4147872615520331421">"LTE/CDMA/EvDo/GSM/WCDMA"</item>
    <item msgid="2908834445708457736">"LTE"</item>
    <item msgid="2947411877551747693">"LTE / WCDMA"</item>
    <item msgid="7723670142495874534">"TDSCDMA ເທົ່ານັ້ນ"</item>
    <item msgid="7662033849563993380">"TDSCDMA/WCDMA"</item>
    <item msgid="1030644331822315228">"LTE/TDSCDMA"</item>
    <item msgid="7094751610086221480">"TDSCDMA/GSM"</item>
    <item msgid="4183784131291491454">"LTE/TDSCDMA/GSM"</item>
    <item msgid="1012405424112901282">"TDSCDMA/GSM/WCDMA"</item>
    <item msgid="9095153819433727441">"LTE/TDSCDMA/WCDMA"</item>
    <item msgid="8130733279433187514">"LTE/TDSCDMA/GSM/WCDMA"</item>
    <item msgid="4901583947595116332">"TDSCDMA/CDMA/EVDO/GSM/WCDMA"</item>
    <item msgid="6400630497408723600">"LTE/TDSCDMA/CDMA/EVDO/GSM/WCDMA"</item>
    <item msgid="9080352308817056162">"NR ເທົ່ານັ້ນ"</item>
    <item msgid="8150548370973671395">"NR/LTE"</item>
    <item msgid="5237423971422723128">"NR/LTE/CDMA/EvDo"</item>
    <item msgid="6856991565745877075">"NR/LTE/GSM/WCDMA"</item>
    <item msgid="8908263949185004366">"ທົ່ວໂລກ"</item>
    <item msgid="6692179237956480280">"NR/LTE/WCDMA"</item>
    <item msgid="8160757136163231885">"NR/LTE/TDSCDMA"</item>
    <item msgid="2207530656708814396">"NR/LTE/TDSCDMA/GSM"</item>
    <item msgid="2816766128443809642">"NR/LTE/TDSCDMA/WCDMA"</item>
    <item msgid="611069084780684089">"NR/LTE/TDSCDMA/GSM/WCDMA"</item>
    <item msgid="5790800263975092724">"NR/LTE/TDSCDMA/CDMA/EvDo/GSM/WCDMA"</item>
  </string-array>
  <string-array name="cdma_subscription_choices">
    <item msgid="6242790734457941014">"RUIM/SIM"</item>
    <item msgid="8980776035119085660">"NV"</item>
  </string-array>
    <!-- no translation found for enhanced_4g_lte_mode_title_variant:0 (1841976293698111057) -->
    <!-- no translation found for enhanced_4g_lte_mode_title_variant:1 (6822859933189908133) -->
    <!-- no translation found for enhanced_4g_lte_mode_title_variant:2 (4543171628914168621) -->
    <!-- no translation found for rtt_setting_mode:1 (7903019313228349427) -->
    <!-- no translation found for rtt_setting_mode:2 (8525285145696236811) -->
    <!-- no translation found for rtt_setting_mode:3 (7725394146877517088) -->
  <string-array name="nfc_payment_favor">
    <item msgid="9104058551372383947">"ທຸກເທື່ອ"</item>
    <item msgid="5283665583617307336">"ຍົກເວັ້ນເມື່ອເປີດແອັບຈ່າຍເງິນອື່ນ"</item>
  </string-array>
  <string-array name="nfc_payment_favor_values">
    <item msgid="2373999996715432397">"0"</item>
    <item msgid="5305176997036663262">"1"</item>
  </string-array>
  <string-array name="switch_to_dock_user_when_docked_timeout_entries">
    <item msgid="3211660022507486536">"ບໍ່ເດັດຂາດ"</item>
    <item msgid="7025253383416830453">"ຫຼັງຈາກ 1 ນາທີ"</item>
    <item msgid="1574040255478150028">"ຫຼັງຈາກ 5 ນາທີ"</item>
  </string-array>
    <!-- no translation found for private_space_auto_lock_options:0 (551584871228110817) -->
    <!-- no translation found for private_space_auto_lock_options:1 (3263162333754809690) -->
    <!-- no translation found for private_space_auto_lock_options:2 (1575103586471380629) -->
  <string-array name="zen_mode_icon_options_descriptions">
    <item msgid="1216815120972438676">"ກະເປົາເອກະສານ"</item>
    <item msgid="184985872234062767">"ອາຄານຄລາດສິກ"</item>
    <item msgid="9189550412466785530">"ຕຶກອະພາດເມັນ"</item>
    <item msgid="2142527562511049422">"ຟອງຄຳເວົ້າ"</item>
    <item msgid="2548100558260478605">"ກຸ່ມຄົນ"</item>
    <item msgid="2270003903304578284">"ຫຼອດໄຟ"</item>
    <item msgid="4793496619091161864">"ປະຕິທິນ"</item>
<<<<<<< HEAD
    <item msgid="355583383827414575">"ຄົນແລ່ນ"</item>
    <item msgid="8001358013148723500">"ກັອບ"</item>
    <item msgid="755931364157422565">"ດຳເບວສຳລັບຢີມ"</item>
    <item msgid="1122491217891679043">"ການລອຍນ້ຳ"</item>
    <item msgid="5825437763616894959">"ຄົນຍ່າງປ່າ"</item>
    <item msgid="7343381753556126903">"ຄົນໂຍນບານ"</item>
    <item msgid="7785234702090595">"ຄົນເຮັດທ່າເຕະ"</item>
    <item msgid="8551370809943066311">"ມືເກມ"</item>
    <item msgid="6613149523957360458">"ຖາດສີຂອງສິນລະປິນ"</item>
    <item msgid="9183052350354526560">"ເກັດຫິມະ"</item>
    <item msgid="1589939022701519138">"ຄັນຮົ່ມຫາດຊາຍ"</item>
    <item msgid="4861295101659969850">"ເຄື່ອງມືເວີກຊັອບ"</item>
    <item msgid="6817957885445446596">"ເຕັ້ນ"</item>
    <item msgid="5923605807513411961">"ມ້ວນຟີມ"</item>
    <item msgid="7669095367618738070">"ປຶ້ມ"</item>
    <item msgid="2852435596978961693">"ດອກບົວ"</item>
    <item msgid="7021313931065738980">"ຈິດໃຈຄົນ"</item>
    <item msgid="6988657977896749103">"ຫູຟັງ"</item>
    <item msgid="7175373369979188147">"ໂທລະທັດ"</item>
    <item msgid="8654852711800563054">"ລົດໄຟ"</item>
    <item msgid="165142533839452848">"ລົດ"</item>
    <item msgid="5359765481365992847">"ຄຣົວຊອງ"</item>
=======
    <item msgid="5673625795644364100">"ຫ້າມລົບກວນ"</item>
    <item msgid="1423820834865831361">"ຄົນແລ່ນ"</item>
    <item msgid="2037298830718732608">"ກັອບ"</item>
    <item msgid="2197835014443491074">"ດຳເບວສຳລັບຢີມ"</item>
    <item msgid="2730180105015616518">"ການລອຍນ້ຳ"</item>
    <item msgid="2666922823253345958">"ຄົນຍ່າງປ່າ"</item>
    <item msgid="8234880356472211396">"ຄົນໂຍນບານ"</item>
    <item msgid="4642980625253001443">"ຄົນເຮັດທ່າເຕະ"</item>
    <item msgid="4324795269518833500">"ມືເກມ"</item>
    <item msgid="7789966425125441125">"ຖາດສີຂອງສິນລະປິນ"</item>
    <item msgid="663512680597461570">"ເກັດຫິມະ"</item>
    <item msgid="7952183800501346803">"ຄັນຮົ່ມຫາດຊາຍ"</item>
    <item msgid="799139025758265891">"ເຄື່ອງມືເວີກຊັອບ"</item>
    <item msgid="8112685757657659269">"ເປຍໂນ"</item>
    <item msgid="3861584909935022342">"ມ້ວນຟີມ"</item>
    <item msgid="5827426100157335512">"ປຶ້ມ"</item>
    <item msgid="8585828346253128384">"ດອກບົວ"</item>
    <item msgid="8788370542815300188">"ຈິດໃຈຄົນ"</item>
    <item msgid="7287354964767553293">"ຫູຟັງ"</item>
    <item msgid="2530059623783800987">"ໂທລະທັດ"</item>
    <item msgid="5307182323469376758">"ລົດໄຟ"</item>
    <item msgid="4903790544026923026">"ລົດ"</item>
>>>>>>> 4e8d11bb
    <item msgid="5010405583912314582">"ສ້ອມ ແລະ ມີດ"</item>
    <item msgid="8939998598599064900">"ກະຕ່າຊື້ເຄື່ອງ"</item>
    <item msgid="3379605903308731893">"ເດັກນ້ອຍ"</item>
    <item msgid="7808668968550293112">"ຕີນສັດ"</item>
    <item msgid="1000692647524056504">"ປ້າຍດາວ"</item>
    <item msgid="8270261073421676502">"ຄົນ 2 ຄົນ"</item>
    <item msgid="5767782819651505460">"ດາວ"</item>
    <item msgid="4368451291862729334">"ຫົວໃຈ"</item>
    <item msgid="2613199102208419986">"ເຮືອນ"</item>
    <item msgid="3022279986430275040">"ເດືອນເຄິ່ງດວງ"</item>
    <item msgid="5421089790869483206">"ໂມງ"</item>
  </string-array>
  <string-array name="display_over_apps_permission_change_exempt">
  </string-array>
</resources><|MERGE_RESOLUTION|>--- conflicted
+++ resolved
@@ -506,30 +506,6 @@
     <item msgid="2548100558260478605">"ກຸ່ມຄົນ"</item>
     <item msgid="2270003903304578284">"ຫຼອດໄຟ"</item>
     <item msgid="4793496619091161864">"ປະຕິທິນ"</item>
-<<<<<<< HEAD
-    <item msgid="355583383827414575">"ຄົນແລ່ນ"</item>
-    <item msgid="8001358013148723500">"ກັອບ"</item>
-    <item msgid="755931364157422565">"ດຳເບວສຳລັບຢີມ"</item>
-    <item msgid="1122491217891679043">"ການລອຍນ້ຳ"</item>
-    <item msgid="5825437763616894959">"ຄົນຍ່າງປ່າ"</item>
-    <item msgid="7343381753556126903">"ຄົນໂຍນບານ"</item>
-    <item msgid="7785234702090595">"ຄົນເຮັດທ່າເຕະ"</item>
-    <item msgid="8551370809943066311">"ມືເກມ"</item>
-    <item msgid="6613149523957360458">"ຖາດສີຂອງສິນລະປິນ"</item>
-    <item msgid="9183052350354526560">"ເກັດຫິມະ"</item>
-    <item msgid="1589939022701519138">"ຄັນຮົ່ມຫາດຊາຍ"</item>
-    <item msgid="4861295101659969850">"ເຄື່ອງມືເວີກຊັອບ"</item>
-    <item msgid="6817957885445446596">"ເຕັ້ນ"</item>
-    <item msgid="5923605807513411961">"ມ້ວນຟີມ"</item>
-    <item msgid="7669095367618738070">"ປຶ້ມ"</item>
-    <item msgid="2852435596978961693">"ດອກບົວ"</item>
-    <item msgid="7021313931065738980">"ຈິດໃຈຄົນ"</item>
-    <item msgid="6988657977896749103">"ຫູຟັງ"</item>
-    <item msgid="7175373369979188147">"ໂທລະທັດ"</item>
-    <item msgid="8654852711800563054">"ລົດໄຟ"</item>
-    <item msgid="165142533839452848">"ລົດ"</item>
-    <item msgid="5359765481365992847">"ຄຣົວຊອງ"</item>
-=======
     <item msgid="5673625795644364100">"ຫ້າມລົບກວນ"</item>
     <item msgid="1423820834865831361">"ຄົນແລ່ນ"</item>
     <item msgid="2037298830718732608">"ກັອບ"</item>
@@ -552,7 +528,6 @@
     <item msgid="2530059623783800987">"ໂທລະທັດ"</item>
     <item msgid="5307182323469376758">"ລົດໄຟ"</item>
     <item msgid="4903790544026923026">"ລົດ"</item>
->>>>>>> 4e8d11bb
     <item msgid="5010405583912314582">"ສ້ອມ ແລະ ມີດ"</item>
     <item msgid="8939998598599064900">"ກະຕ່າຊື້ເຄື່ອງ"</item>
     <item msgid="3379605903308731893">"ເດັກນ້ອຍ"</item>
