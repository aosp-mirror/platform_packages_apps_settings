<?xml version="1.0" encoding="utf-8"?>
<!--
/*
**
** Copyright 2007 The Android Open Source Project
**
** Licensed under the Apache License, Version 2.0 (the "License");
** you may not use this file except in compliance with the License.
** You may obtain a copy of the License at
**
**     http://www.apache.org/licenses/LICENSE-2.0
**
** Unless required by applicable law or agreed to in writing, software
** distributed under the License is distributed on an "AS IS" BASIS,
** WITHOUT WARRANTIES OR CONDITIONS OF ANY KIND, either express or implied.
** See the License for the specific language governing permissions and
** limitations under the License.
*/
-->
<resources xmlns:xliff="urn:oasis:names:tc:xliff:document:1.2">
    <!-- Choices for timezone picker first level.
         These values will be used as search terms for TimeZone displayName
         strings. --> <skip />
    <!-- The time zone picker screen has two levels.  The first level allows the user to choose a region. -->
    <string-array name="timezone_filters">
        <!-- The next level of the time zoner picker should show time zones from the Americas. -->
        <item>America</item>
        <!-- The next level of the time zoner picker should show time zones from Europe. -->
        <item>Europe</item>
        <!-- The next level of the time zoner picker should show time zones from Africa. -->
        <item>Africa</item>
        <!-- The next level of the time zoner picker should show time zones from Asia. -->
        <item>Asia</item>
        <!-- The next level of the time zoner picker should show time zones from Australia. -->
        <item>Australia</item>
        <!-- The next level of the time zoner picker should show time zones from Pacific. -->
        <item>Pacific</item>
        <!-- The next level of the time zoner picker should show time zones from ALL regions. -->
        <item>All</item>
    </string-array>

    <!-- Display settings.  The delay in inactivity before the screen is turned off. These are shown in a list dialog. -->
    <string-array name="screen_timeout_entries">
        <item>15 seconds</item>
        <item>30 seconds</item>
        <item>1 minute</item>
        <item>2 minutes</item>
        <item>5 minutes</item>
        <item>10 minutes</item>
        <item>30 minutes</item>
    </string-array>

    <!-- Do not translate. -->
    <string-array name="screen_timeout_values" translatable="false">
        <!-- Do not translate. -->
        <item>15000</item>
        <!-- Do not translate. -->
        <item>30000</item>
        <!-- Do not translate. -->
        <item>60000</item>
        <!-- Do not translate. -->
        <item>120000</item>
        <!-- Do not translate. -->
        <item>300000</item>
        <!-- Do not translate. -->
        <item>600000</item>
        <!-- Do not translate. -->
        <item>1800000</item>
    </string-array>

    <!-- Display settings.  The delay in inactivity before the dream is shown. These are shown in a list dialog. -->
    <string-array name="dream_timeout_entries">
        <item>Never</item>
        <item>15 seconds</item>
        <item>30 seconds</item>
        <item>1 minute</item>
        <item>2 minutes</item>
        <item>5 minutes</item>
        <item>10 minutes</item>
        <item>30 minutes</item>
    </string-array>

    <!-- Do not translate. -->
    <string-array name="dream_timeout_values" translatable="false">
        <!-- Do not translate. -->
        <item>0</item>
        <!-- Do not translate. -->
        <item>15000</item>
        <!-- Do not translate. -->
        <item>30000</item>
        <!-- Do not translate. -->
        <item>60000</item>
        <!-- Do not translate. -->
        <item>120000</item>
        <!-- Do not translate. -->
        <item>300000</item>
        <!-- Do not translate. -->
        <item>600000</item>
        <!-- Do not translate. -->
        <item>1800000</item>
    </string-array>

    <!-- Dark theme scheduling preferences  [CHAR LIMIT=NONE] -->
    <string-array name="dark_ui_scheduler_preference_titles">
        <!-- 0: None -->
        <item>@string/dark_ui_auto_mode_never</item>
        <!-- 1: Custom -->
        <item>@string/dark_ui_auto_mode_custom</item>
        <!-- 2: Auto -->
        <item>@string/dark_ui_auto_mode_auto</item>
    </string-array>

    <!-- Security settings.  The delay after screen is turned off until device locks.
         These are shown in a list dialog. -->
    <string-array name="lock_after_timeout_entries">
        <item>Immediately</item>
        <item>5 seconds</item>
        <item>15 seconds</item>
        <item>30 seconds</item>
        <item>1 minute</item>
        <item>2 minutes</item>
        <item>5 minutes</item>
        <item>10 minutes</item>
        <item>30 minutes</item>
    </string-array>

    <!-- Do not translate. -->
    <string-array name="lock_after_timeout_values" translatable="false">
        <!-- Do not translate. -->
        <item>0</item>
        <!-- Do not translate. -->
        <item>5000</item>
        <!-- Do not translate. -->
        <item>15000</item>
        <!-- Do not translate. -->
        <item>30000</item>
        <!-- Do not translate. -->
        <item>60000</item>
        <!-- Do not translate. -->
        <item>120000</item>
        <!-- Do not translate. -->
        <item>300000</item>
        <!-- Do not translate. -->
        <item>600000</item>
        <!-- Do not translate. -->
        <item>1800000</item>
    </string-array>

    <string-array name="entries_font_size">
        <item msgid="6490061470416867723">Small</item>
        <item msgid="3579015730662088893">Default</item>
        <item msgid="1678068858001018666">Large</item>
        <item msgid="490158884605093126">Largest</item>
    </string-array>

    <string-array name="entryvalues_font_size" translatable="false">
        <item>0.85</item>
        <item>1.0</item>
        <item>1.15</item>
        <item>1.30</item>
    </string-array>

    <!-- Wi-Fi settings -->

    <!-- Match this with the order of NetworkInfo.DetailedState. --> <skip />
    <!-- Wi-Fi settings. The status messages when the network is unknown. -->
    <string-array name="wifi_status">
        <!-- Status message of Wi-Fi when it is idle. -->
        <item></item>
        <!-- Status message of Wi-Fi when it is scanning. -->
        <item>Scanning\u2026</item>
        <!-- Status message of Wi-Fi when it is connecting. -->
        <item>Connecting\u2026</item>
        <!-- Status message of Wi-Fi when it is authenticating. -->
        <item>Authenticating\u2026</item>
        <!-- Status message of Wi-Fi when it is obtaining IP address. -->
        <item>Obtaining IP address\u2026</item>
        <!-- Status message of Wi-Fi when it is connected. -->
        <item>Connected</item>
        <!-- Status message of Wi-Fi when it is suspended. -->
        <item>Suspended</item>
        <!-- Status message of Wi-Fi when it is disconnecting. -->
        <item>Disconnecting\u2026</item>
        <!-- Status message of Wi-Fi when it is disconnected. -->
        <item>Disconnected</item>
        <!-- Status message of Wi-Fi when it is a failure. -->
        <item>Unsuccessful</item>
        <!-- Status message of Wi-Fi when it is blocked. -->
        <item>Blocked</item>
        <!-- Status message of Wi-Fi when connectiong is being verified. -->
        <item>Temporarily avoiding poor connection</item>
    </string-array>

    <!-- Match this with the order of NetworkInfo.DetailedState. --> <skip />
    <!-- Wi-Fi settings. The status messages when the network is known. -->
    <string-array name="wifi_status_with_ssid">
        <!-- Status message of Wi-Fi when it is idle. -->
        <item></item>
        <!-- Status message of Wi-Fi when it is scanning. -->
        <item>Scanning\u2026</item>
        <!-- Status message of Wi-Fi when it is connecting to a network. -->
        <item>Connecting to <xliff:g id="network_name">%1$s</xliff:g>\u2026</item>
        <!-- Status message of Wi-Fi when it is authenticating with a network. -->
        <item>Authenticating with <xliff:g id="network_name">%1$s</xliff:g>\u2026</item>
        <!-- Status message of Wi-Fi when it is obtaining IP address from a network. -->
        <item>Obtaining IP address from <xliff:g id="network_name">%1$s</xliff:g>\u2026</item>
        <!-- Status message of Wi-Fi when it is connected to a network. -->
        <item>Connected to <xliff:g id="network_name">%1$s</xliff:g></item>
        <!-- Status message of Wi-Fi when it is suspended. -->
        <item>Suspended</item>
        <!-- Status message of Wi-Fi when it is disconnecting from a network. -->
        <item>Disconnecting from <xliff:g id="network_name">%1$s</xliff:g>\u2026</item>
        <!-- Status message of Wi-Fi when it is disconnected. -->
        <item>Disconnected</item>
        <!-- Status message of Wi-Fi when it is a failure. -->
        <item>Unsuccessful</item>
        <!-- Status message of Wi-Fi when it is blocked. -->
        <item>Blocked</item>
        <!-- Status message of Wi-Fi when connectiong is being verified. -->
        <item>Temporarily avoiding poor connection</item>
    </string-array>

    <!-- Security types for wireless tether -->
    <string-array name="wifi_tether_security">
        <!-- Do not translate. -->
        <item>@string/wifi_security_sae</item>
        <!-- Do not translate. -->
        <item>@string/wifi_security_psk_sae</item>
        <!-- Do not translate. -->
        <item>@string/wifi_security_wpa2</item>
        <!-- Do not translate. -->
        <item>@string/wifi_security_none</item>
    </string-array>

    <!-- Values for security type for wireless tether -->
    <string-array name="wifi_tether_security_values" translatable="false">
        <!-- Do not translate. -->
        <item>3</item>
        <!-- Do not translate. -->
        <item>2</item>
        <!-- Do not translate. -->
        <item>1</item>
        <!-- Do not translate. -->
        <item>0</item>
    </string-array>

    <!-- Match this with the constants in WifiDialog. --> <skip />
    <!-- Wi-Fi settings.  The type of EAP method a Wi-Fi network has. -->
    <string-array name="wifi_eap_method" translatable="false">
        <item>PEAP</item>
        <item>TLS</item>
        <item>TTLS</item>
        <item>PWD</item>
        <item>SIM</item>
        <item>AKA</item>
        <item>AKA\'</item>
    </string-array>

    <!-- Target EAP methods that will have different TTS strings -->
    <!-- Note that this array length should be same as the wifi_eap_method_tts_strings-->
    <string-array name="wifi_eap_method_target_strings" translatable="false">
        <item>AKA\'</item>
    </string-array>

    <!-- TTS strings for the target EAP methods -->
    <!-- Note that this array length should be same as the wifi_eap_method_target_strings-->
    <string-array name="wifi_eap_method_tts_strings" translatable="false">
        <item>AKA prime</item>
    </string-array>

    <!-- Type of EAP method when EAP SIM, AKA, AKA' are not supported -->
    <string-array name="eap_method_without_sim_auth" translatable="false">
        <item>PEAP</item>
        <item>TLS</item>
        <item>TTLS</item>
        <item>PWD</item>
    </string-array>

    <!-- Type of OCSP -->
    <string-array name="eap_ocsp_type" translatable="true">
        <item>Do not validate</item>
        <item>Request certificate status</item>
        <item>Require certificate status</item>
        <item>Require all non-trusted certificate statuses</item>
    </string-array>

    <!-- Wi-Fi AP band settings.  Either 2.4GHz or 5GHz prefer. -->
    <!-- Note that adding/removing/moving the items will need wifi settings code change. -->
    <string-array translatable="false" name="wifi_ap_band">
        <item>1</item>
        <item>3</item>
    </string-array>

    <string-array translatable="false" name="wifi_ap_band_summary">
        <item>@string/wifi_ap_choose_2G</item>
        <item>@string/wifi_ap_prefer_5G</item>
    </string-array>

    <string-array translatable="false" name="wifi_ap_band_config_2G_only">
        <item>@string/wifi_ap_choose_auto</item>
        <item>@string/wifi_ap_choose_2G</item>
    </string-array>

    <!-- Wi-Fi WPS setup for p2p connections.  -->
    <!-- Note that adding/removing/moving the items will need wifi settings code change. -->
    <string-array name="wifi_p2p_wps_setup">
        <!-- Push button based configuration involves pushing a button on two connecting devices [CHAR LIMIT=30]-->
        <item>Push button</item>
        <!-- This involves entering a pin obtained from a peer device [CHAR LIMIT=30] -->
        <item>PIN from peer device</item>
        <!-- This involves generating a pin from this device [CHAR LIMIT=20] -->
        <item>PIN from this device</item>
    </string-array>

    <!-- Match this with the order of WifiP2pDevice.Status -->
    <!-- Wi-Fi p2p settings device status message -->
    <string-array name="wifi_p2p_status">
        <item>Connected</item>
        <item>Invited</item>
        <item>Unsuccessful</item>
        <item>Available</item>
        <item>Out-of-range</item>
    </string-array>


    <!-- Bluetooth Settings -->

    <!-- Discoverable mode timeout options -->
    <string-array name="bluetooth_visibility_timeout_entries">
        <item>2 minutes</item>
        <item>5 minutes</item>
        <item>1 hour</item>
        <item>Never time out</item>
    </string-array>

    <!-- Bluetooth developer settings: Titles for maximum number of connected audio devices -->
    <string-array name="bluetooth_max_connected_audio_devices">
        <item>Use System Default: <xliff:g id="default_bluetooth_max_connected_audio_devices">%1$d</xliff:g></item>
        <item>1</item>
        <item>2</item>
        <item>3</item>
        <item>4</item>
        <item>5</item>
    </string-array>

    <!-- Bluetooth developer settings: Values for maximum number of connected audio devices -->
    <string-array translatable="false" name="bluetooth_max_connected_audio_devices_values">
        <item></item>
        <item>1</item>
        <item>2</item>
        <item>3</item>
        <item>4</item>
        <item>5</item>
    </string-array>

    <!-- Match this with drawable.wifi_signal. --> <skip />
    <!-- Wi-Fi settings. The signal strength a Wi-Fi network has. -->
    <string-array name="wifi_signal">
        <item>Poor</item>
        <item>Poor</item>
        <item>Fair</item>
        <item>Good</item>
        <item>Excellent</item>
    </string-array>

    <!-- Data Usage settings. Range of data usage. -->
    <string-array name="data_usage_data_range">
        <!-- Last 30 days [CHAR LIMIT=25]-->
        <item>Last 30 days</item>
        <!-- Set usage cycle [CHAR LIMIT=25]-->
        <item>Set usage cycle...</item>
    </string-array>

    <!-- Display options for UsageStats class -->
    <string-array name="usage_stats_display_order_types">
        <item>Usage time</item>
        <item>Last time used</item>
        <item>App name</item>
    </string-array>

    <!-- EAP method -->
    <string-array name="wifi_eap_entries">
        <item>PEAP</item>
        <item>TLS</item>
        <item>TTLS</item>
        <item>PWD</item>
    </string-array>

    <!-- Phase 2 options for PEAP -->
    <string-array name="wifi_peap_phase2_entries">
        <item>MSCHAPV2</item>
        <item>GTC</item>
    </string-array>

    <!-- Type of EAP method when EAP SIM, AKA, AKA' are supported -->
    <string-array name="wifi_peap_phase2_entries_with_sim_auth">
        <item translatable="false">MSCHAPV2</item>
        <item translatable="false">GTC</item>
        <item translatable="false">SIM</item>
        <item translatable="false">AKA</item>
        <item translatable="false">AKA\'</item>
    </string-array>

    <!-- Phase 2 options for TTLS -->
    <string-array name="wifi_ttls_phase2_entries">
        <item>PAP</item>
        <item>MSCHAP</item>
        <item>MSCHAPV2</item>
        <item>GTC</item>
    </string-array>

    <!-- Wi-Fi IP settings. -->
    <!-- Note that adding/removing/moving the items will need wifi settings code change. -->
    <string-array name="wifi_ip_settings">
        <!-- Use DHCP (Dynamic Host Configuration Protocol) for obtaining IP settings [CHAR LIMIT=25] -->
        <item>DHCP</item>
        <!-- Use statically defined IP settings [CHAR LIMIT=25]-->
        <item>Static</item>
    </string-array>

    <!-- Wi-Fi proxy settings. -->
    <!-- Note that adding/removing/moving the items will need wifi settings code change. -->
    <string-array name="wifi_proxy_settings">
        <!-- No HTTP proxy is used for the current wifi network [CHAR LIMIT=25] -->
        <item>None</item>
        <!-- Manual HTTP proxy settings are used for the current wifi network [CHAR LIMIT=25] -->
        <item>Manual</item>
        <!-- Proxy Auto-Config URL that is used for the current wifi network [CHAR LIMIT=25] -->
        <item>Proxy Auto-Config</item>
    </string-array>

    <!-- Authentication Types used in APN editor -->
    <string-array name="apn_auth_entries">
        <item>None</item>
        <item>PAP</item>
        <item>CHAP</item>
        <item>PAP or CHAP</item>
    </string-array>

    <string-array translatable="false" name="apn_auth_values">
        <!-- Do not translate. -->
        <item>0</item>
        <!-- Do not translate. -->
        <item>1</item>
        <!-- Do not translate. -->
        <item>2</item>
        <!-- Do not translate. -->
        <item>3</item>
    </string-array>

    <!-- Authentication Types used in APN editor -->
    <string-array name="apn_protocol_entries">
        <item>IPv4</item>
        <item>IPv6</item>
        <item>IPv4/IPv6</item>
    </string-array>

    <string-array translatable="false" name="apn_protocol_values">
        <!-- Do not translate. -->
        <item>IP</item>
        <!-- Do not translate. -->
        <item>IPV6</item>
        <!-- Do not translate. -->
        <item>IPV4V6</item>
    </string-array>

    <!-- Bearer Info used in APN editor -->
    <string-array name="bearer_entries">
        <item>Unspecified</item>
        <item>LTE</item>
        <item>HSPAP</item>
        <item>HSPA</item>
        <item>HSUPA</item>
        <item>HSDPA</item>
        <item>UMTS</item>
        <item>EDGE</item>
        <item>GPRS</item>
        <item>eHRPD</item>
        <item>EVDO_B</item>
        <item>EVDO_A</item>
        <item>EVDO_0</item>
        <item>1xRTT</item>
        <item>IS95B</item>
        <item>IS95A</item>
        <item>NR</item>
    </string-array>

    <string-array translatable="false" name="bearer_values">
        <!-- Do not translate. -->
        <item>0</item>
        <!-- Do not translate. -->
        <item>14</item>
        <!-- Do not translate. -->
        <item>15</item>
        <!-- Do not translate. -->
        <item>11</item>
        <!-- Do not translate. -->
        <item>10</item>
        <!-- Do not translate. -->
        <item>9</item>
        <!-- Do not translate. -->
        <item>3</item>
        <!-- Do not translate. -->
        <item>2</item>
        <!-- Do not translate. -->
        <item>1</item>
        <!-- Do not translate. -->
        <item>13</item>
        <!-- Do not translate. -->
        <item>12</item>
        <!-- Do not translate. -->
        <item>8</item>
        <!-- Do not translate. -->
        <item>7</item>
        <!-- Do not translate. -->
        <item>6</item>
        <!-- Do not translate. -->
        <item>5</item>
        <!-- Do not translate. -->
        <item>4</item>
        <!-- Do not translate. -->
        <item>20</item>
    </string-array>

    <!-- MVNO Info used in APN editor -->
    <string-array name="mvno_type_entries">
        <item>None</item>
        <item translatable="false">SPN</item>
        <item translatable="false">IMSI</item>
        <item translatable="false">GID</item>
    </string-array>

    <string-array translatable="false" name="mvno_type_values">
        <!-- Do not translate. -->
        <item></item>
        <!-- Do not translate. -->
        <item>spn</item>
        <!-- Do not translate. -->
        <item>imsi</item>
        <!-- Do not translate. -->
        <item>gid</item>
    </string-array>

    <!-- Apps on SD installation location options in ApplicationSettings -->
    <string-array name="app_install_location_entries">
        <item>Internal device storage</item>
        <item>Removable SD card</item>
        <item>Let the system decide</item>
    </string-array>

    <!-- Do not translate. -->
    <string-array name="app_install_location_values" translatable="false">
        <item>device</item>
        <item>sdcard</item>
        <item>auto</item>
    </string-array>

    <!-- Names of categories of app ops tabs -->
    <string-array name="app_ops_categories">
        <item>Location</item>
        <item>Personal</item>
        <item>Messaging</item>
        <item>Media</item>
        <item>Device</item>
    </string-array>

    <!-- User display names for app ops codes -->
    <string-array name="app_ops_summaries">
        <item>coarse location</item>
        <item>fine location</item>
        <item>GPS</item>
        <item>vibrate</item>
        <item>read contacts</item>
        <item>modify contacts</item>
        <item>read call log</item>
        <item>modify call log</item>
        <item>read calendar</item>
        <item>modify calendar</item>
        <item>wi-fi scan</item>
        <item>notification</item>
        <item>cell scan</item>
        <item>call phone</item>
        <item>read SMS</item>
        <item>write SMS</item>
        <item>receive SMS</item>
        <item>receive emergency SMS</item>
        <item>receive MMS</item>
        <item>receive WAP push</item>
        <item>send SMS</item>
        <item>read ICC SMS</item>
        <item>write ICC SMS</item>
        <item>modify settings</item>
        <item>draw on top</item>
        <item>access notifications</item>
        <item>camera</item>
        <item>record audio</item>
        <item>play audio</item>
        <item>read clipboard</item>
        <item>modify clipboard</item>
        <item>media buttons</item>
        <item>audio focus</item>
        <item>master volume</item>
        <item>voice volume</item>
        <item>ring volume</item>
        <item>media volume</item>
        <item>alarm volume</item>
        <item>notification volume</item>
        <item>bluetooth volume</item>
        <item>keep awake</item>
        <item>monitor location</item>
        <item>monitor high power location</item>
        <item>get usage stats</item>
        <item>mute/unmute microphone</item>
        <item>show toast</item>
        <item>project media</item>
        <item>activate VPN</item>
        <item>write wallpaper</item>
        <item>assist structure</item>
        <item>assist screenshot</item>
        <item>read phone state</item>
        <item>add voicemail</item>
        <item>use sip</item>
        <item>process outgoing call</item>
        <item>fingerprint</item>
        <item>body sensors</item>
        <item>read cell broadcasts</item>
        <item>mock location</item>
        <item>read storage</item>
        <item>write storage</item>
        <item>turn on screen</item>
        <item>get accounts</item>
        <item>run in background</item>
        <item>accessibility volume</item>
    </string-array>

    <!-- User display names for app ops codes -->
    <string-array name="app_ops_labels">
        <item>Location</item>
        <item>Location</item>
        <item>Location</item>
        <item>Vibrate</item>
        <item>Read contacts</item>
        <item>Modify contacts</item>
        <item>Read call log</item>
        <item>Modify call log</item>
        <item>Read calendar</item>
        <item>Modify calendar</item>
        <item>Location</item>
        <item>Post notification</item>
        <item>Location</item>
        <item>Call phone</item>
        <item>Read SMS/MMS</item>
        <item>Write SMS/MMS</item>
        <item>Receive SMS/MMS</item>
        <item>Receive SMS/MMS</item>
        <item>Receive SMS/MMS</item>
        <item>Receive SMS/MMS</item>
        <item>Send SMS/MMS</item>
        <item>Read SMS/MMS</item>
        <item>Write SMS/MMS</item>
        <item>Modify settings</item>
        <item>Draw on top</item>
        <item>Access notifications</item>
        <item>Camera</item>
        <item>Record audio</item>
        <item>Play audio</item>
        <item>Read clipboard</item>
        <item>Modify clipboard</item>
        <item>Media buttons</item>
        <item>Audio focus</item>
        <item>Master volume</item>
        <item>Voice volume</item>
        <item>Ring volume</item>
        <item>Media volume</item>
        <item>Alarm volume</item>
        <item>Notification volume</item>
        <item>Bluetooth volume</item>
        <item>Keep awake</item>
        <item>Location</item>
        <item>Location</item>
        <item>Get usage stats</item>
        <item>Mute/unmute microphone</item>
        <item>Show toast</item>
        <item>Project media</item>
        <item>Activate VPN</item>
        <item>Write wallpaper</item>
        <item>Assist structure</item>
        <item>Assist screenshot</item>
        <item>Read phone state</item>
        <item>Add voicemail</item>
        <item>Use sip</item>
        <item>Process outgoing call</item>
        <item>Fingerprint</item>
        <item>Body sensors</item>
        <item>Read cell broadcasts</item>
        <item>Mock location</item>
        <item>Read storage</item>
        <item>Write storage</item>
        <item>Turn on screen</item>
        <item>Get accounts</item>
        <item>Run in background</item>
        <item>Accessibility volume</item>
    </string-array>

    <!-- Keys for the list of accessibility auto click xml. -->
    <string-array name="accessibility_autoclick_control_selector_keys" translatable="false">
        <item>accessibility_control_autoclick_default</item>
        <item>accessibility_control_autoclick_200ms</item>
        <item>accessibility_control_autoclick_600ms</item>
        <item>accessibility_control_autoclick_1sec</item>
        <item>accessibility_control_autoclick_custom</item>
    </string-array>

    <!-- Values for the list of accessibility auto click, pairs to Keys . -->
    <integer-array name="accessibility_autoclick_selector_values" translatable="false">
        <item>0</item>
        <item>200</item>
        <item>600</item>
        <item>1000</item>
        <item>2000</item>
    </integer-array>

    <!-- Keys for the list of accessibility timeouts xml. -->
    <string-array name="accessibility_timeout_control_selector_keys" translatable="false">
        <item>accessibility_control_timeout_default</item>
        <item>accessibility_control_timeout_10secs</item>
        <item>accessibility_control_timeout_30secs</item>
        <item>accessibility_control_timeout_1min</item>
        <item>accessibility_control_timeout_2mins</item>
    </string-array>

    <!-- Values for the list of accessibility timeouts, pairs to Keys . -->
    <integer-array name="accessibility_timeout_selector_values" translatable="false">
        <item>0</item>
        <item>10000</item>
        <item>30000</item>
        <item>60000</item>
        <item>120000</item>
    </integer-array>

    <!-- Summaries of accessibility timeout, pairs to Values -->
    <string-array name="accessibility_timeout_summaries" translatable="false">
        <item>@string/accessibility_timeout_default</item>
        <item>@string/accessibility_timeout_10secs</item>
        <item>@string/accessibility_timeout_30secs</item>
        <item>@string/accessibility_timeout_1min</item>
        <item>@string/accessibility_timeout_2mins</item>
    </string-array>

    <!-- Titles for the list of long press timeout options. -->
    <string-array name="long_press_timeout_selector_titles">
        <!-- A title for the option for short long-press timeout [CHAR LIMIT=25] -->
        <item>Short</item>
        <!-- A title for the option for medium long-press timeout [CHAR LIMIT=25] -->
        <item>Medium</item>
        <!-- A title for the option for long long-press timeout [CHAR LIMIT=25] -->
        <item>Long</item>
    </string-array>

    <!-- Avoid the gender issue, create the new fork of the string long_press_timeout_selector_titles -->
    <!-- Titles for the list of long press timeout options in preference. -->
    <string-array name="long_press_timeout_selector_list_titles">
        <!-- A title for the option for short long-press timeout [CHAR LIMIT=25] -->
        <item>Short</item>
        <!-- A title for the option for medium long-press timeout [CHAR LIMIT=25] -->
        <item>Medium</item>
        <!-- A title for the option for long long-press timeout [CHAR LIMIT=25] -->
        <item>Long</item>
    </string-array>

    <!-- Values for the list of long press timeout options. -->
    <string-array name="long_press_timeout_selector_values" translatable="false">
        <item>400</item>
        <item>1000</item>
        <item>1500</item>
    </string-array>

    <!-- Titles for captioning typeface preference. [CHAR LIMIT=35] -->
    <string-array name="captioning_typeface_selector_titles">
        <item>Default</item>
        <item>Sans-serif</item>
        <item>Sans-serif condensed</item>
        <item>Sans-serif monospace</item>
        <item>Serif</item>
        <item>Serif monospace</item>
        <item>Casual</item>
        <item>Cursive</item>
        <item>Small capitals</item>
    </string-array>

    <!-- Values for captioning typeface preference. -->
    <string-array name="captioning_typeface_selector_values" translatable="false" >
        <item></item>
        <item>sans-serif</item>
        <item>sans-serif-condensed</item>
        <item>sans-serif-monospace</item>
        <item>serif</item>
        <item>serif-monospace</item>
        <item>casual</item>
        <item>cursive</item>
        <item>sans-serif-smallcaps</item>
    </string-array>

    <!-- Titles for captioning font size preference. [CHAR LIMIT=35] -->
    <string-array name="captioning_font_size_selector_titles">
        <item>Very small</item>
        <item>Small</item>
        <item>Default</item>
        <item>Large</item>
        <item>Very large</item>
    </string-array>

    <!-- Summary for Captions settings, explaining important settings under it. [CHAR LIMIT=NONE] -->
    <string-array name="captioning_font_size_selector_summaries">
        <item>Very small text size</item>
        <item>Small text size</item>
        <item>Default text size</item>
        <item>Large text size</item>
        <item>Very large text size</item>
    </string-array>

    <!-- Values for captioning font size preference. -->
    <string-array name="captioning_font_size_selector_values" translatable="false" >
        <item>0.25</item>
        <item>0.5</item>
        <item>1.0</item>
        <item>1.5</item>
        <item>2.0</item>
    </string-array>

    <!-- Titles for captioning character edge type preference. [CHAR LIMIT=35] -->
    <string-array name="captioning_edge_type_selector_titles">
        <item>Default</item>
        <item>None</item>
        <item>Outline</item>
        <item>Drop shadow</item>
        <item>Raised</item>
        <item>Depressed</item>
    </string-array>

    <!-- Values for captioning character edge type preference. -->
    <integer-array name="captioning_edge_type_selector_values" translatable="false" >
        <item>-1</item>
        <item>0</item>
        <item>1</item>
        <item>2</item>
        <item>3</item>
        <item>4</item>
    </integer-array>

    <!-- Titles for captioning color preference. -->
    <string-array name="captioning_color_selector_titles" translatable="false" >
        <item>@string/color_unspecified</item>
        <item>@string/color_white</item>
        <item>@string/color_black</item>
        <item>@string/color_red</item>
        <item>@string/color_yellow</item>
        <item>@string/color_green</item>
        <item>@string/color_cyan</item>
        <item>@string/color_blue</item>
        <item>@string/color_magenta</item>
    </string-array>

    <!-- Values for captioning color preference. -->
    <integer-array name="captioning_color_selector_values" translatable="false" >
        <item>0x00FFFFFF</item>
        <item>0xFFFFFFFF</item>
        <item>0xFF000000</item>
        <item>0xFFFF0000</item>
        <item>0xFFFFFF00</item>
        <item>0xFF00FF00</item>
        <item>0xFF00FFFF</item>
        <item>0xFF0000FF</item>
        <item>0xFFFF00FF</item>
        <item>0xFF000055</item>
        <item>0xFF0000AA</item>
        <item>0xFF005500</item>
        <item>0xFF005555</item>
        <item>0xFF0055AA</item>
        <item>0xFF0055FF</item>
        <item>0xFF00AA00</item>
        <item>0xFF00AA55</item>
        <item>0xFF00AAAA</item>
        <item>0xFF00AAFF</item>
        <item>0xFF00FF55</item>
        <item>0xFF00FFAA</item>
        <item>0xFF550000</item>
        <item>0xFF550055</item>
        <item>0xFF5500AA</item>
        <item>0xFF5500FF</item>
        <item>0xFF555500</item>
        <item>0xFF555555</item>
        <item>0xFF5555AA</item>
        <item>0xFF5555FF</item>
        <item>0xFF55AA00</item>
        <item>0xFF55AA55</item>
        <item>0xFF55AAAA</item>
        <item>0xFF55AAFF</item>
        <item>0xFF55FF00</item>
        <item>0xFF55FF55</item>
        <item>0xFF55FFAA</item>
        <item>0xFF55FFFF</item>
        <item>0xFFAA0000</item>
        <item>0xFFAA0055</item>
        <item>0xFFAA00AA</item>
        <item>0xFFAA00FF</item>
        <item>0xFFAA5500</item>
        <item>0xFFAA5555</item>
        <item>0xFFAA55AA</item>
        <item>0xFFAA55FF</item>
        <item>0xFFAAAA00</item>
        <item>0xFFAAAA55</item>
        <item>0xFFAAAAAA</item>
        <item>0xFFAAAAFF</item>
        <item>0xFFAAFF00</item>
        <item>0xFFAAFF55</item>
        <item>0xFFAAFFAA</item>
        <item>0xFFAAFFFF</item>
        <item>0xFFFF0055</item>
        <item>0xFFFF00AA</item>
        <item>0xFFFF5500</item>
        <item>0xFFFF5555</item>
        <item>0xFFFF55AA</item>
        <item>0xFFFF55FF</item>
        <item>0xFFFFAA00</item>
        <item>0xFFFFAA55</item>
        <item>0xFFFFAAAA</item>
        <item>0xFFFFAAFF</item>
        <item>0xFFFFFF55</item>
        <item>0xFFFFFFAA</item>
    </integer-array>

    <!-- Titles for captioning opacity preference. [CHAR LIMIT=35] -->
    <string-array name="captioning_opacity_selector_titles" >
        <item>25%</item>
        <item>50%</item>
        <item>75%</item>
        <item>100%</item>
    </string-array>

    <!-- Values for captioning opacity preference. -->
    <integer-array name="captioning_opacity_selector_values" translatable="false" >
        <item>0x40FFFFFF</item>
        <item>0x80FFFFFF</item>
        <item>0xC0FFFFFF</item>
        <item>0xFFFFFFFF</item>
    </integer-array>

    <!-- Titles for captioning text style preset preference. [CHAR LIMIT=35] -->
    <string-array name="captioning_preset_selector_titles" >
        <item>Set by app</item>
        <item>White on black</item>
        <item>Black on white</item>
        <item>Yellow on black</item>
        <item>Yellow on blue</item>
        <item>Custom</item>
    </string-array>

    <!-- Values for captioning text style preset preference. -->
    <integer-array name="captioning_preset_selector_values" translatable="false" >
        <item>4</item>
        <item>0</item>
        <item>1</item>
        <item>2</item>
        <item>3</item>
        <item>-1</item>
    </integer-array>

    <!-- Titles for the accessibility button location. [CHAR LIMIT=35] -->
    <string-array name="accessibility_button_location_selector_titles">
        <item>Floating over other apps</item>
        <item>Navigation bar</item>
    </string-array>

    <!-- Values for the accessibility button location. -->
    <!-- Should Keep in sync with Settings.Secure.ACCESSIBILITY_BUTTON_MODE_* -->
    <string-array name="accessibility_button_location_selector_values" translatable="false">
        <!-- Floating over other apps -->
        <item>1</item>
        <!-- Navigation bar -->
        <item>0</item>
    </string-array>

    <!-- Titles for the accessibility button size. [CHAR LIMIT=35] -->
    <string-array name="accessibility_button_size_selector_titles">
        <item>Small</item>
        <item>Large</item>
<<<<<<< HEAD
        <item>Half Circle</item>
=======
>>>>>>> b1f6c465
    </string-array>

    <!-- Values for the accessibility button size. -->
    <string-array name="accessibility_button_size_selector_values" translatable="false" >
        <!-- Small -->
        <item>0</item>
        <!-- Large -->
        <item>1</item>
<<<<<<< HEAD
        <!-- Half Circle -->
        <item>2</item>
=======
>>>>>>> b1f6c465
    </string-array>

    <!-- Match this with the constants in VpnProfile. --> <skip />
    <!-- Short names for each VPN type, not really translatable. [CHAR LIMIT=20] -->
    <string-array name="vpn_types" translatable="false">
        <item>PPTP</item>
        <item>L2TP/IPSec PSK</item>
        <item>L2TP/IPSec RSA</item>
        <item>IPSec Xauth PSK</item>
        <item>IPSec Xauth RSA</item>
        <item>IPSec Hybrid RSA</item>
        <item>IKEv2/IPSec MSCHAPv2</item>
        <item>IKEv2/IPSec PSK</item>
        <item>IKEv2/IPSec RSA</item>
    </string-array>

    <!-- Match this with the constants in VpnProfile. --> <skip />
    <!-- Longer descriptions for each VPN type. [CHAR LIMIT=100] -->
    <string-array name="vpn_types_long">
        <item>PPTP VPN</item>
        <item>L2TP/IPSec VPN with pre-shared keys</item>
        <item>L2TP/IPSec VPN with certificates</item>
        <item>IPSec VPN with pre-shared keys and Xauth authentication</item>
        <item>IPSec VPN with certificates and Xauth authentication</item>
        <item>IPSec VPN with certificates and hybrid authentication</item>
        <item>IKEv2/IPSec VPN with certificates and username/password authentication</item>
        <item>IKEv2/IPSec VPN with pre-shared keys</item>
        <item>IKEv2/IPSec VPN with certificates</item>
    </string-array>

    <!-- VPN proxy settings. -->
    <string-array name="vpn_proxy_settings">
        <!-- No HTTP proxy is used for the current VPN [CHAR LIMIT=25] -->
        <item>None</item>
        <!-- Manual HTTP proxy settings are used for the current VPN [CHAR LIMIT=25] -->
        <item>Manual</item>
    </string-array>

    <!-- Match this with the constants in LegacyVpnInfo. --> <skip />
    <!-- Status for a VPN network. [CHAR LIMIT=100] -->
    <string-array name="vpn_states">
        <!-- Status message when VPN is disconnected. -->
        <item>Disconnected</item>
        <!-- Status message when VPN is initializing. -->
        <item>Initializing\u2026</item>
        <!-- Status message when VPN is connecting. -->
        <item>Connecting\u2026</item>
        <!-- Status message when VPN is connected. -->
        <item>Connected</item>
        <!-- Status message when VPN is timeout. -->
        <item>Timeout</item>
        <!-- Status message when VPN is failed. -->
        <item>Unsuccessful</item>
    </string-array>

    <!-- User content ratings for restricted users [CHAR LIMIT=30] -->
    <string-array name="user_content_ratings_entries" translatable="false">
        <item>Ascended being</item>
        <item>Human</item>
        <item>Neanderthal</item>
        <item>Chimp</item>
        <item>Monkey</item>
    </string-array>

    <!-- Values for user content ratings for restricted users -->
    <string-array name="user_content_ratings_values" translatable="false">
        <item>5</item>
        <item>4</item>
        <item>3</item>
        <item>2</item>
        <item>1</item>
    </string-array>

    <!-- Values for premium SMS permission selector [CHAR LIMIT=30] -->
    <string-array name="security_settings_premium_sms_values">
        <!-- Ask user before sending to premium SMS short code. -->
        <item>Ask</item>
        <!-- Never allow app to send to premium SMS short code. -->
        <item>Never allow</item>
        <!-- Always allow app to send to premium SMS short code. -->
        <item>Always allow</item>
    </string-array>

    <!-- [CHAR LIMIT=40] Labels for memory states -->
    <string-array name="ram_states">
        <!-- Normal desired memory state. -->
        <item>Normal</item>
        <!-- Moderate memory state, not as good as normal. -->
        <item>Moderate</item>
        <!-- Memory is running low. -->
        <item>Low</item>
        <!-- Memory is critical. -->
        <item>Critical</item>
        <!-- Unknown memory state -->
        <item>\?</item>
    </string-array>

    <!-- Summary for magnification adjustment modes for accessibility -->
    <string-array name="magnification_mode_summaries" translatable="false">
        <item>@string/accessibility_magnification_area_settings_full_screen_summary</item>
        <item>@string/accessibility_magnification_area_settings_window_screen_summary</item>
        <item>@string/accessibility_magnification_area_settings_all_summary</item>
    </string-array>

    <!-- Values for magnification adjustment modes for accessibility -->
    <integer-array name="magnification_mode_values" translatable="false">
        <!-- Full screen -->
        <item>1</item>
        <!-- Window screen -->
        <item>2</item>
        <!-- Full screen and window screen. -->
        <item>3</item>
    </integer-array>

    <!-- Summary for color space adjustment modes for accessibility -->
    <string-array name="daltonizer_mode_summaries" translatable="false">
        <item>@string/daltonizer_mode_deuteranomaly</item>
        <item>@string/daltonizer_mode_protanomaly</item>
        <item>@string/daltonizer_mode_tritanomaly</item>
    </string-array>

    <!-- Keys for color space adjustment modes for accessibility -->
    <string-array name="daltonizer_mode_keys" translatable="false">
        <item>daltonizer_mode_deuteranomaly</item>
        <item>daltonizer_mode_protanomaly</item>
        <item>daltonizer_mode_tritanomaly</item>
        <item>daltonizer_mode_grayscale</item>
    </string-array>

    <!-- Values for display color space adjustment modes for accessibility -->
    <integer-array name="daltonizer_type_values" translatable="false">
        <item>12</item>
        <item>11</item>
        <item>13</item>
        <item>0</item>
    </integer-array>

    <!-- Battery saver mode: allowable trigger threshold levels. -->
    <integer-array name="battery_saver_trigger_values" translatable="false" >
        <item>0</item>
        <item>5</item>
        <item>15</item>
        <item>50</item>
        <item>100</item>
    </integer-array>

    <!-- Process stats memory use details: labels for memory states -->
    <string-array name="proc_stats_memory_states" >
        <item>Normal</item>
        <item>Moderate</item>
        <item>Low</item>
        <item>Critical</item>
    </string-array>

    <!-- Process stats memory use details: labels for process -->
    <string-array name="proc_stats_process_states" >
        <item>Persistent</item>
        <item>Top activity</item>
        <item>Important (foreground)</item>
        <item>Important (background)</item>
        <item>Backup</item>
        <item>Heavy weight</item>
        <item>Service (running)</item>
        <item>Service (restarting)</item>
        <item>Receiver</item>
        <item>Home</item>
        <item>Last activity</item>
        <item>Cached (activity)</item>
        <item>Cached (activity client)</item>
        <item>Cached (empty)</item>
    </string-array>

    <!-- Array of titles for sim color for multi-sim -->
    <string-array name="color_picker">
        <item>Teal</item>
        <item>Blue</item>
        <item>Indigo</item>
        <item>Purple</item>
        <item>Pink</item>
        <item>Red</item>
    </string-array>

    <!-- Automatic storage management settings. The amount of days for the automatic storage manager
         to retain. These are shown in a list dialog. [CHAR LIMIT=70] -->
    <string-array name="automatic_storage_management_days">
        <item>Over 30 days old</item>
        <item>Over 60 days old</item>
        <item>Over 90 days old</item>
    </string-array>

    <string-array name="automatic_storage_management_days_values" translatable="false">
        <item>30</item>
        <item>60</item>
        <item>90</item>
    </string-array>

    <string-array name="when_to_start_screensaver_entries" translatable="false">
        <item>@string/screensaver_settings_summary_sleep</item>
        <item>@string/screensaver_settings_summary_dock</item>
        <item>@string/screensaver_settings_summary_either_long</item>
        <item>@string/screensaver_settings_summary_never</item>
    </string-array>

    <string-array name="when_to_start_screensaver_values" translatable="false">
        <item>while_charging_only</item>
        <item>while_docked_only</item>
        <item>either_charging_or_docked</item>
        <item>never</item>
    </string-array>

    <string-array name="zen_mode_contacts_messages_entries" translatable="false">
        <item>@string/zen_mode_from_anyone</item>
        <item>@string/zen_mode_from_contacts</item>
        <item>@string/zen_mode_from_starred</item>
        <item>@string/zen_mode_none_messages</item>
    </string-array>

    <string-array name="zen_mode_contacts_calls_entries" translatable="false">
        <item>@string/zen_mode_from_anyone</item>
        <item>@string/zen_mode_from_contacts</item>
        <item>@string/zen_mode_from_starred</item>
        <item>@string/zen_mode_none_calls</item>
    </string-array>

    <string-array name="zen_mode_contacts_values" translatable="false">
        <item>zen_mode_from_anyone</item>
        <item>zen_mode_from_contacts</item>
        <item>zen_mode_from_starred</item>
        <item>zen_mode_from_none</item>
    </string-array>

    <string-array name="zen_mode_conversations_entries" translatable="false">
        <item>@string/zen_mode_from_all_conversations</item>
        <item>@string/zen_mode_from_important_conversations</item>
        <item>@string/zen_mode_from_no_conversations</item>
    </string-array>

    <!-- these values correspond with ZenPolicy.ConversationSenders -->
    <string-array name="zen_mode_conversations_values" translatable="false">
        <item>1</item>
        <item>2</item>
        <item>3</item>
    </string-array>

    <!--String arrays for notification swipe direction -->
    <string-array name="swipe_direction_titles">
        <item>@string/swipe_direction_rtl</item>
        <item>@string/swipe_direction_ltr</item>
    </string-array>

    <string-array name="swipe_direction_values">
        <item>1</item>
        <item>0</item>
    </string-array>

    <string-array name="wifi_metered_entries">
        <item>Detect automatically</item>
        <item>Treat as metered</item>
        <item>Treat as unmetered</item>
    </string-array>

    <string-array name="wifi_privacy_entries">
        <item>Use randomized MAC (default)</item>
        <item>Use device MAC</item>
    </string-array>

    <string-array name="wifi_hidden_entries">
        <item>No</item>
        <item>Yes</item>
    </string-array>

    <string-array name="wifi_metered_values" translatable="false">
        <item>0</item>
        <item>1</item>
        <item>2</item>
    </string-array>

    <string-array name="wifi_privacy_values" translatable="false">
        <item>1</item>
        <item>0</item>
    </string-array>

    <!-- Titles for ui dark mode preference. -->
    <string-array name="dark_ui_mode_entries" >
        <item>Dark</item>
        <item>Light</item>
    </string-array>

    <!-- Values for ui dark mode preference. -->
    <string-array name="dark_ui_mode_values" translatable="false" >
        <item>yes</item>
        <item>no</item>
    </string-array>

    <string-array name="gesture_prevent_ringing_entries" translatable="false">
        <item>@string/prevent_ringing_option_vibrate</item>
        <item>@string/prevent_ringing_option_mute</item>
        <item>@string/prevent_ringing_option_none</item>
    </string-array>

    <!-- Keep in sync with Settings.Secure.VOLUME_HUSH_* -->
    <string-array name="gesture_prevent_ringing_values" translatable="false">
        <item>1</item>
        <item>2</item>
        <item>0</item>
    </string-array>

    <!-- Titles for autofill logging level preference. [CHAR LIMIT=50] -->
    <string-array name="autofill_logging_level_entries">
        <item>Off</item>
        <item>Debug</item>
        <item>Verbose</item>
    </string-array>

    <!-- Values for autofill logging level preference. -->
    <string-array name="autofill_logging_level_values" translatable="false" >
        <item>0</item> <!-- AutofillManager.NO_LOGGING -->
        <item>2</item> <!-- AutofillManager.FLAG_ADD_CLIENT_DEBUG -->
        <item>4</item> <!-- AutofillManager.FLAG_ADD_CLIENT_VERBOSE -->
    </string-array>

    <string-array name="enabled_networks_choices" translatable="false">
        <item>@string/network_lte</item>
        <item>@string/network_3G</item>
        <item>@string/network_2G</item>
    </string-array>
    <string-array name="enabled_networks_4g_choices" translatable="false">
        <item>@string/network_4G</item>
        <item>@string/network_3G</item>
        <item>@string/network_2G</item>
    </string-array>
    <string-array name="enabled_networks_values" translatable="false">
        <item>"9"</item>
        <item>"0"</item>
        <item>"1"</item>
    </string-array>

    <string-array name="enabled_networks_except_gsm_values" translatable="false">
        <item>"9"</item>
        <item>"0"</item>
    </string-array>

    <string-array name="enabled_networks_except_lte_values" translatable="false">
        <item>"0"</item>
        <item>"1"</item>
    </string-array>

    <string-array name="enabled_networks_except_gsm_lte_values" translatable="false">
        <item>"0"</item>
    </string-array>

    <string-array name="enabled_networks_cdma_values" translatable="false">
        <item>"8"</item>
        <item>"4"</item>
        <item>"5"</item>
        <item>"10"</item>
    </string-array>

    <string-array name="enabled_networks_cdma_no_lte_values" translatable="false">
        <item>"4"</item>
        <item>"5"</item>
    </string-array>

    <string-array name="enabled_networks_cdma_only_lte_values" translatable="false">
        <item>"8"</item>
        <item>"10"</item>
    </string-array>

    <string-array name="enabled_networks_tdscdma_values" translatable="false">
        <item>"22"</item>
        <item>"18"</item>
        <item>"1"</item>
    </string-array>

    <string-array name="preferred_network_mode_values_world_mode" translatable="false">
        <item>"10"</item>
        <item>"8"</item>
        <item>"9"</item>
    </string-array>

    <string-array name="cdma_system_select_choices">
        <!-- System select dialog screen, setting option name -->
        <item>Home only</item>
        <!-- Remove the following option "Affiliated Networks" from the option list -->
        <!-- <item>Affiliated Networks</item> -->
        <!-- System select dialog screen, setting option name -->
        <item>Automatic</item>
    </string-array>
    <string-array name="cdma_system_select_values" translatable="false">
        <!-- Do not translate. -->
        <item>"0"</item>
        <!-- Remove the following value "1" which corresponds to "Affiliated Networks" above -->
        <!-- <item>"1"</item>  -->
        <!-- Do not translate. -->
        <item>"2"</item>
    </string-array>

    <!-- The preferred network modes in Mobile network settings -->
    <string-array name="preferred_network_mode_choices">
        <item>GSM/WCDMA preferred</item>
        <item>GSM only</item>
        <item>WCDMA only</item>
        <item>GSM/WCDMA auto</item>
        <item>CDMA/EvDo auto</item>
        <item>CDMA w/o EvDo</item>
        <item>EvDo only</item>
        <item>CDMA/EvDo/GSM/WCDMA</item>
        <item>CDMA + LTE/EvDo</item>
        <item>GSM/WCDMA/LTE</item>
        <item>LTE/CDMA/EvDo/GSM/WCDMA</item>
        <item>LTE</item>
        <item>LTE / WCDMA</item>
        <item>TDSCDMA only</item>
        <item>TDSCDMA/WCDMA</item>
        <item>LTE/TDSCDMA</item>
        <item>TDSCDMA/GSM</item>
        <item>LTE/TDSCDMA/GSM</item>
        <item>TDSCDMA/GSM/WCDMA</item>
        <item>LTE/TDSCDMA/WCDMA</item>
        <item>LTE/TDSCDMA/GSM/WCDMA</item>
        <item>TDSCDMA/CDMA/EVDO/GSM/WCDMA </item>
        <item>LTE/TDSCDMA/CDMA/EVDO/GSM/WCDMA</item>
        <item>NR only</item>
        <item>NR/LTE</item>
        <item>NR/LTE/CDMA/EvDo</item>
        <item>NR/LTE/GSM/WCDMA</item>
        <!-- Global includes NR/LTE/CDMA/EvDo/GSM/WCDMA -->
        <item>Global</item>
        <item>NR/LTE/WCDMA</item>
        <item>NR/LTE/TDSCDMA</item>
        <item>NR/LTE/TDSCDMA/GSM</item>
        <item>NR/LTE/TDSCDMA/WCDMA</item>
        <item>NR/LTE/TDSCDMA/GSM/WCDMA</item>
        <item>NR/LTE/TDSCDMA/CDMA/EvDo/GSM/WCDMA</item>
    </string-array>
    <!-- The preferred network modes RIL constants, in order of the modes above,
         e.g. the choice "GSM/WCDMA preferred" has the corresponding value "0" -->
    <string-array name="preferred_network_mode_values"  translatable="false">
        <item>"0"</item>
        <item>"1"</item>
        <item>"2"</item>
        <item>"3"</item>
        <item>"4"</item>
        <item>"5"</item>
        <item>"6"</item>
        <item>"7"</item>
        <item>"8"</item>
        <item>"9"</item>
        <item>"10"</item>
        <item>"11"</item>
        <item>"12"</item>
        <item>"13"</item>
        <item>"14"</item>
        <item>"15"</item>
        <item>"16"</item>
        <item>"17"</item>
        <item>"18"</item>
        <item>"19"</item>
        <item>"20"</item>
        <item>"21"</item>
        <item>"22"</item>
        <item>"23"</item>
        <item>"24"</item>
        <item>"25"</item>
        <item>"26"</item>
        <item>"27"</item>
        <item>"28"</item>
        <item>"29"</item>
        <item>"30"</item>
        <item>"31"</item>
        <item>"32"</item>
        <item>"33"</item>
    </string-array>

    <!-- Choices for CDMA subscription-->
    <string-array name="cdma_subscription_choices">
        <item>RUIM/SIM</item>
        <item>NV</item>
    </string-array>
    <!-- Values for CDMA subscription-->
    <string-array name="cdma_subscription_values" translatable="false">
        <item>"0"</item>
        <item>"1"</item>
    </string-array>


    <!-- WiFi calling mode array -->
    <string-array name="wifi_calling_mode_summaries" translatable="false">
        <item>@string/wifi_calling_mode_wifi_preferred_summary</item>
        <item>@string/wifi_calling_mode_cellular_preferred_summary</item>
        <item>@string/wifi_calling_mode_wifi_only_summary</item>
    </string-array>

    <!-- WiFi calling mode array without wifi only mode -->
    <string-array name="wifi_calling_mode_summaries_without_wifi_only" translatable="false">
        <item>@string/wifi_calling_mode_wifi_preferred_summary</item>
        <item>@string/wifi_calling_mode_cellular_preferred_summary</item>
    </string-array>

    <!-- Carrier variant of Enhaced 4G LTE Mode title.  [CHAR LIMIT=NONE] -->
    <string-array name="enhanced_4g_lte_mode_title_variant">
        <!-- 0: Default -->
        <item>@string/enhanced_4g_lte_mode_title</item>
        <!-- 1: Verizon -->
        <item>@string/enhanced_4g_lte_mode_title_advanced_calling</item>
        <!-- 2: All carriers who want 4G -->
        <item>@string/enhanced_4g_lte_mode_title_4g_calling</item>
    </string-array>

    <!-- Carrier variant of Enhaced 4G LTE Mode summary.  [CHAR LIMIT=NONE] -->
    <string-array name="enhanced_4g_lte_mode_sumary_variant">
        <!-- 0: Default -->
        <item>@string/enhanced_4g_lte_mode_summary</item>
        <!-- 1: Verizon -->
        <item>@string/enhanced_4g_lte_mode_summary</item>
        <!-- 2: All carriers who want 4G -->
        <item>@string/enhanced_4g_lte_mode_summary_4g_calling</item>
    </string-array>

    <!-- An allowlist which packages won't show summary in battery usage screen.  [CHAR LIMIT=NONE] -->
    <string-array name="allowlist_hide_summary_in_battery_usage" translatable="false">
        <!-- Google -->
        <item>"com.google.android.googlequicksearchbox"</item>
    </string-array>

    <!-- Array of titles palette list for accessibility. -->
    <string-array name="setting_palette_data" translatable="false" >
        <item>@string/color_red</item>
        <item>@string/color_orange</item>
        <item>@string/color_yellow</item>
        <item>@string/color_green</item>
        <item>@string/color_cyan</item>
        <item>@string/color_blue</item>
        <item>@string/color_purple</item>
        <item>@string/color_gray</item>
    </string-array>

    <!-- Values for palette list view preference. -->
    <array name="setting_palette_colors" translatable="false" >
        <item>@color/palette_list_color_red</item>
        <item>@color/palette_list_color_orange</item>
        <item>@color/palette_list_color_yellow</item>
        <item>@color/palette_list_color_green</item>
        <item>@color/palette_list_color_cyan</item>
        <item>@color/palette_list_color_blue</item>
        <item>@color/palette_list_color_purple</item>
        <item>@color/palette_list_color_gray</item>
    </array>

    <!--String arrays for showing the rtt settings options -->
    <string-array name="rtt_setting_mode">
        <!-- 0: Invalid value -->
        <item></item>
        <!-- 1:  Not visible -->
        <item>@string/rtt_settings_no_visible</item>
        <!-- 2:  Visible during call -->
        <item>@string/rtt_settings_visible_during_call</item>
        <!-- 3:  Always visible -->
        <item>@string/rtt_settings_always_visible</item>
    </string-array>

    <!-- Array of titles list for one-handed timeout options. [DO NOT TRANSLATE] -->
    <string-array name="one_handed_timeout_title" translatable="false">
        <item>@string/screensaver_settings_summary_never</item>
        <item>@string/one_handed_timeout_short</item>
        <item>@string/one_handed_timeout_medium</item>
        <item>@string/one_handed_timeout_long</item>
    </string-array>

    <!-- Values of list for one-handed timeout options. [DO NOT TRANSLATE] -->
    <string-array name="one_handed_timeout_values" translatable="false">
        <item>0</item>
        <item>4</item>
        <item>8</item>
        <item>12</item>
    </string-array>

    <!-- Array of titles list for notification listener notification types. [DO NOT TRANSLATE] -->
    <string-array name="notif_types_titles" translatable="false">
        <item>@string/notif_type_ongoing</item>
        <item>@string/notif_type_conversation</item>
        <item>@string/notif_type_alerting</item>
        <item>@string/notif_type_silent</item>
    </string-array>

    <!-- Values of list for notification listener notification types. Values need to match
    android.service.notification.NotificationListenerService. [DO NOT TRANSLATE] -->
    <string-array name="notif_types_values" translatable="false">
        <item>8</item>
        <item>1</item>
        <item>2</item>
        <item>4</item>
    </string-array>
</resources><|MERGE_RESOLUTION|>--- conflicted
+++ resolved
@@ -985,10 +985,6 @@
     <string-array name="accessibility_button_size_selector_titles">
         <item>Small</item>
         <item>Large</item>
-<<<<<<< HEAD
-        <item>Half Circle</item>
-=======
->>>>>>> b1f6c465
     </string-array>
 
     <!-- Values for the accessibility button size. -->
@@ -997,11 +993,6 @@
         <item>0</item>
         <!-- Large -->
         <item>1</item>
-<<<<<<< HEAD
-        <!-- Half Circle -->
-        <item>2</item>
-=======
->>>>>>> b1f6c465
     </string-array>
 
     <!-- Match this with the constants in VpnProfile. --> <skip />
