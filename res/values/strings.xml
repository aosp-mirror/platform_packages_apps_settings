--- conflicted
+++ resolved
@@ -1396,13 +1396,10 @@
     <string name="sd_eject_summary" product="nosdcard">Unmount the internal USB storage</string>
     <!-- SD card & phone storage settings item title that will result in the phone unmounting the SD card.  This will be done before the user phyiscally removes the SD card from the phone.  Kind of like the "Safely remove" on some operating systems.   -->
     <string name="sd_eject_summary" product="default">Unmount the SD card so you can safely remove it</string>
-<<<<<<< HEAD
     <!-- SD card & phone storage settings item title for toggling PTP mode on and off.  When PTP mode is on the device will appear on the USB bus as a PTP camera device instead of an MTP music player.   -->
     <string name="ptp_mode">Enable PTP mode</string>
     <!-- SD card & phone storage settings item summary for toggling PTP mode on and off.  When PTP mode is on the device will appear on the USB bus as a PTP camera device instead of an MTP music player.   -->
     <string name="ptp_mode_summary">Appear on USB as a PTP camera device instead of an MTP device</string>
-=======
->>>>>>> 98f3aff3
 
     <!-- SD card & phone storage settings item summary that is displayed when no SD card is inserted.  This version of the string can probably never come up on current hardware. [CHAR LIMIT=25] -->
     <string name="sd_insert_summary" product="nosdcard">Insert USB storage for mounting</string>
