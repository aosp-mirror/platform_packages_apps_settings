--- conflicted
+++ resolved
@@ -968,11 +968,6 @@
     </style>
 
     <style name="PrivateSpaceSetupSubHeaderStyle" parent="@style/PrivateSpaceSetupTextFontStyle">
-<<<<<<< HEAD
-        <item name="android:paddingLeft">24dp</item>
-        <item name="android:paddingRight">24dp</item>
-=======
->>>>>>> 98a5dbfb
         <item name="android:paddingTop">20dp</item>
         <item name="android:paddingBottom">8dp</item>
         <item name="android:textSize">14sp</item>
@@ -980,11 +975,6 @@
     </style>
 
     <style name="PrivateSpaceSetupBulletPointLayoutStyle">
-<<<<<<< HEAD
-        <item name="android:paddingLeft">24dp</item>
-        <item name="android:paddingRight">24dp</item>
-=======
->>>>>>> 98a5dbfb
         <item name="android:paddingTop">16dp</item>
         <item name="android:paddingBottom">16dp</item>
         <item name="android:layout_width">fill_parent</item>
