--- conflicted
+++ resolved
@@ -96,13 +96,7 @@
 
         <item name="preferenceBackgroundColor">@drawable/preference_background</item>
 
-<<<<<<< HEAD
-        <!-- Redefine the ActionBar style for contentInsetStart -->
-        <item name="android:actionBarStyle">@style/Theme.ActionBar</item>
-
         <!-- For all Alert Dialogs -->
-=======
->>>>>>> 9c3f11fa
         <item name="android:alertDialogTheme">@style/Theme.AlertDialog</item>
 
         <!-- LockPatternView colors -->
