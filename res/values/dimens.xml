--- conflicted
+++ resolved
@@ -174,15 +174,12 @@
     <dimen name="keyboard_picker_radius">28dp</dimen>
     <dimen name="keyboard_picker_text_size">16sp</dimen>
 
-<<<<<<< HEAD
-=======
     <!-- Pointer -->
     <dimen name="pointer_fill_style_circle_diameter">52dp</dimen>
     <dimen name="pointer_fill_style_circle_padding">8dp</dimen>
     <dimen name="pointer_fill_style_shape_default_stroke">1dp</dimen>
     <dimen name="pointer_fill_style_shape_hovered_stroke">3dp</dimen>
 
->>>>>>> 76eef6d8
     <!-- RemoteAuth-->
     <dimen name="remoteauth_fragment_padding_horizontal">40dp</dimen>
     <dimen name="remoteauth_fragment_subtitle_text_size">14sp</dimen>
