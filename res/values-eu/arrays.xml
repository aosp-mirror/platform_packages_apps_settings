<?xml version="1.0" encoding="UTF-8"?>
<!-- 
/*
**
** Copyright 2007 The Android Open Source Project
**
** Licensed under the Apache License, Version 2.0 (the "License");
** you may not use this file except in compliance with the License.
** You may obtain a copy of the License at
**
**     http://www.apache.org/licenses/LICENSE-2.0
**
** Unless required by applicable law or agreed to in writing, software
** distributed under the License is distributed on an "AS IS" BASIS,
** WITHOUT WARRANTIES OR CONDITIONS OF ANY KIND, either express or implied.
** See the License for the specific language governing permissions and
** limitations under the License.
*/
 -->

<resources xmlns:android="http://schemas.android.com/apk/res/android"
    xmlns:xliff="urn:oasis:names:tc:xliff:document:1.2">
  <string-array name="timezone_filters">
    <item msgid="6657355508154731088">"Amerika"</item>
    <item msgid="728005479339643412">"Europa"</item>
    <item msgid="4086411516715683715">"Afrika"</item>
    <item msgid="2044919239591619902">"Asia"</item>
    <item msgid="4758559452497348479">"Australia"</item>
    <item msgid="2254507767835075885">"Pazifikoa"</item>
    <item msgid="6471579645890342891">"Guztiak"</item>
  </string-array>
  <string-array name="screen_timeout_entries">
    <item msgid="8386012403457852396">"15 segundo"</item>
    <item msgid="4572123773028439079">"30 segundo"</item>
    <item msgid="7016081293774377048">"1 minutu"</item>
    <item msgid="838575533670111144">"2 minutu"</item>
    <item msgid="2693197579676214668">"5 minutu"</item>
    <item msgid="1955784331962974678">"10 minutu"</item>
    <item msgid="5578717731965793584">"30 minutu"</item>
  </string-array>
  <string-array name="dream_timeout_entries">
    <item msgid="1999412608953538363">"Inoiz ez"</item>
    <item msgid="5533979945668138276">"15 segundo"</item>
    <item msgid="418444643954320796">"30 segundo"</item>
    <item msgid="3604213008710109260">"1 minutu"</item>
    <item msgid="5684250925112815553">"2 minutu"</item>
    <item msgid="4003134469028178277">"5 minutu"</item>
    <item msgid="6258291104689105723">"10 minutu"</item>
    <item msgid="6231662826434607130">"30 minutu"</item>
  </string-array>
    <!-- no translation found for dark_ui_scheduler_preference_titles:0 (7465697698048662118) -->
    <!-- no translation found for dark_ui_scheduler_preference_titles:1 (4057198235664064478) -->
    <!-- no translation found for dark_ui_scheduler_preference_titles:2 (8842756744447000897) -->
  <string-array name="lock_after_timeout_entries">
    <item msgid="2223808927866488981">"Berehala"</item>
    <item msgid="463591454172790676">"5 segundo"</item>
    <item msgid="6981910499530067289">"15 segundo"</item>
    <item msgid="841968393904987343">"30 segundo"</item>
    <item msgid="8209996803755081758">"1 minutu"</item>
    <item msgid="8532038695054819775">"2 minutu"</item>
    <item msgid="230858078069711241">"5 minutu"</item>
    <item msgid="7289395602286160723">"10 minutu"</item>
    <item msgid="3142577549730704595">"30 minutu"</item>
  </string-array>
  <string-array name="entries_font_size">
    <item msgid="4649244712522775149">"Txikia"</item>
    <item msgid="4350318459725129464">"Lehenetsia"</item>
    <item msgid="722959474722634030">"Handia"</item>
    <item msgid="5468692832610514379">"Handiena"</item>
  </string-array>
  <string-array name="wifi_status">
    <item msgid="1201478116293383426"></item>
    <item msgid="7388036070768806193">"Bilatzen…"</item>
    <item msgid="1656176059757237036">"Konektatzen…"</item>
    <item msgid="3249903732481917388">"Autentifikatzen…"</item>
    <item msgid="7789156794775399931">"IP helbidea lortzen…"</item>
    <item msgid="492518447401534767">"Konektatuta"</item>
    <item msgid="4322989558568666518">"Etenda"</item>
    <item msgid="286164147080824297">"Deskonektatzen…"</item>
    <item msgid="1628460745311787730">"Deskonektatuta"</item>
    <item msgid="4013828218541488949">"Ezin izan da konektatu"</item>
    <item msgid="5473541238056528086">"Blokeatuta"</item>
    <item msgid="1114588261171522603">"Konexio ahula aldi baterako saihesten"</item>
  </string-array>
  <string-array name="wifi_status_with_ssid">
    <item msgid="1528087426723432177"></item>
    <item msgid="155483314608049961">"Bilatzen…"</item>
    <item msgid="3409219643606946053">"<xliff:g id="NETWORK_NAME">%1$s</xliff:g> sarera konektatzen…"</item>
    <item msgid="7891463004457278422">"<xliff:g id="NETWORK_NAME">%1$s</xliff:g> sarearekin autentifikatzen…"</item>
    <item msgid="3193388999810487137">"<xliff:g id="NETWORK_NAME">%1$s</xliff:g> sarearen IP helbidea lortzen…"</item>
    <item msgid="2227930004124157952">"<xliff:g id="NETWORK_NAME">%1$s</xliff:g> sarera konektatuta"</item>
    <item msgid="7104168043537022445">"Etenda"</item>
    <item msgid="2595938203187002544">"<xliff:g id="NETWORK_NAME">%1$s</xliff:g> saretik deskonektatzen…"</item>
    <item msgid="2435175968703898648">"Deskonektatuta"</item>
    <item msgid="4804573668906374228">"Ezin izan da konektatu"</item>
    <item msgid="4036325515437530221">"Blokeatuta"</item>
    <item msgid="8883455894013518008">"Konexio ahula aldi baterako saihesten"</item>
  </string-array>
    <!-- no translation found for wifi_tether_security:0 (6312112980634811065) -->
    <!-- no translation found for wifi_tether_security:1 (1428294025896439258) -->
    <!-- no translation found for wifi_tether_security:2 (6851763638266088835) -->
    <!-- no translation found for wifi_tether_security:3 (5512131148045414341) -->
  <string-array name="eap_ocsp_type">
    <item msgid="8568170800958331461">"Ez egiaztatu"</item>
    <item msgid="5703177653586269306">"Eskatu ziurtagirien egoera emateko"</item>
    <item msgid="326388247868439528">"Behartu ziurtagirien egoera ematera"</item>
  </string-array>
  <string-array name="wifi_p2p_wps_setup">
    <item msgid="1446717102923442720">"Sakatu botoia"</item>
    <item msgid="2630618799033509548">"Pareko gailuaren PINa"</item>
    <item msgid="6088264311596031080">"Gailuaren PINa"</item>
  </string-array>
  <string-array name="wifi_p2p_status">
    <item msgid="8357401480964012245">"Konektatuta"</item>
    <item msgid="66312817817365647">"Gonbidatuta"</item>
    <item msgid="4463567967438038210">"Ezin izan da konektatu"</item>
    <item msgid="6556827947082659801">"Erabilgarri"</item>
    <item msgid="6096962300722555553">"Urrutiegi"</item>
  </string-array>
  <string-array name="bluetooth_visibility_timeout_entries">
    <item msgid="6697785880436838464">"2 minutu"</item>
    <item msgid="3886297451944778457">"5 minutu"</item>
    <item msgid="5972466727114812286">"1 ordu"</item>
    <item msgid="4241913314075719627">"Ez gainditu inoiz denbora-muga"</item>
  </string-array>
  <string-array name="bluetooth_max_connected_audio_devices">
    <item msgid="4792793579224104167">"Erabili sistemaren balio lehenetsia: <xliff:g id="DEFAULT_BLUETOOTH_MAX_CONNECTED_AUDIO_DEVICES">%1$d</xliff:g>"</item>
    <item msgid="5818942631838356082">"1"</item>
    <item msgid="4804155564025402919">"2"</item>
    <item msgid="7123296338505723878">"3"</item>
    <item msgid="9100937224980838123">"4"</item>
    <item msgid="6702740528496186521">"5"</item>
  </string-array>
  <string-array name="wifi_signal">
    <item msgid="199360311367724149">"Eskasa"</item>
    <item msgid="2470925506985305429">"Txarra"</item>
    <item msgid="8545211062334016668">"Hala-holakoa"</item>
    <item msgid="7468449584777730187">"Ona"</item>
    <item msgid="202124107702016530">"Bikaina"</item>
  </string-array>
  <string-array name="data_usage_data_range">
    <item msgid="3528385925116637939">"Azken 30 egunak"</item>
    <item msgid="3356834403629955571">"Erabilera-zikloa…"</item>
  </string-array>
  <string-array name="usage_stats_display_order_types">
    <item msgid="7527014644010884448">"Erabilera-denbora"</item>
    <item msgid="4631872897572423215">"Erabilitako azken aldia"</item>
    <item msgid="2647568941623179473">"Aplikazioaren izena"</item>
  </string-array>
  <string-array name="wifi_eap_entries">
    <item msgid="6337816338410321026">"PEAP"</item>
    <item msgid="1540215992819772636">"TLS"</item>
    <item msgid="9105006864434061405">"TTLS"</item>
    <item msgid="3199281439582632425">"PWD"</item>
  </string-array>
  <string-array name="wifi_peap_phase2_entries">
    <item msgid="8082624033981656770">"MSCHAPV2"</item>
    <item msgid="4182817453412578800">"GTC"</item>
  </string-array>
  <string-array name="wifi_peap_phase2_entries_with_sim_auth">
    <item msgid="5943169794516984261">"MSCHAPV2"</item>
    <item msgid="2379904471264702148">"GTC"</item>
    <item msgid="5248162884898921025">"SIM"</item>
    <item msgid="3148964951886919224">"AKA"</item>
    <item msgid="8987072060394684912">"AKA\'"</item>
  </string-array>
  <string-array name="wifi_ttls_phase2_entries">
    <item msgid="7970149422845752634">"PAP"</item>
    <item msgid="5204890303748068014">"MSCHAP"</item>
    <item msgid="2210309879499032393">"MSCHAPV2"</item>
    <item msgid="6686694694122598353">"GTC"</item>
  </string-array>
  <string-array name="wifi_ip_settings">
    <item msgid="6665889765350160154">"DHCP"</item>
    <item msgid="6215795691318745695">"Estatikoa"</item>
  </string-array>
  <string-array name="wifi_proxy_settings">
    <item msgid="4669222334822978847">"Bat ere ez"</item>
    <item msgid="6242198071587397280">"Eskuzkoa"</item>
    <item msgid="464383874780058242">"Proxy-konfigurazio automatikoa"</item>
  </string-array>
  <string-array name="apn_auth_entries">
    <item msgid="2900892411844440682">"Bat ere ez"</item>
    <item msgid="3391314878583432149">"PAP"</item>
    <item msgid="5548769169086098722">"CHAP"</item>
    <item msgid="5845194685644699724">"PAP edo CHAP"</item>
  </string-array>
  <string-array name="apn_protocol_entries">
    <item msgid="5005228027485376993">"IPv4"</item>
    <item msgid="3249973932011349323">"IPv6"</item>
    <item msgid="2254055042792806324">"IPv4/IPv6"</item>
  </string-array>
  <string-array name="bearer_entries">
    <item msgid="6515855421456643076">"Zehaztugabea"</item>
    <item msgid="1922344287654584114">"LTE"</item>
    <item msgid="8438853814055082017">"HSPAP"</item>
    <item msgid="8761381586178359495">"HSPA"</item>
    <item msgid="3072175002109671984">"HSUPA"</item>
    <item msgid="641801916037303837">"HSDPA"</item>
    <item msgid="1249220913128455055">"UMTS"</item>
    <item msgid="2126812829752295024">"EDGE"</item>
    <item msgid="3899085634999494594">"GPRS"</item>
    <item msgid="2140271473984712463">"eHRPD"</item>
    <item msgid="1543121347736419491">"EVDO_B"</item>
    <item msgid="7296183100985507304">"EVDO_A"</item>
    <item msgid="1261786928723784732">"EVDO_0"</item>
    <item msgid="1396997182108950268">"1xRTT"</item>
    <item msgid="3658086883471544773">"IS95B"</item>
    <item msgid="6208908029106498824">"IS95A"</item>
    <item msgid="5043127102327682718">"NR"</item>
  </string-array>
  <string-array name="mvno_type_entries">
    <item msgid="1909908032710683029">"Bat ere ez"</item>
    <item msgid="8568003268185342352">"SPN"</item>
    <item msgid="1804537219968457989">"IMSI"</item>
    <item msgid="3441876902463317017">"GID"</item>
  </string-array>
  <string-array name="app_install_location_entries">
    <item msgid="3771157789865587832">"Gailuaren barneko memoria"</item>
    <item msgid="5501345333507193420">"SD txartel aldagarria"</item>
    <item msgid="2362840341195111674">"Utzi sistemari erabakitzen"</item>
  </string-array>
  <string-array name="app_ops_categories">
    <item msgid="528483497841471005">"Kokapena"</item>
    <item msgid="7786376598377098070">"Pertsonalak"</item>
    <item msgid="7707692387382449990">"Mezuak"</item>
    <item msgid="2235402926760712958">"Multimedia-edukia"</item>
    <item msgid="1822578131647724167">"Gailua"</item>
  </string-array>
  <string-array name="app_ops_summaries">
    <item msgid="8837238583601420163">"gutxi gorabeherako kokapena"</item>
    <item msgid="3205182755091629995">"kokapen zehatza"</item>
    <item msgid="8952113542524604064">"GPS"</item>
    <item msgid="50701215019227883">"dardara"</item>
    <item msgid="2690144000353492014">"irakurri kontaktuak"</item>
    <item msgid="3858029424955955625">"aldatu kontaktuak"</item>
    <item msgid="3439658954936709507">"irakurri deien erregistroa"</item>
    <item msgid="1908944516631132130">"aldatu deien erregistroa"</item>
    <item msgid="9066115715905100138">"irakurri egutegia"</item>
    <item msgid="1664720478157892566">"aldatu egutegia"</item>
    <item msgid="5478277451617814822">"Wi-Fi sareak bilatzea"</item>
    <item msgid="2429454210217003798">"jakinarazpena"</item>
    <item msgid="8909068846471624576">"sare mugikorrak bilatzea"</item>
    <item msgid="2527973826970434181">"deitu telefonora"</item>
    <item msgid="2766022553327609913">"irakurri SMSak"</item>
    <item msgid="167775364051357284">"idatzi SMSak"</item>
    <item msgid="3397583039407928979">"jaso SMSak"</item>
    <item msgid="3658964859478786980">"jaso larrialdiko SMSak"</item>
    <item msgid="7975129014728281140">"jaso MMS mezuak"</item>
    <item msgid="404809195686849835">"jaso WAP push jakinarazpenak"</item>
    <item msgid="5167716820004184705">"bidali SMSak"</item>
    <item msgid="3834284815734286927">"irakurri ICC SMSak"</item>
    <item msgid="6394881108820762646">"idatzi ICC SMSak"</item>
    <item msgid="3275060808384314406">"aldatu ezarpenak"</item>
    <item msgid="8672921438869137431">"marraztu gainean"</item>
    <item msgid="346101114322879720">"atzitu jakinarazpenak"</item>
    <item msgid="4760681822601767255">"kamera"</item>
    <item msgid="2172823594140104317">"grabatu audioa"</item>
    <item msgid="5612873260709742213">"erreproduzitu audioa"</item>
    <item msgid="2027206403725749996">"irakurri arbela"</item>
    <item msgid="5643742956725663156">"aldatu arbela"</item>
    <item msgid="7362845549479684378">"multimedia-botoiak"</item>
    <item msgid="3843484466100107397">"audio-fokuratzea"</item>
    <item msgid="617344340943430125">"bolumen nagusia"</item>
    <item msgid="1249691739381713634">"ahotsaren bolumena"</item>
    <item msgid="6485000384018554920">"tonuaren bolumena"</item>
    <item msgid="3378000878531336372">"multimedia-elementuen bolumena"</item>
    <item msgid="5272927168355895681">"alarmaren bolumena"</item>
    <item msgid="4422070755065530548">"jakinarazpenen bolumena"</item>
    <item msgid="3250654589277825306">"Bluetooth bidezko audioaren bolumena"</item>
    <item msgid="4212187233638382465">"eduki aktibo"</item>
    <item msgid="5099026183238335900">"kontrolatu kokapena"</item>
    <item msgid="2297727967385895059">"egin potentzia handiko kokapen-kontrola"</item>
    <item msgid="8700593962030471569">"lortu erabilera-estatistikak"</item>
    <item msgid="4140820386622184831">"aktibatu edo desaktibatu mikrofonoa"</item>
    <item msgid="317746827951691657">"erakutsi leiho gainerakorra"</item>
    <item msgid="5679422988212309779">"proiektatu multimedia-edukia"</item>
    <item msgid="6454031639780101439">"aktibatu VPN konexioa"</item>
    <item msgid="2441327072846850561">"idatzi horma-paperean"</item>
    <item msgid="2162456889277589861">"lagundu egiturarekin"</item>
    <item msgid="4644645617399271070">"lagundu pantaila-argazkiarekin"</item>
    <item msgid="8321845997769724385">"irakurri telefonoaren egoera"</item>
    <item msgid="8319500905789302082">"gehitu erantzungailua"</item>
    <item msgid="1745447762712473288">"erabili SIP deiak"</item>
    <item msgid="2986821801246709737">"prozesatu egindako deia"</item>
    <item msgid="2702338156976571452">"hatz-marka digitala"</item>
    <item msgid="7925495329948404955">"gorputz-sentsoreak"</item>
    <item msgid="8163066895749904470">"irakurri sare mugikor bidezko igorpenak"</item>
    <item msgid="7621394050624063528">"imitate kokapena"</item>
    <item msgid="37519917674959757">"irakurri memoria"</item>
    <item msgid="3868809525697401379">"idatzi memorian"</item>
    <item msgid="2504191192460059817">"aktibatu pantaila"</item>
    <item msgid="7905819538788103556">"lortu kontuak"</item>
    <item msgid="1675025662248079254">"exekutatu atzeko planoan"</item>
    <item msgid="2553974920157061225">"erabilerraztasun-eginbideen bolumena"</item>
  </string-array>
  <string-array name="app_ops_labels">
    <item msgid="7780927354556651567">"Kokapena"</item>
    <item msgid="364182753727575631">"Kokapena"</item>
    <item msgid="5728662879095632194">"Kokapena"</item>
    <item msgid="4104617224667554750">"Dardara"</item>
    <item msgid="1623646715189708947">"Irakurri kontaktuak"</item>
    <item msgid="5060760609109972207">"Aldatu kontaktuak"</item>
    <item msgid="7451260062940797278">"Irakurri deien erregistroa"</item>
    <item msgid="2348589304974534308">"Aldatu deien erregistroa"</item>
    <item msgid="4089146706115315300">"Irakurri egutegia"</item>
    <item msgid="1305780729690198918">"Aldatu egutegia"</item>
    <item msgid="3461096740171440592">"Kokapena"</item>
    <item msgid="6657539556093198883">"Bidali jakinarazpena"</item>
    <item msgid="8112680908829570200">"Kokapena"</item>
    <item msgid="5019327268152480733">"Deitu telefonora"</item>
    <item msgid="8001855901083066554">"Irakurri SMS/MMS mezuak"</item>
    <item msgid="187744670643011148">"Idatzi SMS/MMS mezuak"</item>
    <item msgid="3324078624274013835">"Jaso SMS/MMS mezuak"</item>
    <item msgid="1924065490920451511">"Jaso SMS/MMS mezuak"</item>
    <item msgid="1239934115787777477">"Jaso SMS/MMS mezuak"</item>
    <item msgid="1030342664910454057">"Jaso SMS/MMS mezuak"</item>
    <item msgid="9189359977063200554">"Bidali SMS/MMS mezuak"</item>
    <item msgid="6954817837534799424">"Irakurri SMS/MMS mezuak"</item>
    <item msgid="7921014514153395846">"Idatzi SMS/MMS mezuak"</item>
    <item msgid="8997371825401751421">"Aldatu ezarpenak"</item>
    <item msgid="7005755175240764443">"Marraztu gainean"</item>
    <item msgid="8267704990417682222">"Atzitu jakinarazpenak"</item>
    <item msgid="3180676986290096851">"Kamera"</item>
    <item msgid="9174072114281872917">"Grabatu audioa"</item>
    <item msgid="1444183972646890539">"Erreproduzitu audioa"</item>
    <item msgid="4337542044275236638">"Irakurri arbela"</item>
    <item msgid="2681224211796661809">"Aldatu arbela"</item>
    <item msgid="4479361062226474111">"Multimedia-botoiak"</item>
    <item msgid="5651140069431283570">"Audio-fokuratzea"</item>
    <item msgid="745291221457314879">"Bolumen nagusia"</item>
    <item msgid="4722479281326245754">"Ahotsaren bolumena"</item>
    <item msgid="6749550886745567276">"Tonuaren bolumena"</item>
    <item msgid="2218685029915863168">"Multimedia-elementuen bolumena"</item>
    <item msgid="4266577290496513640">"Alarmaren bolumena"</item>
    <item msgid="8608084169623998854">"Jakinarazpenen bolumena"</item>
    <item msgid="7948784184567841794">"Bluetooth bidezko audioaren bolumena"</item>
    <item msgid="1148968792599973150">"Mantendu aktibo"</item>
    <item msgid="8482874682804856549">"Kokapena"</item>
    <item msgid="5186169827582545242">"Kokapena"</item>
    <item msgid="6122293931012635638">"Lortu erabilera-estatistikak"</item>
    <item msgid="2526677383312751932">"Aktibatu edo desaktibatu mikrofonoa"</item>
    <item msgid="4000577305179914546">"Erakutsi leiho gainerakorra"</item>
    <item msgid="8660207174515570558">"Proiektatu multimedia-edukia"</item>
    <item msgid="3904996949561946108">"Aktibatu VPN konexioa"</item>
    <item msgid="504052124101832515">"Idatzi horma-paperean"</item>
    <item msgid="1657182386933187909">"Lagundu egiturarekin"</item>
    <item msgid="437655393941385937">"Lagundu pantaila-argazkiarekin"</item>
    <item msgid="973363520315356844">"Irakurri telefonoaren egoera"</item>
    <item msgid="1203157739257425062">"Gehitu erantzungailua"</item>
    <item msgid="9143978647977300187">"Erabili SIP deiak"</item>
    <item msgid="3053060162752878562">"Prozesatu egindako deia"</item>
    <item msgid="4480721672278100858">"Hatz-marka digitala"</item>
    <item msgid="7883743426029759112">"Gorputz-sentsoreak"</item>
    <item msgid="2546206711741159825">"Irakurri sare mugikor bidezko igorpenak"</item>
    <item msgid="2363460595607829243">"Imitatu kokapena"</item>
    <item msgid="3778165903878569143">"Irakurri memoria"</item>
    <item msgid="555939881912035315">"Idatzi memorian"</item>
    <item msgid="4281352581602735717">"Aktibatu pantaila"</item>
    <item msgid="346122795998225472">"Lortu kontuak"</item>
    <item msgid="3756073389408535680">"Abiarazi atzeko planoan"</item>
    <item msgid="2114661179947426734">"Erabilerraztasun-eginbideen bolumena"</item>
  </string-array>
  <string-array name="long_press_timeout_selector_titles">
    <item msgid="6926391290986427331">"Laburra"</item>
    <item msgid="5118829513010894576">"Ertaina"</item>
    <item msgid="6740026006576843477">"Luzea"</item>
  </string-array>
  <string-array name="long_press_timeout_selector_list_titles">
    <item msgid="8908021508913038488">"Laburra"</item>
    <item msgid="7397961711906421599">"Ertaina"</item>
    <item msgid="4079132024502041928">"Luzea"</item>
  </string-array>
  <string-array name="captioning_typeface_selector_titles">
    <item msgid="2166553138528640250">"Lehenetsia"</item>
    <item msgid="4234707448428002595">"Sans-serif"</item>
    <item msgid="2390008695651897663">"Sans-serif kondentsatua"</item>
    <item msgid="2396492419730702454">"Tarte bakarreko Sans-serif"</item>
    <item msgid="8199675052804786099">"Serif"</item>
    <item msgid="4554123140736897688">"Tarte bakarreko serif"</item>
    <item msgid="5485652650875486635">"Arrunta"</item>
    <item msgid="1071057864355989694">"Etzana"</item>
    <item msgid="5012882784126308133">"Maiuskula txikiak"</item>
  </string-array>
  <string-array name="captioning_font_size_selector_titles">
    <item msgid="923916134548435468">"Oso txikia"</item>
    <item msgid="5738147437573674872">"Txikia"</item>
    <item msgid="3942006483573485941">"Lehenetsia"</item>
    <item msgid="824386705928670045">"Handia"</item>
    <item msgid="2790561781512874585">"Oso handia"</item>
  </string-array>
  <string-array name="captioning_font_size_selector_summaries">
    <item msgid="5700290209695344464">"Testuaren tamaina oso txikia"</item>
    <item msgid="4400431625665186389">"Testuaren tamaina txikia"</item>
    <item msgid="2340994108094808362">"Testuaren tamaina lehenetsia"</item>
    <item msgid="6446684863055375405">"Testuaren tamaina handia"</item>
    <item msgid="6838252010935384975">"Testuaren tamaina oso handia"</item>
  </string-array>
  <string-array name="captioning_edge_type_selector_titles">
    <item msgid="70686029249840227">"Lehenetsia"</item>
    <item msgid="4224714345662348668">"Bat ere ez"</item>
    <item msgid="4132127611510627490">"Ingerada"</item>
    <item msgid="1226216870460161087">"Itzal paraleloa"</item>
    <item msgid="2328414188644618697">"Goratua"</item>
    <item msgid="7758730980218689351">"Beheratua"</item>
  </string-array>
  <string-array name="captioning_opacity_selector_titles">
    <item msgid="1140998823196874513">"% 25"</item>
    <item msgid="1227705689171449873">"% 50"</item>
    <item msgid="2690365993149520846">"% 75"</item>
    <item msgid="3237802033158517495">"% 100"</item>
  </string-array>
  <string-array name="captioning_preset_selector_titles">
    <item msgid="3880932435325583041">"Aplikazioak ezarritakoa"</item>
    <item msgid="8719204526359229387">"Zuria beltzaren gainean"</item>
    <item msgid="5410164687403735103">"Beltza zuriaren gainean"</item>
    <item msgid="1119043472912497241">"Horia beltzaren gainean"</item>
    <item msgid="2836895041823327816">"Horia urdinaren gainean"</item>
    <item msgid="747238414788976867">"Pertsonalizatua"</item>
  </string-array>
  <string-array name="accessibility_button_location_selector_titles">
    <item msgid="6485511780196327736">"Beste aplikazio batzuen gainean"</item>
    <item msgid="3605616699204153590">"Nabigazio-barra"</item>
  </string-array>
  <string-array name="accessibility_button_gesture_selector_titles">
    <item msgid="2370918472773154939">"Botoia"</item>
    <item msgid="6922258575853746220">"Keinua"</item>
  </string-array>
  <string-array name="accessibility_button_size_selector_titles">
    <item msgid="7482952318152486459">"Txikia"</item>
    <item msgid="1666628329913333563">"Handia"</item>
  </string-array>
  <string-array name="vpn_types_long">
    <item msgid="6621806338070912611">"PPTP VPN"</item>
    <item msgid="2552427673212085780">"L2TP/IPSec VPNa aurrez partekatutako gakoekin"</item>
    <item msgid="7378096704485168082">"L2TP/IPSec VPNa ziurtagiriekin"</item>
    <item msgid="3792393562235791509">"L2TP/IPSec VPNa aurrez partekatutako gakoekin eta Xauth autentifikazioarekin"</item>
    <item msgid="2484564813864139237">"L2TP/IPSec VPNa ziurtagiriekin eta Xauth autentifikazioarekin"</item>
    <item msgid="68918911194507915">"L2TP/IPSec VPNa ziurtagiriekin eta autentifikazio hibridoarekin"</item>
    <item msgid="4631647675167100375">"IKEv2/IPSec VPNa ziurtagiriekin eta erabiltzaile/pasahitz autentifikazioarekin"</item>
    <item msgid="8812228622975052811">"IKEv2/IPSec VPNa aurrez partekatutako gakoekin"</item>
    <item msgid="6630554779981113046">"IKEv2/IPSec VPNa ziurtagiriekin"</item>
  </string-array>
  <string-array name="vpn_proxy_settings">
    <item msgid="7165538292837266997">"Bat ere ez"</item>
    <item msgid="2397017538263427575">"Eskuzko ezarpenak"</item>
  </string-array>
  <string-array name="vpn_states">
    <item msgid="2262719249581510939">"Deskonektatuta"</item>
    <item msgid="9141074028293812365">"Hasieratzen…"</item>
    <item msgid="2234425878608626285">"Konektatzen…"</item>
    <item msgid="27547778933579155">"Konektatuta"</item>
    <item msgid="893506841727300393">"Denbora-muga"</item>
    <item msgid="2974952010554140659">"Ezin izan da konektatu"</item>
  </string-array>
  <string-array name="security_settings_premium_sms_values">
    <item msgid="3985605994234635072">"Galdetu"</item>
    <item msgid="2358187544264718285">"Ukatu beti"</item>
    <item msgid="7043782324123900484">"Eman baimena beti"</item>
  </string-array>
  <string-array name="ram_states">
    <item msgid="335564863849202240">"Normala"</item>
    <item msgid="4881487538039407838">"Ez oso ona"</item>
    <item msgid="1749887190650889318">"Errendimendu gutxikoa"</item>
    <item msgid="4434319706635379779">"Larria"</item>
    <item msgid="7582717864806562725">"?"</item>
  </string-array>
  <string-array name="proc_stats_memory_states">
    <item msgid="9158074556874274573">"Normala"</item>
    <item msgid="800025072447180345">"Ertaina"</item>
    <item msgid="6553000762562707158">"Txikia"</item>
    <item msgid="1800371389071355640">"Oso handia"</item>
  </string-array>
  <string-array name="proc_stats_process_states">
    <item msgid="7389344075996860704">"Etengabea"</item>
    <item msgid="5777152116210127847">"Jarduera nagusia"</item>
    <item msgid="1834030155560727324">"Garrantzitsua (aurreko planokoa)"</item>
    <item msgid="8494424742994426350">"Garrantzitsua (atzeko planokoa)"</item>
    <item msgid="5099332663422156149">"Babeskopiak"</item>
    <item msgid="7701089238529887617">"Handia"</item>
    <item msgid="3006466648960525485">"Zerbitzua (abian)"</item>
    <item msgid="2253476667031759713">"Zerbitzua (berrabiarazten)"</item>
    <item msgid="5209576689975321486">"Hargailua"</item>
    <item msgid="7243761414719310364">"Hasiera"</item>
    <item msgid="3674963093565630781">"Azken jarduera"</item>
    <item msgid="5545221272903898598">"Cachean gordetakoa (jarduera)"</item>
    <item msgid="3164591924266309710">"Cachean gordetakoa (jardueren bezeroa)"</item>
    <item msgid="8186970968968646288">"Cachean gordetakoa (hutsik)"</item>
  </string-array>
  <string-array name="color_picker">
    <item msgid="3230992859486877963">"Anila"</item>
    <item msgid="5661027589207588703">"Urdina"</item>
    <item msgid="3795787248113275442">"Indigoa"</item>
    <item msgid="6331809026622602308">"Morea"</item>
    <item msgid="6390546163902724700">"Arrosa"</item>
    <item msgid="6618900408138432102">"Gorria"</item>
  </string-array>
  <string-array name="automatic_storage_management_days">
    <item msgid="8896644025110620477">"30 egunetik gorakoak"</item>
    <item msgid="9083927335632626281">"60 egunetik gorakoak"</item>
    <item msgid="4146561207729203822">"90 egunetik gorakoak"</item>
  </string-array>
    <!-- no translation found for swipe_direction_titles:0 (9039866451038081694) -->
    <!-- no translation found for swipe_direction_titles:1 (3175804938330683021) -->
  <string-array name="swipe_direction_values">
    <item msgid="718525159108105421">"1"</item>
    <item msgid="9080166583718385565">"0"</item>
  </string-array>
  <string-array name="wifi_metered_entries">
    <item msgid="3237321077949659241">"Hauteman automatikoki"</item>
    <item msgid="3779092145391320375">"Tratatu sare neurtu gisa"</item>
    <item msgid="2047166446768045816">"Tratatu neurtu gabeko sare gisa"</item>
  </string-array>
  <string-array name="wifi_privacy_entries">
    <item msgid="3485945604919292489">"Erabili ausaz aukeratutako MAC helbidea (lehenetsia)"</item>
    <item msgid="741680937828608749">"Erabili gailuaren MAC helbidea"</item>
  </string-array>
  <string-array name="wifi_hidden_entries">
    <item msgid="342232116597649254">"Ez"</item>
    <item msgid="2163015208097377388">"Bai"</item>
  </string-array>
  <string-array name="dark_ui_mode_entries">
    <item msgid="6438197382930472090">"Iluna"</item>
    <item msgid="3761390980253394079">"Argia"</item>
  </string-array>
  <string-array name="autofill_logging_level_entries">
    <item msgid="2263571982739726576">"Desaktibatuta"</item>
    <item msgid="4295717421282345505">"Arazketa"</item>
    <item msgid="8657797891533816070">"Xehatua"</item>
  </string-array>
  <string-array name="cdma_system_select_choices">
    <item msgid="1205665684426617345">"Etxekoak soilik"</item>
    <item msgid="6691772120712000966">"Automatikoa"</item>
  </string-array>
  <string-array name="preferred_network_mode_choices">
    <item msgid="5746729990546256950">"GSM/WCDMA hobetsita"</item>
    <item msgid="6443811977675152844">"GSM soilik"</item>
    <item msgid="8767554719068876877">"WCDMA soilik"</item>
    <item msgid="928773614806830223">"GSM/WCDMA automatikoa"</item>
    <item msgid="6742068706546460481">"CDMA/EvDo automatikoa"</item>
    <item msgid="3649606999166018819">"EvDo gabeko CDMA"</item>
    <item msgid="3335567389804180984">"EvDo soilik"</item>
    <item msgid="30756226617172695">"CDMA/EvDo/GSM/WCDMA"</item>
    <item msgid="2847125869624632806">"CDMA + LTE/EvDo"</item>
    <item msgid="2247906254631766720">"GSM/WCDMA/LTE"</item>
    <item msgid="4147872615520331421">"LTE/CDMA/EvDo/GSM/WCDMA"</item>
    <item msgid="2908834445708457736">"LTE"</item>
    <item msgid="2947411877551747693">"LTE/WCDMA"</item>
    <item msgid="7723670142495874534">"TDSCDMA soilik"</item>
    <item msgid="7662033849563993380">"TDSCDMA/WCDMA"</item>
    <item msgid="1030644331822315228">"LTE/TDSCDMA"</item>
    <item msgid="7094751610086221480">"TDSCDMA/GSM"</item>
    <item msgid="4183784131291491454">"LTE/TDSCDMA/GSM"</item>
    <item msgid="1012405424112901282">"TDSCDMA/GSM/WCDMA"</item>
    <item msgid="9095153819433727441">"LTE/TDSCDMA/WCDMA"</item>
    <item msgid="8130733279433187514">"LTE/TDSCDMA/GSM/WCDMA"</item>
    <item msgid="4901583947595116332">"TDSCDMA/CDMA/EVDO/GSM/WCDMA"</item>
    <item msgid="6400630497408723600">"LTE/TDSCDMA/CDMA/EVDO/GSM/WCDMA"</item>
    <item msgid="9080352308817056162">"NR soilik"</item>
    <item msgid="8150548370973671395">"NR/LTE"</item>
    <item msgid="5237423971422723128">"NR/LTE/CDMA/EvDo"</item>
    <item msgid="6856991565745877075">"NR/LTE/GSM/WCDMA"</item>
    <item msgid="8908263949185004366">"Orokorrak"</item>
    <item msgid="6692179237956480280">"NR/LTE/WCDMA"</item>
    <item msgid="8160757136163231885">"NR/LTE/TDSCDMA"</item>
    <item msgid="2207530656708814396">"NR/LTE/TDSCDMA/GSM"</item>
    <item msgid="2816766128443809642">"NR/LTE/TDSCDMA/WCDMA"</item>
    <item msgid="611069084780684089">"NR/LTE/TDSCDMA/GSM/WCDMA"</item>
    <item msgid="5790800263975092724">"NR/LTE/TDSCDMA/CDMA/EvDo/GSM/WCDMA"</item>
  </string-array>
  <string-array name="cdma_subscription_choices">
    <item msgid="6242790734457941014">"RUIM/SIM"</item>
    <item msgid="8980776035119085660">"NV"</item>
  </string-array>
    <!-- no translation found for enhanced_4g_lte_mode_title_variant:0 (1841976293698111057) -->
    <!-- no translation found for enhanced_4g_lte_mode_title_variant:1 (6822859933189908133) -->
    <!-- no translation found for enhanced_4g_lte_mode_title_variant:2 (4543171628914168621) -->
    <!-- no translation found for enhanced_4g_lte_mode_sumary_variant:0 (6624400115590055120) -->
    <!-- no translation found for enhanced_4g_lte_mode_sumary_variant:1 (5783108243674842461) -->
    <!-- no translation found for enhanced_4g_lte_mode_sumary_variant:2 (2605068646093321511) -->
    <!-- no translation found for rtt_setting_mode:1 (7903019313228349427) -->
    <!-- no translation found for rtt_setting_mode:2 (8525285145696236811) -->
    <!-- no translation found for rtt_setting_mode:3 (7725394146877517088) -->
<<<<<<< HEAD
=======
  <string-array name="nfc_payment_favor">
    <item msgid="9104058551372383947">"Beti"</item>
    <item msgid="5283665583617307336">"Beste ordainketa-aplikazio bat irekita dagoenean izan ezik"</item>
  </string-array>
  <string-array name="nfc_payment_favor_values">
    <item msgid="2373999996715432397">"0"</item>
    <item msgid="5305176997036663262">"1"</item>
  </string-array>
  <string-array name="switch_to_user_zero_when_docked_timeout_entries">
    <item msgid="4844842227131211168">"Inoiz ez"</item>
    <item msgid="5065465585332446709">"Minutu bat igarotakoan"</item>
    <item msgid="622807566366131941">"Bost minutu igarotakoan"</item>
  </string-array>
>>>>>>> eb6431dc
</resources><|MERGE_RESOLUTION|>--- conflicted
+++ resolved
@@ -51,6 +51,10 @@
     <!-- no translation found for dark_ui_scheduler_preference_titles:0 (7465697698048662118) -->
     <!-- no translation found for dark_ui_scheduler_preference_titles:1 (4057198235664064478) -->
     <!-- no translation found for dark_ui_scheduler_preference_titles:2 (8842756744447000897) -->
+    <!-- no translation found for dark_ui_scheduler_with_bedtime_preference_titles:0 (8160793372964333729) -->
+    <!-- no translation found for dark_ui_scheduler_with_bedtime_preference_titles:1 (1570862084158925417) -->
+    <!-- no translation found for dark_ui_scheduler_with_bedtime_preference_titles:2 (1527300254382984555) -->
+    <!-- no translation found for dark_ui_scheduler_with_bedtime_preference_titles:3 (5231566512901956369) -->
   <string-array name="lock_after_timeout_entries">
     <item msgid="2223808927866488981">"Berehala"</item>
     <item msgid="463591454172790676">"5 segundo"</item>
@@ -385,16 +389,9 @@
   <string-array name="captioning_font_size_selector_titles">
     <item msgid="923916134548435468">"Oso txikia"</item>
     <item msgid="5738147437573674872">"Txikia"</item>
-    <item msgid="3942006483573485941">"Lehenetsia"</item>
+    <item msgid="4691660235626027304">"Ertaina"</item>
     <item msgid="824386705928670045">"Handia"</item>
     <item msgid="2790561781512874585">"Oso handia"</item>
-  </string-array>
-  <string-array name="captioning_font_size_selector_summaries">
-    <item msgid="5700290209695344464">"Testuaren tamaina oso txikia"</item>
-    <item msgid="4400431625665186389">"Testuaren tamaina txikia"</item>
-    <item msgid="2340994108094808362">"Testuaren tamaina lehenetsia"</item>
-    <item msgid="6446684863055375405">"Testuaren tamaina handia"</item>
-    <item msgid="6838252010935384975">"Testuaren tamaina oso handia"</item>
   </string-array>
   <string-array name="captioning_edge_type_selector_titles">
     <item msgid="70686029249840227">"Lehenetsia"</item>
@@ -488,12 +485,12 @@
     <item msgid="8186970968968646288">"Cachean gordetakoa (hutsik)"</item>
   </string-array>
   <string-array name="color_picker">
-    <item msgid="3230992859486877963">"Anila"</item>
+    <item msgid="7216413848731287689">"Ziana"</item>
     <item msgid="5661027589207588703">"Urdina"</item>
-    <item msgid="3795787248113275442">"Indigoa"</item>
+    <item msgid="1219738214736244749">"Berdea"</item>
     <item msgid="6331809026622602308">"Morea"</item>
     <item msgid="6390546163902724700">"Arrosa"</item>
-    <item msgid="6618900408138432102">"Gorria"</item>
+    <item msgid="6500473130620545980">"Laranja"</item>
   </string-array>
   <string-array name="automatic_storage_management_days">
     <item msgid="8896644025110620477">"30 egunetik gorakoak"</item>
@@ -581,8 +578,6 @@
     <!-- no translation found for rtt_setting_mode:1 (7903019313228349427) -->
     <!-- no translation found for rtt_setting_mode:2 (8525285145696236811) -->
     <!-- no translation found for rtt_setting_mode:3 (7725394146877517088) -->
-<<<<<<< HEAD
-=======
   <string-array name="nfc_payment_favor">
     <item msgid="9104058551372383947">"Beti"</item>
     <item msgid="5283665583617307336">"Beste ordainketa-aplikazio bat irekita dagoenean izan ezik"</item>
@@ -596,5 +591,4 @@
     <item msgid="5065465585332446709">"Minutu bat igarotakoan"</item>
     <item msgid="622807566366131941">"Bost minutu igarotakoan"</item>
   </string-array>
->>>>>>> eb6431dc
 </resources>