--- conflicted
+++ resolved
@@ -163,13 +163,8 @@
     <item msgid="6686694694122598353">"GTC"</item>
   </string-array>
   <string-array name="wifi_ip_settings">
-<<<<<<< HEAD
-    <item msgid="3906714200993111074">"DHCP"</item>
-    <item msgid="628395202971532382">"Estatikoak"</item>
-=======
     <item msgid="6665889765350160154">"DHCP"</item>
     <item msgid="6215795691318745695">"Estatikoa"</item>
->>>>>>> f6f96f8a
   </string-array>
   <string-array name="wifi_proxy_settings">
     <item msgid="4669222334822978847">"Bat ere ez"</item>
@@ -291,73 +286,6 @@
     <item msgid="2553974920157061225">"erabilerraztasun-eginbideen bolumena"</item>
   </string-array>
   <string-array name="app_ops_labels">
-<<<<<<< HEAD
-    <item msgid="6602854600289714121">"Kokapena"</item>
-    <item msgid="8677040780775113033">"Kokapena"</item>
-    <item msgid="1660743989948992916">"Kokapena"</item>
-    <item msgid="8791172739860195290">"Dardara"</item>
-    <item msgid="383413555642128046">"Irakurri kontaktuak"</item>
-    <item msgid="3654594895269697313">"Aldatu kontaktuak"</item>
-    <item msgid="7928393476362362538">"Irakurri deien erregistroa"</item>
-    <item msgid="6248591205254641116">"Aldatu deien erregistroa"</item>
-    <item msgid="6093344633066170692">"Irakurri egutegia"</item>
-    <item msgid="1334886368750347692">"Aldatu egutegia"</item>
-    <item msgid="1638204101698708656">"Kokapena"</item>
-    <item msgid="2154671955760380322">"Bidali jakinarazpena"</item>
-    <item msgid="4282477730595931828">"Kokapena"</item>
-    <item msgid="4891423912898525905">"Deitu telefonora"</item>
-    <item msgid="2623604824935968113">"Irakurri SMS/MMS mezuak"</item>
-    <item msgid="4420177125221176306">"Idatzi SMS/MMS mezuak"</item>
-    <item msgid="3986142739951490025">"Jaso SMS/MMS mezuak"</item>
-    <item msgid="3984213795861739778">"Jaso SMS/MMS mezuak"</item>
-    <item msgid="3656243523752472788">"Jaso SMS/MMS mezuak"</item>
-    <item msgid="8105802370238551510">"Jaso SMS/MMS mezuak"</item>
-    <item msgid="1407766984645388488">"Bidali SMS/MMS mezuak"</item>
-    <item msgid="3527273606643794973">"Irakurri SMS/MMS mezuak"</item>
-    <item msgid="4370895547001583812">"Idatzi SMS/MMS mezuak"</item>
-    <item msgid="4218544235221631789">"Aldatu ezarpenak"</item>
-    <item msgid="736541391767350377">"Marraztu gainean"</item>
-    <item msgid="5530815681721654194">"Atzitu jakinarazpenak"</item>
-    <item msgid="781213371706962767">"Kamera"</item>
-    <item msgid="1720492593061838172">"Grabatu audioa"</item>
-    <item msgid="3493046322001257041">"Erreproduzitu audioa"</item>
-    <item msgid="136815868796597058">"Irakurri arbela"</item>
-    <item msgid="5238692940326972503">"Aldatu arbela"</item>
-    <item msgid="5753789168376302997">"Multimedia-botoiak"</item>
-    <item msgid="3265262911688671938">"Audio-fokuratzea"</item>
-    <item msgid="2098976479485046797">"Bolumen nagusia"</item>
-    <item msgid="5660213838861789350">"Ahotsaren bolumena"</item>
-    <item msgid="7983336752371254444">"Tonuaren bolumena"</item>
-    <item msgid="7878027809189330917">"Multimedia-elementuen bolumena"</item>
-    <item msgid="7260546305036218513">"Alarmaren bolumena"</item>
-    <item msgid="9103719301075748925">"Jakinarazpenen bolumena"</item>
-    <item msgid="7025966722295861512">"Bluetootharen bolumena"</item>
-    <item msgid="4665183401128289653">"Mantendu aktibo"</item>
-    <item msgid="8584357129746649222">"Kokapena"</item>
-    <item msgid="7669257279311110599">"Kokapena"</item>
-    <item msgid="3459320345690097795">"Lortu erabilera-estatistikak"</item>
-    <item msgid="1312534577834048535">"Aktibatu edo desaktibatu mikrofonoa"</item>
-    <item msgid="427580389823724225">"Erakutsi leiho gainerakorra"</item>
-    <item msgid="4992007785575926253">"Proiektatu multimedia-edukia"</item>
-    <item msgid="2482631530338029480">"Aktibatu VPN konexioa"</item>
-    <item msgid="1662979573471871926">"Idatzi horma-paperean"</item>
-    <item msgid="5964768335278263478">"Lagundu egiturarekin"</item>
-    <item msgid="2657138701132782702">"Lagundu pantaila-argazkiarekin"</item>
-    <item msgid="8571369610363539266">"Irakurri telefonoaren egoera"</item>
-    <item msgid="4542463358215230845">"Gehitu erantzungailua"</item>
-    <item msgid="864565065016166003">"Erabili SIP deiak"</item>
-    <item msgid="1958009349883195116">"Prozesatu egindako deia"</item>
-    <item msgid="8526563410140613458">"Hatz-marka digitala"</item>
-    <item msgid="7864822459293570891">"Gorputz-sentsoreak"</item>
-    <item msgid="6798698496904810960">"Irakurri sare mugikor bidezko igorpenak"</item>
-    <item msgid="5242052845700875820">"Imitatu kokapena"</item>
-    <item msgid="1246296877820358565">"Irakurri memoria"</item>
-    <item msgid="2404067308793740341">"Idatzi memorian"</item>
-    <item msgid="5832543806893763620">"Aktibatu pantaila"</item>
-    <item msgid="5258373962467495905">"Lortu kontuak"</item>
-    <item msgid="334625385979270703">"Exekutatu atzeko planoan"</item>
-    <item msgid="9039213578110332702">"Erabilerraztasun-eginbideen bolumena"</item>
-=======
     <item msgid="7780927354556651567">"Kokapena"</item>
     <item msgid="364182753727575631">"Kokapena"</item>
     <item msgid="5728662879095632194">"Kokapena"</item>
@@ -423,7 +351,6 @@
     <item msgid="346122795998225472">"Lortu kontuak"</item>
     <item msgid="3756073389408535680">"Abiarazi atzeko planoan"</item>
     <item msgid="2114661179947426734">"Erabilerraztasun-eginbideen bolumena"</item>
->>>>>>> f6f96f8a
   </string-array>
   <string-array name="long_press_timeout_selector_titles">
     <item msgid="6926391290986427331">"Laburra"</item>
@@ -478,15 +405,10 @@
     <item msgid="2484564813864139237">"L2TP/IPSec VPNa ziurtagiriekin eta Xauth autentifikazioarekin"</item>
     <item msgid="68918911194507915">"L2TP/IPSec VPNa ziurtagiriekin eta autentifikazio hibridoarekin"</item>
   </string-array>
-<<<<<<< HEAD
-    <!-- no translation found for vpn_proxy_settings:0 (4474139132577932676) -->
-    <!-- no translation found for vpn_proxy_settings:1 (2943781954264525815) -->
-=======
   <string-array name="vpn_proxy_settings">
     <item msgid="7165538292837266997">"Bat ere ez"</item>
     <item msgid="2397017538263427575">"Eskuzko ezarpenak"</item>
   </string-array>
->>>>>>> f6f96f8a
   <string-array name="vpn_states">
     <item msgid="2262719249581510939">"Deskonektatuta"</item>
     <item msgid="9141074028293812365">"Hasieratzen…"</item>
@@ -514,22 +436,6 @@
     <item msgid="1800371389071355640">"Oso handia"</item>
   </string-array>
   <string-array name="proc_stats_process_states">
-<<<<<<< HEAD
-    <item msgid="5069825997142785829">"Etengabea"</item>
-    <item msgid="5779398140277006695">"Jarduera nagusia"</item>
-    <item msgid="1439598363694578255">"Garrantzitsua (aurreko planokoa)"</item>
-    <item msgid="3396458970745718652">"Garrantzitsua (atzeko planokoa)"</item>
-    <item msgid="5214825238247511992">"Babeskopiak"</item>
-    <item msgid="311372689168254967">"Handia"</item>
-    <item msgid="7438189122367820362">"Zerbitzua (exekutatzen)"</item>
-    <item msgid="918687422516982498">"Zerbitzua (berrabiarazten)"</item>
-    <item msgid="6807727069641853029">"Hargailua"</item>
-    <item msgid="6782857406100845127">"Hasiera"</item>
-    <item msgid="2860945127596974299">"Azken jarduera"</item>
-    <item msgid="8610560843693675830">"Cachean gordetakoa (jarduera)"</item>
-    <item msgid="4338089220026248848">"Cachean gordetakoa (jardueren bezeroa)"</item>
-    <item msgid="6652164677254579050">"Cachean gordetakoa (hutsik)"</item>
-=======
     <item msgid="7389344075996860704">"Etengabea"</item>
     <item msgid="5777152116210127847">"Jarduera nagusia"</item>
     <item msgid="1834030155560727324">"Garrantzitsua (aurreko planokoa)"</item>
@@ -544,7 +450,6 @@
     <item msgid="5545221272903898598">"Cachean gordetakoa (jarduera)"</item>
     <item msgid="3164591924266309710">"Cachean gordetakoa (jardueren bezeroa)"</item>
     <item msgid="8186970968968646288">"Cachean gordetakoa (hutsik)"</item>
->>>>>>> f6f96f8a
   </string-array>
   <string-array name="color_picker">
     <item msgid="3230992859486877963">"Anila"</item>
@@ -566,15 +471,9 @@
     <item msgid="9080166583718385565">"0"</item>
   </string-array>
   <string-array name="wifi_metered_entries">
-<<<<<<< HEAD
-    <item msgid="5200910605264415911">"Hauteman automatikoki"</item>
-    <item msgid="8745603368609022803">"Tratatu sare mugatu gisa"</item>
-    <item msgid="2266114985518865625">"Tratatu mugatu gabeko sare gisa"</item>
-=======
     <item msgid="3237321077949659241">"Hauteman automatikoki"</item>
     <item msgid="3779092145391320375">"Tratatu sare neurtu gisa"</item>
     <item msgid="2047166446768045816">"Tratatu neurtu gabeko sare gisa"</item>
->>>>>>> f6f96f8a
   </string-array>
   <string-array name="wifi_privacy_entries">
     <item msgid="3485945604919292489">"Erabili ausaz aukeratutako MAC helbidea (lehenetsia)"</item>
@@ -598,31 +497,6 @@
     <item msgid="6691772120712000966">"Automatikoa"</item>
   </string-array>
   <string-array name="preferred_network_mode_choices">
-<<<<<<< HEAD
-    <item msgid="4168919392737496563">"GSM/WCDMA hobetsita"</item>
-    <item msgid="807926878589867564">"GSM soilik"</item>
-    <item msgid="488474605709912156">"WCDMA soilik"</item>
-    <item msgid="1912421096218750039">"GSM/WCDMA automatikoa"</item>
-    <item msgid="5072198667819683600">"CDMA/EvDo automatikoa"</item>
-    <item msgid="370391313511477301">"EvDo gabeko CDMA"</item>
-    <item msgid="4678789463133969294">"EvDo soilik"</item>
-    <item msgid="3960210542349075517">"CDMA/EvDo/GSM/WCDMA"</item>
-    <item msgid="2961817320209454599">"CDMA + LTE/EvDo"</item>
-    <item msgid="8008611169788556519">"GSM/WCDMA/LTE"</item>
-    <item msgid="4486851520863433847">"Orokorrak"</item>
-    <item msgid="8516691658640163073">"LTE"</item>
-    <item msgid="3108828968591899719">"LTE/WCDMA"</item>
-    <item msgid="1879225673847443662">"TDSCDMA soilik"</item>
-    <item msgid="8373504428469988469">"TDSCDMA/WCDMA"</item>
-    <item msgid="8097271911945758303">"LTE/TDSCDMA"</item>
-    <item msgid="2272560096982726294">"TDSCDMA/GSM"</item>
-    <item msgid="131738018826229696">"LTE/TDSCDMA/GSM"</item>
-    <item msgid="629422387044789699">"TDSCDMA/GSM/WCDMA"</item>
-    <item msgid="5686260911275077041">"LTE/TDSCDMA/WCDMA"</item>
-    <item msgid="4545655348143499596">"LTE/TDSCDMA/GSM/WCDMA"</item>
-    <item msgid="4107769721462339672">"TDSCDMA/CDMA/EVDO/GSM/WCDMA"</item>
-    <item msgid="8811683254058088466">"LTE/TDSCDMA/CDMA/EVDO/GSM/WCDMA"</item>
-=======
     <item msgid="5746729990546256950">"GSM/WCDMA hobetsita"</item>
     <item msgid="6443811977675152844">"GSM soilik"</item>
     <item msgid="8767554719068876877">"WCDMA soilik"</item>
@@ -657,19 +531,12 @@
     <item msgid="2816766128443809642">"NR/LTE/TDSCDMA/WCDMA"</item>
     <item msgid="611069084780684089">"NR/LTE/TDSCDMA/GSM/WCDMA"</item>
     <item msgid="5790800263975092724">"NR/LTE/TDSCDMA/CDMA/EvDo/GSM/WCDMA"</item>
->>>>>>> f6f96f8a
   </string-array>
   <string-array name="cdma_subscription_choices">
     <item msgid="6242790734457941014">"RUIM/SIM"</item>
     <item msgid="8980776035119085660">"NV"</item>
   </string-array>
   <string-array name="preferred_network_mode_choices_world_mode">
-<<<<<<< HEAD
-    <item msgid="1054992858056320116">"Orokorrak"</item>
-    <item msgid="817971827645657949">"LTE/CDMA"</item>
-    <item msgid="519208953133334357">"LTE/GSM/UMTS"</item>
-  </string-array>
-=======
     <item msgid="8219021147046131771">"Orokorrak"</item>
     <item msgid="5291208617720023560">"LTE/CDMA"</item>
     <item msgid="6742002477816975742">"LTE/GSM/UMTS"</item>
@@ -683,5 +550,4 @@
     <!-- no translation found for rtt_setting_mode:1 (7903019313228349427) -->
     <!-- no translation found for rtt_setting_mode:2 (8525285145696236811) -->
     <!-- no translation found for rtt_setting_mode:3 (7725394146877517088) -->
->>>>>>> f6f96f8a
 </resources>