--- conflicted
+++ resolved
@@ -506,30 +506,6 @@
     <item msgid="2548100558260478605">"Hópur fólks"</item>
     <item msgid="2270003903304578284">"Ljósapera"</item>
     <item msgid="4793496619091161864">"Dagatal"</item>
-<<<<<<< HEAD
-    <item msgid="355583383827414575">"Manneskja að hlaupa"</item>
-    <item msgid="8001358013148723500">"Golf"</item>
-    <item msgid="755931364157422565">"Líkamsræktarlóð"</item>
-    <item msgid="1122491217891679043">"Sund"</item>
-    <item msgid="5825437763616894959">"Manneskja í fjallgöngu"</item>
-    <item msgid="7343381753556126903">"Manneskja hendir bolta"</item>
-    <item msgid="7785234702090595">"Manneskja sparkar"</item>
-    <item msgid="8551370809943066311">"Leikjafjarstýring"</item>
-    <item msgid="6613149523957360458">"Litaspjald listamanns"</item>
-    <item msgid="9183052350354526560">"Snjókorn"</item>
-    <item msgid="1589939022701519138">"Sólhlíf"</item>
-    <item msgid="4861295101659969850">"Verkfæri"</item>
-    <item msgid="6817957885445446596">"Tjald"</item>
-    <item msgid="5923605807513411961">"Gamaldags filma"</item>
-    <item msgid="7669095367618738070">"Bók"</item>
-    <item msgid="2852435596978961693">"Lótusblóm"</item>
-    <item msgid="7021313931065738980">"Hugur manneskju"</item>
-    <item msgid="6988657977896749103">"Heyrnartól"</item>
-    <item msgid="7175373369979188147">"Sjónvarp"</item>
-    <item msgid="8654852711800563054">"Lest"</item>
-    <item msgid="165142533839452848">"Bíll"</item>
-    <item msgid="5359765481365992847">"Smjördeigshorn"</item>
-=======
     <item msgid="5673625795644364100">"Ónáðið ekki"</item>
     <item msgid="1423820834865831361">"Manneskja að hlaupa"</item>
     <item msgid="2037298830718732608">"Golf"</item>
@@ -552,7 +528,6 @@
     <item msgid="2530059623783800987">"Sjónvarp"</item>
     <item msgid="5307182323469376758">"Lest"</item>
     <item msgid="4903790544026923026">"Bíll"</item>
->>>>>>> 4e8d11bb
     <item msgid="5010405583912314582">"Hnífur og gaffall"</item>
     <item msgid="8939998598599064900">"Innkaupakarfa"</item>
     <item msgid="3379605903308731893">"Barn"</item>
