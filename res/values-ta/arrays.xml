<?xml version="1.0" encoding="UTF-8"?>
<!-- 
/*
**
** Copyright 2007 The Android Open Source Project
**
** Licensed under the Apache License, Version 2.0 (the "License");
** you may not use this file except in compliance with the License.
** You may obtain a copy of the License at
**
**     http://www.apache.org/licenses/LICENSE-2.0
**
** Unless required by applicable law or agreed to in writing, software
** distributed under the License is distributed on an "AS IS" BASIS,
** WITHOUT WARRANTIES OR CONDITIONS OF ANY KIND, either express or implied.
** See the License for the specific language governing permissions and
** limitations under the License.
*/
 -->

<resources xmlns:android="http://schemas.android.com/apk/res/android"
    xmlns:xliff="urn:oasis:names:tc:xliff:document:1.2">
  <string-array name="timezone_filters">
    <item msgid="6657355508154731088">"அமெரிக்கா"</item>
    <item msgid="728005479339643412">"ஐரோப்பா"</item>
    <item msgid="4086411516715683715">"ஆஃப்ரிக்கா"</item>
    <item msgid="2044919239591619902">"ஆசியா"</item>
    <item msgid="4758559452497348479">"ஆஸ்திரேலியா"</item>
    <item msgid="2254507767835075885">"பசிபிக்"</item>
    <item msgid="6471579645890342891">"எல்லாம்"</item>
  </string-array>
  <string-array name="screen_timeout_entries">
    <item msgid="8386012403457852396">"15 வினாடிகள்"</item>
    <item msgid="4572123773028439079">"30 வினாடிகள்"</item>
    <item msgid="7016081293774377048">"1 நிமிடம்"</item>
    <item msgid="838575533670111144">"2 நிமிடங்கள்"</item>
    <item msgid="2693197579676214668">"5 நிமிடங்கள்"</item>
    <item msgid="1955784331962974678">"10 நிமிடங்கள்"</item>
    <item msgid="5578717731965793584">"30 நிமிடங்கள்"</item>
  </string-array>
  <string-array name="dream_timeout_entries">
    <item msgid="1999412608953538363">"ஒருபோதும் வேண்டாம்"</item>
    <item msgid="5533979945668138276">"15 வினாடிகள்"</item>
    <item msgid="418444643954320796">"30 வினாடிகள்"</item>
    <item msgid="3604213008710109260">"1 நிமிடம்"</item>
    <item msgid="5684250925112815553">"2 நிமிடங்கள்"</item>
    <item msgid="4003134469028178277">"5 நிமிடங்கள்"</item>
    <item msgid="6258291104689105723">"10 நிமிடங்கள்"</item>
    <item msgid="6231662826434607130">"30 நிமிடங்கள்"</item>
  </string-array>
    <!-- no translation found for dark_ui_scheduler_preference_titles:0 (7465697698048662118) -->
    <!-- no translation found for dark_ui_scheduler_preference_titles:1 (4057198235664064478) -->
  <string-array name="lock_after_timeout_entries">
    <item msgid="2223808927866488981">"உடனடியாக"</item>
    <item msgid="463591454172790676">"5 வினாடிகள்"</item>
    <item msgid="6981910499530067289">"15 வினாடிகள்"</item>
    <item msgid="841968393904987343">"30 வினாடிகள்"</item>
    <item msgid="8209996803755081758">"1 நிமிடம்"</item>
    <item msgid="8532038695054819775">"2 நிமிடங்கள்"</item>
    <item msgid="230858078069711241">"5 நிமிடங்கள்"</item>
    <item msgid="7289395602286160723">"10 நிமிடங்கள்"</item>
    <item msgid="3142577549730704595">"30 நிமிடங்கள்"</item>
  </string-array>
  <string-array name="entries_font_size">
    <item msgid="4649244712522775149">"சிறியது"</item>
    <item msgid="4350318459725129464">"இயல்பு"</item>
    <item msgid="722959474722634030">"பெரியது"</item>
    <item msgid="5468692832610514379">"மிகப் பெரியது"</item>
  </string-array>
  <string-array name="wifi_status">
    <item msgid="1201478116293383426"></item>
    <item msgid="7388036070768806193">"தேடுகிறது..."</item>
    <item msgid="1656176059757237036">"இணைக்கிறது..."</item>
    <item msgid="3249903732481917388">"அங்கீகரிக்கிறது..."</item>
    <item msgid="7789156794775399931">"IP முகவரியைப் பெறுகிறது…"</item>
    <item msgid="492518447401534767">"இணைக்கப்பட்டது"</item>
    <item msgid="4322989558568666518">"இடைநீக்கப்பட்டது"</item>
    <item msgid="286164147080824297">"துண்டிக்கிறது..."</item>
    <item msgid="1628460745311787730">"தொடர்பு துண்டிக்கப்பட்டது"</item>
    <item msgid="4013828218541488949">"தோல்வி"</item>
    <item msgid="5473541238056528086">"தடுக்கப்பட்டது"</item>
    <item msgid="1114588261171522603">"வேகம் குறைந்த இணைப்பைத் தற்காலிகமாகத் தவிர்க்கிறது"</item>
  </string-array>
  <string-array name="wifi_status_with_ssid">
    <item msgid="1528087426723432177"></item>
    <item msgid="155483314608049961">"தேடுகிறது..."</item>
    <item msgid="3409219643606946053">"<xliff:g id="NETWORK_NAME">%1$s</xliff:g> இல் இணைக்கிறது…"</item>
    <item msgid="7891463004457278422">"<xliff:g id="NETWORK_NAME">%1$s</xliff:g> உடன் அங்கீகரிக்கிறது…"</item>
    <item msgid="3193388999810487137">"<xliff:g id="NETWORK_NAME">%1$s</xliff:g> இலிருந்து IP முகவரியைப் பெறுகிறது…"</item>
    <item msgid="2227930004124157952">"<xliff:g id="NETWORK_NAME">%1$s</xliff:g> உடன் இணைக்கப்பட்டது"</item>
    <item msgid="7104168043537022445">"இடைநீக்கப்பட்டது"</item>
    <item msgid="2595938203187002544">"<xliff:g id="NETWORK_NAME">%1$s</xliff:g> இலிருந்து தொடர்பு துண்டிக்கப்படுகிறது…"</item>
    <item msgid="2435175968703898648">"தொடர்பு துண்டிக்கப்பட்டது"</item>
    <item msgid="4804573668906374228">"தோல்வி"</item>
    <item msgid="4036325515437530221">"தடுக்கப்பட்டது"</item>
    <item msgid="8883455894013518008">"வேகம் குறைந்த இணைப்பைத் தற்காலிகமாகத் தவிர்க்கிறது"</item>
  </string-array>
    <!-- no translation found for wifi_tether_security:0 (6312112980634811065) -->
    <!-- no translation found for wifi_tether_security:1 (1428294025896439258) -->
  <string-array name="wifi_p2p_wps_setup">
<<<<<<< HEAD
    <item msgid="5085064298144493867">"புஷ் பொத்தான்"</item>
    <item msgid="1624323946324499595">"பியர் சாதனத்திலிருந்து பின்"</item>
    <item msgid="5366790421523328066">"இந்தச் சாதனத்தில் உள்ள பின்"</item>
=======
    <item msgid="1446717102923442720">"புஷ் பட்டன்"</item>
    <item msgid="2630618799033509548">"பியர் சாதனத்திலிருந்து பின்"</item>
    <item msgid="6088264311596031080">"இந்தச் சாதனத்தில் உள்ள பின்"</item>
>>>>>>> f6f96f8a
  </string-array>
  <string-array name="wifi_p2p_status">
    <item msgid="8357401480964012245">"இணைக்கப்பட்டது"</item>
    <item msgid="66312817817365647">"அழைக்கப்பட்டது"</item>
    <item msgid="4463567967438038210">"தோல்வி"</item>
    <item msgid="6556827947082659801">"உள்ளது"</item>
    <item msgid="6096962300722555553">"எல்லைக்கு வெளியே உள்ளது"</item>
  </string-array>
  <string-array name="bluetooth_visibility_timeout_entries">
    <item msgid="6697785880436838464">"2 நிமிடங்கள்"</item>
    <item msgid="3886297451944778457">"5 நிமிடங்கள்"</item>
    <item msgid="5972466727114812286">"1 மணிநேரம்"</item>
    <item msgid="4241913314075719627">"காலநேரம் முடிய வேண்டாம்"</item>
  </string-array>
  <string-array name="bluetooth_max_connected_audio_devices">
    <item msgid="4792793579224104167">"சிஸ்டத்தின் இயல்புநிலையைப் பயன்படுத்து: <xliff:g id="DEFAULT_BLUETOOTH_MAX_CONNECTED_AUDIO_DEVICES">%1$d</xliff:g>"</item>
    <item msgid="5818942631838356082">"1"</item>
    <item msgid="4804155564025402919">"2"</item>
    <item msgid="7123296338505723878">"3"</item>
    <item msgid="9100937224980838123">"4"</item>
    <item msgid="6702740528496186521">"5"</item>
  </string-array>
  <string-array name="wifi_signal">
    <item msgid="199360311367724149">"மோசம்"</item>
    <item msgid="2470925506985305429">"மோசம்"</item>
    <item msgid="8545211062334016668">"சுமார்"</item>
    <item msgid="7468449584777730187">"நன்று"</item>
    <item msgid="202124107702016530">"பிரமாதம்"</item>
  </string-array>
  <string-array name="data_usage_data_range">
    <item msgid="3528385925116637939">"கடந்த 30 நாட்கள்"</item>
    <item msgid="3356834403629955571">"பயன்பாட்டு சுழற்சியை அமை..."</item>
  </string-array>
  <string-array name="usage_stats_display_order_types">
<<<<<<< HEAD
    <item msgid="2100172576767439288">"பயன்படுத்திய நேரம்"</item>
    <item msgid="4796160515314745154">"கடைசியாகப் பயன்படுத்தியது"</item>
    <item msgid="2502754479975776899">"பயன்பாட்டின் பெயர்"</item>
=======
    <item msgid="7527014644010884448">"பயன்படுத்திய நேரம்"</item>
    <item msgid="4631872897572423215">"கடைசியாகப் பயன்படுத்தியது"</item>
    <item msgid="2647568941623179473">"ஆப்ஸின் பெயர்"</item>
>>>>>>> f6f96f8a
  </string-array>
  <string-array name="wifi_eap_entries">
    <item msgid="6337816338410321026">"PEAP"</item>
    <item msgid="1540215992819772636">"TLS"</item>
    <item msgid="9105006864434061405">"TTLS"</item>
    <item msgid="3199281439582632425">"PWD"</item>
  </string-array>
  <string-array name="wifi_peap_phase2_entries">
    <item msgid="8082624033981656770">"MSCHAPV2"</item>
    <item msgid="4182817453412578800">"GTC"</item>
  </string-array>
  <string-array name="wifi_peap_phase2_entries_with_sim_auth">
    <item msgid="5943169794516984261">"MSCHAPV2"</item>
    <item msgid="2379904471264702148">"GTC"</item>
    <item msgid="5248162884898921025">"SIM"</item>
    <item msgid="3148964951886919224">"AKA"</item>
    <item msgid="8987072060394684912">"AKA\'"</item>
  </string-array>
  <string-array name="wifi_ttls_phase2_entries">
    <item msgid="7970149422845752634">"PAP"</item>
    <item msgid="5204890303748068014">"MSCHAP"</item>
    <item msgid="2210309879499032393">"MSCHAPV2"</item>
    <item msgid="6686694694122598353">"GTC"</item>
  </string-array>
  <string-array name="wifi_ip_settings">
    <item msgid="6665889765350160154">"DHCP"</item>
    <item msgid="6215795691318745695">"நிலையான"</item>
  </string-array>
  <string-array name="wifi_proxy_settings">
    <item msgid="4669222334822978847">"ஏதுமில்லை"</item>
    <item msgid="6242198071587397280">"கைமுறை"</item>
    <item msgid="464383874780058242">"ப்ராக்ஸி தானியங்கு-உள்ளமைவு"</item>
  </string-array>
  <string-array name="apn_auth_entries">
    <item msgid="2900892411844440682">"ஏதுமில்லை"</item>
    <item msgid="3391314878583432149">"PAP"</item>
    <item msgid="5548769169086098722">"CHAP"</item>
    <item msgid="5845194685644699724">"PAP அல்லது CHAP"</item>
  </string-array>
  <string-array name="apn_protocol_entries">
    <item msgid="5005228027485376993">"IPv4"</item>
    <item msgid="3249973932011349323">"IPv6"</item>
    <item msgid="2254055042792806324">"IPv4/IPv6"</item>
  </string-array>
  <string-array name="bearer_entries">
    <item msgid="6515855421456643076">"குறிப்பிடப்படாதது"</item>
    <item msgid="1922344287654584114">"LTE"</item>
    <item msgid="8438853814055082017">"HSPAP"</item>
    <item msgid="8761381586178359495">"HSPA"</item>
    <item msgid="3072175002109671984">"HSUPA"</item>
    <item msgid="641801916037303837">"HSDPA"</item>
    <item msgid="1249220913128455055">"UMTS"</item>
    <item msgid="2126812829752295024">"EDGE"</item>
    <item msgid="3899085634999494594">"GPRS"</item>
    <item msgid="2140271473984712463">"eHRPD"</item>
    <item msgid="1543121347736419491">"EVDO_B"</item>
    <item msgid="7296183100985507304">"EVDO_A"</item>
    <item msgid="1261786928723784732">"EVDO_0"</item>
    <item msgid="1396997182108950268">"1xRTT"</item>
    <item msgid="3658086883471544773">"IS95B"</item>
    <item msgid="6208908029106498824">"IS95A"</item>
  </string-array>
  <string-array name="mvno_type_entries">
    <item msgid="1909908032710683029">"ஏதுமில்லை"</item>
    <item msgid="8568003268185342352">"SPN"</item>
    <item msgid="1804537219968457989">"IMSI"</item>
    <item msgid="3441876902463317017">"GID"</item>
  </string-array>
  <string-array name="app_install_location_entries">
    <item msgid="3771157789865587832">"சாதன அகச் சேமிப்பு"</item>
    <item msgid="5501345333507193420">"அகற்றப்படக்கூடிய SD கார்டு"</item>
    <item msgid="2362840341195111674">"அமைப்பு தீர்மானிக்கட்டும்"</item>
  </string-array>
  <string-array name="app_ops_categories">
    <item msgid="528483497841471005">"இருப்பிடம்"</item>
    <item msgid="7786376598377098070">"தனிப்பட்டவை"</item>
    <item msgid="7707692387382449990">"மெசேஜ்"</item>
    <item msgid="2235402926760712958">"ஊடகம்"</item>
    <item msgid="1822578131647724167">"சாதனம்"</item>
  </string-array>
  <string-array name="app_ops_summaries">
    <item msgid="8837238583601420163">"சீரற்ற இருப்பிடம்"</item>
    <item msgid="3205182755091629995">"சிறந்த இருப்பிடம்"</item>
    <item msgid="8952113542524604064">"GPS"</item>
    <item msgid="50701215019227883">"அதிர்வு"</item>
    <item msgid="2690144000353492014">"தொடர்புகளைப் படி"</item>
    <item msgid="3858029424955955625">"தொடர்புகளை மாற்று"</item>
    <item msgid="3439658954936709507">"அழைப்புப் பதிவைப் படி"</item>
    <item msgid="1908944516631132130">"அழைப்புப் பதிவை மாற்று"</item>
    <item msgid="9066115715905100138">"கேலெண்டரைப் படி"</item>
    <item msgid="1664720478157892566">"கேலெண்டரை மாற்று"</item>
    <item msgid="5478277451617814822">"வைஃபை ஸ்கேன்"</item>
    <item msgid="2429454210217003798">"அறிவிப்பு"</item>
    <item msgid="8909068846471624576">"கைபேசியை ஸ்கேன் செய்"</item>
    <item msgid="2527973826970434181">"தொலைபேசியை அழை"</item>
    <item msgid="2766022553327609913">"SMS படி"</item>
    <item msgid="167775364051357284">"SMS எழுது"</item>
    <item msgid="3397583039407928979">"SMS பெறு"</item>
    <item msgid="3658964859478786980">"அவசரநிலை SMS ஐப் பெறு"</item>
    <item msgid="7975129014728281140">"MMS பெறு"</item>
    <item msgid="404809195686849835">"WAP அறிவிப்பைப் பெறு"</item>
    <item msgid="5167716820004184705">"SMS அனுப்பு"</item>
    <item msgid="3834284815734286927">"ICC SMS ஐப் படி"</item>
    <item msgid="6394881108820762646">"ICC SMS எழுது"</item>
    <item msgid="3275060808384314406">"அமைப்புகளை மாற்று"</item>
    <item msgid="8672921438869137431">"மேலே வரை"</item>
    <item msgid="346101114322879720">"அறிவிப்புகளை அணுகு"</item>
    <item msgid="4760681822601767255">"கேமரா"</item>
    <item msgid="2172823594140104317">"ஆடியோவைப் பதிவுசெய்"</item>
    <item msgid="5612873260709742213">"ஆடியோவை இயக்கு"</item>
    <item msgid="2027206403725749996">"கிளிப்போர்டைப் படி"</item>
    <item msgid="5643742956725663156">"கிளிப்போர்ட்டை மாற்று"</item>
    <item msgid="7362845549479684378">"மீடியா பொத்தான்கள்"</item>
    <item msgid="3843484466100107397">"ஆடியோவை மையப்படுத்து"</item>
    <item msgid="617344340943430125">"முதன்மை ஒலியளவு"</item>
    <item msgid="1249691739381713634">"குரல் ஒலியளவு"</item>
    <item msgid="6485000384018554920">"அழைப்பு - ஒலியளவு"</item>
    <item msgid="3378000878531336372">"மீடியாவின் ஒலியளவு"</item>
    <item msgid="5272927168355895681">"அலாரத்தின் ஒலியளவு"</item>
    <item msgid="4422070755065530548">"அறிவிப்பின் ஒலியளவு"</item>
    <item msgid="3250654589277825306">"புளூடூத் ஒலியளவு"</item>
    <item msgid="4212187233638382465">"செயலில்"</item>
    <item msgid="5099026183238335900">"இருப்பிடத்தைக் கண்காணி"</item>
    <item msgid="2297727967385895059">"அதிக ஆற்றல் இடத்தைக் கண்காணி"</item>
    <item msgid="8700593962030471569">"பயன்பாட்டு புள்ளிவிவரத்தைப் பெறுக"</item>
    <item msgid="4140820386622184831">"மைக்ரோஃபோனை முடக்கு/இயக்கு"</item>
    <item msgid="317746827951691657">"டோஸ்ட்டைக் காட்டு"</item>
    <item msgid="5679422988212309779">"மீடியாவை புராஜக்ட் செய்"</item>
    <item msgid="6454031639780101439">"VPNஐ இயக்கு"</item>
    <item msgid="2441327072846850561">"வால்பேப்பரை எழுது"</item>
    <item msgid="2162456889277589861">"கட்டமைப்புக்கு உதவு"</item>
    <item msgid="4644645617399271070">"ஸ்கிரீன்ஷாட்டுக்கு உதவு"</item>
    <item msgid="8321845997769724385">"ஃபோன் நிலையைப் படி"</item>
    <item msgid="8319500905789302082">"குரலஞ்சலைச் சேர்"</item>
    <item msgid="1745447762712473288">"sipஐப் பயன்படுத்து"</item>
    <item msgid="2986821801246709737">"வெளிச்செல்லும் அழைப்பைச் செயலாக்கு"</item>
    <item msgid="2702338156976571452">"கைரேகை"</item>
    <item msgid="7925495329948404955">"உடல் சென்சார்கள்"</item>
    <item msgid="8163066895749904470">"செல் பிராட்காஸ்ட்களைப் படி"</item>
    <item msgid="7621394050624063528">"போலியான இருப்பிடம்"</item>
    <item msgid="37519917674959757">"சேமிப்பகத்தைப் படி"</item>
    <item msgid="3868809525697401379">"சேமிப்பகத்தில் எழுது"</item>
    <item msgid="2504191192460059817">"திரையை இயக்கு"</item>
    <item msgid="7905819538788103556">"கணக்குகளைப் பெறு"</item>
    <item msgid="1675025662248079254">"பின்புலத்தில் இயங்கு"</item>
    <item msgid="2553974920157061225">"அணுகல்தன்மைக்கான ஒலியளவு"</item>
  </string-array>
  <string-array name="app_ops_labels">
    <item msgid="7780927354556651567">"இருப்பிடம்"</item>
    <item msgid="364182753727575631">"இருப்பிடம்"</item>
    <item msgid="5728662879095632194">"இருப்பிடம்"</item>
    <item msgid="4104617224667554750">"அதிர்வு"</item>
    <item msgid="1623646715189708947">"தொடர்புகளைப் படி"</item>
    <item msgid="5060760609109972207">"தொடர்புகளை மாற்று"</item>
    <item msgid="7451260062940797278">"அழைப்புப் பதிவைப் படி"</item>
    <item msgid="2348589304974534308">"அழைப்புப் பதிவை மாற்று"</item>
    <item msgid="4089146706115315300">"கேலெண்டரைப் படி"</item>
    <item msgid="1305780729690198918">"கேலெண்டரை மாற்று"</item>
    <item msgid="3461096740171440592">"இருப்பிடம்"</item>
    <item msgid="6657539556093198883">"அறிவிப்பை இடுகையிடு"</item>
    <item msgid="8112680908829570200">"இருப்பிடம்"</item>
    <item msgid="5019327268152480733">"தொலைபேசியில் அழை"</item>
    <item msgid="8001855901083066554">"SMS/MMS ஐப் படி"</item>
    <item msgid="187744670643011148">"SMS/MMS எழுது"</item>
    <item msgid="3324078624274013835">"SMS/MMS பெறு"</item>
    <item msgid="1924065490920451511">"SMS/MMS பெறு"</item>
    <item msgid="1239934115787777477">"SMS/MMS பெறு"</item>
    <item msgid="1030342664910454057">"SMS/MMS பெறு"</item>
    <item msgid="9189359977063200554">"SMS/MMS அனுப்பு"</item>
    <item msgid="6954817837534799424">"SMS/MMS ஐப் படி"</item>
    <item msgid="7921014514153395846">"SMS/MMS எழுது"</item>
    <item msgid="8997371825401751421">"அமைப்புகளை மாற்று"</item>
    <item msgid="7005755175240764443">"மேலே வரை"</item>
    <item msgid="8267704990417682222">"அறிவிப்புகளை அணுகு"</item>
    <item msgid="3180676986290096851">"கேமரா"</item>
    <item msgid="9174072114281872917">"ஆடியோவைப் பதிவுசெய்"</item>
    <item msgid="1444183972646890539">"ஆடியோவை இயக்கு"</item>
    <item msgid="4337542044275236638">"கிளிப்போர்டைப் படி"</item>
    <item msgid="2681224211796661809">"கிளிப்போர்ட்டை மாற்று"</item>
    <item msgid="4479361062226474111">"மீடியா பொத்தான்கள்"</item>
    <item msgid="5651140069431283570">"ஆடியோவை மையப்படுத்து"</item>
    <item msgid="745291221457314879">"முதன்மை ஒலியளவு"</item>
    <item msgid="4722479281326245754">"குரல் ஒலியளவு"</item>
    <item msgid="6749550886745567276">"அழைப்பு - ஒலியளவு"</item>
    <item msgid="2218685029915863168">"மீடியாவின் ஒலியளவு"</item>
    <item msgid="4266577290496513640">"அலாரத்தின் ஒலியளவு"</item>
    <item msgid="8608084169623998854">"அறிவிப்பின் ஒலியளவு"</item>
    <item msgid="7948784184567841794">"புளூடூத் ஒலியளவு"</item>
    <item msgid="1148968792599973150">"விழிப்பில்"</item>
    <item msgid="8482874682804856549">"இருப்பிடம்"</item>
    <item msgid="5186169827582545242">"இருப்பிடம்"</item>
    <item msgid="6122293931012635638">"பயன்பாட்டு புள்ளிவிவரத்தைப் பெறுக"</item>
    <item msgid="2526677383312751932">"மைக்ரோஃபோனை முடக்கு/இயக்கு"</item>
    <item msgid="4000577305179914546">"டோஸ்ட்டைக் காட்டு"</item>
    <item msgid="8660207174515570558">"மீடியாவை புராஜக்ட் செய்"</item>
    <item msgid="3904996949561946108">"VPNஐ இயக்கு"</item>
    <item msgid="504052124101832515">"வால்பேப்பரை எழுது"</item>
    <item msgid="1657182386933187909">"கட்டமைப்புக்கு உதவு"</item>
    <item msgid="437655393941385937">"ஸ்கிரீன்ஷாட்டுக்கு உதவு"</item>
    <item msgid="973363520315356844">"ஃபோன் நிலையைப் படி"</item>
    <item msgid="1203157739257425062">"குரலஞ்சலைச் சேர்"</item>
    <item msgid="9143978647977300187">"sipஐப் பயன்படுத்து"</item>
    <item msgid="3053060162752878562">"வெளிச்செல்லும் அழைப்பைச் செயலாக்கு"</item>
    <item msgid="4480721672278100858">"கைரேகை"</item>
    <item msgid="7883743426029759112">"உடல் சென்சார்கள்"</item>
    <item msgid="2546206711741159825">"செல் பிராட்காஸ்ட்களைப் படி"</item>
    <item msgid="2363460595607829243">"போலியான இருப்பிடம்"</item>
    <item msgid="3778165903878569143">"சேமிப்பகத்தைப் படி"</item>
    <item msgid="555939881912035315">"சேமிப்பகத்தை எழுது"</item>
    <item msgid="4281352581602735717">"திரையை இயக்கு"</item>
    <item msgid="346122795998225472">"கணக்குகளைப் பெறு"</item>
    <item msgid="3756073389408535680">"பின்புலத்தில் இயங்கு"</item>
    <item msgid="2114661179947426734">"அணுகல்தன்மைக்கான ஒலியளவு"</item>
  </string-array>
  <string-array name="long_press_timeout_selector_titles">
    <item msgid="6926391290986427331">"குறுகியது"</item>
    <item msgid="5118829513010894576">"நடுத்தரம்"</item>
    <item msgid="6740026006576843477">"நீளமானது"</item>
  </string-array>
  <string-array name="captioning_typeface_selector_titles">
    <item msgid="2166553138528640250">"இயல்புநிலை"</item>
    <item msgid="4234707448428002595">"Sans-serif"</item>
    <item msgid="2390008695651897663">"Sans-serif குறுகியது"</item>
    <item msgid="2396492419730702454">"Sans-serif monospace"</item>
    <item msgid="8199675052804786099">"Serif"</item>
    <item msgid="4554123140736897688">"Serif monospace"</item>
    <item msgid="5485652650875486635">"கேஷ்வல்"</item>
    <item msgid="1071057864355989694">"இணைவெழுத்து முறை"</item>
    <item msgid="5012882784126308133">"சிறிய எழுத்துகள்"</item>
  </string-array>
  <string-array name="captioning_font_size_selector_titles">
<<<<<<< HEAD
    <item msgid="4800919809575254054">"மிகச் சிறியது"</item>
    <item msgid="6781094565687692782">"சிறியது"</item>
    <item msgid="8222123259497646551">"இயல்பானது"</item>
    <item msgid="5813217276778560466">"பெரியது"</item>
    <item msgid="9044232017390975191">"மிகப் பெரியது"</item>
=======
    <item msgid="923916134548435468">"மிகச் சிறியது"</item>
    <item msgid="5738147437573674872">"சிறியது"</item>
    <item msgid="8111006422178051129">"சராசரி"</item>
    <item msgid="824386705928670045">"பெரியது"</item>
    <item msgid="2790561781512874585">"மிகப் பெரியது"</item>
>>>>>>> f6f96f8a
  </string-array>
  <string-array name="captioning_edge_type_selector_titles">
    <item msgid="70686029249840227">"இயல்புநிலை"</item>
    <item msgid="4224714345662348668">"ஏதுமில்லை"</item>
    <item msgid="4132127611510627490">"வெளிக்கோடு"</item>
    <item msgid="1226216870460161087">"நிழலிடு"</item>
    <item msgid="2328414188644618697">"மேலெழும்பியது"</item>
    <item msgid="7758730980218689351">"அழுத்தப்பட்டது"</item>
  </string-array>
  <string-array name="captioning_opacity_selector_titles">
    <item msgid="1140998823196874513">"25%"</item>
    <item msgid="1227705689171449873">"50%"</item>
    <item msgid="2690365993149520846">"75%"</item>
    <item msgid="3237802033158517495">"100%"</item>
  </string-array>
  <string-array name="captioning_preset_selector_titles">
<<<<<<< HEAD
    <item msgid="7009918361545506251">"பயன்பாடு இயல்புகளை பயன்படுத்து"</item>
    <item msgid="1770533843436933500">"கருப்பில் வெண்மை"</item>
    <item msgid="758587126802411846">"வெண்மையில் கருப்பு"</item>
    <item msgid="1495307195241623402">"கருப்பில் மஞ்சள்"</item>
    <item msgid="6039700130994371612">"நீலத்தில் மஞ்சள்"</item>
    <item msgid="7169235156349580064">"தனிப்பயன்"</item>
=======
    <item msgid="4180191497452407161">"ஆப்ஸ் இயல்புகளை பயன்படுத்து"</item>
    <item msgid="8719204526359229387">"கருப்பில் வெண்மை"</item>
    <item msgid="5410164687403735103">"வெண்மையில் கருப்பு"</item>
    <item msgid="1119043472912497241">"கருப்பில் மஞ்சள்"</item>
    <item msgid="2836895041823327816">"நீலத்தில் மஞ்சள்"</item>
    <item msgid="747238414788976867">"பிரத்தியேகம்"</item>
>>>>>>> f6f96f8a
  </string-array>
  <string-array name="vpn_types_long">
    <item msgid="6621806338070912611">"PPTP VPN"</item>
    <item msgid="2552427673212085780">"பாதுகாப்பு விசைகளுடன் கூடிய L2TP/IPSec VPN"</item>
    <item msgid="7378096704485168082">"சான்றிதழ்களுடன் கூடிய L2TP/IPSec VPN"</item>
    <item msgid="3792393562235791509">"பாதுகாப்பு விசைகள் மற்றும் Xauth அங்கீகாரத்துடனான IPSec VPN"</item>
    <item msgid="2484564813864139237">"சான்றிதழ்கள் மற்றும் Xauth அங்கீகாரத்துடனான IPSec VPN"</item>
    <item msgid="68918911194507915">"சான்றிதழ்கள் மற்றும் கலப்பு அங்கீகாரத்துடனான IPSec VPN"</item>
  </string-array>
<<<<<<< HEAD
    <!-- no translation found for vpn_proxy_settings:0 (4474139132577932676) -->
    <!-- no translation found for vpn_proxy_settings:1 (2943781954264525815) -->
=======
  <string-array name="vpn_proxy_settings">
    <item msgid="7165538292837266997">"ஏதுமில்லை"</item>
    <item msgid="2397017538263427575">"நேரடி அமைப்புகள்"</item>
  </string-array>
>>>>>>> f6f96f8a
  <string-array name="vpn_states">
    <item msgid="2262719249581510939">"துண்டிக்கப்பட்டது"</item>
    <item msgid="9141074028293812365">"தொடங்குகிறது..."</item>
    <item msgid="2234425878608626285">"இணைக்கிறது..."</item>
    <item msgid="27547778933579155">"இணைக்கப்பட்டது"</item>
    <item msgid="893506841727300393">"நேரம் முடிந்தது"</item>
    <item msgid="2974952010554140659">"தோல்வி"</item>
  </string-array>
  <string-array name="security_settings_premium_sms_values">
    <item msgid="3985605994234635072">"கேள்"</item>
    <item msgid="2358187544264718285">"ஒருபோதும் அனுமதிக்காதே"</item>
    <item msgid="7043782324123900484">"எப்போதும் அனுமதி"</item>
  </string-array>
  <string-array name="ram_states">
    <item msgid="335564863849202240">"இயல்பு"</item>
    <item msgid="4881487538039407838">"நடுத்தரம்"</item>
    <item msgid="1749887190650889318">"குறைவு"</item>
    <item msgid="4434319706635379779">"மிகவும் குறைவு"</item>
    <item msgid="7582717864806562725">"?"</item>
  </string-array>
  <string-array name="proc_stats_memory_states">
    <item msgid="9158074556874274573">"இயல்பு"</item>
    <item msgid="800025072447180345">"நடுத்தரம்"</item>
    <item msgid="6553000762562707158">"குறைவு"</item>
    <item msgid="1800371389071355640">"நெருக்கடி"</item>
  </string-array>
  <string-array name="proc_stats_process_states">
    <item msgid="7389344075996860704">"தொடர்நிலை"</item>
    <item msgid="5777152116210127847">"அதிக செயல்பாடு"</item>
    <item msgid="1834030155560727324">"முக்கியம் (முன்புலம்)"</item>
    <item msgid="8494424742994426350">"முக்கியம் (பின்புலம்)"</item>
    <item msgid="5099332663422156149">"காப்புப்பிரதி"</item>
    <item msgid="7701089238529887617">"அதீத பயன்பாடு"</item>
    <item msgid="3006466648960525485">"சேவை (இயக்கத்தில்)"</item>
    <item msgid="2253476667031759713">"சேவை (மறுதொடக்கத்தில்)"</item>
    <item msgid="5209576689975321486">"ரிசீவர்"</item>
    <item msgid="7243761414719310364">"முகப்பு"</item>
    <item msgid="3674963093565630781">"குறைந்த செயல்பாடு"</item>
    <item msgid="5545221272903898598">"தற்காலிகச் சேமிப்பு (செயல்பாடு)"</item>
    <item msgid="3164591924266309710">"தற்காலிகச் சேமிப்பு (செயல்பாட்டு கிளையண்ட்)"</item>
    <item msgid="8186970968968646288">"தற்காலிகச் சேமிப்பு (காலி)"</item>
  </string-array>
  <string-array name="color_picker">
    <item msgid="3230992859486877963">"பசும் நீலம்"</item>
    <item msgid="5661027589207588703">"நீலம்"</item>
    <item msgid="3795787248113275442">"அடர் நீலம்"</item>
    <item msgid="6331809026622602308">"ஊதா"</item>
    <item msgid="6390546163902724700">"பிங்க்"</item>
    <item msgid="6618900408138432102">"சிவப்பு"</item>
  </string-array>
  <string-array name="automatic_storage_management_days">
    <item msgid="8896644025110620477">"30 நாட்களுக்கு மேல்"</item>
    <item msgid="9083927335632626281">"60 நாட்களுக்கு மேல்"</item>
    <item msgid="4146561207729203822">"90 நாட்களுக்கு மேல்"</item>
  </string-array>
    <!-- no translation found for swipe_direction_titles:0 (9039866451038081694) -->
    <!-- no translation found for swipe_direction_titles:1 (3175804938330683021) -->
  <string-array name="swipe_direction_values">
    <item msgid="718525159108105421">"1"</item>
    <item msgid="9080166583718385565">"0"</item>
  </string-array>
  <string-array name="wifi_metered_entries">
    <item msgid="3237321077949659241">"தானாகக் கண்டறி"</item>
    <item msgid="3779092145391320375">"டேட்டா அளவிடப்பட்டது"</item>
    <item msgid="2047166446768045816">"டேட்டா அளவிடப்படாதது"</item>
  </string-array>
  <string-array name="wifi_privacy_entries">
    <item msgid="3485945604919292489">"ரேண்டம் MACகைப் பயன்படுத்து (இயல்புநிலை)"</item>
    <item msgid="741680937828608749">"சாதன MACகைப் பயன்படுத்து"</item>
  </string-array>
  <string-array name="wifi_hidden_entries">
    <item msgid="342232116597649254">"வேண்டாம்"</item>
    <item msgid="2163015208097377388">"ஆம்"</item>
  </string-array>
  <string-array name="dark_ui_mode_entries">
<<<<<<< HEAD
    <item msgid="4047603501491142527">"இருள்"</item>
    <item msgid="2291969684082074001">"வெளிச்சம்"</item>
=======
    <item msgid="6438197382930472090">"டார்க்"</item>
    <item msgid="3761390980253394079">"லைட்"</item>
>>>>>>> f6f96f8a
  </string-array>
  <string-array name="autofill_logging_level_entries">
    <item msgid="2263571982739726576">"ஆஃப்"</item>
    <item msgid="4295717421282345505">"பிழைத்திருத்து"</item>
    <item msgid="8657797891533816070">"அதிகச் சொற்கள்"</item>
  </string-array>
  <string-array name="cdma_system_select_choices">
    <item msgid="1205665684426617345">"வீட்டிற்கு மட்டும்"</item>
    <item msgid="6691772120712000966">"தானியங்கு"</item>
  </string-array>
  <string-array name="preferred_network_mode_choices">
<<<<<<< HEAD
    <item msgid="4168919392737496563">"GSM/WCDMAக்கு முன்னுரிமை"</item>
    <item msgid="807926878589867564">"GSM மட்டும்"</item>
    <item msgid="488474605709912156">"WCDMA மட்டும்"</item>
    <item msgid="1912421096218750039">"GSM/WCDMA தானியங்கு"</item>
    <item msgid="5072198667819683600">"CDMA/EvDo தானியங்கு"</item>
    <item msgid="370391313511477301">"EvDo இல்லாமல் CDMA"</item>
    <item msgid="4678789463133969294">"EvDo மட்டும்"</item>
    <item msgid="3960210542349075517">"CDMA/EvDo/GSM/WCDMA"</item>
    <item msgid="2961817320209454599">"CDMA + LTE/EvDo"</item>
    <item msgid="8008611169788556519">"GSM/WCDMA/LTE"</item>
    <item msgid="4486851520863433847">"குளோபல்"</item>
    <item msgid="8516691658640163073">"LTE"</item>
    <item msgid="3108828968591899719">"LTE / WCDMA"</item>
    <item msgid="1879225673847443662">"TDSCDMA மட்டும்"</item>
    <item msgid="8373504428469988469">"TDSCDMA/WCDMA"</item>
    <item msgid="8097271911945758303">"LTE/TDSCDMA"</item>
    <item msgid="2272560096982726294">"TDSCDMA/GSM"</item>
    <item msgid="131738018826229696">"LTE/TDSCDMA/GSM"</item>
    <item msgid="629422387044789699">"TDSCDMA/GSM/WCDMA"</item>
    <item msgid="5686260911275077041">"LTE/TDSCDMA/WCDMA"</item>
    <item msgid="4545655348143499596">"LTE/TDSCDMA/GSM/WCDMA"</item>
    <item msgid="4107769721462339672">"TDSCDMA/CDMA/EVDO/GSM/WCDMA"</item>
    <item msgid="8811683254058088466">"LTE/TDSCDMA/CDMA/EVDO/GSM/WCDMA"</item>
=======
    <item msgid="5746729990546256950">"GSM/WCDMAக்கு முன்னுரிமை"</item>
    <item msgid="6443811977675152844">"GSM மட்டும்"</item>
    <item msgid="8767554719068876877">"WCDMA மட்டும்"</item>
    <item msgid="928773614806830223">"GSM/WCDMA தானியங்கு"</item>
    <item msgid="6742068706546460481">"CDMA/EvDo தானியங்கு"</item>
    <item msgid="3649606999166018819">"EvDo இல்லாமல் CDMA"</item>
    <item msgid="3335567389804180984">"EvDo மட்டும்"</item>
    <item msgid="30756226617172695">"CDMA/EvDo/GSM/WCDMA"</item>
    <item msgid="2847125869624632806">"CDMA + LTE/EvDo"</item>
    <item msgid="2247906254631766720">"GSM/WCDMA/LTE"</item>
    <item msgid="1091258946200124345">"குளோபல்"</item>
    <item msgid="2908834445708457736">"LTE"</item>
    <item msgid="2947411877551747693">"LTE / WCDMA"</item>
    <item msgid="7723670142495874534">"TDSCDMA மட்டும்"</item>
    <item msgid="7662033849563993380">"TDSCDMA/WCDMA"</item>
    <item msgid="1030644331822315228">"LTE/TDSCDMA"</item>
    <item msgid="7094751610086221480">"TDSCDMA/GSM"</item>
    <item msgid="4183784131291491454">"LTE/TDSCDMA/GSM"</item>
    <item msgid="1012405424112901282">"TDSCDMA/GSM/WCDMA"</item>
    <item msgid="9095153819433727441">"LTE/TDSCDMA/WCDMA"</item>
    <item msgid="8130733279433187514">"LTE/TDSCDMA/GSM/WCDMA"</item>
    <item msgid="4901583947595116332">"TDSCDMA/CDMA/EVDO/GSM/WCDMA"</item>
    <item msgid="6400630497408723600">"LTE/TDSCDMA/CDMA/EVDO/GSM/WCDMA"</item>
    <item msgid="9080352308817056162">"NR மட்டும்"</item>
    <item msgid="8150548370973671395">"NR/LTE"</item>
    <item msgid="5237423971422723128">"NR/LTE/CDMA/EvDo"</item>
    <item msgid="6856991565745877075">"NR/LTE/GSM/WCDMA"</item>
    <item msgid="473436147270962091">"NR/LTE/CDMA/EvDo/GSM/WCDMA"</item>
    <item msgid="6692179237956480280">"NR/LTE/WCDMA"</item>
    <item msgid="8160757136163231885">"NR/LTE/TDSCDMA"</item>
    <item msgid="2207530656708814396">"NR/LTE/TDSCDMA/GSM"</item>
    <item msgid="2816766128443809642">"NR/LTE/TDSCDMA/WCDMA"</item>
    <item msgid="611069084780684089">"NR/LTE/TDSCDMA/GSM/WCDMA"</item>
    <item msgid="5790800263975092724">"NR/LTE/TDSCDMA/CDMA/EvDo/GSM/WCDMA"</item>
>>>>>>> f6f96f8a
  </string-array>
  <string-array name="cdma_subscription_choices">
    <item msgid="6242790734457941014">"RUIM/SIM"</item>
    <item msgid="8980776035119085660">"NV"</item>
  </string-array>
  <string-array name="preferred_network_mode_choices_world_mode">
<<<<<<< HEAD
    <item msgid="1054992858056320116">"குளோபல்"</item>
    <item msgid="817971827645657949">"LTE / CDMA"</item>
    <item msgid="519208953133334357">"LTE / GSM / UMTS"</item>
  </string-array>
=======
    <item msgid="8219021147046131771">"குளோபல்"</item>
    <item msgid="5291208617720023560">"LTE / CDMA"</item>
    <item msgid="6742002477816975742">"LTE / GSM / UMTS"</item>
  </string-array>
    <!-- no translation found for enhanced_4g_lte_mode_title_variant:0 (1841976293698111057) -->
    <!-- no translation found for enhanced_4g_lte_mode_title_variant:1 (6822859933189908133) -->
    <!-- no translation found for enhanced_4g_lte_mode_title_variant:2 (4543171628914168621) -->
    <!-- no translation found for enhanced_4g_lte_mode_sumary_variant:0 (6624400115590055120) -->
    <!-- no translation found for enhanced_4g_lte_mode_sumary_variant:1 (5783108243674842461) -->
    <!-- no translation found for enhanced_4g_lte_mode_sumary_variant:2 (2605068646093321511) -->
    <!-- no translation found for rtt_setting_mode:1 (7903019313228349427) -->
    <!-- no translation found for rtt_setting_mode:2 (8525285145696236811) -->
    <!-- no translation found for rtt_setting_mode:3 (7725394146877517088) -->
>>>>>>> f6f96f8a
</resources><|MERGE_RESOLUTION|>--- conflicted
+++ resolved
@@ -98,15 +98,9 @@
     <!-- no translation found for wifi_tether_security:0 (6312112980634811065) -->
     <!-- no translation found for wifi_tether_security:1 (1428294025896439258) -->
   <string-array name="wifi_p2p_wps_setup">
-<<<<<<< HEAD
-    <item msgid="5085064298144493867">"புஷ் பொத்தான்"</item>
-    <item msgid="1624323946324499595">"பியர் சாதனத்திலிருந்து பின்"</item>
-    <item msgid="5366790421523328066">"இந்தச் சாதனத்தில் உள்ள பின்"</item>
-=======
     <item msgid="1446717102923442720">"புஷ் பட்டன்"</item>
     <item msgid="2630618799033509548">"பியர் சாதனத்திலிருந்து பின்"</item>
     <item msgid="6088264311596031080">"இந்தச் சாதனத்தில் உள்ள பின்"</item>
->>>>>>> f6f96f8a
   </string-array>
   <string-array name="wifi_p2p_status">
     <item msgid="8357401480964012245">"இணைக்கப்பட்டது"</item>
@@ -141,15 +135,9 @@
     <item msgid="3356834403629955571">"பயன்பாட்டு சுழற்சியை அமை..."</item>
   </string-array>
   <string-array name="usage_stats_display_order_types">
-<<<<<<< HEAD
-    <item msgid="2100172576767439288">"பயன்படுத்திய நேரம்"</item>
-    <item msgid="4796160515314745154">"கடைசியாகப் பயன்படுத்தியது"</item>
-    <item msgid="2502754479975776899">"பயன்பாட்டின் பெயர்"</item>
-=======
     <item msgid="7527014644010884448">"பயன்படுத்திய நேரம்"</item>
     <item msgid="4631872897572423215">"கடைசியாகப் பயன்படுத்தியது"</item>
     <item msgid="2647568941623179473">"ஆப்ஸின் பெயர்"</item>
->>>>>>> f6f96f8a
   </string-array>
   <string-array name="wifi_eap_entries">
     <item msgid="6337816338410321026">"PEAP"</item>
@@ -381,19 +369,11 @@
     <item msgid="5012882784126308133">"சிறிய எழுத்துகள்"</item>
   </string-array>
   <string-array name="captioning_font_size_selector_titles">
-<<<<<<< HEAD
-    <item msgid="4800919809575254054">"மிகச் சிறியது"</item>
-    <item msgid="6781094565687692782">"சிறியது"</item>
-    <item msgid="8222123259497646551">"இயல்பானது"</item>
-    <item msgid="5813217276778560466">"பெரியது"</item>
-    <item msgid="9044232017390975191">"மிகப் பெரியது"</item>
-=======
     <item msgid="923916134548435468">"மிகச் சிறியது"</item>
     <item msgid="5738147437573674872">"சிறியது"</item>
     <item msgid="8111006422178051129">"சராசரி"</item>
     <item msgid="824386705928670045">"பெரியது"</item>
     <item msgid="2790561781512874585">"மிகப் பெரியது"</item>
->>>>>>> f6f96f8a
   </string-array>
   <string-array name="captioning_edge_type_selector_titles">
     <item msgid="70686029249840227">"இயல்புநிலை"</item>
@@ -410,21 +390,12 @@
     <item msgid="3237802033158517495">"100%"</item>
   </string-array>
   <string-array name="captioning_preset_selector_titles">
-<<<<<<< HEAD
-    <item msgid="7009918361545506251">"பயன்பாடு இயல்புகளை பயன்படுத்து"</item>
-    <item msgid="1770533843436933500">"கருப்பில் வெண்மை"</item>
-    <item msgid="758587126802411846">"வெண்மையில் கருப்பு"</item>
-    <item msgid="1495307195241623402">"கருப்பில் மஞ்சள்"</item>
-    <item msgid="6039700130994371612">"நீலத்தில் மஞ்சள்"</item>
-    <item msgid="7169235156349580064">"தனிப்பயன்"</item>
-=======
     <item msgid="4180191497452407161">"ஆப்ஸ் இயல்புகளை பயன்படுத்து"</item>
     <item msgid="8719204526359229387">"கருப்பில் வெண்மை"</item>
     <item msgid="5410164687403735103">"வெண்மையில் கருப்பு"</item>
     <item msgid="1119043472912497241">"கருப்பில் மஞ்சள்"</item>
     <item msgid="2836895041823327816">"நீலத்தில் மஞ்சள்"</item>
     <item msgid="747238414788976867">"பிரத்தியேகம்"</item>
->>>>>>> f6f96f8a
   </string-array>
   <string-array name="vpn_types_long">
     <item msgid="6621806338070912611">"PPTP VPN"</item>
@@ -434,15 +405,10 @@
     <item msgid="2484564813864139237">"சான்றிதழ்கள் மற்றும் Xauth அங்கீகாரத்துடனான IPSec VPN"</item>
     <item msgid="68918911194507915">"சான்றிதழ்கள் மற்றும் கலப்பு அங்கீகாரத்துடனான IPSec VPN"</item>
   </string-array>
-<<<<<<< HEAD
-    <!-- no translation found for vpn_proxy_settings:0 (4474139132577932676) -->
-    <!-- no translation found for vpn_proxy_settings:1 (2943781954264525815) -->
-=======
   <string-array name="vpn_proxy_settings">
     <item msgid="7165538292837266997">"ஏதுமில்லை"</item>
     <item msgid="2397017538263427575">"நேரடி அமைப்புகள்"</item>
   </string-array>
->>>>>>> f6f96f8a
   <string-array name="vpn_states">
     <item msgid="2262719249581510939">"துண்டிக்கப்பட்டது"</item>
     <item msgid="9141074028293812365">"தொடங்குகிறது..."</item>
@@ -518,13 +484,8 @@
     <item msgid="2163015208097377388">"ஆம்"</item>
   </string-array>
   <string-array name="dark_ui_mode_entries">
-<<<<<<< HEAD
-    <item msgid="4047603501491142527">"இருள்"</item>
-    <item msgid="2291969684082074001">"வெளிச்சம்"</item>
-=======
     <item msgid="6438197382930472090">"டார்க்"</item>
     <item msgid="3761390980253394079">"லைட்"</item>
->>>>>>> f6f96f8a
   </string-array>
   <string-array name="autofill_logging_level_entries">
     <item msgid="2263571982739726576">"ஆஃப்"</item>
@@ -536,31 +497,6 @@
     <item msgid="6691772120712000966">"தானியங்கு"</item>
   </string-array>
   <string-array name="preferred_network_mode_choices">
-<<<<<<< HEAD
-    <item msgid="4168919392737496563">"GSM/WCDMAக்கு முன்னுரிமை"</item>
-    <item msgid="807926878589867564">"GSM மட்டும்"</item>
-    <item msgid="488474605709912156">"WCDMA மட்டும்"</item>
-    <item msgid="1912421096218750039">"GSM/WCDMA தானியங்கு"</item>
-    <item msgid="5072198667819683600">"CDMA/EvDo தானியங்கு"</item>
-    <item msgid="370391313511477301">"EvDo இல்லாமல் CDMA"</item>
-    <item msgid="4678789463133969294">"EvDo மட்டும்"</item>
-    <item msgid="3960210542349075517">"CDMA/EvDo/GSM/WCDMA"</item>
-    <item msgid="2961817320209454599">"CDMA + LTE/EvDo"</item>
-    <item msgid="8008611169788556519">"GSM/WCDMA/LTE"</item>
-    <item msgid="4486851520863433847">"குளோபல்"</item>
-    <item msgid="8516691658640163073">"LTE"</item>
-    <item msgid="3108828968591899719">"LTE / WCDMA"</item>
-    <item msgid="1879225673847443662">"TDSCDMA மட்டும்"</item>
-    <item msgid="8373504428469988469">"TDSCDMA/WCDMA"</item>
-    <item msgid="8097271911945758303">"LTE/TDSCDMA"</item>
-    <item msgid="2272560096982726294">"TDSCDMA/GSM"</item>
-    <item msgid="131738018826229696">"LTE/TDSCDMA/GSM"</item>
-    <item msgid="629422387044789699">"TDSCDMA/GSM/WCDMA"</item>
-    <item msgid="5686260911275077041">"LTE/TDSCDMA/WCDMA"</item>
-    <item msgid="4545655348143499596">"LTE/TDSCDMA/GSM/WCDMA"</item>
-    <item msgid="4107769721462339672">"TDSCDMA/CDMA/EVDO/GSM/WCDMA"</item>
-    <item msgid="8811683254058088466">"LTE/TDSCDMA/CDMA/EVDO/GSM/WCDMA"</item>
-=======
     <item msgid="5746729990546256950">"GSM/WCDMAக்கு முன்னுரிமை"</item>
     <item msgid="6443811977675152844">"GSM மட்டும்"</item>
     <item msgid="8767554719068876877">"WCDMA மட்டும்"</item>
@@ -595,19 +531,12 @@
     <item msgid="2816766128443809642">"NR/LTE/TDSCDMA/WCDMA"</item>
     <item msgid="611069084780684089">"NR/LTE/TDSCDMA/GSM/WCDMA"</item>
     <item msgid="5790800263975092724">"NR/LTE/TDSCDMA/CDMA/EvDo/GSM/WCDMA"</item>
->>>>>>> f6f96f8a
   </string-array>
   <string-array name="cdma_subscription_choices">
     <item msgid="6242790734457941014">"RUIM/SIM"</item>
     <item msgid="8980776035119085660">"NV"</item>
   </string-array>
   <string-array name="preferred_network_mode_choices_world_mode">
-<<<<<<< HEAD
-    <item msgid="1054992858056320116">"குளோபல்"</item>
-    <item msgid="817971827645657949">"LTE / CDMA"</item>
-    <item msgid="519208953133334357">"LTE / GSM / UMTS"</item>
-  </string-array>
-=======
     <item msgid="8219021147046131771">"குளோபல்"</item>
     <item msgid="5291208617720023560">"LTE / CDMA"</item>
     <item msgid="6742002477816975742">"LTE / GSM / UMTS"</item>
@@ -621,5 +550,4 @@
     <!-- no translation found for rtt_setting_mode:1 (7903019313228349427) -->
     <!-- no translation found for rtt_setting_mode:2 (8525285145696236811) -->
     <!-- no translation found for rtt_setting_mode:3 (7725394146877517088) -->
->>>>>>> f6f96f8a
 </resources>