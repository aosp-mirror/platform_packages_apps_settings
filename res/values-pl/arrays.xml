<?xml version="1.0" encoding="UTF-8"?>
<!-- 
/*
**
** Copyright 2007 The Android Open Source Project
**
** Licensed under the Apache License, Version 2.0 (the "License");
** you may not use this file except in compliance with the License.
** You may obtain a copy of the License at
**
**     http://www.apache.org/licenses/LICENSE-2.0
**
** Unless required by applicable law or agreed to in writing, software
** distributed under the License is distributed on an "AS IS" BASIS,
** WITHOUT WARRANTIES OR CONDITIONS OF ANY KIND, either express or implied.
** See the License for the specific language governing permissions and
** limitations under the License.
*/
 -->

<resources xmlns:android="http://schemas.android.com/apk/res/android"
    xmlns:xliff="urn:oasis:names:tc:xliff:document:1.2">
  <string-array name="screen_timeout_entries">
    <item msgid="8386012403457852396">"15 sek."</item>
    <item msgid="4572123773028439079">"30 sek."</item>
    <item msgid="7016081293774377048">"1 min"</item>
    <item msgid="838575533670111144">"2 min"</item>
    <item msgid="2693197579676214668">"5 min"</item>
    <item msgid="1955784331962974678">"10 min"</item>
    <item msgid="5578717731965793584">"30 min"</item>
  </string-array>
    <!-- no translation found for dark_ui_scheduler_preference_titles:0 (7465697698048662118) -->
    <!-- no translation found for dark_ui_scheduler_preference_titles:1 (4057198235664064478) -->
    <!-- no translation found for dark_ui_scheduler_preference_titles:2 (8842756744447000897) -->
    <!-- no translation found for dark_ui_scheduler_with_bedtime_preference_titles:0 (8160793372964333729) -->
    <!-- no translation found for dark_ui_scheduler_with_bedtime_preference_titles:1 (1570862084158925417) -->
    <!-- no translation found for dark_ui_scheduler_with_bedtime_preference_titles:2 (1527300254382984555) -->
    <!-- no translation found for dark_ui_scheduler_with_bedtime_preference_titles:3 (5231566512901956369) -->
  <string-array name="lock_after_timeout_entries">
    <item msgid="2223808927866488981">"Natychmiast"</item>
    <item msgid="463591454172790676">"5 sekund"</item>
    <item msgid="6981910499530067289">"15 sekund"</item>
    <item msgid="841968393904987343">"30 sekund"</item>
    <item msgid="8209996803755081758">"1 minuta"</item>
    <item msgid="8532038695054819775">"2 minut"</item>
    <item msgid="230858078069711241">"5 minut"</item>
    <item msgid="7289395602286160723">"10 minut"</item>
    <item msgid="3142577549730704595">"30 minut"</item>
  </string-array>
  <string-array name="wifi_status">
    <item msgid="1201478116293383426"></item>
    <item msgid="7388036070768806193">"Trwa skanowanie..."</item>
    <item msgid="1656176059757237036">"Trwa łączenie..."</item>
    <item msgid="3249903732481917388">"Trwa uwierzytelnianie..."</item>
    <item msgid="7789156794775399931">"Uzyskuję adres IP..."</item>
    <item msgid="492518447401534767">"Połączono"</item>
    <item msgid="4322989558568666518">"Zawieszona"</item>
    <item msgid="286164147080824297">"Trwa rozłączanie..."</item>
    <item msgid="1628460745311787730">"Rozłączono"</item>
    <item msgid="4013828218541488949">"Niepowodzenie"</item>
    <item msgid="5473541238056528086">"Zablokowana"</item>
    <item msgid="1114588261171522603">"Tymczasowo, by uniknąć połączenia o niskiej jakości"</item>
  </string-array>
    <!-- no translation found for wifi_tether_security:0 (6312112980634811065) -->
    <!-- no translation found for wifi_tether_security:1 (1428294025896439258) -->
    <!-- no translation found for wifi_tether_security:2 (6851763638266088835) -->
    <!-- no translation found for wifi_tether_security:3 (5512131148045414341) -->
  <string-array name="eap_ocsp_type">
    <item msgid="8568170800958331461">"Nie weryfikuj"</item>
    <item msgid="5703177653586269306">"Żądaj stanu certyfikatu"</item>
    <item msgid="326388247868439528">"Wymagaj stanu certyfikatu"</item>
  </string-array>
  <string-array name="wifi_p2p_status">
    <item msgid="8357401480964012245">"Połączono"</item>
    <item msgid="66312817817365647">"Zaproszono"</item>
    <item msgid="4463567967438038210">"Niepowodzenie"</item>
    <item msgid="6556827947082659801">"Dostępne"</item>
    <item msgid="6096962300722555553">"Poza zasięgiem"</item>
  </string-array>
  <string-array name="bt_stack_log_level_entries">
    <item msgid="7872226620825638673">"Szczegółowe"</item>
    <item msgid="4414817955073540319">"Debugowanie"</item>
    <item msgid="9152250562693119681">"Informacje"</item>
    <item msgid="8884807223431437262">"Ostrzeżenie"</item>
    <item msgid="1154843682335941096">"Błąd"</item>
  </string-array>
  <string-array name="bluetooth_leaudio_mode">
    <item msgid="5307106570247137458">"Wyłączone"</item>
    <item msgid="7781484297606806796">"Unicast"</item>
    <item msgid="6667451574264144311">"Unicast i Broadcast"</item>
  </string-array>
  <string-array name="bluetooth_max_connected_audio_devices">
    <item msgid="4792793579224104167">"Użyj systemowego ustawienia domyślnego: <xliff:g id="DEFAULT_BLUETOOTH_MAX_CONNECTED_AUDIO_DEVICES">%1$d</xliff:g>"</item>
    <item msgid="5818942631838356082">"1"</item>
    <item msgid="4804155564025402919">"2"</item>
    <item msgid="7123296338505723878">"3"</item>
    <item msgid="9100937224980838123">"4"</item>
    <item msgid="6702740528496186521">"5"</item>
  </string-array>
  <string-array name="bluetooth_audio_routing_titles">
    <item msgid="3488687531285795335">"Użyj domyślnych ustawień aplikacji"</item>
    <item msgid="5112879855377353813">"Odtwarzaj na urządzeniu słuchowym"</item>
    <item msgid="4853360663119482646">"Odtwarzaj na głośniku telefonu"</item>
  </string-array>
  <string-array name="wifi_signal">
    <item msgid="199360311367724149">"Słaba"</item>
    <item msgid="2470925506985305429">"Słaba"</item>
    <item msgid="8545211062334016668">"Dostateczna"</item>
    <item msgid="7468449584777730187">"Dobra"</item>
    <item msgid="202124107702016530">"Doskonała"</item>
  </string-array>
  <string-array name="wifi_peap_phase2_entries">
    <item msgid="8082624033981656770">"MSCHAPV2"</item>
    <item msgid="4182817453412578800">"GTC"</item>
  </string-array>
  <string-array name="wifi_peap_phase2_entries_with_sim_auth">
    <item msgid="5943169794516984261">"MSCHAPV2"</item>
    <item msgid="2379904471264702148">"GTC"</item>
    <item msgid="5248162884898921025">"SIM"</item>
    <item msgid="3148964951886919224">"AKA"</item>
    <item msgid="8987072060394684912">"AKA\'"</item>
  </string-array>
  <string-array name="wifi_ttls_phase2_entries">
    <item msgid="7970149422845752634">"PAP"</item>
    <item msgid="5204890303748068014">"MSCHAP"</item>
    <item msgid="2210309879499032393">"MSCHAPV2"</item>
    <item msgid="6686694694122598353">"GTC"</item>
  </string-array>
  <string-array name="wifi_ip_settings">
    <item msgid="6665889765350160154">"DHCP"</item>
    <item msgid="6215795691318745695">"Statyczne"</item>
  </string-array>
  <string-array name="wifi_proxy_settings">
    <item msgid="4669222334822978847">"Brak"</item>
    <item msgid="6242198071587397280">"Własny"</item>
    <item msgid="464383874780058242">"Autokonfiguracja proxy"</item>
  </string-array>
  <string-array name="apn_auth_entries">
    <item msgid="2900892411844440682">"Brak"</item>
    <item msgid="3391314878583432149">"PAP"</item>
    <item msgid="5548769169086098722">"CHAP"</item>
    <item msgid="5845194685644699724">"PAP lub CHAP"</item>
  </string-array>
  <string-array name="apn_protocol_entries">
    <item msgid="5005228027485376993">"IPv4"</item>
    <item msgid="3249973932011349323">"IPv6"</item>
    <item msgid="2254055042792806324">"IPv4/IPv6"</item>
  </string-array>
  <string-array name="bearer_entries">
    <item msgid="6515855421456643076">"Nie określono"</item>
    <item msgid="1922344287654584114">"LTE"</item>
    <item msgid="8438853814055082017">"HSPAP"</item>
    <item msgid="8761381586178359495">"HSPA"</item>
    <item msgid="3072175002109671984">"HSUPA"</item>
    <item msgid="641801916037303837">"HSDPA"</item>
    <item msgid="1249220913128455055">"UMTS"</item>
    <item msgid="2126812829752295024">"EDGE"</item>
    <item msgid="3899085634999494594">"GPRS"</item>
    <item msgid="2140271473984712463">"eHRPD"</item>
    <item msgid="1543121347736419491">"EVDO_B"</item>
    <item msgid="7296183100985507304">"EVDO_A"</item>
    <item msgid="1261786928723784732">"EVDO_0"</item>
    <item msgid="1396997182108950268">"1xRTT"</item>
    <item msgid="3658086883471544773">"IS95B"</item>
    <item msgid="6208908029106498824">"IS95A"</item>
    <item msgid="5043127102327682718">"NR"</item>
  </string-array>
  <string-array name="mvno_type_entries">
    <item msgid="1909908032710683029">"Brak"</item>
    <item msgid="8568003268185342352">"SPN"</item>
    <item msgid="1804537219968457989">"IMSI"</item>
    <item msgid="3441876902463317017">"GID"</item>
  </string-array>
  <string-array name="app_ops_summaries">
    <item msgid="8837238583601420163">"przybliżona lokalizacja"</item>
    <item msgid="3205182755091629995">"dokładna lokalizacja"</item>
    <item msgid="8952113542524604064">"GPS"</item>
    <item msgid="50701215019227883">"wibracje"</item>
    <item msgid="2690144000353492014">"odczytywanie kontaktów"</item>
    <item msgid="3858029424955955625">"modyfikowanie kontaktów"</item>
    <item msgid="3439658954936709507">"odczytywanie rejestru połączeń"</item>
    <item msgid="1908944516631132130">"modyfikowanie rejestru połączeń"</item>
    <item msgid="9066115715905100138">"odczytywanie kalendarza"</item>
    <item msgid="1664720478157892566">"modyfikowanie kalendarza"</item>
    <item msgid="5478277451617814822">"skanowanie wi-fi"</item>
    <item msgid="2429454210217003798">"powiadomienie"</item>
    <item msgid="8909068846471624576">"skanowanie bts"</item>
    <item msgid="2527973826970434181">"połączenia telefoniczne"</item>
    <item msgid="2766022553327609913">"odczytywanie SMS-ów"</item>
    <item msgid="167775364051357284">"zapisywanie SMS-ów"</item>
    <item msgid="3397583039407928979">"odbieranie SMS-ów"</item>
    <item msgid="3658964859478786980">"odbieranie SMS-ów alarmowych"</item>
    <item msgid="7975129014728281140">"odbieranie MMS-ów"</item>
    <item msgid="404809195686849835">"odbieranie wiadomości WAP push"</item>
    <item msgid="5167716820004184705">"wysyłanie SMS-ów"</item>
    <item msgid="3834284815734286927">"odczytywanie SMS-ów ICC"</item>
    <item msgid="6394881108820762646">"zapisywanie SMS-ów ICC"</item>
    <item msgid="3275060808384314406">"modyfikowanie ustawień"</item>
    <item msgid="8672921438869137431">"rysuj na górze"</item>
    <item msgid="346101114322879720">"dostęp do powiadomień"</item>
    <item msgid="4760681822601767255">"kamera"</item>
    <item msgid="2172823594140104317">"nagraj dźwięk"</item>
    <item msgid="5612873260709742213">"odtwórz dźwięk"</item>
    <item msgid="2027206403725749996">"czytaj schowek"</item>
    <item msgid="5643742956725663156">"modyfikuj schowek"</item>
    <item msgid="7362845549479684378">"przyciski multimediów"</item>
    <item msgid="3843484466100107397">"aktywność audio"</item>
    <item msgid="617344340943430125">"głośność główna"</item>
    <item msgid="1249691739381713634">"głośność mowy"</item>
    <item msgid="6485000384018554920">"głośność dzwonka"</item>
    <item msgid="3378000878531336372">"głośność multimediów"</item>
    <item msgid="5272927168355895681">"głośność alarmu"</item>
    <item msgid="4422070755065530548">"głośność powiadomień"</item>
    <item msgid="3250654589277825306">"głośność Bluetooth"</item>
    <item msgid="4212187233638382465">"utrzymanie aktywności"</item>
    <item msgid="5099026183238335900">"monitorowanie lokalizacji"</item>
    <item msgid="2297727967385895059">"monitor wysoki zasilanie lokalizacja"</item>
    <item msgid="8700593962030471569">"pobierz statystyki użycia"</item>
    <item msgid="4140820386622184831">"wycisz mikrofon/wyłącz wyciszenie"</item>
    <item msgid="317746827951691657">"wyświetlanie powiadomienia"</item>
    <item msgid="5679422988212309779">"wyświetlanie multimediów"</item>
    <item msgid="6454031639780101439">"aktywacja połączenia VPN"</item>
    <item msgid="2441327072846850561">"zapis tapety"</item>
    <item msgid="2162456889277589861">"wsparcie struktury"</item>
    <item msgid="4644645617399271070">"wsparcie robienia zrzutów ekranu"</item>
    <item msgid="8321845997769724385">"czytanie stanu telefonu"</item>
    <item msgid="8319500905789302082">"dodawanie poczty głosowej"</item>
    <item msgid="1745447762712473288">"zastosowanie SIP"</item>
    <item msgid="2986821801246709737">"przetwarzanie połączeń wychodzących"</item>
    <item msgid="2702338156976571452">"odcisk palca"</item>
    <item msgid="7925495329948404955">"czujniki na ciele"</item>
    <item msgid="8163066895749904470">"odczyt komunikatów z sieci komórkowej"</item>
    <item msgid="7621394050624063528">"pozorowanie lokalizacji"</item>
    <item msgid="37519917674959757">"odczyt pamięci"</item>
    <item msgid="3868809525697401379">"zapis w pamięci"</item>
    <item msgid="2504191192460059817">"włączanie ekranu"</item>
    <item msgid="7905819538788103556">"pobieranie listy kont"</item>
    <item msgid="1675025662248079254">"uruchamianie w tle"</item>
    <item msgid="2553974920157061225">"głośność przy ułatwieniach dostępu"</item>
  </string-array>
  <string-array name="app_ops_labels">
    <item msgid="7780927354556651567">"Lokalizacja"</item>
    <item msgid="364182753727575631">"Lokalizacja"</item>
    <item msgid="5728662879095632194">"Lokalizacja"</item>
    <item msgid="4104617224667554750">"Wibracje"</item>
    <item msgid="1623646715189708947">"Odczytywanie kontaktów"</item>
    <item msgid="5060760609109972207">"Modyfikowanie kontaktów"</item>
    <item msgid="7451260062940797278">"Odczytywanie rejestru połączeń"</item>
    <item msgid="2348589304974534308">"Modyfikowanie rejestru połączeń"</item>
    <item msgid="4089146706115315300">"Odczytywanie kalendarza"</item>
    <item msgid="1305780729690198918">"Modyfikowanie kalendarza"</item>
    <item msgid="3461096740171440592">"Lokalizacja"</item>
    <item msgid="6657539556093198883">"Publikowanie powiadomień"</item>
    <item msgid="8112680908829570200">"Lokalizacja"</item>
    <item msgid="5019327268152480733">"Połączenia telefoniczne"</item>
    <item msgid="8001855901083066554">"Czytanie SMS-ów/MMS-ów"</item>
    <item msgid="187744670643011148">"Pisanie SMS-ów/MMS-ów"</item>
    <item msgid="3324078624274013835">"Odbieranie SMS-ów/MMS-ów"</item>
    <item msgid="1924065490920451511">"Odbieranie SMS-ów/MMS-ów"</item>
    <item msgid="1239934115787777477">"Odbieranie SMS-ów/MMS-ów"</item>
    <item msgid="1030342664910454057">"Odbieranie SMS-ów/MMS-ów"</item>
    <item msgid="9189359977063200554">"Wysyłanie SMS-ów/MMS-ów"</item>
    <item msgid="6954817837534799424">"Czytanie SMS-ów/MMS-ów"</item>
    <item msgid="7921014514153395846">"Pisanie SMS-ów/MMS-ów"</item>
    <item msgid="8997371825401751421">"Modyfikowanie ustawień"</item>
    <item msgid="7005755175240764443">"Rysuj na górze"</item>
    <item msgid="8267704990417682222">"Dostęp do powiadomień"</item>
    <item msgid="3180676986290096851">"Kamera"</item>
    <item msgid="9174072114281872917">"Nagraj dźwięk"</item>
    <item msgid="1444183972646890539">"Odtwórz dźwięk"</item>
    <item msgid="4337542044275236638">"Czytaj schowek"</item>
    <item msgid="2681224211796661809">"Modyfikuj schowek"</item>
    <item msgid="4479361062226474111">"Przyciski multimediów"</item>
    <item msgid="5651140069431283570">"Aktywność audio"</item>
    <item msgid="745291221457314879">"Głośność główna"</item>
    <item msgid="4722479281326245754">"Głośność mowy"</item>
    <item msgid="6749550886745567276">"Głośność dzwonka"</item>
    <item msgid="2218685029915863168">"Głośność multimediów"</item>
    <item msgid="4266577290496513640">"Głośność alarmu"</item>
    <item msgid="8608084169623998854">"Głośność powiadomień"</item>
    <item msgid="7948784184567841794">"Głośność Bluetooth"</item>
    <item msgid="1148968792599973150">"Utrzymanie aktywności"</item>
    <item msgid="8482874682804856549">"Lokalizacja"</item>
    <item msgid="5186169827582545242">"Lokalizacja"</item>
    <item msgid="6122293931012635638">"Pobierz statystyki użycia"</item>
    <item msgid="2526677383312751932">"Wycisz mikrofon/wyłącz wyciszenie"</item>
    <item msgid="4000577305179914546">"Wyświetlanie komunikatu"</item>
    <item msgid="8660207174515570558">"Wyświetlanie multimediów"</item>
    <item msgid="3904996949561946108">"Aktywacja połączenia VPN"</item>
    <item msgid="504052124101832515">"Zapis tapety"</item>
    <item msgid="1657182386933187909">"Wsparcie struktury"</item>
    <item msgid="437655393941385937">"Wsparcie robienia zrzutów ekranu"</item>
    <item msgid="973363520315356844">"Czytanie stanu telefonu"</item>
    <item msgid="1203157739257425062">"Dodawanie poczty głosowej"</item>
    <item msgid="9143978647977300187">"Zastosowanie SIP"</item>
    <item msgid="3053060162752878562">"Przetwarzanie połączeń wychodzących"</item>
    <item msgid="4480721672278100858">"Odcisk palca"</item>
    <item msgid="7883743426029759112">"Czujniki na ciele"</item>
    <item msgid="2546206711741159825">"Odczyt komunikatów z sieci komórkowej"</item>
    <item msgid="2363460595607829243">"Pozorowanie lokalizacji"</item>
    <item msgid="3778165903878569143">"Odczyt pamięci"</item>
    <item msgid="555939881912035315">"Zapis w pamięci"</item>
    <item msgid="4281352581602735717">"Włączanie ekranu"</item>
    <item msgid="346122795998225472">"Pobieranie listy kont"</item>
    <item msgid="3756073389408535680">"Działanie w tle"</item>
    <item msgid="2114661179947426734">"Głośność przy ułatwieniach dostępu"</item>
  </string-array>
  <string-array name="long_press_timeout_selector_titles">
    <item msgid="6926391290986427331">"Krótki"</item>
    <item msgid="5118829513010894576">"Średni"</item>
    <item msgid="6740026006576843477">"Długi"</item>
  </string-array>
  <string-array name="long_press_timeout_selector_list_titles">
    <item msgid="8908021508913038488">"Krótko"</item>
    <item msgid="7397961711906421599">"Średnio"</item>
    <item msgid="4079132024502041928">"Długo"</item>
  </string-array>
  <string-array name="captioning_typeface_selector_titles">
    <item msgid="2166553138528640250">"Domyślna"</item>
    <item msgid="4234707448428002595">"Bezszeryfowa"</item>
    <item msgid="2390008695651897663">"Bezszeryfowa wąska"</item>
    <item msgid="2396492419730702454">"Bezszeryfowa o stałej szerokości"</item>
    <item msgid="8199675052804786099">"Szeryfowy"</item>
    <item msgid="4554123140736897688">"Szeryfowy o stałej szerokości"</item>
    <item msgid="5485652650875486635">"Zwykły"</item>
    <item msgid="1071057864355989694">"Kursywa"</item>
    <item msgid="5012882784126308133">"Kapitaliki"</item>
  </string-array>
  <string-array name="captioning_font_size_selector_titles">
    <item msgid="923916134548435468">"Bardzo mały"</item>
    <item msgid="5738147437573674872">"Mały"</item>
    <item msgid="4691660235626027304">"Średni"</item>
    <item msgid="824386705928670045">"Duży"</item>
    <item msgid="2790561781512874585">"Bardzo duży"</item>
  </string-array>
  <string-array name="captioning_edge_type_selector_titles">
    <item msgid="70686029249840227">"Domyślne"</item>
    <item msgid="4224714345662348668">"Brak"</item>
    <item msgid="4132127611510627490">"Obrys"</item>
    <item msgid="1226216870460161087">"Z cieniem"</item>
    <item msgid="2328414188644618697">"Uniesione"</item>
    <item msgid="7758730980218689351">"Obniżone"</item>
  </string-array>
  <string-array name="captioning_opacity_selector_titles">
    <item msgid="1140998823196874513">"25%"</item>
    <item msgid="1227705689171449873">"50%"</item>
    <item msgid="2690365993149520846">"75%"</item>
    <item msgid="3237802033158517495">"100%"</item>
  </string-array>
  <string-array name="captioning_preset_selector_titles">
    <item msgid="3880932435325583041">"Ustawione przez aplikację"</item>
    <item msgid="8719204526359229387">"Białe na czarnym"</item>
    <item msgid="5410164687403735103">"Czarne na białym"</item>
    <item msgid="1119043472912497241">"Żółte na czarnym"</item>
    <item msgid="2836895041823327816">"Żółte na niebieskim"</item>
    <item msgid="747238414788976867">"Niestandardowe"</item>
  </string-array>
  <string-array name="accessibility_button_location_selector_titles">
    <item msgid="6485511780196327736">"Pływający nad innymi aplikacjami"</item>
    <item msgid="3605616699204153590">"Pasek nawigacyjny"</item>
  </string-array>
  <string-array name="accessibility_button_gesture_selector_titles">
    <item msgid="2370918472773154939">"Przycisk"</item>
    <item msgid="6922258575853746220">"Gest"</item>
  </string-array>
  <string-array name="accessibility_button_size_selector_titles">
    <item msgid="7482952318152486459">"Mały"</item>
    <item msgid="1666628329913333563">"Duży"</item>
  </string-array>
  <string-array name="vpn_proxy_settings">
    <item msgid="7165538292837266997">"Brak"</item>
    <item msgid="2397017538263427575">"Własny"</item>
  </string-array>
  <string-array name="vpn_states">
    <item msgid="2262719249581510939">"Rozłączono"</item>
    <item msgid="9141074028293812365">"Inicjowanie…"</item>
    <item msgid="2234425878608626285">"Łączę…"</item>
    <item msgid="27547778933579155">"Połączono"</item>
    <item msgid="893506841727300393">"Przekroczono czas oczekiwania"</item>
    <item msgid="2974952010554140659">"Niepowodzenie"</item>
  </string-array>
  <string-array name="security_settings_premium_sms_values">
    <item msgid="3985605994234635072">"Zapytaj"</item>
    <item msgid="2358187544264718285">"Nigdy nie zezwalaj"</item>
    <item msgid="7043782324123900484">"Zawsze zezwalaj"</item>
  </string-array>
  <string-array name="ram_states">
    <item msgid="335564863849202240">"Normalny"</item>
    <item msgid="4881487538039407838">"Średni"</item>
    <item msgid="1749887190650889318">"Niski"</item>
    <item msgid="4434319706635379779">"Krytyczny"</item>
    <item msgid="7582717864806562725">"?"</item>
  </string-array>
  <string-array name="color_picker">
    <item msgid="7216413848731287689">"Cyjan"</item>
    <item msgid="5661027589207588703">"Niebieski"</item>
    <item msgid="1219738214736244749">"Zielony"</item>
    <item msgid="6331809026622602308">"Fioletowy"</item>
    <item msgid="6390546163902724700">"Różowy"</item>
    <item msgid="6500473130620545980">"Pomarańczowy"</item>
  </string-array>
  <string-array name="automatic_storage_management_days">
    <item msgid="8896644025110620477">"Starsze niż 30 dni"</item>
    <item msgid="9083927335632626281">"Starsze niż 60 dni"</item>
    <item msgid="4146561207729203822">"Starsze niż 90 dni"</item>
  </string-array>
    <!-- no translation found for swipe_direction_titles:0 (9039866451038081694) -->
    <!-- no translation found for swipe_direction_titles:1 (3175804938330683021) -->
  <string-array name="swipe_direction_values">
    <item msgid="718525159108105421">"1"</item>
    <item msgid="9080166583718385565">"0"</item>
  </string-array>
  <string-array name="wifi_metered_entries">
    <item msgid="3237321077949659241">"Wykrywaj automatycznie"</item>
    <item msgid="3779092145391320375">"Traktuj jako sieć z pomiarem użycia danych"</item>
    <item msgid="2047166446768045816">"Traktuj jako sieć bez pomiaru użycia danych"</item>
  </string-array>
  <string-array name="wifi_privacy_entries">
    <item msgid="91222619458919148">"Używaj randomizowanego adresu MAC"</item>
    <item msgid="741680937828608749">"Używaj adresu MAC urządzenia"</item>
  </string-array>
  <string-array name="wifi_dhcp_entries">
    <item msgid="2532836996945493932">"Wysyłaj nazwę urządzenia do sieci"</item>
    <item msgid="7928900271137707489">"Nie wysyłaj nazwy urządzenia do sieci"</item>
  </string-array>
  <string-array name="wifi_hidden_entries">
    <item msgid="342232116597649254">"Nie"</item>
    <item msgid="2163015208097377388">"Tak"</item>
  </string-array>
  <string-array name="autofill_logging_level_entries">
    <item msgid="2263571982739726576">"Wyłącz"</item>
    <item msgid="4295717421282345505">"Debuguj"</item>
    <item msgid="8657797891533816070">"Szczegółowe"</item>
  </string-array>
  <string-array name="cdma_system_select_choices">
    <item msgid="1205665684426617345">"Tylko domowe"</item>
    <item msgid="6691772120712000966">"Automatycznie"</item>
  </string-array>
  <string-array name="preferred_network_mode_choices">
    <item msgid="5746729990546256950">"Preferowany GSM/WCDMA"</item>
    <item msgid="6443811977675152844">"Tylko GSM"</item>
    <item msgid="8767554719068876877">"Tylko WCDMA"</item>
    <item msgid="928773614806830223">"Automatyczny GSM/WCDMA"</item>
    <item msgid="6742068706546460481">"Automatyczny CDMA/EvDo"</item>
    <item msgid="3649606999166018819">"CDMA bez EvDo"</item>
    <item msgid="3335567389804180984">"Tylko EvDo"</item>
    <item msgid="30756226617172695">"CDMA/EvDo/GSM/WCDMA"</item>
    <item msgid="2847125869624632806">"CDMA + LTE/EvDo"</item>
    <item msgid="2247906254631766720">"GSM/WCDMA/LTE"</item>
    <item msgid="4147872615520331421">"LTE/CDMA/EvDo/GSM/WCDMA"</item>
    <item msgid="2908834445708457736">"LTE"</item>
    <item msgid="2947411877551747693">"LTE/WCDMA"</item>
    <item msgid="7723670142495874534">"Tylko TDSCDMA"</item>
    <item msgid="7662033849563993380">"TDSCDMA/WCDMA"</item>
    <item msgid="1030644331822315228">"LTE/TDSCDMA"</item>
    <item msgid="7094751610086221480">"TDSCDMA/GSM"</item>
    <item msgid="4183784131291491454">"LTE/TDSCDMA/GSM"</item>
    <item msgid="1012405424112901282">"TDSCDMA/GSM/WCDMA"</item>
    <item msgid="9095153819433727441">"LTE/TDSCDMA/WCDMA"</item>
    <item msgid="8130733279433187514">"LTE/TDSCDMA/GSM/WCDMA"</item>
    <item msgid="4901583947595116332">"TDSCDMA/CDMA/EVDO/GSM/WCDMA"</item>
    <item msgid="6400630497408723600">"LTE/TDSCDMA/CDMA/EVDO/GSM/WCDMA"</item>
    <item msgid="9080352308817056162">"Tylko NR"</item>
    <item msgid="8150548370973671395">"NR/LTE"</item>
    <item msgid="5237423971422723128">"NR/LTE/CDMA/EvDo"</item>
    <item msgid="6856991565745877075">"NR/LTE/GSM/WCDMA"</item>
    <item msgid="8908263949185004366">"Globalne"</item>
    <item msgid="6692179237956480280">"NR/LTE/WCDMA"</item>
    <item msgid="8160757136163231885">"NR/LTE/TDSCDMA"</item>
    <item msgid="2207530656708814396">"NR/LTE/TDSCDMA/GSM"</item>
    <item msgid="2816766128443809642">"NR/LTE/TDSCDMA/WCDMA"</item>
    <item msgid="611069084780684089">"NR/LTE/TDSCDMA/GSM/WCDMA"</item>
    <item msgid="5790800263975092724">"LTE/TDSCDMA/CDMA/EVDO/GSM/WCDMA"</item>
  </string-array>
  <string-array name="cdma_subscription_choices">
    <item msgid="6242790734457941014">"RUIM/SIM"</item>
    <item msgid="8980776035119085660">"NV"</item>
  </string-array>
    <!-- no translation found for enhanced_4g_lte_mode_title_variant:0 (1841976293698111057) -->
    <!-- no translation found for enhanced_4g_lte_mode_title_variant:1 (6822859933189908133) -->
    <!-- no translation found for enhanced_4g_lte_mode_title_variant:2 (4543171628914168621) -->
    <!-- no translation found for rtt_setting_mode:1 (7903019313228349427) -->
    <!-- no translation found for rtt_setting_mode:2 (8525285145696236811) -->
    <!-- no translation found for rtt_setting_mode:3 (7725394146877517088) -->
  <string-array name="nfc_payment_favor">
    <item msgid="9104058551372383947">"Zawsze"</item>
    <item msgid="5283665583617307336">"Z wyjątkiem sytuacji, gdy otwarta jest inna aplikacja płatnicza"</item>
  </string-array>
  <string-array name="nfc_payment_favor_values">
    <item msgid="2373999996715432397">"0"</item>
    <item msgid="5305176997036663262">"1"</item>
  </string-array>
  <string-array name="switch_to_dock_user_when_docked_timeout_entries">
    <item msgid="3211660022507486536">"Nigdy"</item>
    <item msgid="7025253383416830453">"Po minucie"</item>
    <item msgid="1574040255478150028">"Po 5 minutach"</item>
  </string-array>
    <!-- no translation found for private_space_auto_lock_options:0 (551584871228110817) -->
    <!-- no translation found for private_space_auto_lock_options:1 (3263162333754809690) -->
    <!-- no translation found for private_space_auto_lock_options:2 (1575103586471380629) -->
  <string-array name="zen_mode_icon_options_descriptions">
    <item msgid="1216815120972438676">"Teczka"</item>
    <item msgid="184985872234062767">"Budynek klasycystyczny"</item>
    <item msgid="9189550412466785530">"Blok mieszkalny"</item>
    <item msgid="2142527562511049422">"Dymek z tekstem"</item>
    <item msgid="2548100558260478605">"Grupa ludzi"</item>
    <item msgid="2270003903304578284">"Żarówka"</item>
    <item msgid="4793496619091161864">"Kalendarz"</item>
<<<<<<< HEAD
    <item msgid="355583383827414575">"Biegnąca osoba"</item>
    <item msgid="8001358013148723500">"Golf"</item>
    <item msgid="755931364157422565">"Hantla gimnastyczna"</item>
    <item msgid="1122491217891679043">"Pływanie"</item>
    <item msgid="5825437763616894959">"Osoba wędrująca"</item>
    <item msgid="7343381753556126903">"Osoba rzucająca piłkę"</item>
    <item msgid="7785234702090595">"Osoba kopiąca"</item>
    <item msgid="8551370809943066311">"Kontroler do gier"</item>
    <item msgid="6613149523957360458">"Paleta kolorów artysty"</item>
    <item msgid="9183052350354526560">"Płatek śniegu"</item>
    <item msgid="1589939022701519138">"Parasol plażowy"</item>
    <item msgid="4861295101659969850">"Narzędzia warsztatowe"</item>
    <item msgid="6817957885445446596">"Namiot"</item>
    <item msgid="5923605807513411961">"Klatka filmowa"</item>
    <item msgid="7669095367618738070">"Książka"</item>
    <item msgid="2852435596978961693">"Kwiat lotosu"</item>
    <item msgid="7021313931065738980">"Umysł osoby"</item>
    <item msgid="6988657977896749103">"Słuchawki"</item>
    <item msgid="7175373369979188147">"Telewizor"</item>
    <item msgid="8654852711800563054">"Pociąg"</item>
    <item msgid="165142533839452848">"Samochód"</item>
    <item msgid="5359765481365992847">"Croissant"</item>
=======
    <item msgid="5673625795644364100">"Nie przeszkadzać"</item>
    <item msgid="1423820834865831361">"Biegnąca osoba"</item>
    <item msgid="2037298830718732608">"Golf"</item>
    <item msgid="2197835014443491074">"Hantla gimnastyczna"</item>
    <item msgid="2730180105015616518">"Pływanie"</item>
    <item msgid="2666922823253345958">"Osoba wędrująca"</item>
    <item msgid="8234880356472211396">"Osoba rzucająca piłkę"</item>
    <item msgid="4642980625253001443">"Osoba kopiąca"</item>
    <item msgid="4324795269518833500">"Kontroler do gier"</item>
    <item msgid="7789966425125441125">"Paleta kolorów artysty"</item>
    <item msgid="663512680597461570">"Płatek śniegu"</item>
    <item msgid="7952183800501346803">"Parasol plażowy"</item>
    <item msgid="799139025758265891">"Narzędzia warsztatowe"</item>
    <item msgid="8112685757657659269">"Fortepian"</item>
    <item msgid="3861584909935022342">"Klatka filmowa"</item>
    <item msgid="5827426100157335512">"Książka"</item>
    <item msgid="8585828346253128384">"Kwiat lotosu"</item>
    <item msgid="8788370542815300188">"Umysł osoby"</item>
    <item msgid="7287354964767553293">"Słuchawki"</item>
    <item msgid="2530059623783800987">"Telewizor"</item>
    <item msgid="5307182323469376758">"Pociąg"</item>
    <item msgid="4903790544026923026">"Samochód"</item>
>>>>>>> 4e8d11bb
    <item msgid="5010405583912314582">"Nóż i widelec"</item>
    <item msgid="8939998598599064900">"Koszyk na zakupy"</item>
    <item msgid="3379605903308731893">"Dziecko"</item>
    <item msgid="7808668968550293112">"Łapa zwierzęcia"</item>
    <item msgid="1000692647524056504">"Plakietka z gwiazdką"</item>
    <item msgid="8270261073421676502">"2 osoby"</item>
    <item msgid="5767782819651505460">"Gwiazdka"</item>
    <item msgid="4368451291862729334">"Serce"</item>
    <item msgid="2613199102208419986">"Dom"</item>
    <item msgid="3022279986430275040">"Półksiężyc"</item>
    <item msgid="5421089790869483206">"Zegar"</item>
  </string-array>
  <string-array name="display_over_apps_permission_change_exempt">
  </string-array>
</resources><|MERGE_RESOLUTION|>--- conflicted
+++ resolved
@@ -506,30 +506,6 @@
     <item msgid="2548100558260478605">"Grupa ludzi"</item>
     <item msgid="2270003903304578284">"Żarówka"</item>
     <item msgid="4793496619091161864">"Kalendarz"</item>
-<<<<<<< HEAD
-    <item msgid="355583383827414575">"Biegnąca osoba"</item>
-    <item msgid="8001358013148723500">"Golf"</item>
-    <item msgid="755931364157422565">"Hantla gimnastyczna"</item>
-    <item msgid="1122491217891679043">"Pływanie"</item>
-    <item msgid="5825437763616894959">"Osoba wędrująca"</item>
-    <item msgid="7343381753556126903">"Osoba rzucająca piłkę"</item>
-    <item msgid="7785234702090595">"Osoba kopiąca"</item>
-    <item msgid="8551370809943066311">"Kontroler do gier"</item>
-    <item msgid="6613149523957360458">"Paleta kolorów artysty"</item>
-    <item msgid="9183052350354526560">"Płatek śniegu"</item>
-    <item msgid="1589939022701519138">"Parasol plażowy"</item>
-    <item msgid="4861295101659969850">"Narzędzia warsztatowe"</item>
-    <item msgid="6817957885445446596">"Namiot"</item>
-    <item msgid="5923605807513411961">"Klatka filmowa"</item>
-    <item msgid="7669095367618738070">"Książka"</item>
-    <item msgid="2852435596978961693">"Kwiat lotosu"</item>
-    <item msgid="7021313931065738980">"Umysł osoby"</item>
-    <item msgid="6988657977896749103">"Słuchawki"</item>
-    <item msgid="7175373369979188147">"Telewizor"</item>
-    <item msgid="8654852711800563054">"Pociąg"</item>
-    <item msgid="165142533839452848">"Samochód"</item>
-    <item msgid="5359765481365992847">"Croissant"</item>
-=======
     <item msgid="5673625795644364100">"Nie przeszkadzać"</item>
     <item msgid="1423820834865831361">"Biegnąca osoba"</item>
     <item msgid="2037298830718732608">"Golf"</item>
@@ -552,7 +528,6 @@
     <item msgid="2530059623783800987">"Telewizor"</item>
     <item msgid="5307182323469376758">"Pociąg"</item>
     <item msgid="4903790544026923026">"Samochód"</item>
->>>>>>> 4e8d11bb
     <item msgid="5010405583912314582">"Nóż i widelec"</item>
     <item msgid="8939998598599064900">"Koszyk na zakupy"</item>
     <item msgid="3379605903308731893">"Dziecko"</item>
