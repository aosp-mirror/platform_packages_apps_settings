syntax = "proto2";

package com.android.settings.intelligence;
option java_multiple_files = true;
option java_package = "com.android.settings.fuelgauge";
option java_outer_classname = "FuelgaugeLogProto";

// Store history of setting optimize mode
message BatteryOptimizeHistoricalLog {
  repeated BatteryOptimizeHistoricalLogEntry log_entry = 1;
}

message BatteryOptimizeHistoricalLogEntry {
  // The action to set optimize mode
  enum Action {
    UNKNOWN = 0;
    LEAVE = 1;
    APPLY = 2;
    RESET = 3;
    RESTORE = 4;
    BACKUP = 5;
    FORCE_RESET = 6;
    EXTERNAL_UPDATE = 7;
<<<<<<< HEAD
=======
    EXPIRATION_RESET = 8;
>>>>>>> 98a5dbfb
  }

  optional string package_name = 1;
  optional Action action = 2;
  optional string action_description = 3;
  optional int64 timestamp = 4;
}


// Store history of battery usage periodic job
message BatteryUsageHistoricalLog {
  repeated BatteryUsageHistoricalLogEntry log_entry = 1;
}

message BatteryUsageHistoricalLogEntry {
  // The action to record battery usage job event
  enum Action {
    UNKNOWN = 0;
    SCHEDULE_JOB = 1;
    EXECUTE_JOB = 2;
    RECHECK_JOB = 3;
    FETCH_USAGE_DATA = 4;
    INSERT_USAGE_DATA = 5;
    TIME_UPDATED = 6;
    TIMEZONE_UPDATED = 7;
  }

  optional int64 timestamp = 1;
  optional Action action = 2;
  optional string action_description = 3;
}<|MERGE_RESOLUTION|>--- conflicted
+++ resolved
@@ -21,10 +21,7 @@
     BACKUP = 5;
     FORCE_RESET = 6;
     EXTERNAL_UPDATE = 7;
-<<<<<<< HEAD
-=======
     EXPIRATION_RESET = 8;
->>>>>>> 98a5dbfb
   }
 
   optional string package_name = 1;
