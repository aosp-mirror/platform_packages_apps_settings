<manifest xmlns:android="http://schemas.android.com/apk/res/android"
          xmlns:tools="http://schemas.android.com/tools"
          package="com.android.settings"
          coreApp="true"
          android:sharedUserId="android.uid.system">

    <original-package android:name="com.android.settings"/>

    <!-- Permissions for reading or writing battery-related data. -->
    <permission
        android:name="com.android.settings.BATTERY_DATA"
        android:protectionLevel="signature|privileged"/>

    <!-- Permission for using the Biometric Settings Provider. -->
    <permission
        android:name="com.android.settings.USE_BIOMETRIC_PROVIDER"
        android:protectionLevel="signature|privileged"/>

    <uses-permission android:name="android.permission.REQUEST_NETWORK_SCORES" />
    <uses-permission android:name="android.permission.WRITE_MEDIA_STORAGE" />
    <uses-permission android:name="android.permission.MANAGE_EXTERNAL_STORAGE" />
    <uses-permission android:name="android.permission.WRITE_EXTERNAL_STORAGE" />
    <uses-permission android:name="android.permission.READ_MEDIA_IMAGES" />
    <uses-permission android:name="android.permission.READ_MEDIA_VIDEO" />
    <uses-permission android:name="android.permission.READ_MEDIA_AUDIO" />
    <uses-permission android:name="android.permission.WRITE_SETTINGS" />
    <uses-permission android:name="android.permission.WRITE_SECURE_SETTINGS" />
    <uses-permission android:name="android.permission.DEVICE_POWER" />
    <uses-permission android:name="android.permission.CHANGE_CONFIGURATION" />
    <uses-permission android:name="android.permission.CONTROL_UI_TRACING" />
    <uses-permission android:name="android.permission.MOUNT_UNMOUNT_FILESYSTEMS" />
    <uses-permission android:name="android.permission.VIBRATE" />
    <uses-permission android:name="android.permission.BLUETOOTH_ADVERTISE" />
    <uses-permission android:name="android.permission.BLUETOOTH_CONNECT" />
    <uses-permission android:name="android.permission.BLUETOOTH_SCAN" />
    <uses-permission android:name="android.permission.BLUETOOTH_PRIVILEGED" />
    <uses-permission android:name="android.permission.NFC" />
    <uses-permission android:name="android.permission.HARDWARE_TEST" />
    <uses-permission android:name="android.permission.CALL_PHONE" />
    <uses-permission android:name="android.permission.MODIFY_AUDIO_SETTINGS" />
    <uses-permission android:name="android.permission.MODIFY_AUDIO_SETTINGS_PRIVILEGED" />
    <uses-permission android:name="android.permission.QUERY_AUDIO_STATE" />
    <uses-permission android:name="android.permission.MASTER_CLEAR" />
    <uses-permission android:name="com.google.android.googleapps.permission.GOOGLE_AUTH" android:maxSdkVersion="34"/>
    <uses-permission android:name="android.permission.ACCESS_DOWNLOAD_MANAGER" />
    <uses-permission android:name="android.permission.READ_CONTACTS" />
    <uses-permission android:name="android.permission.WRITE_CONTACTS" />
    <uses-permission android:name="android.permission.ACCESS_NETWORK_STATE" />
    <uses-permission android:name="android.permission.LOCAL_MAC_ADDRESS" />
    <uses-permission android:name="android.permission.ACCESS_WIFI_STATE" />
    <uses-permission android:name="com.android.certinstaller.INSTALL_AS_USER" />
    <uses-permission android:name="android.permission.CHANGE_WIFI_STATE" />
    <uses-permission android:name="android.permission.TETHER_PRIVILEGED" />
    <uses-permission android:name="android.permission.FOREGROUND_SERVICE"/>
    <uses-permission android:name="android.permission.INTERNET" />
    <uses-permission android:name="android.permission.CLEAR_APP_USER_DATA" />
    <uses-permission android:name="android.permission.READ_PHONE_STATE" />
    <uses-permission android:name="android.permission.READ_PRIVILEGED_PHONE_STATE" />
    <uses-permission android:name="android.permission.MODIFY_PHONE_STATE" />
    <uses-permission android:name="android.permission.READ_PHONE_NUMBERS" />
    <uses-permission android:name="android.permission.USE_ICC_AUTH_WITH_DEVICE_IDENTIFIER" />
    <uses-permission android:name="android.permission.ACCESS_FINE_LOCATION"/>
    <uses-permission android:name="android.permission.WRITE_APN_SETTINGS"/>
    <uses-permission android:name="android.permission.ACCESS_CHECKIN_PROPERTIES"/>
    <uses-permission android:name="android.permission.READ_USER_DICTIONARY"/>
    <uses-permission android:name="android.permission.WRITE_USER_DICTIONARY"/>
    <uses-permission android:name="android.permission.FORCE_STOP_PACKAGES"/>
    <uses-permission android:name="android.permission.PACKAGE_USAGE_STATS"/>
    <uses-permission android:name="android.permission.BATTERY_STATS"/>
    <uses-permission android:name="com.android.launcher.permission.READ_SETTINGS" />
    <uses-permission android:name="com.android.launcher.permission.WRITE_SETTINGS" />
    <uses-permission android:name="android.permission.MOVE_PACKAGE" />
    <uses-permission android:name="android.permission.USE_CREDENTIALS" />
    <uses-permission android:name="android.permission.BACKUP" />
    <uses-permission android:name="android.permission.READ_SYNC_STATS" />
    <uses-permission android:name="android.permission.READ_SYNC_SETTINGS" />
    <uses-permission android:name="android.permission.WRITE_SYNC_SETTINGS" />
    <uses-permission android:name="android.permission.READ_DEVICE_CONFIG" />
    <uses-permission android:name="android.permission.STATUS_BAR" />
    <uses-permission android:name="android.permission.MANAGE_USB" />
    <uses-permission android:name="android.permission.MANAGE_DEBUGGING" />
    <uses-permission android:name="android.permission.SET_POINTER_SPEED" />
    <uses-permission android:name="android.permission.SET_KEYBOARD_LAYOUT" />
    <uses-permission android:name="android.permission.INTERACT_ACROSS_USERS_FULL" />
    <uses-permission android:name="android.permission.COPY_PROTECTED_DATA" />
    <uses-permission android:name="android.permission.MANAGE_USERS" />
    <uses-permission android:name="android.permission.MANAGE_PROFILE_AND_DEVICE_OWNERS" />
    <uses-permission android:name="android.permission.READ_PROFILE" />
    <uses-permission android:name="android.permission.CONFIGURE_WIFI_DISPLAY" />
    <uses-permission android:name="android.permission.CONFIGURE_DISPLAY_COLOR_MODE" />
    <uses-permission android:name="android.permission.CONTROL_DISPLAY_COLOR_TRANSFORMS" />
    <uses-permission android:name="android.permission.SUGGEST_MANUAL_TIME_AND_ZONE" />
    <uses-permission android:name="android.permission.ACCESS_NOTIFICATIONS" />
    <uses-permission android:name="android.permission.REBOOT" />
    <uses-permission android:name="android.permission.RECEIVE_BOOT_COMPLETED" />
    <uses-permission android:name="android.permission.MANAGE_DEVICE_ADMINS" />
    <uses-permission android:name="android.permission.READ_SEARCH_INDEXABLES" />
    <uses-permission android:name="android.permission.BIND_SETTINGS_SUGGESTIONS_SERVICE" />
    <uses-permission android:name="android.permission.BIND_REMOTE_LOCKSCREEN_VALIDATION_SERVICE" />
    <uses-permission android:name="android.permission.OEM_UNLOCK_STATE" />
    <uses-permission android:name="android.permission.MANAGE_USER_OEM_UNLOCK_STATE" />
    <uses-permission android:name="android.permission.OVERRIDE_WIFI_CONFIG" />
    <uses-permission android:name="android.permission.RESTART_WIFI_SUBSYSTEM" />
    <uses-permission android:name="android.permission.MANAGE_FINGERPRINT" />
    <uses-permission android:name="android.permission.RECOVERY"/>
    <uses-permission android:name="android.permission.USE_BIOMETRIC" />
    <uses-permission android:name="android.permission.USE_BIOMETRIC_INTERNAL" />
    <uses-permission android:name="android.permission.USER_ACTIVITY" />
    <uses-permission android:name="android.permission.CHANGE_APP_IDLE_STATE" />
    <uses-permission android:name="android.permission.PEERS_MAC_ADDRESS"/>
    <uses-permission android:name="android.permission.MANAGE_NOTIFICATIONS"/>
    <uses-permission android:name="android.permission.DELETE_PACKAGES"/>
    <uses-permission android:name="android.permission.REQUEST_DELETE_PACKAGES" />
    <uses-permission android:name="android.permission.MANAGE_APP_OPS_RESTRICTIONS"/>
    <uses-permission android:name="android.permission.MANAGE_APP_OPS_MODES" />
    <uses-permission android:name="android.permission.HIDE_NON_SYSTEM_OVERLAY_WINDOWS"/>
    <uses-permission android:name="android.permission.READ_PRINT_SERVICES" />
    <uses-permission android:name="android.permission.NETWORK_SETTINGS" />
    <uses-permission android:name="android.permission.TEST_BLACKLISTED_PASSWORD" />
    <uses-permission android:name="android.permission.USE_RESERVED_DISK" />
    <uses-permission android:name="android.permission.MANAGE_SCOPED_ACCESS_DIRECTORY_PERMISSIONS" />
    <uses-permission android:name="android.permission.CAMERA" />
    <uses-permission android:name="android.permission.MEDIA_CONTENT_CONTROL" />
    <uses-permission android:name="android.permission.INSTALL_DYNAMIC_SYSTEM" />
    <uses-permission android:name="android.permission.BIND_CELL_BROADCAST_SERVICE" />
    <uses-permission android:name="android.permission.SYSTEM_ALERT_WINDOW" />
    <uses-permission android:name="android.permission.READ_DREAM_STATE" />
    <uses-permission android:name="android.permission.READ_DREAM_SUPPRESSION" />
    <uses-permission android:name="android.permission.MANAGE_APP_HIBERNATION" />
    <uses-permission android:name="android.permission.LAUNCH_MULTI_PANE_SETTINGS_DEEP_LINK" />
    <uses-permission android:name="android.permission.ALLOW_PLACE_IN_MULTI_PANE_SETTINGS" />
    <uses-permission android:name="android.permission.POST_NOTIFICATIONS" />
    <uses-permission android:name="android.permission.READ_APP_SPECIFIC_LOCALES" />
    <uses-permission android:name="android.permission.QUERY_ADMIN_POLICY" />
    <uses-permission android:name="android.permission.READ_SAFETY_CENTER_STATUS" />
    <uses-permission android:name="android.permission.SEND_SAFETY_CENTER_UPDATE" />
    <uses-permission android:name="android.permission.START_VIEW_APP_FEATURES" />
    <uses-permission android:name="android.permission.LIST_ENABLED_CREDENTIAL_PROVIDERS" />
    <uses-permission android:name="android.permission.CUSTOMIZE_SYSTEM_UI" />
    <uses-permission android:name="android.permission.REMAP_MODIFIER_KEYS" />
    <uses-permission android:name="android.permission.ACCESS_GPU_SERVICE" />
    <uses-permission android:name="android.permission.MANAGE_GAME_MODE" />
    <uses-permission android:name="android.permission.RESTART_PHONE_PROCESS" />
    <uses-permission android:name="android.permission.MANAGE_ENHANCED_CONFIRMATION_STATES" />
    <uses-permission android:name="android.permission.ACCESS_KEYGUARD_SECURE_STORAGE" />
    <uses-permission android:name="android.permission.MANAGE_NETWORK_POLICY" />
    <uses-permission android:name="android.permission.SCHEDULE_EXACT_ALARM" />
    <uses-permission android:name="android.permission.GET_BACKGROUND_INSTALLED_PACKAGES" />
    <uses-permission android:name="android.permission.SATELLITE_COMMUNICATION" />
    <uses-permission android:name="android.permission.READ_SYSTEM_GRAMMATICAL_GENDER" />

    <application
            android:name=".SettingsApplication"
            android:label="@string/settings_label"
            android:icon="@drawable/ic_launcher_settings"
            android:theme="@style/Theme.Settings"
            android:hardwareAccelerated="true"
            android:requiredForAllUsers="true"
            android:supportsRtl="true"
            android:backupAgent="com.android.settings.backup.SettingsBackupHelper"
            android:restoreAnyVersion="true"
            android:usesCleartextTraffic="true"
            android:defaultToDeviceProtectedStorage="true"
            android:directBootAware="true"
            android:appComponentFactory="androidx.core.app.CoreComponentFactory"
            android:gwpAsanMode="always"
            android:enableOnBackInvokedCallback="true">

        <uses-library android:name="org.apache.http.legacy" />

        <property
            android:name="android.window.PROPERTY_ACTIVITY_EMBEDDING_SPLITS_ENABLED"
            android:value="true" />

        <!-- Settings -->
        <activity android:name=".homepage.SettingsHomepageActivity"
                  android:label="@string/settings_label_launcher"
                  android:theme="@style/Theme.Settings.Home"
                  android:taskAffinity="com.android.settings.root"
                  android:exported="true"
                  android:configChanges="orientation|keyboard|keyboardHidden|screenSize|screenLayout|smallestScreenSize">
            <intent-filter android:priority="1">
                <action android:name="android.settings.SETTINGS" />
                <category android:name="android.intent.category.BROWSABLE" />
                <category android:name="android.intent.category.DEFAULT" />
            </intent-filter>
            <meta-data android:name="com.android.settings.PRIMARY_PROFILE_CONTROLLED"
                       android:value="true" />
        </activity>

        <!-- Activity for launching deep link page in 2-pane. -->
        <activity android:name=".homepage.DeepLinkHomepageActivity"
                  android:label="@string/settings_label_launcher"
                  android:theme="@style/Theme.Settings.Home"
                  android:launchMode="singleTask"
                  android:exported="true"
                  android:enabled="false"
                  android:configChanges="orientation|keyboard|keyboardHidden|screenSize|screenLayout|smallestScreenSize"
                  android:knownActivityEmbeddingCerts="@array/config_known_host_certs"
                  android:permission="android.permission.LAUNCH_MULTI_PANE_SETTINGS_DEEP_LINK">
            <intent-filter>
                <action android:name="android.settings.SETTINGS_EMBED_DEEP_LINK_ACTIVITY" />
                <category android:name="android.intent.category.DEFAULT" />
            </intent-filter>
            <meta-data android:name="com.android.settings.PRIMARY_PROFILE_CONTROLLED"
                       android:value="true" />
        </activity>

        <activity android:name=".homepage.DeepLinkHomepageActivityInternal"
                  android:label="@string/settings_label_launcher"
                  android:theme="@style/Theme.Settings.Home.NoAnimation"
                  android:taskAffinity=""
                  android:launchMode="singleTask"
                  android:exported="false"
                  android:excludeFromRecents="true"
                  android:configChanges="orientation|keyboard|keyboardHidden|screenSize|screenLayout|smallestScreenSize">
            <meta-data android:name="com.android.settings.PRIMARY_PROFILE_CONTROLLED"
                       android:value="true" />
        </activity>

        <!-- Alias for launcher activity only, as this belongs to each profile. -->
        <activity-alias android:name="Settings"
                android:label="@string/settings_label_launcher"
                android:taskAffinity="com.android.settings.root"
                android:exported="true"
                android:targetActivity=".homepage.SettingsHomepageActivity">
            <intent-filter>
                <action android:name="android.intent.action.MAIN" />
                <category android:name="android.intent.category.DEFAULT" />
                <category android:name="android.intent.category.LAUNCHER" />
            </intent-filter>
            <meta-data android:name="android.app.shortcuts" android:resource="@xml/shortcuts"/>
        </activity-alias>

        <receiver android:name=".SettingsInitialize"
            android:exported="true">
            <intent-filter>
                <action android:name="android.intent.action.USER_INITIALIZE"/>
                <action android:name="android.intent.action.PRE_BOOT_COMPLETED"/>
            </intent-filter>
        </receiver>

        <receiver
            android:name=".development.Enable16KBootReceiver"
            android:enabled="true"
            android:exported="false">
            <intent-filter>
                <action android:name="android.intent.action.BOOT_COMPLETED" />
            </intent-filter>
        </receiver>

        <service
            android:name=".development.PageAgnosticNotificationService"
            android:enabled="true"
            android:exported="false"
            android:permission="android.permission.POST_NOTIFICATIONS"/>

        <activity android:name=".development.PageAgnosticWarningActivity"
                  android:enabled="true"
                  android:launchMode="singleTask"
                  android:taskAffinity=""
                  android:excludeFromRecents="true"
                  android:theme="@*android:style/Theme.DeviceDefault.Dialog.Alert.DayNight"/>

        <activity android:name=".SubSettings"
                  android:exported="false"
                  android:theme="@style/Theme.SubSettings"
                  android:knownActivityEmbeddingCerts="@array/config_known_host_certs"
                  android:taskAffinity="com.android.settings.root" />

        <activity android:name=".Settings$CreateShortcutActivity"
                  android:exported="true"
                  android:label="@string/settings_shortcut">
            <intent-filter>
                <action android:name="android.intent.action.CREATE_SHORTCUT" />
                <category android:name="android.intent.category.DEFAULT" />
            </intent-filter>
            <meta-data
                android:name="com.android.settings.FRAGMENT_CLASS"
                android:value="com.android.settings.shortcut.CreateShortcut" />
        </activity>

        <!-- Wireless Controls -->
        <activity
            android:name=".Settings$NetworkDashboardActivity"
            android:label="@string/network_dashboard_title"
            android:exported="true"
            android:icon="@drawable/ic_homepage_network">
            <intent-filter android:priority="1">
                <action android:name="android.settings.WIRELESS_SETTINGS" />
                <action android:name="android.settings.AIRPLANE_MODE_SETTINGS" />
                <action android:name="com.android.settings.sim.SIM_SUB_INFO_SETTINGS" />
                <category android:name="android.intent.category.BROWSABLE" />
                <category android:name="android.intent.category.DEFAULT" />
            </intent-filter>
            <intent-filter>
                <action android:name="android.intent.action.MAIN" />
                <category android:name="android.intent.category.DEFAULT" />
                <category android:name="android.intent.category.VOICE_LAUNCH" />
            </intent-filter>
            <meta-data android:name="com.android.settings.FRAGMENT_CLASS"
                android:value="com.android.settings.network.NetworkDashboardFragment"/>
            <meta-data android:name="com.android.settings.HIGHLIGHT_MENU_KEY"
                android:value="@string/menu_key_network"/>
            <meta-data android:name="com.android.settings.PRIMARY_PROFILE_CONTROLLED"
                android:value="true" />
        </activity>

        <activity
            android:name=".Settings$MobileNetworkActivity"
            android:label="@string/network_settings_title"
            android:configChanges="orientation|screenSize|keyboardHidden"
            android:launchMode="singleTop"
            android:exported="true">
            <meta-data android:name="com.android.settings.FRAGMENT_CLASS"
                       android:value="com.android.settings.network.telephony.MobileNetworkSettings"/>
            <intent-filter android:priority="1">
                <!-- Displays the MobileNetworkActivity and opt-in dialog for capability discovery. -->
                <!-- Please sync with a list created within MobileNetworkIntentConverter.java -->
                <action android:name="android.intent.action.MAIN" />
                <action android:name="android.telephony.ims.action.SHOW_CAPABILITY_DISCOVERY_OPT_IN" />
                <action android:name="android.settings.NETWORK_OPERATOR_SETTINGS" />
                <action android:name="android.settings.DATA_ROAMING_SETTINGS" />
                <action android:name="android.settings.MMS_MESSAGE_SETTING" />
                <category android:name="android.intent.category.BROWSABLE" />
                <category android:name="android.intent.category.DEFAULT" />
            </intent-filter>
        </activity>

        <activity android:name=".Settings$MobileNetworkListActivity"
                  android:exported="true"
                  android:label="@string/network_settings_title">
            <intent-filter android:priority="1">
                <action android:name="android.settings.MOBILE_NETWORK_LIST" />
                <action android:name="android.settings.MANAGE_ALL_SIM_PROFILES_SETTINGS" />
                <category android:name="android.intent.category.DEFAULT" />
            </intent-filter>
            <meta-data android:name="com.android.settings.FRAGMENT_CLASS"
                       android:value="com.android.settings.network.MobileNetworkListFragment"/>
            <meta-data android:name="com.android.settings.HIGHLIGHT_MENU_KEY"
                       android:value="@string/menu_key_network"/>
            <meta-data android:name="com.android.settings.PRIMARY_PROFILE_CONTROLLED"
                       android:value="true" />
        </activity>

        <activity android:name=".Settings$ResetMobileNetworkSettingsActivity"
                  android:exported="true"
                  android:label="@string/reset_mobile_network_settings_title">
            <intent-filter android:priority="1">
                <action android:name="android.telephony.action.RESET_MOBILE_NETWORK_SETTINGS" />
                <category android:name="android.intent.category.DEFAULT" />
            </intent-filter>
            <meta-data android:name="com.android.settings.FRAGMENT_CLASS"
                       android:value="com.android.settings.ResetNetwork"/>
            <meta-data android:name="com.android.settings.HIGHLIGHT_MENU_KEY"
                       android:value="@string/menu_key_system"/>
        </activity>

        <activity
            android:name=".Settings$ConnectedDeviceDashboardActivity"
            android:label="@string/connected_devices_dashboard_title"
            android:exported="true"
            android:icon="@drawable/ic_homepage_connected_device">
            <intent-filter android:priority="1">
                <action android:name="android.settings.BLUETOOTH_SETTINGS" />
                <category android:name="android.intent.category.BROWSABLE" />
                <category android:name="android.intent.category.DEFAULT" />
            </intent-filter>
            <meta-data android:name="com.android.settings.FRAGMENT_CLASS"
                android:value="com.android.settings.connecteddevice.ConnectedDeviceDashboardFragment"/>
            <meta-data android:name="com.android.settings.HIGHLIGHT_MENU_KEY"
                android:value="@string/menu_key_connected_devices"/>
            <meta-data android:name="com.android.settings.PRIMARY_PROFILE_CONTROLLED"
                android:value="true" />
        </activity>

        <activity android:name="AirplaneModeVoiceActivity"
                android:label="@string/wireless_networks_settings_title"
                android:theme="@*android:style/Theme.DeviceDefault.Light.Voice"
                android:exported="true">
            <intent-filter>
                <action android:name="android.settings.VOICE_CONTROL_AIRPLANE_MODE" />
                <category android:name="android.intent.category.DEFAULT" />
                <category android:name="android.intent.category.VOICE" />
            </intent-filter>
        </activity>

        <activity android:name=".search.SearchResultTrampoline"
                  android:theme="@android:style/Theme.NoDisplay"
                  android:excludeFromRecents="true"
                  android:knownActivityEmbeddingCerts="@array/config_known_host_certs"
                  android:exported="true">
            <intent-filter>
                <action android:name="com.android.settings.SEARCH_RESULT_TRAMPOLINE" />
                <category android:name="android.intent.category.DEFAULT" />
            </intent-filter>
        </activity>

        <receiver android:name=".search.SearchStateReceiver"
                  android:exported="true"
                  android:enabled="false"
                  android:permission="android.permission.READ_SEARCH_INDEXABLES">
            <intent-filter>
                <action android:name="com.android.settings.SEARCH_START"/>
                <action android:name="com.android.settings.SEARCH_EXIT"/>
            </intent-filter>
        </receiver>

        <activity
            android:name="Settings$MemtagPageActivity"
            android:label="@string/memtag_title"
            android:icon="@drawable/ic_homepage_security"
            android:exported="true"
            android:configChanges="orientation|keyboardHidden|screenSize">
            <intent-filter android:priority="1">
                <action android:name="android.settings.ADVANCED_MEMORY_PROTECTION_SETTINGS"/>
                <category android:name="android.intent.category.BROWSABLE" />
                <category android:name="android.intent.category.DEFAULT"/>
            </intent-filter>
            <meta-data android:name="com.android.settings.FRAGMENT_CLASS"
                       android:value="com.android.settings.security.MemtagPage"/>
            <meta-data android:name="com.android.settings.HIGHLIGHT_MENU_KEY"
                       android:value="@string/menu_key_security"/>
            <meta-data android:name="com.android.settings.PRIMARY_PROFILE_CONTROLLED"
                       android:value="true"/>
        </activity>

        <activity
            android:name="Settings$WifiSettingsActivity"
            android:label="@string/wifi_settings"
            android:icon="@drawable/ic_homepage_network"
            android:exported="true"
            android:configChanges="orientation|keyboardHidden|screenSize">
            <intent-filter android:priority="1">
                <action android:name="android.settings.WIFI_SETTINGS"/>
                <category android:name="android.intent.category.BROWSABLE" />
                <category android:name="android.intent.category.DEFAULT"/>
            </intent-filter>
            <meta-data android:name="com.android.settings.FRAGMENT_CLASS"
                       android:value="com.android.settings.network.NetworkProviderSettings"/>
            <meta-data android:name="com.android.settings.HIGHLIGHT_MENU_KEY"
                       android:value="@string/menu_key_network"/>
            <meta-data android:name="com.android.settings.PRIMARY_PROFILE_CONTROLLED"
                       android:value="true"/>
        </activity>

        <!-- Keep compatibility with old shortcuts. -->
        <activity-alias
            android:name="Settings$WifiSettings2Activity"
            android:targetActivity="Settings$WifiSettingsActivity"
            android:label="@string/wifi_settings"
            android:icon="@drawable/ic_homepage_network"
            android:exported="true">
            <meta-data android:name="com.android.settings.FRAGMENT_CLASS"
                       android:value="com.android.settings.network.NetworkProviderSettings"/>
            <meta-data android:name="com.android.settings.HIGHLIGHT_MENU_KEY"
                       android:value="@string/menu_key_network"/>
            <meta-data android:name="com.android.settings.PRIMARY_PROFILE_CONTROLLED"
                       android:value="true"/>
        </activity-alias>

        <activity
            android:name="Settings$NetworkProviderSettingsActivity"
            android:label="@string/provider_internet_settings"
            android:icon="@drawable/ic_homepage_network"
            android:exported="true"
            android:configChanges="orientation|keyboardHidden|screenSize">
            <intent-filter android:priority="1">
                <action android:name="android.settings.NETWORK_PROVIDER_SETTINGS"/>
                <category android:name="android.intent.category.DEFAULT"/>
            </intent-filter>
            <intent-filter android:priority="1">
                <action android:name="android.intent.action.MAIN"/>
                <category android:name="com.android.settings.SHORTCUT"/>
            </intent-filter>
            <meta-data android:name="com.android.settings.FRAGMENT_CLASS"
                       android:value="com.android.settings.network.NetworkProviderSettings"/>
            <meta-data android:name="com.android.settings.HIGHLIGHT_MENU_KEY"
                       android:value="@string/menu_key_network"/>
            <meta-data android:name="com.android.settings.PRIMARY_PROFILE_CONTROLLED"
                       android:value="true"/>
        </activity>

        <activity
            android:name="Settings$NetworkSelectActivity"
            android:label="@string/choose_network_title"
            android:permission="android.permission.SATELLITE_COMMUNICATION"
            android:configChanges="orientation|keyboard|keyboardHidden|screenSize|screenLayout|smallestScreenSize">
            <meta-data android:name="com.android.settings.FRAGMENT_CLASS"
                android:value="com.android.settings.network.telephony.NetworkSelectSettings" />
            <meta-data android:name="com.android.settings.PRIMARY_PROFILE_CONTROLLED"
                android:value="true" />
        </activity>

        <activity
            android:name="Settings$WifiDetailsSettingsActivity"
            android:label="@string/wifi_details_title"
            android:icon="@drawable/ic_homepage_network"
            android:exported="true"
            android:permission="android.permission.CHANGE_WIFI_STATE"
            android:configChanges="orientation|keyboardHidden|screenSize">
            <!-- The intent action is only public to OEM, because a special library is required. -->
            <intent-filter android:priority="1">
                <action android:name="android.settings.WIFI_DETAILS_SETTINGS" />
                <category android:name="android.intent.category.DEFAULT" />
            </intent-filter>
            <meta-data
                android:name="com.android.settings.FRAGMENT_CLASS"
                android:value="com.android.settings.wifi.details.WifiNetworkDetailsFragment" />
            <meta-data android:name="com.android.settings.HIGHLIGHT_MENU_KEY"
                android:value="@string/menu_key_network"/>
            <meta-data android:name="com.android.settings.PRIMARY_PROFILE_CONTROLLED"
                android:value="true" />
        </activity>

        <activity
            android:name=".wifi.WifiPickerActivity"
            android:permission="android.permission.CHANGE_WIFI_STATE"
            android:exported="true">
            <intent-filter android:priority="1">
                <action android:name="android.net.wifi.PICK_WIFI_NETWORK" />
                <category android:name="android.intent.category.DEFAULT" />
            </intent-filter>
            <meta-data android:name="com.android.settings.PRIMARY_PROFILE_CONTROLLED"
                android:value="true" />
        </activity>

        <activity android:name=".Settings$AdaptiveBrightnessActivity"
            android:label="@string/auto_brightness_title"
            android:exported="true">
            <intent-filter>
                <action android:name="android.settings.ADAPTIVE_BRIGHTNESS_SETTINGS" />
                <category android:name="android.intent.category.DEFAULT" />
            </intent-filter>
            <meta-data android:name="com.android.settings.FRAGMENT_CLASS"
                android:value="com.android.settings.display.AutoBrightnessSettings"/>
            <meta-data android:name="com.android.settings.HIGHLIGHT_MENU_KEY"
                android:value="@string/menu_key_display"/>
        </activity>

        <activity android:name=".Settings$ScreenTimeoutActivity"
                  android:label="@string/screen_timeout"
                  android:exported="true">
            <intent-filter>
                <action android:name="android.settings.SCREEN_TIMEOUT_SETTINGS" />
                <category android:name="android.intent.category.DEFAULT" />
            </intent-filter>
            <meta-data android:name="com.android.settings.FRAGMENT_CLASS"
                       android:value="com.android.settings.display.ScreenTimeoutSettings"/>
        </activity>

        <activity
            android:name="Settings$ConfigureWifiSettingsActivity"
            android:label="@string/wifi_configure_settings_preference_title"
            android:icon="@drawable/ic_settings_wireless"
            android:exported="true"
            android:configChanges="orientation|keyboardHidden|screenSize">
            <intent-filter android:priority="1">
                <action android:name="android.settings.WIFI_IP_SETTINGS" />
                <category android:name="android.intent.category.BROWSABLE" />
                <category android:name="android.intent.category.DEFAULT" />
            </intent-filter>
            <intent-filter>
                <action android:name="android.intent.action.MAIN" />
                <category android:name="android.intent.category.VOICE_LAUNCH" />
                <category android:name="android.intent.category.DEFAULT" />
            </intent-filter>
            <meta-data android:name="com.android.settings.FRAGMENT_CLASS"
                android:value="com.android.settings.wifi.ConfigureWifiSettings" />
            <meta-data android:name="com.android.settings.HIGHLIGHT_MENU_KEY"
                android:value="@string/menu_key_network"/>
            <meta-data android:name="com.android.settings.PRIMARY_PROFILE_CONTROLLED"
                android:value="true" />
        </activity>

        <activity
            android:name="Settings$SavedAccessPointsSettingsActivity"
            android:label="@string/wifi_saved_access_points_label"
            android:icon="@drawable/ic_settings_wireless"
            android:exported="true"
            android:configChanges="orientation|keyboardHidden|screenSize">
            <intent-filter android:priority="1">
                <action android:name="android.settings.WIFI_SAVED_NETWORK_SETTINGS" />
                <category android:name="android.intent.category.DEFAULT" />
            </intent-filter>
            <meta-data android:name="com.android.settings.FRAGMENT_CLASS"
                android:value="com.android.settings.wifi.savedaccesspoints2.SavedAccessPointsWifiSettings2" />
            <meta-data android:name="com.android.settings.HIGHLIGHT_MENU_KEY"
                android:value="@string/menu_key_network"/>
            <meta-data android:name="com.android.settings.PRIMARY_PROFILE_CONTROLLED"
                android:value="true" />
        </activity>

        <activity android:name=".Settings$WifiInfoActivity"
            android:exported="true">
            <intent-filter>
                <action android:name="android.intent.action.MAIN"/>
                <category android:name="android.intent.category.DEVELOPMENT_PREFERENCE" />
                <category android:name="android.intent.category.DEFAULT" />
            </intent-filter>
            <meta-data android:name="com.android.settings.FRAGMENT_CLASS"
                       android:value="com.android.settings.wifi.WifiInfo" />
            <meta-data android:name="com.android.settings.HIGHLIGHT_MENU_KEY"
                       android:value="@string/menu_key_network"/>
        </activity>

        <activity android:name=".wifi.WifiConfigInfo"
            android:exported="true">
            <intent-filter>
                <action android:name="android.intent.action.MAIN"/>
                <category android:name="android.intent.category.DEVELOPMENT_PREFERENCE" />
                <category android:name="android.intent.category.DEFAULT" />
            </intent-filter>
        </activity>

        <activity android:name=".Settings$WifiAPITestActivity"
            android:exported="true">
            <intent-filter>
                <action android:name="android.intent.action.MAIN"/>
                <category android:name="android.intent.category.DEVELOPMENT_PREFERENCE" />
                <category android:name="android.intent.category.DEFAULT" />
            </intent-filter>
            <meta-data android:name="com.android.settings.FRAGMENT_CLASS"
                       android:value="com.android.settings.wifi.WifiAPITest" />
            <meta-data android:name="com.android.settings.HIGHLIGHT_MENU_KEY"
                       android:value="@string/menu_key_network"/>
        </activity>

        <activity android:name=".wifi.WifiStatusTest"
            android:exported="true">
            <intent-filter>
                <action android:name="android.intent.action.MAIN"/>
                <category android:name="android.intent.category.DEVELOPMENT_PREFERENCE" />
                <category android:name="android.intent.category.DEFAULT" />
            </intent-filter>
        </activity>

        <activity android:name=".wifi.WifiNoInternetDialog"
                  android:clearTaskOnLaunch="true"
                  android:excludeFromRecents="true"
                  android:exported="true"
                  android:permission="android.permission.NETWORK_STACK"
                  android:theme="@*android:style/Theme.DeviceDefault.Dialog.Alert.DayNight">
            <!-- TODO: Consider removing below two intent filters.
                 It seems like below two intent filters can be removed because when the notification
                 is clicked, this activity will be launched anyway. -->
            <intent-filter>
                <action android:name="android.net.action.PROMPT_UNVALIDATED" />
                <category android:name="android.intent.category.DEFAULT" />
            </intent-filter>
            <intent-filter>
                <action android:name="android.net.action.PROMPT_LOST_VALIDATION" />
                <category android:name="android.intent.category.DEFAULT" />
            </intent-filter>
            <meta-data android:name="com.android.settings.PRIMARY_PROFILE_CONTROLLED"
                android:value="true" />
        </activity>

        <activity android:name="Settings$CellularSecuritySettingsActivity"
                  android:label="@string/cellular_security_settings_title"
                  android:exported="true">
            <intent-filter android:priority="1">
                <action android:name="android.settings.CELLULAR_NETWORK_SECURITY" />
                <category android:name="android.intent.category.DEFAULT" />
            </intent-filter>
            <meta-data android:name="com.android.settings.FRAGMENT_CLASS"
              android:value="com.android.settings.network.telephony.CellularSecuritySettingsFragment"/>
        </activity>

        <activity android:name="Settings$SatelliteSettingActivity"
                  android:label="@string/satellite_setting"
                  android:exported="true"
                  android:configChanges="orientation|keyboardHidden|screenSize">
            <intent-filter android:priority="1">
                <action android:name="android.settings.SATELLITE_SETTING" />
                <category android:name="android.intent.category.DEFAULT" />
            </intent-filter>
            <intent-filter>
                <action android:name="android.intent.action.MAIN" />
                <category android:name="android.intent.category.DEFAULT" />
                <category android:name="android.intent.category.VOICE_LAUNCH" />
            </intent-filter>
            <meta-data android:name="com.android.settings.PRIMARY_PROFILE_CONTROLLED"
                       android:value="true" />
            <meta-data android:name="com.android.settings.FRAGMENT_CLASS"
                       android:value="com.android.settings.network.telephony.SatelliteSetting" />
            <meta-data android:name="com.android.settings.HIGHLIGHT_MENU_KEY"
                       android:value="@string/menu_key_network"/>
        </activity>

        <activity android:name="Settings$ApnSettingsActivity"
                android:label="@string/apn_settings"
                android:exported="true"
                android:configChanges="orientation|keyboardHidden|screenSize">
            <intent-filter android:priority="1">
                <action android:name="android.settings.APN_SETTINGS" />
                <category android:name="android.intent.category.DEFAULT" />
            </intent-filter>
            <intent-filter>
                <action android:name="android.intent.action.MAIN" />
                <category android:name="android.intent.category.DEFAULT" />
                <category android:name="android.intent.category.VOICE_LAUNCH" />
            </intent-filter>
            <meta-data android:name="com.android.settings.PRIMARY_PROFILE_CONTROLLED"
                       android:value="true" />
            <meta-data android:name="com.android.settings.FRAGMENT_CLASS"
                       android:value="com.android.settings.network.apn.ApnSettings" />
            <meta-data android:name="com.android.settings.HIGHLIGHT_MENU_KEY"
                       android:value="@string/menu_key_network"/>
        </activity>

        <!-- Keep compatibility with old shortcuts. -->
        <activity-alias
            android:name="Settings$BluetoothSettingsActivity"
            android:label="@string/devices_title"
            android:targetActivity=".Settings$ConnectedDeviceDashboardActivity"
            android:exported="true">
            <intent-filter android:priority="10">
                <action android:name="android.intent.action.MAIN" />
                <category android:name="com.android.settings.SHORTCUT" />
            </intent-filter>
            <meta-data android:name="com.android.settings.FRAGMENT_CLASS"
                android:value="com.android.settings.connecteddevice.ConnectedDeviceDashboardFragment" />
            <meta-data android:name="com.android.settings.HIGHLIGHT_MENU_KEY"
                       android:value="@string/menu_key_connected_devices"/>
        </activity-alias>

        <!-- Keep compatibility with old shortcuts. -->
        <activity-alias android:name=".bluetooth.BluetoothSettings"
                        android:label="@string/devices_title"
                        android:targetActivity="Settings$BluetoothSettingsActivity"
                        android:exported="true"
                        android:clearTaskOnLaunch="true">
            <meta-data android:name="com.android.settings.FRAGMENT_CLASS"
                       android:value="com.android.settings.connecteddevice.ConnectedDeviceDashboardFragment" />
            <meta-data android:name="com.android.settings.HIGHLIGHT_MENU_KEY"
                       android:value="@string/menu_key_connected_devices"/>
        </activity-alias>

        <activity android:name="Settings$FaceSettingsActivity"
            android:label="@string/security_settings_face_preference_title"
            android:exported="true"
            android:theme="@style/Theme.Settings.NoActionBar"
            android:icon="@drawable/ic_face_header">
            <intent-filter>
                <action android:name="android.settings.FACE_SETTINGS" />
                <category android:name="android.intent.category.DEFAULT" />
            </intent-filter>
            <meta-data android:name="com.android.settings.FRAGMENT_CLASS"
                android:value="com.android.settings.biometrics.face.FaceSettings" />
            <meta-data android:name="com.android.settings.HIGHLIGHT_MENU_KEY"
                       android:value="@string/menu_key_security"/>
        </activity>

        <activity android:name="Settings$FaceSettingsInternalActivity"
                  android:label="@string/security_settings_face_preference_title"
                  android:exported="false"
                  android:theme="@style/Theme.Settings.NoActionBar"
                  android:icon="@drawable/ic_face_header"
                  android:taskAffinity="com.android.settings.root">
            <meta-data android:name="com.android.settings.FRAGMENT_CLASS"
                       android:value="com.android.settings.biometrics.face.FaceSettings" />
            <meta-data android:name="com.android.settings.HIGHLIGHT_MENU_KEY"
                       android:value="@string/menu_key_security"/>
        </activity>

        <activity android:name="Settings$FingerprintSettingsActivity"
                  android:label="@string/security_settings_fingerprint_preference_title"
                  android:exported="true"
                  android:icon="@drawable/ic_fingerprint_header">
            <intent-filter>
                <action android:name="android.settings.FINGERPRINT_SETTINGS" />
                <category android:name="android.intent.category.DEFAULT" />
            </intent-filter>
            <meta-data android:name="com.android.settings.FRAGMENT_CLASS"
                       android:value="com.android.settings.biometrics.fingerprint.FingerprintSettings$FingerprintSettingsFragment" />
            <meta-data android:name="com.android.settings.HIGHLIGHT_MENU_KEY"
                       android:value="@string/menu_key_security"/>
        </activity>

        <activity android:name="Settings$CombinedBiometricSettingsActivity"
                  android:label="@string/security_settings_biometric_preference_title"
                  android:exported="false"
                  android:taskAffinity="com.android.settings.root">
            <meta-data android:name="com.android.settings.FRAGMENT_CLASS"
                       android:value="com.android.settings.biometrics.combination.CombinedBiometricSettings" />
            <meta-data android:name="com.android.settings.HIGHLIGHT_MENU_KEY"
                       android:value="@string/menu_key_security"/>
        </activity>

        <activity android:name="Settings$CombinedBiometricProfileSettingsActivity"
                  android:label="@string/security_settings_work_biometric_preference_title"
                  android:exported="false">
            <meta-data android:name="com.android.settings.FRAGMENT_CLASS"
                       android:value="com.android.settings.biometrics.combination.CombinedBiometricProfileSettings" />
            <meta-data android:name="com.android.settings.HIGHLIGHT_MENU_KEY"
                       android:value="@string/menu_key_security"/>
        </activity>

        <activity android:name=".Settings$PrivateSpaceBiometricSettingsActivity"
                  android:label="@string/private_space_biometric_title"
                  android:exported="false">
            <meta-data android:name="com.android.settings.FRAGMENT_CLASS"
                       android:value="com.android.settings.privatespace.onelock.PrivateSpaceBiometricSettings" />
        </activity>

        <activity android:name=".bluetooth.DevicePickerActivity"
                android:label="@string/device_picker"
                android:configChanges="orientation|keyboardHidden|screenSize"
                android:exported="true"
                android:clearTaskOnLaunch="true">
            <intent-filter>
                <action android:name="android.bluetooth.devicepicker.action.LAUNCH" />
                <category android:name="android.intent.category.DEFAULT" />
            </intent-filter>
        </activity>

        <service android:name=".wifi.tether.TetherService"
            android:exported="true"
            android:permission="android.permission.TETHER_PRIVILEGED" />

        <activity android:name=".network.TetherProvisioningActivity"
            android:exported="true"
            android:permission="android.permission.TETHER_PRIVILEGED"
            android:excludeFromRecents="true"
            android:theme="@style/Theme.ProvisioningActivity">
            <intent-filter android:priority="1">
                <action android:name="android.settings.TETHER_PROVISIONING_UI" />
                <category android:name="android.intent.category.DEFAULT" />
            </intent-filter>
        </activity>

        <activity
            android:name=".network.TetherProvisioningCarrierDialogActivity"
            android:exported="true"
            android:permission="android.permission.TETHER_PRIVILEGED"
            android:excludeFromRecents="true"
            android:theme="@*android:style/Theme.DeviceDefault.Settings.Dialog.NoActionBar">
            <intent-filter android:priority="1">
                <action android:name="android.settings.TETHER_UNSUPPORTED_CARRIER_UI" />
                <category android:name="android.intent.category.DEFAULT" />
            </intent-filter>
        </activity>

        <activity android:name=".network.SimOnboardingActivity"
            android:exported="false"
            android:configChanges="orientation|keyboard|keyboardHidden|screenSize|screenLayout|smallestScreenSize"
            android:permission="android.permission.WRITE_EMBEDDED_SUBSCRIPTIONS"
            android:theme="@style/Theme.SpaLib.BottomSheetDialog"/>

        <activity android:name=".network.telephony.ToggleSubscriptionDialogActivity"
                  android:exported="false"
                  android:permission="android.permission.WRITE_EMBEDDED_SUBSCRIPTIONS"
                  android:theme="@style/Theme.AlertDialog.SimConfirmDialog"/>

        <activity android:name=".network.telephony.DeleteEuiccSubscriptionDialogActivity"
                  android:exported="false"
                  android:permission="android.permission.WRITE_EMBEDDED_SUBSCRIPTIONS"
                  android:theme="@style/Theme.AlertDialog.SimConfirmDialog"/>

        <activity android:name=".network.telephony.EuiccRacConnectivityDialogActivity"
                  android:exported="false"
                  android:theme="@style/Theme.AlertDialog.SimConfirmDialog"/>

        <activity
            android:name="Settings$TetherSettingsActivity"
            android:label="@string/tether_settings_title_all"
            android:exported="true"
            android:icon="@drawable/ic_homepage_network">
            <intent-filter>
                <action android:name="android.intent.action.MAIN" />
                <action android:name="android.settings.TETHER_SETTINGS" />
                <category android:name="android.intent.category.DEFAULT" />
                <category android:name="android.intent.category.VOICE_LAUNCH" />
            </intent-filter>
            <meta-data android:name="com.android.settings.FRAGMENT_CLASS"
                android:value="com.android.settings.network.tether.TetherSettings" />
            <meta-data android:name="com.android.settings.HIGHLIGHT_MENU_KEY"
                       android:value="@string/menu_key_network"/>
        </activity>

        <activity
            android:name="Settings$WifiTetherSettingsActivity"
            android:label="@string/wifi_hotspot_checkbox_text"
            android:exported="true"
            android:icon="@drawable/ic_homepage_wifi_tethering">
            <intent-filter>
                <action android:name="com.android.settings.WIFI_TETHER_SETTINGS" />
                <category android:name="android.intent.category.DEFAULT" />
            </intent-filter>
            <intent-filter android:priority="4">
                <action android:name="android.intent.action.MAIN" />
                <category android:name="com.android.settings.SHORTCUT" />
            </intent-filter>
            <meta-data android:name="com.android.settings.FRAGMENT_CLASS"
                android:value="com.android.settings.wifi.tether.WifiTetherSettings" />
            <meta-data android:name="com.android.settings.HIGHLIGHT_MENU_KEY"
                       android:value="@string/menu_key_network"/>
        </activity>


        <!-- Keep compatibility with old shortcuts. -->
        <activity-alias android:name=".TetherSettings"
                  android:label="@string/tether_settings_title_all"
                  android:clearTaskOnLaunch="true"
                  android:exported="true"
                  android:targetActivity="Settings$TetherSettingsActivity">
            <meta-data android:name="com.android.settings.FRAGMENT_CLASS"
                android:value="com.android.settings.network.tether.TetherSettings" />
            <meta-data android:name="com.android.settings.HIGHLIGHT_MENU_KEY"
                       android:value="@string/menu_key_network"/>
        </activity-alias>

        <activity android:name="Settings$WifiP2pSettingsActivity"
            android:exported="true">
            <intent-filter>
                <action android:name="android.intent.action.MAIN" />
                <category android:name="android.intent.category.DEFAULT" />
                <category android:name="android.intent.category.VOICE_LAUNCH" />
            </intent-filter>
            <meta-data android:name="com.android.settings.FRAGMENT_CLASS"
                android:value="com.android.settings.wifi.p2p.WifiP2pSettings" />
            <meta-data android:name="com.android.settings.HIGHLIGHT_MENU_KEY"
                       android:value="@string/menu_key_network"/>
        </activity>

        <activity
            android:name="Settings$VpnSettingsActivity"
            android:label="@string/vpn_settings_title"
            android:exported="true"
            android:icon="@drawable/ic_homepage_vpn">
            <intent-filter android:priority="1">
                <action android:name="android.settings.VPN_SETTINGS" />
                <category android:name="android.intent.category.BROWSABLE" />
                <action android:name="android.net.vpn.SETTINGS" />
                <category android:name="android.intent.category.DEFAULT" />
            </intent-filter>
            <intent-filter android:priority="5">
                <action android:name="android.intent.action.MAIN" />
                <category android:name="com.android.settings.SHORTCUT" />
            </intent-filter>
            <meta-data android:name="com.android.settings.FRAGMENT_CLASS"
                android:value="com.android.settings.vpn2.VpnSettings" />
            <meta-data android:name="com.android.settings.HIGHLIGHT_MENU_KEY"
                       android:value="@string/menu_key_network"/>
            <meta-data android:name="com.android.settings.PRIMARY_PROFILE_CONTROLLED"
                android:value="true" />
        </activity>

        <activity
            android:name="Settings$DataSaverSummaryActivity"
            android:exported="true"
            android:label="@string/data_saver_title">
            <intent-filter android:priority="1">
                <action android:name="android.settings.DATA_SAVER_SETTINGS" />
                <category android:name="android.intent.category.DEFAULT" />
            </intent-filter>
            <meta-data android:name="com.android.settings.FRAGMENT_CLASS"
                       android:value="com.android.settings.datausage.DataSaverSummary" />
            <meta-data android:name="com.android.settings.HIGHLIGHT_MENU_KEY"
                       android:value="@string/menu_key_network"/>
        </activity>

        <activity
            android:name="Settings$LongBackgroundTasksActivity"
            android:knownActivityEmbeddingCerts="@array/config_known_host_certs"
            android:exported="true"
            android:label="@string/long_background_tasks_label">
            <intent-filter android:priority="1">
                <action android:name="android.settings.MANAGE_APP_LONG_RUNNING_JOBS" />
                <category android:name="android.intent.category.DEFAULT" />
            </intent-filter>
            <meta-data android:name="com.android.settings.FRAGMENT_CLASS"
                       android:value="com.android.settings.applications.manageapplications.ManageApplications" />
            <meta-data android:name="com.android.settings.HIGHLIGHT_MENU_KEY"
                       android:value="@string/menu_key_apps"/>
            <meta-data android:name="com.android.settings.PRIMARY_PROFILE_CONTROLLED"
                       android:value="true" />
        </activity>

        <activity
            android:name="Settings$LongBackgroundTasksAppActivity"
            android:exported="true"
            android:label="@string/long_background_tasks_label">
            <intent-filter android:priority="1">
                <action android:name="android.settings.MANAGE_APP_LONG_RUNNING_JOBS" />
                <category android:name="android.intent.category.DEFAULT" />
                <data android:scheme="package" />
            </intent-filter>
            <meta-data android:name="com.android.settings.FRAGMENT_CLASS"
                       android:value="com.android.settings.applications.appinfo.LongBackgroundTasksDetails" />
            <meta-data android:name="com.android.settings.HIGHLIGHT_MENU_KEY"
                       android:value="@string/menu_key_apps"/>
        </activity>

        <activity
            android:name="Settings$DateTimeSettingsActivity"
            android:label="@string/date_and_time"
            android:exported="true"
            android:icon="@drawable/ic_settings_date_time">
            <intent-filter android:priority="1">
                <action android:name="android.settings.DATE_SETTINGS" />
                <category android:name="android.intent.category.BROWSABLE" />
                <category android:name="android.intent.category.DEFAULT" />
            </intent-filter>
            <intent-filter>
                <action android:name="android.intent.action.MAIN" />
                <action android:name="android.intent.action.QUICK_CLOCK" />
                <category android:name="android.intent.category.VOICE_LAUNCH" />
                <category android:name="android.intent.category.DEFAULT" />
            </intent-filter>
            <meta-data android:name="com.android.settings.FRAGMENT_CLASS"
                android:value="com.android.settings.datetime.DateTimeSettings" />
            <meta-data android:name="com.android.settings.HIGHLIGHT_MENU_KEY"
                       android:value="@string/menu_key_system"/>
            <meta-data android:name="com.android.settings.PRIMARY_PROFILE_CONTROLLED"
                android:value="true" />
        </activity>

        <activity
            android:name="Settings$LocalePickerActivity"
            android:label="@string/language_picker_title"
            android:exported="true"
            android:icon="@drawable/ic_settings_language">
            <intent-filter android:priority="1">
                <action android:name="android.settings.LOCALE_SETTINGS" />
                <category android:name="android.intent.category.BROWSABLE" />
                <category android:name="android.intent.category.DEFAULT" />
            </intent-filter>
            <intent-filter>
                <action android:name="android.intent.action.MAIN" />
                <category android:name="android.intent.category.DEFAULT" />
                <category android:name="android.intent.category.VOICE_LAUNCH" />
            </intent-filter>
            <meta-data android:name="com.android.settings.FRAGMENT_CLASS"
                android:value="com.android.settings.localepicker.LocaleListEditor" />
            <meta-data android:name="com.android.settings.HIGHLIGHT_MENU_KEY"
                       android:value="@string/menu_key_system"/>
            <meta-data android:name="com.android.settings.PRIMARY_PROFILE_CONTROLLED"
                android:value="true" />
        </activity>

        <activity android:name=".localepicker.LocalePickerWithRegionActivity"
                  android:excludeFromRecents="true"
                  android:configChanges="orientation|keyboardHidden|screenSize"
                  android:exported="false"
                  android:theme="@style/Theme.LocalePickerWithRegionActivity">
        </activity>

        <activity
            android:name=".localepicker.AppLocalePickerActivity"
            android:label="@string/app_locale_picker_title"
            android:configChanges="orientation|screenSize|keyboardHidden"
            android:exported="true" >
            <intent-filter>
                <action android:name="android.settings.APP_LOCALE_SETTINGS" />
                <category android:name="android.intent.category.DEFAULT" />
                <data android:scheme="package" />
            </intent-filter>
        </activity>

        <activity android:name=".localepicker.NotificationActionActivity"
            android:excludeFromRecents="true"
            android:theme="@android:style/Theme.NoDisplay">
        </activity>

        <activity
            android:name=".Settings$LanguageAndInputSettingsActivity"
            android:label="@string/language_settings"
            android:exported="true"
            android:icon="@drawable/ic_settings_language">
            <intent-filter>
                <action android:name="android.settings.LANGUAGE_SETTINGS"/>
                <category android:name="android.intent.category.DEFAULT"/>
            </intent-filter>
            <intent-filter>
                <action android:name="android.intent.action.MAIN"/>
                <category android:name="android.intent.category.VOICE_LAUNCH"/>
                <category android:name="android.intent.category.DEFAULT"/>
            </intent-filter>
            <meta-data android:name="com.android.settings.FRAGMENT_CLASS"
                       android:value="com.android.settings.language.LanguageAndInputSettings"/>
            <meta-data android:name="com.android.settings.HIGHLIGHT_MENU_KEY"
                       android:value="@string/menu_key_system"/>
            <meta-data android:name="com.android.settings.PRIMARY_PROFILE_CONTROLLED"
                       android:value="true"/>
        </activity>

        <activity
            android:name=".Settings$LanguageSettingsActivity"
            android:label="@string/languages_settings"
            android:exported="true"
            android:icon="@drawable/ic_settings_languages">
            <intent-filter>
                <action android:name="android.settings.LANGUAGE_SETTINGS"/>
                <category android:name="android.intent.category.DEFAULT"/>
            </intent-filter>
            <intent-filter>
                <action android:name="android.intent.action.MAIN"/>
                <category android:name="android.intent.category.VOICE_LAUNCH"/>
                <category android:name="android.intent.category.DEFAULT"/>
            </intent-filter>
            <meta-data android:name="com.android.settings.FRAGMENT_CLASS"
                       android:value="com.android.settings.language.LanguageSettings"/>
            <meta-data android:name="com.android.settings.HIGHLIGHT_MENU_KEY"
                       android:value="@string/menu_key_system"/>
            <meta-data android:name="com.android.settings.PRIMARY_PROFILE_CONTROLLED"
                       android:value="true"/>
        </activity>

        <activity
            android:name=".Settings$NavigationModeSettingsActivity"
            android:label="@string/system_navigation_title"
            android:exported="true">
            <intent-filter>
                <action android:name="com.android.settings.NAVIGATION_MODE_SETTINGS"/>
                <category android:name="android.intent.category.DEFAULT"/>
            </intent-filter>
            <meta-data android:name="com.android.settings.FRAGMENT_CLASS"
                android:value="com.android.settings.gestures.SystemNavigationGestureSettings"/>
            <meta-data android:name="com.android.settings.HIGHLIGHT_MENU_KEY"
                android:value="@string/menu_key_system"/>
            <meta-data android:name="com.android.settings.PRIMARY_PROFILE_CONTROLLED"
                android:value="true"/>
        </activity>

        <activity
            android:name=".Settings$RegionalPreferencesActivity"
            android:label="@string/regional_preferences_title"
            android:exported="true" >
            <intent-filter android:priority="1">
                <action android:name="android.settings.REGIONAL_PREFERENCES_SETTINGS" />
                <category android:name="android.intent.category.DEFAULT" />
            </intent-filter>
            <meta-data android:name="com.android.settings.FRAGMENT_CLASS"
                android:value="com.android.settings.regionalpreferences.RegionalPreferencesEntriesFragment"/>
            <meta-data android:name="com.android.settings.HIGHLIGHT_MENU_KEY"
                android:value="@string/menu_key_system"/>
            <meta-data android:name="com.android.settings.PRIMARY_PROFILE_CONTROLLED"
                android:value="true"/>
        </activity>

        <activity
            android:name=".Settings$KeyboardSettingsActivity"
            android:label="@string/keyboard_settings"
            android:exported="true"
            android:icon="@drawable/ic_settings_language">
            <intent-filter>
                <action android:name="android.intent.action.MAIN"/>
                <category android:name="android.intent.category.VOICE_LAUNCH"/>
                <category android:name="android.intent.category.DEFAULT"/>
            </intent-filter>
            <meta-data android:name="com.android.settings.FRAGMENT_CLASS"
                       android:value="com.android.settings.inputmethod.KeyboardSettings"/>
            <meta-data android:name="com.android.settings.HIGHLIGHT_MENU_KEY"
                       android:value="@string/menu_key_system"/>
            <meta-data android:name="com.android.settings.PRIMARY_PROFILE_CONTROLLED"
                       android:value="true"/>
        </activity>

        <activity android:name="Settings$AvailableVirtualKeyboardActivity"
            android:exported="true"
            android:label="@string/available_virtual_keyboard_category">
            <intent-filter android:priority="1">
                <action android:name="android.settings.INPUT_METHOD_SETTINGS" />
                <category android:name="android.intent.category.BROWSABLE" />
                <category android:name="android.intent.category.DEFAULT" />
            </intent-filter>
            <meta-data android:name="com.android.settings.FRAGMENT_CLASS"
                android:value="com.android.settings.inputmethod.AvailableVirtualKeyboardFragment" />
            <meta-data android:name="com.android.settings.HIGHLIGHT_MENU_KEY"
                       android:value="@string/menu_key_system"/>
        </activity>

        <activity
            android:name="Settings$ManageAssistActivity"
            android:exported="true"
            android:label="@string/assist_and_voice_input_title">
            <intent-filter android:priority="1">
                <action android:name="android.settings.VOICE_INPUT_SETTINGS" />
                <category android:name="android.intent.category.BROWSABLE" />
                <category android:name="android.intent.category.DEFAULT" />
            </intent-filter>
            <meta-data android:name="com.android.settings.FRAGMENT_CLASS"
                android:value="com.android.settings.applications.assist.ManageAssist" />
            <meta-data android:name="com.android.settings.HIGHLIGHT_MENU_KEY"
                       android:value="@string/menu_key_apps"/>
        </activity>

        <activity android:name="Settings$KeyboardLayoutPickerActivity"
            android:label="@string/keyboard_layout_picker_title"
            android:clearTaskOnLaunch="true"
            android:exported="true">
            <meta-data android:name="com.android.settings.FRAGMENT_CLASS"
                android:value="com.android.settings.inputmethod.KeyboardLayoutPickerFragment" />
            <meta-data android:name="com.android.settings.HIGHLIGHT_MENU_KEY"
                       android:value="@string/menu_key_system"/>
        </activity>

        <activity android:name="Settings$PhysicalKeyboardActivity"
            android:label="@string/physical_keyboard_title"
            android:exported="true"
            android:clearTaskOnLaunch="true">
            <intent-filter android:priority="1">
                <action android:name="android.settings.HARD_KEYBOARD_SETTINGS" />
                <category android:name="android.intent.category.DEFAULT" />
            </intent-filter>
            <meta-data android:name="com.android.settings.FRAGMENT_CLASS"
                android:value="com.android.settings.inputmethod.PhysicalKeyboardFragment" />
            <meta-data android:name="com.android.settings.HIGHLIGHT_MENU_KEY"
                       android:value="@string/menu_key_system"/>
        </activity>

        <!-- Keep compatibility with old shortcuts. -->
        <activity-alias android:name="LanguageSettings"
                android:label="@string/language_input_gesture_title"
                android:clearTaskOnLaunch="true"
                android:exported="true"
                android:targetActivity="Settings$LanguageAndInputSettingsActivity">
            <meta-data android:name="com.android.settings.FRAGMENT_CLASS"
                android:value="com.android.settings.language.LanguageAndInputSettings" />
            <meta-data android:name="com.android.settings.HIGHLIGHT_MENU_KEY"
                       android:value="@string/menu_key_system"/>
        </activity-alias>

        <activity
            android:name="Settings$SpellCheckersSettingsActivity"
            android:exported="true"
            android:label="@string/spellcheckers_settings_title">
            <intent-filter>
                <action android:name="android.intent.action.MAIN" />
                <category android:name="android.intent.category.VOICE_LAUNCH" />
                <category android:name="android.intent.category.DEFAULT" />
            </intent-filter>
            <meta-data android:name="com.android.settings.FRAGMENT_CLASS"
                android:value="com.android.settings.inputmethod.SpellCheckersSettings" />
            <meta-data android:name="com.android.settings.HIGHLIGHT_MENU_KEY"
                       android:value="@string/menu_key_system"/>
        </activity>

        <activity android:name=".inputmethod.InputMethodAndSubtypeEnablerActivity"
                android:label=""
                android:exported="true"
                android:clearTaskOnLaunch="true">
            <intent-filter android:priority="1">
                <action android:name="android.settings.INPUT_METHOD_SUBTYPE_SETTINGS" />
                <category android:name="android.intent.category.DEFAULT" />
            </intent-filter>
            <intent-filter>
                <action android:name="android.intent.action.MAIN" />
                <category android:name="android.intent.category.VOICE_LAUNCH" />
                <category android:name="android.intent.category.DEFAULT" />
            </intent-filter>
        </activity>

        <activity
            android:name="Settings$UserDictionarySettingsActivity"
            android:exported="true"
            android:label="@string/user_dict_settings_title">
            <intent-filter android:priority="1">
                <action android:name="android.settings.USER_DICTIONARY_SETTINGS" />
                <category android:name="android.intent.category.DEFAULT" />
            </intent-filter>
            <intent-filter>
                <action android:name="android.intent.action.MAIN" />
                <category android:name="android.intent.category.DEFAULT" />
                <category android:name="android.intent.category.VOICE_LAUNCH" />
            </intent-filter>
            <meta-data android:name="com.android.settings.FRAGMENT_CLASS"
                android:value="com.android.settings.inputmethod.UserDictionaryList" />
            <meta-data android:name="com.android.settings.HIGHLIGHT_MENU_KEY"
                       android:value="@string/menu_key_system"/>
        </activity>

        <activity android:name=".inputmethod.UserDictionaryAddWordActivity"
                  android:visibleToInstantApps="true"
                  android:label="@string/user_dict_settings_title"
                  android:theme="@*android:style/Theme.DeviceDefault.Settings.Dialog.NoActionBar"
                  android:windowSoftInputMode="stateVisible"
                  android:noHistory="true"
                  android:exported="true"
                  android:excludeFromRecents="true">
            <intent-filter android:priority="1">
                <action android:name="com.android.settings.USER_DICTIONARY_INSERT" />
                <category android:name="android.intent.category.DEFAULT" />
            </intent-filter>
        </activity>

        <activity
            android:name="Settings$ZenModeSettingsActivity"
            android:label="@string/zen_mode_settings_title"
            android:icon="@drawable/ic_homepage_notification"
            android:exported="true">
            <intent-filter android:priority="1">
                <action android:name="android.settings.ZEN_MODE_SETTINGS" />
                <category android:name="android.intent.category.DEFAULT" />
            </intent-filter>
            <intent-filter android:priority="1">
                <action android:name="android.settings.ZEN_MODE_PRIORITY_SETTINGS" />
                <category android:name="android.intent.category.BROWSABLE" />
                <category android:name="android.intent.category.DEFAULT" />
            </intent-filter>
            <intent-filter android:priority="41">
                <action android:name="android.intent.action.MAIN" />
                <category android:name="com.android.settings.SHORTCUT" />
            </intent-filter>
            <meta-data android:name="com.android.settings.FRAGMENT_CLASS"
                android:value="com.android.settings.notification.zen.ZenModeSettings" />
            <meta-data android:name="com.android.settings.HIGHLIGHT_MENU_KEY"
                       android:value="@string/menu_key_notifications"/>
            <meta-data android:name="com.android.settings.PRIMARY_PROFILE_CONTROLLED"
                android:value="true" />
        </activity>

        <activity
            android:name=".notification.zen.ZenSuggestionActivity"
            android:label="@string/zen_mode_settings_title"
            android:icon="@drawable/ic_suggestion_dnd"
            android:exported="true"
            android:theme="@android:style/Theme.NoDisplay">
            <intent-filter>
                <action android:name="android.intent.action.MAIN" />
                <category android:name="com.android.settings.suggested.category.ZEN" />
            </intent-filter>
            <intent-filter>
                <action android:name="android.intent.action.MAIN" />
                <category android:name="com.android.settings.suggested.category.FIRST_IMPRESSION" />
            </intent-filter>

            <meta-data android:name="com.android.settings.dismiss"
                       android:value="0" />
            <meta-data android:name="com.android.settings.title"
                       android:resource="@string/zen_suggestion_title" />
            <meta-data android:name="com.android.settings.summary"
                       android:resource="@string/zen_suggestion_summary" />
        </activity>

        <activity
            android:name=".notification.zen.ZenOnboardingActivity"
            android:label="@string/zen_onboarding_dnd_visual_disturbances_header"
            android:icon="@drawable/ic_notifications"
            android:theme="@*android:style/Theme.DeviceDefault.Settings.Dialog.NoActionBar"
            android:exported="true">
            <intent-filter android:priority="1">
                <action android:name="android.settings.ZEN_MODE_ONBOARDING" />
                <category android:name="android.intent.category.DEFAULT" />
            </intent-filter>
        </activity>
        <activity
            android:name="Settings$ZenModeAutomationSettingsActivity"
            android:label="@string/zen_mode_automation_settings_title"
            android:icon="@drawable/ic_notifications"
            android:exported="true">
            <intent-filter android:priority="1">
                <action android:name="android.settings.ZEN_MODE_AUTOMATION_SETTINGS" />
                <category android:name="android.intent.category.DEFAULT" />
            </intent-filter>
            <intent-filter android:priority="1">
                <action android:name="android.settings.ACTION_CONDITION_PROVIDER_SETTINGS" />
                <category android:name="android.intent.category.BROWSABLE" />
                <category android:name="android.intent.category.DEFAULT" />
            </intent-filter>
            <meta-data android:name="com.android.settings.FRAGMENT_CLASS"
                       android:value="com.android.settings.notification.zen.ZenModeAutomationSettings" />
            <meta-data android:name="com.android.settings.HIGHLIGHT_MENU_KEY"
                       android:value="@string/menu_key_notifications"/>
            <meta-data android:name="com.android.settings.PRIMARY_PROFILE_CONTROLLED"
                       android:value="true" />
        </activity>

        <activity android:name="Settings$WallpaperSettingsActivity"
                  android:label="@string/wallpaper_settings_fragment_title"
                  android:icon="@drawable/ic_wallpaper"
                  android:exported="true">
            <meta-data android:name="com.android.settings.FRAGMENT_CLASS"
                       android:value="com.android.settings.wallpaper.WallpaperTypeSettings" />
            <meta-data android:name="com.android.settings.HIGHLIGHT_MENU_KEY"
                       android:value="@string/menu_key_wallpaper"/>
        </activity>

        <activity android:name=".wallpaper.WallpaperSuggestionActivity"
                  android:label="@string/wallpaper_settings_title"
                  android:icon="@drawable/ic_wallpaper"
                  android:exported="true"
                  android:theme="@android:style/Theme.NoDisplay">
            <intent-filter>
                <action android:name="android.settings.WALLPAPER_SETTINGS"/>
                <category android:name="android.intent.category.DEFAULT"/>
            </intent-filter>
            <intent-filter>
                <action android:name="android.intent.action.MAIN"/>
                <category android:name="com.android.settings.suggested.category.FIRST_IMPRESSION"/>
            </intent-filter>
            <intent-filter>
                <action android:name="android.intent.action.MAIN"/>
                <category android:name="com.android.settings.suggested.category.PERSONALIZE"/>
            </intent-filter>
            <meta-data android:name="com.android.settings.title"
                       android:resource="@string/wallpaper_suggestion_title"/>
            <meta-data android:name="com.android.settings.summary"
                       android:resource="@string/wallpaper_suggestion_summary" />
            <meta-data android:name="com.android.settings.dismiss"
                       android:value="3,7,30" />
            <meta-data android:name="com.android.settings.icon_tintable" android:value="true" />
        </activity>

        <activity android:name=".wallpaper.StyleSuggestionActivity"
                  android:label="@string/style_suggestion_title"
                  android:icon="@drawable/ic_theme"
                  android:exported="true"
                  android:theme="@android:style/Theme.NoDisplay">
            <intent-filter>
                <action android:name="android.intent.action.MAIN" />
                <category android:name="com.android.settings.suggested.category.FIRST_IMPRESSION" />
            </intent-filter>
            <meta-data android:name="com.android.settings.title"
                       android:resource="@string/style_suggestion_title" />
            <meta-data android:name="com.android.settings.summary"
                       android:resource="@string/style_suggestion_summary" />
            <meta-data android:name="com.android.settings.dismiss"
                       android:value="3,7,30" />
            <meta-data android:name="com.android.settings.icon_tintable" android:value="true" />
        </activity>

        <activity
            android:name="Settings$ZenModeScheduleRuleSettingsActivity"
            android:exported="true">
            <intent-filter android:priority="1">
                <action android:name="android.settings.ZEN_MODE_SCHEDULE_RULE_SETTINGS" />
                <category android:name="android.intent.category.DEFAULT" />
            </intent-filter>
            <intent-filter>
                <action android:name="android.intent.action.MAIN" />
                <category android:name="android.intent.category.DEFAULT" />
            </intent-filter>
            <meta-data android:name="com.android.settings.FRAGMENT_CLASS"
                android:value="com.android.settings.notification.zen.ZenModeScheduleRuleSettings" />
            <meta-data android:name="com.android.settings.HIGHLIGHT_MENU_KEY"
                       android:value="@string/menu_key_notifications"/>
            <meta-data android:name="com.android.settings.PRIMARY_PROFILE_CONTROLLED"
                android:value="true" />
        </activity>

        <activity
            android:name="Settings$ZenModeEventRuleSettingsActivity"
            android:exported="true">
            <intent-filter android:priority="1">
                <action android:name="android.settings.ZEN_MODE_EVENT_RULE_SETTINGS" />
                <category android:name="android.intent.category.DEFAULT" />
            </intent-filter>
            <meta-data android:name="com.android.settings.FRAGMENT_CLASS"
                android:value="com.android.settings.notification.zen.ZenModeEventRuleSettings" />
            <meta-data android:name="com.android.settings.HIGHLIGHT_MENU_KEY"
                       android:value="@string/menu_key_notifications"/>
            <meta-data android:name="com.android.settings.PRIMARY_PROFILE_CONTROLLED"
                android:value="true" />
        </activity>

        <activity
            android:name="Settings$DisplaySettingsActivity"
            android:label="@string/display_settings"
            android:exported="true"
            android:icon="@drawable/ic_homepage_display">
            <intent-filter android:priority="1">
                <action android:name="com.android.settings.DISPLAY_SETTINGS" />
                <action android:name="android.settings.DISPLAY_SETTINGS" />
                <category android:name="android.intent.category.BROWSABLE" />
                <category android:name="android.intent.category.DEFAULT" />
            </intent-filter>
            <intent-filter android:priority="30">
                <action android:name="android.intent.action.MAIN" />
                <category android:name="com.android.settings.SHORTCUT" />
            </intent-filter>
            <meta-data android:name="com.android.settings.FRAGMENT_CLASS"
                android:value="com.android.settings.DisplaySettings" />
            <meta-data android:name="com.android.settings.HIGHLIGHT_MENU_KEY"
                       android:value="@string/menu_key_display"/>
            <meta-data android:name="com.android.settings.PRIMARY_PROFILE_CONTROLLED"
                android:value="true" />
        </activity>

        <activity
            android:name="Settings$SmartAutoRotateSettingsActivity"
            android:label="@string/accelerometer_title"
            android:icon="@drawable/ic_screen_rotation"
            android:exported="true">
            <intent-filter android:priority="1">
                <action android:name="android.settings.AUTO_ROTATE_SETTINGS" />
                <category android:name="android.intent.category.DEFAULT" />
            </intent-filter>
            <intent-filter android:priority="32">
                <action android:name="android.intent.action.MAIN" />
                <category android:name="com.android.settings.SHORTCUT" />
            </intent-filter>
            <meta-data android:name="com.android.settings.FRAGMENT_CLASS"
                android:value="com.android.settings.display.SmartAutoRotatePreferenceFragment" />
            <meta-data android:name="com.android.settings.HIGHLIGHT_MENU_KEY"
                       android:value="@string/menu_key_display"/>
        </activity>

        <activity
            android:name="Settings$NightDisplaySettingsActivity"
            android:label="@string/night_display_title"
            android:enabled="@*android:bool/config_nightDisplayAvailable"
            android:exported="true"
            android:icon="@drawable/ic_homepage_night_display">
            <intent-filter android:priority="32">
                <action android:name="android.intent.action.MAIN" />
                <category android:name="com.android.settings.SHORTCUT" />
            </intent-filter>
            <intent-filter android:priority="1">
                <action android:name="android.settings.NIGHT_DISPLAY_SETTINGS" />
                <category android:name="android.intent.category.BROWSABLE" />
                <category android:name="android.intent.category.DEFAULT" />
            </intent-filter>
            <meta-data android:name="com.android.settings.FRAGMENT_CLASS"
                android:value="com.android.settings.display.NightDisplaySettings" />
            <meta-data android:name="com.android.settings.HIGHLIGHT_MENU_KEY"
                       android:value="@string/menu_key_display"/>
            <meta-data android:name="com.android.settings.PRIMARY_PROFILE_CONTROLLED"
                android:value="true" />
        </activity>

        <activity
                android:name="Settings$DarkThemeSettingsActivity"
                android:label="@string/dark_ui_mode"
                android:exported="true"
                android:enabled="true">
            <intent-filter android:priority="32">
                <action android:name="android.intent.action.MAIN" />
                <category android:name="com.android.settings.SHORTCUT" />
            </intent-filter>
            <intent-filter android:priority="1">
                <action android:name="android.settings.DARK_THEME_SETTINGS" />
                <category android:name="android.intent.category.DEFAULT" />
            </intent-filter>
            <meta-data android:name="com.android.settings.FRAGMENT_CLASS"
                android:value="com.android.settings.display.darkmode.DarkModeSettingsFragment" />
            <meta-data android:name="com.android.settings.HIGHLIGHT_MENU_KEY"
                       android:value="@string/menu_key_display"/>
            <meta-data android:name="com.android.settings.PRIMARY_PROFILE_CONTROLLED"
                android:value="true" />
        </activity>

        <activity
            android:name="Settings$NightDisplaySuggestionActivity"
            android:enabled="@*android:bool/config_nightDisplayAvailable"
            android:exported="true"
            android:icon="@drawable/ic_suggestion_night_display">
            <intent-filter>
                <action android:name="android.intent.action.MAIN" />
                <category android:name="com.android.settings.suggested.category.FIRST_IMPRESSION" />
            </intent-filter>
            <meta-data android:name="com.android.settings.dismiss"
                android:value="6,10,30" />
            <meta-data android:name="com.android.settings.title"
                android:resource="@string/night_display_suggestion_title" />
            <meta-data android:name="com.android.settings.summary"
                android:resource="@string/night_display_suggestion_summary" />
            <meta-data android:name="com.android.settings.PRIMARY_PROFILE_CONTROLLED"
                android:value="true" />
            <meta-data android:name="com.android.settings.FRAGMENT_CLASS"
                android:value="com.android.settings.display.NightDisplaySettings" />
            <meta-data android:name="com.android.settings.HIGHLIGHT_MENU_KEY"
                       android:value="@string/menu_key_display"/>
        </activity>

        <activity android:name=".Settings$MyDeviceInfoActivity"
                  android:label="@string/about_settings"
                  android:exported="true"
                  android:icon="@drawable/ic_homepage_about">
            <intent-filter android:priority="1">
                <action android:name="android.settings.DEVICE_INFO_SETTINGS" />
                <category android:name="android.intent.category.BROWSABLE" />
                <action android:name="android.settings.DEVICE_NAME" />
                <category android:name="android.intent.category.DEFAULT" />
            </intent-filter>
            <intent-filter android:priority="71">
                <action android:name="android.intent.action.MAIN" />
                <category android:name="com.android.settings.SHORTCUT" />
            </intent-filter>
            <meta-data android:name="com.android.settings.FRAGMENT_CLASS"
                       android:value="com.android.settings.deviceinfo.aboutphone.MyDeviceInfoFragment" />
            <meta-data android:name="com.android.settings.HIGHLIGHT_MENU_KEY"
                       android:value="@string/menu_key_about_device"/>
            <meta-data android:name="com.android.settings.PRIMARY_PROFILE_CONTROLLED"
                       android:value="true" />
        </activity>

        <activity
            android:name=".Settings$LockScreenSettingsActivity"
            android:label="@string/lockscreen_settings_title"
            android:exported="true">
            <intent-filter android:priority="1">
                <action android:name="android.settings.LOCK_SCREEN_SETTINGS" />
                <category android:name="android.intent.category.DEFAULT" />
            </intent-filter>
            <meta-data android:name="com.android.settings.FRAGMENT_CLASS"
                       android:value="com.android.settings.security.LockscreenDashboardFragment" />
            <meta-data android:name="com.android.settings.HIGHLIGHT_MENU_KEY"
                       android:value="@string/menu_key_display"/>
            <meta-data android:name="com.android.settings.PRIMARY_PROFILE_CONTROLLED"
                       android:value="true" />
        </activity>

        <activity
            android:name=".Settings$BlueToothPairingActivity"
            android:label="@string/bluetooth_pairing_page_title"
            android:permission="android.permission.BLUETOOTH_SCAN"
            android:exported="true">
            <intent-filter android:priority="1">
                <action android:name="android.settings.BLUETOOTH_PAIRING_SETTINGS" />
                <category android:name="android.intent.category.DEFAULT" />
            </intent-filter>
            <meta-data android:name="com.android.settings.FRAGMENT_CLASS"
                       android:value="com.android.settings.bluetooth.BluetoothPairingDetail" />
            <meta-data android:name="com.android.settings.HIGHLIGHT_MENU_KEY"
                       android:value="@string/menu_key_connected_devices"/>
            <meta-data android:name="com.android.settings.PRIMARY_PROFILE_CONTROLLED"
                       android:value="true" />
        </activity>

        <activity
            android:name=".Settings$HearingDevicesActivity"
            android:label="@string/accessibility_hearingaid_title"
            android:exported="true">
            <intent-filter android:priority="1">
                <action android:name="android.settings.HEARING_DEVICES_SETTINGS" />
                <category android:name="android.intent.category.DEFAULT" />
            </intent-filter>
            <meta-data android:name="com.android.settings.FRAGMENT_CLASS"
                android:value="com.android.settings.accessibility.AccessibilityHearingAidsFragment" />
            <meta-data android:name="com.android.settings.HIGHLIGHT_MENU_KEY"
                android:value="@string/menu_key_accessibility"/>
            <meta-data android:name="com.android.settings.PRIMARY_PROFILE_CONTROLLED"
                android:value="true" />
        </activity>

        <activity
            android:name=".Settings$HearingDevicesPairingActivity"
            android:label="@string/accessibility_hearing_device_pairing_title"
            android:permission="android.permission.BLUETOOTH_SCAN"
            android:exported="true">
            <intent-filter android:priority="1">
                <action android:name="android.settings.HEARING_DEVICES_PAIRING_SETTINGS" />
                <category android:name="android.intent.category.DEFAULT" />
            </intent-filter>
            <meta-data android:name="com.android.settings.FRAGMENT_CLASS"
                android:value="com.android.settings.accessibility.HearingDevicePairingFragment" />
            <meta-data android:name="com.android.settings.HIGHLIGHT_MENU_KEY"
                android:value="@string/menu_key_accessibility"/>
            <meta-data android:name="com.android.settings.PRIMARY_PROFILE_CONTROLLED"
                android:value="true" />
        </activity>

        <activity
            android:name="SettingsLicenseActivity"
            android:label="@string/settings_license_activity_title"
            android:exported="true"
            android:configChanges="orientation|screenSize">
            <intent-filter android:priority="1">
                <action android:name="android.settings.LICENSE" />
                <category android:name="android.intent.category.DEFAULT" />
            </intent-filter>
            <meta-data android:name="com.android.settings.PRIMARY_PROFILE_CONTROLLED"
                android:value="true" />
        </activity>

        <activity android:name=".Settings$ModuleLicensesActivity"
                  android:exported="true"
                  android:label="@string/module_license_title">
            <intent-filter>
                <action android:name="android.settings.MODULE_LICENSES" />
                <category android:name="android.intent.category.DEFAULT" />
            </intent-filter>
            <meta-data android:name="com.android.settings.FRAGMENT_CLASS"
                       android:value="com.android.settings.deviceinfo.legal.ModuleLicensesDashboard" />
            <meta-data android:name="com.android.settings.HIGHLIGHT_MENU_KEY"
                       android:value="@string/menu_key_about_device"/>
            <meta-data android:name="com.android.settings.PRIMARY_PROFILE_CONTROLLED"
                       android:value="true" />
        </activity>

        <activity
            android:name="Settings$ManageApplicationsActivity"
            android:knownActivityEmbeddingCerts="@array/config_known_host_certs"
            android:exported="true"
            android:label="@string/applications_settings">
            <intent-filter android:priority="1">
                <action android:name="android.settings.APPLICATION_SETTINGS" />
                <action android:name="android.settings.MANAGE_APPLICATIONS_SETTINGS" />
                <action android:name="android.settings.MANAGE_ALL_APPLICATIONS_SETTINGS" />
                <category android:name="android.intent.category.BROWSABLE" />
                <category android:name="android.intent.category.DEFAULT" />
            </intent-filter>
            <intent-filter android:priority="20">
                <action android:name="android.intent.action.MAIN" />
                <category android:name="com.android.settings.SHORTCUT" />
            </intent-filter>
            <meta-data android:name="com.android.settings.FRAGMENT_CLASS"
                android:value="com.android.settings.applications.manageapplications.ManageApplications" />
            <meta-data android:name="com.android.settings.HIGHLIGHT_MENU_KEY"
                       android:value="@string/menu_key_apps"/>
            <meta-data android:name="com.android.settings.PRIMARY_PROFILE_CONTROLLED"
                android:value="true" />
        </activity>

        <!-- Keep compatibility with old shortcuts. -->
        <activity-alias android:name=".applications.ManageApplications"
                        android:label="@string/applications_settings"
                        android:exported="true"
                        android:targetActivity="Settings$ManageApplicationsActivity">
            <meta-data android:name="com.android.settings.FRAGMENT_CLASS"
                       android:value="com.android.settings.applications.manageapplications.ManageApplications" />
            <meta-data android:name="com.android.settings.HIGHLIGHT_MENU_KEY"
                       android:value="@string/menu_key_apps"/>
        </activity-alias>

        <activity android:name="Settings$UserAspectRatioAppListActivity"
            android:exported="true"
            android:label="@string/aspect_ratio_experimental_title">
            <intent-filter android:priority="1">
                <action android:name="android.settings.MANAGE_USER_ASPECT_RATIO_SETTINGS"/>
                <category android:name="android.intent.category.DEFAULT" />
            </intent-filter>
            <meta-data android:name="com.android.settings.FRAGMENT_CLASS"
                android:value="com.android.settings.applications.manageapplications.ManageApplications" />
            <meta-data android:name="com.android.settings.HIGHLIGHT_MENU_KEY"
                android:value="@string/menu_key_apps"/>
        </activity>

        <activity android:name="Settings$UserAspectRatioAppActivity"
                  android:exported="true"
                  android:label="@string/aspect_ratio_experimental_title">
            <intent-filter>
                <action android:name="android.settings.MANAGE_USER_ASPECT_RATIO_SETTINGS" />
                <category android:name="android.intent.category.DEFAULT" />
                <data android:scheme="package" />
            </intent-filter>
            <meta-data android:name="com.android.settings.FRAGMENT_CLASS"
                       android:value="com.android.settings.applications.appcompat.UserAspectRatioDetails" />
            <meta-data android:name="com.android.settings.HIGHLIGHT_MENU_KEY"
                       android:value="@string/menu_key_apps"/>
        </activity>

        <activity
            android:name="Settings$ManageDomainUrlsActivity"
            android:exported="true"
            android:label="@string/domain_urls_title">
            <intent-filter>
                <action android:name="android.settings.MANAGE_DOMAIN_URLS" />
                <category android:name="android.intent.category.DEFAULT" />
            </intent-filter>
            <meta-data android:name="com.android.settings.FRAGMENT_CLASS"
                       android:value="com.android.settings.applications.managedomainurls.ManageDomainUrls" />
            <meta-data android:name="com.android.settings.HIGHLIGHT_MENU_KEY"
                       android:value="@string/menu_key_apps"/>
        </activity>

        <activity android:name="Settings$AppMemoryUsageActivity"
                  android:label="@string/app_list_memory_use"
                  android:exported="true"
                  android:icon="@drawable/ic_settings_memory">
            <intent-filter>
                <action android:name="android.settings.APP_MEMORY_USAGE" />
                <category android:name="android.intent.category.DEFAULT" />
            </intent-filter>
            <meta-data android:name="com.android.settings.FRAGMENT_CLASS"
                       android:value="com.android.settings.applications.ProcessStatsUi" />
            <meta-data android:name="com.android.settings.HIGHLIGHT_MENU_KEY"
                       android:value="@string/menu_key_apps"/>
        </activity>

        <activity
            android:name="Settings$AppBatteryUsageActivity"
            android:knownActivityEmbeddingCerts="@array/config_known_host_certs"
            android:exported="true"
            android:label="@string/high_power_apps">
            <intent-filter android:priority="1">
                <action android:name="android.settings.IGNORE_BATTERY_OPTIMIZATION_SETTINGS" />
                <category android:name="android.intent.category.BROWSABLE" />
                <category android:name="android.intent.category.DEFAULT" />
            </intent-filter>
            <meta-data android:name="com.android.settings.FRAGMENT_CLASS"
                android:value="com.android.settings.applications.manageapplications.ManageApplications" />
            <meta-data android:name="com.android.settings.HIGHLIGHT_MENU_KEY"
                       android:value="@string/menu_key_apps"/>
            <meta-data android:name="com.android.settings.PRIMARY_PROFILE_CONTROLLED"
                android:value="true" />
        </activity>

        <activity
            android:name=".datausage.AppDataUsageActivity"
            android:exported="true"
            android:noHistory="true">
            <intent-filter android:priority="1">
                <action android:name="android.settings.IGNORE_BACKGROUND_DATA_RESTRICTIONS_SETTINGS" />
                <category android:name="android.intent.category.DEFAULT" />
                <data android:scheme="package" />
            </intent-filter>
        </activity>

        <activity
            android:name=".fuelgauge.RequestIgnoreBatteryOptimizations"
            android:label="@string/high_power_apps"
            android:exported="true"
            android:theme="@*android:style/Theme.DeviceDefault.Dialog.Alert.DayNight">
            <intent-filter android:priority="1">
                <action android:name="android.settings.REQUEST_IGNORE_BATTERY_OPTIMIZATIONS" />
                <category android:name="android.intent.category.DEFAULT" />
                <data android:scheme="package" />
            </intent-filter>
        </activity>

        <activity
            android:name=".slices.SliceDeepLinkSpringBoard"
            android:excludeFromRecents="true"
            android:theme="@android:style/Theme.NoDisplay"
            android:exported="true"
            android:knownActivityEmbeddingCerts="@array/config_known_host_certs"
            android:permission="android.permission.MODIFY_PHONE_STATE">
            <intent-filter>
                <action android:name="android.intent.action.VIEW" />
                <category android:name="android.intent.category.DEFAULT" />
                <category android:name="android.intent.category.BROWSABLE" />
                <data android:scheme="settings"
                      android:host="com.android.settings.slices" />
            </intent-filter>
        </activity>

        <!-- Provide direct entry into manage apps showing running services.
             This is for compatibility with old shortcuts. -->
        <activity-alias android:name=".RunningServices"
                android:label="@string/runningservices_settings_title"
                android:knownActivityEmbeddingCerts="@array/config_known_host_certs"
                android:exported="true"
                android:targetActivity="Settings$ManageApplicationsActivity">
            <meta-data android:name="com.android.settings.FRAGMENT_CLASS"
                android:value="com.android.settings.applications.manageapplications.ManageApplications" />
            <meta-data android:name="com.android.settings.HIGHLIGHT_MENU_KEY"
                       android:value="@string/menu_key_system"/>
        </activity-alias>

        <!-- Provide direct entry into manage apps showing storage usage for apps.
             This is for compatibility with old shortcuts. -->
        <activity-alias android:name=".applications.StorageUse"
                android:label="@string/storageuse_settings_title"
                android:knownActivityEmbeddingCerts="@array/config_known_host_certs"
                android:exported="true"
                android:targetActivity="Settings$ManageApplicationsActivity">
            <meta-data android:name="com.android.settings.FRAGMENT_CLASS"
                android:value="com.android.settings.applications.manageapplications.ManageApplications" />
            <meta-data android:name="com.android.settings.HIGHLIGHT_MENU_KEY"
                       android:value="@string/menu_key_apps"/>
        </activity-alias>

        <!-- Still need a top-level activity for showing app details.  Aliasing
             trick is so the code that is now a fragment can still be called
             InstalledAppDetails. -->
        <activity android:name=".applications.InstalledAppDetailsTop"
                  android:label="@string/application_info_label"
                  android:exported="true" />

        <!-- Keep compatibility with old shortcuts. -->
        <activity-alias android:name=".applications.InstalledAppDetails"
                android:label="@string/application_info_label"
                android:exported="true"
                android:targetActivity=".applications.InstalledAppDetailsTop">
            <intent-filter android:priority="1">
                <action android:name="android.settings.APPLICATION_DETAILS_SETTINGS" />
                <action android:name="android.intent.action.AUTO_REVOKE_PERMISSIONS" />
                <category android:name="android.intent.category.DEFAULT" />
                <data android:scheme="package" />
            </intent-filter>
            <meta-data android:name="com.android.settings.HIGHLIGHT_MENU_KEY"
                       android:value="@string/menu_key_apps"/>
        </activity-alias>

        <activity-alias android:name="ManageFullScreenIntent"
                        android:exported="true"
                        android:targetActivity=".spa.SpaBridgeActivity">
            <meta-data android:name="com.android.settings.spa.DESTINATION"
                       android:value="TogglePermissionAppList/UseFullScreenIntent"/>
            <meta-data android:name="com.android.settings.HIGHLIGHT_MENU_KEY"
                android:value="@string/menu_key_apps"/>
        </activity-alias>

        <activity-alias android:name="AppManageFullScreenIntent"
                        android:exported="true"
                        android:targetActivity=".spa.SpaAppBridgeActivity">
            <intent-filter>
                <action android:name="android.settings.MANAGE_APP_USE_FULL_SCREEN_INTENT" />
                <category android:name="android.intent.category.DEFAULT" />
                <data android:scheme="package" />
            </intent-filter>
            <meta-data android:name="com.android.settings.spa.DESTINATION"
                       android:value="TogglePermissionAppInfoPage/UseFullScreenIntent"/>
            <meta-data android:name="com.android.settings.HIGHLIGHT_MENU_KEY"
                android:value="@string/menu_key_apps"/>
        </activity-alias>

        <activity android:name=".applications.InstalledAppOpenByDefaultActivity"
                  android:label="@string/application_info_label"
                  android:exported="true">
            <intent-filter android:priority="1">
                <action android:name="android.settings.APP_OPEN_BY_DEFAULT_SETTINGS" />
                <!-- Also catch legacy "com." prefixed action. -->
                <action android:name="com.android.settings.APP_OPEN_BY_DEFAULT_SETTINGS" />
                <category android:name="android.intent.category.DEFAULT" />
                <data android:scheme="package" />
            </intent-filter>
            <meta-data android:name="com.android.settings.HIGHLIGHT_MENU_KEY"
                       android:value="@string/menu_key_apps"/>
        </activity>

        <!-- Provide direct entry into manage apps showing running services. -->
        <activity android:name="Settings$RunningServicesActivity"
                android:exported="true"
                android:knownActivityEmbeddingCerts="@array/config_known_host_certs"
                android:label="@string/runningservices_settings_title">
            <intent-filter>
                <action android:name="android.intent.action.MAIN" />
                <category android:name="android.intent.category.DEFAULT" />
                <category android:name="android.intent.category.MONKEY" />
                <category android:name="android.intent.category.VOICE_LAUNCH" />
            </intent-filter>
            <meta-data android:name="com.android.settings.FRAGMENT_CLASS"
                android:value="com.android.settings.applications.manageapplications.ManageApplications" />
            <meta-data android:name="com.android.settings.HIGHLIGHT_MENU_KEY"
                       android:value="@string/menu_key_apps"/>
            <meta-data android:name="com.android.settings.PRIMARY_PROFILE_CONTROLLED"
                android:value="true" />
        </activity>

        <!-- Provide direct entry into manage apps showing storage usage of apps. -->
        <activity
            android:name="Settings$StorageUseActivity"
            android:knownActivityEmbeddingCerts="@array/config_known_host_certs"
            android:exported="true"
            android:label="@string/storageuse_settings_title">
            <intent-filter android:priority="1">
                <action android:name="android.intent.action.MANAGE_PACKAGE_STORAGE" />
                <category android:name="android.intent.category.DEFAULT" />
            </intent-filter>
            <intent-filter>
                <action android:name="android.intent.action.MAIN" />
                <category android:name="android.intent.category.DEFAULT" />
                <category android:name="android.intent.category.MONKEY" />
                <category android:name="android.intent.category.VOICE_LAUNCH" />
            </intent-filter>
            <meta-data android:name="com.android.settings.FRAGMENT_CLASS"
                android:value="com.android.settings.applications.manageapplications.ManageApplications" />
            <meta-data android:name="com.android.settings.HIGHLIGHT_MENU_KEY"
                       android:value="@string/menu_key_apps"/>
            <meta-data android:name="com.android.settings.PRIMARY_PROFILE_CONTROLLED"
                android:value="true" />
        </activity>

        <activity
            android:name="Settings$NotificationStationActivity"
            android:exported="true"
            android:label="@string/notification_log_title">
            <intent-filter android:priority="22">
                <action android:name="android.intent.action.MAIN" />
                <category android:name="com.android.settings.SHORTCUT" />
            </intent-filter>
            <meta-data android:name="com.android.settings.FRAGMENT_CLASS"
                android:value="com.android.settings.notification.history.NotificationStation" />
            <meta-data android:name="com.android.settings.HIGHLIGHT_MENU_KEY"
                       android:value="@string/menu_key_notifications"/>
        </activity>

        <activity
            android:name=".notification.history.NotificationHistoryActivity"
            android:exported="true"
            android:label="@string/notification_history_title"
            android:theme="@style/Theme.Settings.NoActionBar">
            <intent-filter android:priority="1">
                <action android:name="android.settings.NOTIFICATION_HISTORY" />
                <category android:name="android.intent.category.DEFAULT" />
            </intent-filter>
            <intent-filter>
                <action android:name="android.intent.action.MAIN" />
                <category android:name="android.intent.category.DEFAULT" />
            </intent-filter>
        </activity>

        <activity android:name=".notification.zen.ZenModeVoiceActivity"
                android:theme="@*android:style/Theme.DeviceDefault.Settings.Dialog.NoActionBar"
                android:exported="true"
                android:label="@string/zen_mode_settings_title">
            <intent-filter>
                <action android:name="android.settings.VOICE_CONTROL_DO_NOT_DISTURB_MODE" />
                <category android:name="android.intent.category.DEFAULT" />
                <category android:name="android.intent.category.VOICE" />
            </intent-filter>
        </activity>

        <activity
            android:name="Settings$LocationSettingsActivity"
            android:label="@string/location_settings_title"
            android:icon="@drawable/ic_homepage_location"
            android:exported="true"
            android:configChanges="orientation|keyboardHidden|screenSize">
            <intent-filter android:priority="1">
                <action android:name="android.settings.LOCATION_SOURCE_SETTINGS" />
                <category android:name="android.intent.category.BROWSABLE" />
                <category android:name="android.intent.category.DEFAULT" />
            </intent-filter>
            <intent-filter android:priority="52">
                <action android:name="android.intent.action.MAIN" />
                <category android:name="com.android.settings.SHORTCUT" />
            </intent-filter>
            <meta-data android:name="com.android.settings.FRAGMENT_CLASS"
                android:value="com.android.settings.location.LocationSettings" />
            <meta-data android:name="com.android.settings.HIGHLIGHT_MENU_KEY"
                       android:value="@string/menu_key_location"/>
            <meta-data android:name="com.android.settings.PRIMARY_PROFILE_CONTROLLED"
                android:value="true" />
        </activity>
        <activity
            android:name="Settings$ScanningSettingsActivity"
            android:label="@string/location_services_screen_title"
            android:icon="@drawable/ic_homepage_location"
            android:exported="true"
            android:configChanges="orientation|keyboardHidden|screenSize">
            <intent-filter android:priority="1">
                <action android:name="android.settings.LOCATION_SCANNING_SETTINGS" />
                <category android:name="android.intent.category.DEFAULT" />
            </intent-filter>
            <meta-data android:name="com.android.settings.FRAGMENT_CLASS"
                android:value="com.android.settings.location.LocationServices" />
            <meta-data android:name="com.android.settings.HIGHLIGHT_MENU_KEY"
                       android:value="@string/menu_key_location"/>
            <meta-data android:name="com.android.settings.PRIMARY_PROFILE_CONTROLLED"
                android:value="true" />
        </activity>

        <activity
            android:name="Settings$WifiScanningSettingsActivity"
            android:label="@string/location_scanning_wifi_always_scanning_title"
            android:icon="@drawable/ic_homepage_location"
            android:exported="true"
            android:permission="android.permission.CHANGE_WIFI_STATE"
            android:configChanges="orientation|keyboardHidden|screenSize">
            <intent-filter android:priority="1">
                <action android:name="android.settings.WIFI_SCANNING_SETTINGS" />
                <category android:name="android.intent.category.DEFAULT" />
            </intent-filter>
            <meta-data android:name="com.android.settings.FRAGMENT_CLASS"
                       android:value="com.android.settings.location.WifiScanningFragment" />
            <meta-data android:name="com.android.settings.HIGHLIGHT_MENU_KEY"
                       android:value="@string/menu_key_location"/>
            <meta-data android:name="com.android.settings.PRIMARY_PROFILE_CONTROLLED"
                       android:value="true" />
        </activity>

        <activity
            android:name=".Settings$SecurityDashboardActivity"
            android:label="@string/security_settings_title"
            android:icon="@drawable/ic_homepage_security"
            android:exported="true"
            android:configChanges="orientation|keyboardHidden|screenSize">
            <intent-filter android:priority="1">
                <action android:name="android.settings.SECURITY_SETTINGS" />
                <category android:name="android.intent.category.BROWSABLE" />
                <action android:name="android.credentials.UNLOCK" />
                <category android:name="android.intent.category.DEFAULT" />
            </intent-filter>
            <intent-filter>
                <action android:name="android.intent.action.MAIN" />
                <category android:name="android.intent.category.DEFAULT" />
                <category android:name="android.intent.category.VOICE_LAUNCH" />
            </intent-filter>
            <meta-data android:name="com.android.settings.FRAGMENT_CLASS"
                android:value="com.android.settings.security.SecuritySettings" />
            <meta-data android:name="com.android.settings.HIGHLIGHT_MENU_KEY"
                       android:value="@string/menu_key_security"/>
            <meta-data android:name="com.android.settings.PRIMARY_PROFILE_CONTROLLED"
                android:value="true" />
        </activity>

        <activity
            android:name="Settings$SecurityAdvancedSettings"
            android:label="@string/security_advanced_settings"
            android:exported="true"
            android:icon="@drawable/ic_settings_security">
            <intent-filter android:priority="1">
                <action android:name="com.android.settings.security.SECURITY_ADVANCED_SETTINGS" />
                <category android:name="android.intent.category.DEFAULT" />
            </intent-filter>
            <meta-data android:name="com.android.settings.FRAGMENT_CLASS"
                       android:value="com.android.settings.security.SecurityAdvancedSettings" />
            <meta-data android:name="com.android.settings.HIGHLIGHT_MENU_KEY"
                       android:value="@string/menu_key_security"/>
        </activity>

        <activity
            android:name="Settings$MoreSecurityPrivacySettingsActivity"
            android:label="@string/more_security_privacy_settings"
            android:exported="true">
            <intent-filter android:priority="1">
                <action android:name="com.android.settings.MORE_SECURITY_PRIVACY_SETTINGS" />
                <category android:name="android.intent.category.DEFAULT" />
            </intent-filter>
            <intent-filter>
                <action android:name="android.settings.PRIVACY_ADVANCED_SETTINGS" />
                <category android:name="android.intent.category.DEFAULT" />
            </intent-filter>
            <meta-data android:name="com.android.settings.FRAGMENT_CLASS"
                       android:value="com.android.settings.safetycenter.MoreSecurityPrivacyFragment" />
            <meta-data android:name="com.android.settings.HIGHLIGHT_MENU_KEY"
                       android:value="@string/menu_key_safety_center"/>
        </activity>

        <activity android:name="MonitoringCertInfoActivity"
                android:label=""
                android:theme="@style/Transparent"
                android:exported="false"
                android:excludeFromRecents="true">
            <intent-filter android:priority="1">
                <action android:name="com.android.settings.MONITORING_CERT_INFO" />
                <category android:name="android.intent.category.DEFAULT" />
            </intent-filter>
        </activity>

        <activity
            android:name="Settings$TrustedCredentialsSettingsActivity"
            android:label="@string/trusted_credentials"
            android:exported="true"
            android:icon="@drawable/ic_settings_security">
            <intent-filter android:priority="1">
                <action android:name="com.android.settings.TRUSTED_CREDENTIALS" />
                <action android:name="com.android.settings.TRUSTED_CREDENTIALS_USER" />
                <category android:name="android.intent.category.DEFAULT" />
            </intent-filter>
            <meta-data android:name="com.android.settings.FRAGMENT_CLASS"
                android:value="com.android.settings.TrustedCredentialsSettings" />
            <meta-data android:name="com.android.settings.HIGHLIGHT_MENU_KEY"
                       android:value="@string/menu_key_security"/>
            <meta-data android:name="com.android.settings.PRIMARY_PROFILE_CONTROLLED"
                android:value="true" />
        </activity>

        <activity android:name="Settings$PrivacySettingsActivity"
                android:label="@string/privacy_settings_title"
                android:icon="@drawable/ic_settings_backup"
                android:exported="true"
                android:configChanges="orientation|keyboardHidden|screenSize">
            <intent-filter>
                <action android:name="android.intent.action.MAIN" />
                <category android:name="android.intent.category.DEFAULT" />
                <category android:name="android.intent.category.VOICE_LAUNCH" />
            </intent-filter>
            <meta-data android:name="com.android.settings.FRAGMENT_CLASS"
                android:value="com.android.settings.backup.PrivacySettings" />
            <meta-data android:name="com.android.settings.HIGHLIGHT_MENU_KEY"
                       android:value="@string/menu_key_privacy"/>
            <meta-data android:name="com.android.settings.PRIMARY_PROFILE_CONTROLLED"
                android:value="true" />
        </activity>

        <activity android:name="Settings$PrivacyDashboardActivity"
                  android:label="@string/privacy_dashboard_title"
                  android:exported="true"
                  android:icon="@drawable/ic_settings_privacy">
            <intent-filter>
                <action android:name="android.settings.PRIVACY_SETTINGS" />
                <category android:name="android.intent.category.BROWSABLE" />
                <category android:name="android.intent.category.DEFAULT" />
            </intent-filter>
            <intent-filter android:priority="1">
                <action android:name="android.settings.REQUEST_ENABLE_CONTENT_CAPTURE" />
                <category android:name="android.intent.category.DEFAULT" />
            </intent-filter>
            <meta-data android:name="com.android.settings.FRAGMENT_CLASS"
                       android:value="com.android.settings.privacy.PrivacyDashboardFragment" />
            <meta-data android:name="com.android.settings.HIGHLIGHT_MENU_KEY"
                       android:value="@string/menu_key_privacy"/>
            <meta-data android:name="com.android.settings.PRIMARY_PROFILE_CONTROLLED"
                       android:value="true" />
        </activity>

        <activity android:name="Settings$PrivacyControlsActivity"
                  android:label="@string/privacy_controls_title"
                  android:exported="true"
                  android:icon="@drawable/ic_settings_privacy">
            <intent-filter android:priority="1">
                <action android:name="android.settings.PRIVACY_CONTROLS" />
                <category android:name="android.intent.category.DEFAULT" />
            </intent-filter>
            <meta-data android:name="com.android.settings.FRAGMENT_CLASS"
                       android:value="com.android.settings.privacy.PrivacyControlsFragment" />
        </activity>

        <activity android:name=".development.tare.TareHomePage"
                  android:label="@string/tare_settings"
                  android:exported="false" />

        <activity android:name=".development.tare.DropdownActivity"
                  android:exported="false" />

        <activity android:name="SetFullBackupPassword"
                  android:label="@string/local_backup_password_title"
                  android:exported="false" />

        <activity android:name=".security.CredentialStorage"
                android:theme="@style/Transparent"
                android:launchMode="singleTop"
                android:exported="true"
                android:configChanges="orientation|keyboardHidden|screenSize">
            <intent-filter android:priority="1">
                <action android:name="com.android.credentials.INSTALL" />
                <action android:name="com.android.credentials.RESET" />
                <category android:name="android.intent.category.DEFAULT" />
            </intent-filter>
        </activity>

        <activity android:name=".security.InstallCaCertificateWarning"
                  android:theme="@style/GlifV3Theme.Light"
                  android:exported="false">
        </activity>

        <activity android:name=".security.RequestManageCredentials"
                  android:theme="@style/Theme.SubSettings"
                  android:exported="true">
            <intent-filter>
                <action android:name="android.security.MANAGE_CREDENTIALS"/>
                <category android:name="android.intent.category.DEFAULT"/>
            </intent-filter>
        </activity>

        <activity
            android:name="Settings$DeviceAdminSettingsActivity"
            android:exported="true"
            android:label="@string/device_admin_settings_title">
            <intent-filter>
                <action android:name="android.intent.action.MAIN" />
                <category android:name="android.intent.category.DEFAULT" />
                <category android:name="android.intent.category.VOICE_LAUNCH" />
            </intent-filter>
            <meta-data android:name="com.android.settings.FRAGMENT_CLASS"
                android:value="com.android.settings.applications.specialaccess.deviceadmin.DeviceAdminSettings" />
            <meta-data android:name="com.android.settings.HIGHLIGHT_MENU_KEY"
                       android:value="@string/menu_key_security"/>
        </activity>

        <!-- Keep compatibility with old shortcuts. -->
        <activity-alias android:name="DeviceAdminSettings"
                android:label="@string/device_admin_settings_title"
                android:exported="true"
                android:targetActivity="Settings$DeviceAdminSettingsActivity">
            <meta-data android:name="com.android.settings.FRAGMENT_CLASS"
                android:value="com.android.settings.applications.specialaccess.deviceadmin.DeviceAdminSettings" />
            <meta-data android:name="com.android.settings.HIGHLIGHT_MENU_KEY"
                       android:value="@string/menu_key_security"/>
        </activity-alias>

        <activity android:name=".applications.specialaccess.deviceadmin.DeviceAdminAdd"
                  android:label="@string/device_admin_add_title"
                  android:exported="true"
                  android:clearTaskOnLaunch="true"
                  android:theme="@style/Theme.Settings.NoActionBar">
            <intent-filter android:priority="1000">
                <action android:name="android.app.action.ADD_DEVICE_ADMIN" />
                <category android:name="android.intent.category.DEFAULT" />
            </intent-filter>
        </activity>

        <activity android:name=".applications.specialaccess.deviceadmin.ProfileOwnerAdd"
                  android:excludeFromRecents="true"
                  android:theme="@style/Transparent"
                  android:exported="true"
                  android:clearTaskOnLaunch="true">
            <intent-filter android:priority="1000">
                <action android:name="android.app.action.SET_PROFILE_OWNER" />
                <category android:name="android.intent.category.DEFAULT" />
            </intent-filter>
        </activity>

        <activity
            android:name="Settings$UsageAccessSettingsActivity"
            android:knownActivityEmbeddingCerts="@array/config_known_host_certs"
            android:exported="true"
            android:label="@string/usage_access_title">
            <intent-filter android:priority="1">
                <action android:name="android.settings.USAGE_ACCESS_SETTINGS" />
                <category android:name="android.intent.category.BROWSABLE" />
                <category android:name="android.intent.category.DEFAULT" />
            </intent-filter>
            <meta-data android:name="com.android.settings.FRAGMENT_CLASS"
                android:value="com.android.settings.applications.manageapplications.ManageApplications" />
            <meta-data android:name="com.android.settings.HIGHLIGHT_MENU_KEY"
                       android:value="@string/menu_key_apps"/>
            <meta-data android:name="com.android.settings.PRIMARY_PROFILE_CONTROLLED"
                       android:value="true" />
        </activity>

        <activity
            android:name="Settings$AppUsageAccessSettingsActivity"
            android:exported="true"
            android:label="@string/usage_access_title">
            <intent-filter>
                <action android:name="android.settings.USAGE_ACCESS_SETTINGS"/>
                <category android:name="android.intent.category.DEFAULT"/>
                <data android:scheme="package"/>
            </intent-filter>
            <meta-data
                android:name="com.android.settings.FRAGMENT_CLASS"
                android:value="com.android.settings.applications.UsageAccessDetails"/>
            <meta-data android:name="com.android.settings.HIGHLIGHT_MENU_KEY"
                       android:value="@string/menu_key_apps"/>
        </activity>

        <activity android:name="Settings$IccLockSettingsActivity"
                android:exported="true"
                android:label="@string/sim_lock_settings">
            <intent-filter>
                <action android:name="android.intent.action.MAIN" />
                <category android:name="android.intent.category.DEFAULT" />
                <category android:name="android.intent.category.VOICE_LAUNCH" />
            </intent-filter>
            <meta-data android:name="com.android.settings.FRAGMENT_CLASS"
                android:value="com.android.settings.IccLockSettings" />
            <meta-data android:name="com.android.settings.HIGHLIGHT_MENU_KEY"
                       android:value="@string/menu_key_security"/>
        </activity>

        <activity
            android:name="Settings$AccessibilitySettingsActivity"
            android:label="@string/accessibility_settings"
            android:icon="@drawable/ic_homepage_accessibility"
            android:exported="true"
            android:configChanges="orientation|keyboardHidden|screenSize">
            <intent-filter android:priority="1">
                <action android:name="android.settings.ACCESSIBILITY_SETTINGS" />
                <category android:name="android.intent.category.BROWSABLE" />
                <category android:name="android.intent.category.DEFAULT" />
            </intent-filter>
            <intent-filter android:priority="60">
                <action android:name="android.intent.action.MAIN" />
                <category android:name="com.android.settings.SHORTCUT" />
            </intent-filter>
            <meta-data android:name="com.android.settings.FRAGMENT_CLASS"
                android:value="com.android.settings.accessibility.AccessibilitySettings" />
            <meta-data android:name="com.android.settings.HIGHLIGHT_MENU_KEY"
                       android:value="@string/menu_key_accessibility"/>
            <meta-data android:name="com.android.settings.PRIMARY_PROFILE_CONTROLLED"
                android:value="true" />
        </activity>

        <activity
            android:name="Settings$AccessibilityDetailsSettingsActivity"
            android:label="@string/accessibility_settings"
            android:exported="true"
            android:permission="android.permission.OPEN_ACCESSIBILITY_DETAILS_SETTINGS">
            <intent-filter android:priority="1">
                <action android:name="android.settings.ACCESSIBILITY_DETAILS_SETTINGS" />
                <category android:name="android.intent.category.DEFAULT" />
            </intent-filter>
            <meta-data android:name="com.android.settings.FRAGMENT_CLASS"
                android:value="com.android.settings.accessibility.AccessibilityDetailsSettingsFragment" />
            <meta-data android:name="com.android.settings.HIGHLIGHT_MENU_KEY"
                       android:value="@string/menu_key_accessibility"/>
            <meta-data android:name="com.android.settings.PRIMARY_PROFILE_CONTROLLED"
                android:value="true" />
        </activity>

        <activity
            android:name="Settings$AccessibilityEditShortcutsActivity"
            android:label="@string/accessibility_settings"
            android:exported="true"
            android:permission="android.permission.MANAGE_ACCESSIBILITY">
            <intent-filter android:priority="1">
                <action android:name="android.settings.ACCESSIBILITY_SHORTCUT_SETTINGS" />
                <category android:name="android.intent.category.DEFAULT" />
            </intent-filter>
            <meta-data android:name="com.android.settings.FRAGMENT_CLASS"
                       android:value="com.android.settings.accessibility.shortcuts.EditShortcutsPreferenceFragment" />
            <meta-data android:name="com.android.settings.HIGHLIGHT_MENU_KEY"
                       android:value="@string/menu_key_accessibility"/>
        </activity>

        <activity android:name=".accessibility.AccessibilitySettingsForSetupWizardActivity"
                android:icon="@drawable/ic_accessibility_suggestion"
                android:label="@string/vision_settings_title"
                android:exported="true">
            <intent-filter android:priority="1">
                <action android:name="android.settings.ACCESSIBILITY_SETTINGS_FOR_SUW" />
                <category android:name="android.intent.category.DEFAULT" />
            </intent-filter>
            <meta-data android:name="com.android.settings.FRAGMENT_CLASS"
                android:value="com.android.settings.accessibility.AccessibilitySettingsForSetupWizard" />
            <meta-data android:name="com.android.settings.PRIMARY_PROFILE_CONTROLLED"
                android:value="true" />
        </activity>

        <activity-alias
            android:name=".FontSizeSettingsForSetupWizardActivity"
            android:exported="true"
            android:targetActivity=".accessibility.AccessibilitySettingsForSetupWizardActivity">
            <intent-filter>
                <action android:name="android.intent.action.MAIN" />
            </intent-filter>
            <meta-data android:name="com.android.settings.title"
                android:resource="@string/vision_settings_suggestion_title" />
            <meta-data android:name="com.android.settings.icon_tintable"
                android:value="true" />
            <meta-data android:name="com.android.settings.FRAGMENT_CLASS"
                android:value="com.android.settings.accessibility.AccessibilitySettingsForSetupWizard" />
        </activity-alias>

        <activity-alias
            android:name=".TextReadingForSetupWizardActivity"
            android:exported="true"
            android:icon="@drawable/ic_font_download"
            android:targetActivity=".accessibility.AccessibilitySettingsForSetupWizardActivity">
            <intent-filter>
                <action android:name="android.intent.action.MAIN" />
                <!-- TODO(b/1352717): Consider replacing it with another category, temporarily
                using an older one to avoid side problems. -->
                <category android:name="com.android.settings.suggested.category.DISPLAY_SETTINGS" />
            </intent-filter>

            <meta-data
                android:name="com.android.settings.title"
                android:resource="@string/accessibility_text_reading_options_suggestion_title" />
            <meta-data
                android:name="com.android.settings.icon_tintable"
                android:value="true" />
            <meta-data
                android:name="com.android.settings.FRAGMENT_CLASS"
                android:value="com.android.settings.accessibility.TextReadingPreferenceFragmentForSetupWizard" />
        </activity-alias>

        <activity
            android:name="Settings$TextReadingSettingsActivity"
            android:exported="true"
            android:label="@string/accessibility_text_reading_options_title">
            <intent-filter>
                <action android:name="android.settings.TEXT_READING_SETTINGS" />
                <category android:name="android.intent.category.DEFAULT" />
            </intent-filter>
            <meta-data android:name="com.android.settings.FRAGMENT_CLASS"
                android:value="com.android.settings.accessibility.TextReadingPreferenceFragment" />
            <meta-data android:name="com.android.settings.HIGHLIGHT_MENU_KEY"
                android:value="@string/menu_key_accessibility"/>
            <meta-data android:name="com.android.settings.PRIMARY_PROFILE_CONTROLLED"
                android:value="true" />
        </activity>

        <activity
            android:name="Settings$AccessibilityDaltonizerSettingsActivity"
            android:exported="true"
            android:label="@string/accessibility_display_daltonizer_preference_title">
            <intent-filter android:priority="1">
                <action android:name="com.android.settings.ACCESSIBILITY_COLOR_SPACE_SETTINGS" />
                <category android:name="android.intent.category.DEFAULT" />
            </intent-filter>
            <intent-filter>
                <action android:name="android.intent.action.MAIN" />
                <category android:name="android.intent.category.DEFAULT" />
            </intent-filter>
            <meta-data android:name="com.android.settings.FRAGMENT_CLASS"
                android:value="com.android.settings.accessibility.ToggleDaltonizerPreferenceFragment" />
            <meta-data android:name="com.android.settings.HIGHLIGHT_MENU_KEY"
                       android:value="@string/menu_key_accessibility"/>
            <meta-data android:name="com.android.settings.PRIMARY_PROFILE_CONTROLLED"
                android:value="true" />
        </activity>

        <activity
            android:name="Settings$ReduceBrightColorsSettingsActivity"
            android:exported="true"
            android:label="@string/reduce_bright_colors_preference_title">
            <intent-filter android:priority="1">
                <action android:name="android.settings.REDUCE_BRIGHT_COLORS_SETTINGS" />
                <category android:name="android.intent.category.DEFAULT" />
            </intent-filter>
            <intent-filter>
                <action android:name="android.intent.action.MAIN" />
                <category android:name="android.intent.category.DEFAULT" />
            </intent-filter>
            <meta-data android:name="com.android.settings.FRAGMENT_CLASS"
                       android:value="com.android.settings.accessibility.ToggleReduceBrightColorsPreferenceFragment" />
            <meta-data android:name="com.android.settings.HIGHLIGHT_MENU_KEY"
                       android:value="@string/menu_key_accessibility"/>
            <meta-data android:name="com.android.settings.PRIMARY_PROFILE_CONTROLLED"
                       android:value="true" />
        </activity>

        <activity
            android:name="Settings$AccessibilityInversionSettingsActivity"
            android:exported="true"
            android:label="@string/accessibility_display_inversion_preference_title">
            <intent-filter android:priority="1">
                <action android:name="android.settings.COLOR_INVERSION_SETTINGS" />
                <category android:name="android.intent.category.DEFAULT" />
            </intent-filter>
            <intent-filter>
                <action android:name="android.intent.action.MAIN" />
                <category android:name="android.intent.category.DEFAULT" />
            </intent-filter>
            <meta-data android:name="com.android.settings.FRAGMENT_CLASS"
                android:value="com.android.settings.accessibility.ToggleColorInversionPreferenceFragment" />
            <meta-data android:name="com.android.settings.HIGHLIGHT_MENU_KEY"
                android:value="@string/menu_key_accessibility"/>
            <meta-data android:name="com.android.settings.PRIMARY_PROFILE_CONTROLLED"
                android:value="true" />
        </activity>

        <activity
            android:name="Settings$CaptioningSettingsActivity"
            android:exported="true"
            android:label="@string/accessibility_captioning_title">
            <intent-filter android:priority="1">
                <action android:name="android.settings.CAPTIONING_SETTINGS" />
                <category android:name="android.intent.category.BROWSABLE" />
                <category android:name="android.intent.category.DEFAULT" />
            </intent-filter>
            <meta-data android:name="com.android.settings.FRAGMENT_CLASS"
                android:value="com.android.settings.accessibility.CaptioningPropertiesFragment" />
            <meta-data android:name="com.android.settings.HIGHLIGHT_MENU_KEY"
                       android:value="@string/menu_key_accessibility"/>
            <meta-data android:name="com.android.settings.PRIMARY_PROFILE_CONTROLLED"
                android:value="true" />
        </activity>

        <activity
            android:name="Settings$ColorAndMotionActivity"
            android:exported="true"
            android:label="@string/accessibility_color_and_motion_title">
            <intent-filter>
                <action android:name="android.settings.ACCESSIBILITY_COLOR_MOTION_SETTINGS" />
                <category android:name="android.intent.category.DEFAULT" />
            </intent-filter>
            <meta-data android:name="com.android.settings.FRAGMENT_CLASS"
                android:value="com.android.settings.accessibility.ColorAndMotionFragment" />
            <meta-data android:name="com.android.settings.HIGHLIGHT_MENU_KEY"
                android:value="@string/menu_key_accessibility"/>
            <meta-data android:name="com.android.settings.PRIMARY_PROFILE_CONTROLLED"
                android:value="true" />
        </activity>

        <activity
            android:name="Settings$ColorContrastActivity"
            android:exported="true"
            android:label="@string/accessibility_color_contrast_title">
            <intent-filter>
                <action android:name="android.settings.ACCESSIBILITY_COLOR_CONTRAST_SETTINGS" />
                <category android:name="android.intent.category.DEFAULT" />
            </intent-filter>
            <meta-data android:name="com.android.settings.FRAGMENT_CLASS"
                android:value="com.android.settings.display.ColorContrastFragment" />
            <meta-data android:name="com.android.settings.HIGHLIGHT_MENU_KEY"
                android:value="@string/menu_key_display"/>
            <meta-data android:name="com.android.settings.PRIMARY_PROFILE_CONTROLLED"
                android:value="true" />
        </activity>

        <activity
            android:name="Settings$TextToSpeechSettingsActivity"
            android:exported="true"
            android:label="@string/tts_settings">
            <intent-filter android:priority="1">
                <action android:name="com.android.settings.TTS_SETTINGS" />
                <category android:name="android.intent.category.DEFAULT" />
            </intent-filter>
            <meta-data android:name="com.android.settings.FRAGMENT_CLASS"
                android:value="com.android.settings.tts.TextToSpeechSettings" />
            <meta-data android:name="com.android.settings.HIGHLIGHT_MENU_KEY"
                       android:value="@string/menu_key_accessibility"/>
            <meta-data android:name="com.android.settings.PRIMARY_PROFILE_CONTROLLED"
                android:value="true" />
        </activity>

        <activity
            android:name="Settings$EnterprisePrivacySettingsActivity"
            android:exported="true"
            android:label="@string/enterprise_privacy_settings">
            <intent-filter>
                <action android:name="android.settings.ENTERPRISE_PRIVACY_SETTINGS" />
                <category android:name="android.intent.category.DEFAULT" />
            </intent-filter>
            <meta-data android:name="com.android.settings.FRAGMENT_CLASS"
                android:value="com.android.settings.enterprise.EnterprisePrivacySettings" />
            <meta-data android:name="com.android.settings.HIGHLIGHT_MENU_KEY"
                       android:value="@string/menu_key_privacy"/>
        </activity>

        <!-- Lock screen settings -->
        <activity android:name=".password.ConfirmDeviceCredentialActivity"
            android:exported="true"
            android:taskAffinity="com.android.settings.workmode"
            android:theme="@android:style/Theme.Translucent.NoTitleBar">
            <intent-filter android:priority="1">
                <action android:name="android.app.action.CONFIRM_DEVICE_CREDENTIAL" />
                <action android:name="android.app.action.CONFIRM_FRP_CREDENTIAL" />
                <action android:name="android.app.action.PREPARE_REPAIR_MODE_DEVICE_CREDENTIAL" />
                <action android:name="android.app.action.CONFIRM_REPAIR_MODE_DEVICE_CREDENTIAL" />
                <category android:name="android.intent.category.DEFAULT" />
            </intent-filter>
        </activity>
        <!-- Activity alias for compatibility -->
        <activity-alias android:name=".ConfirmDeviceCredentialActivity"
            android:targetActivity=".password.ConfirmDeviceCredentialActivity"
            android:exported="true" />
        <!-- Activity alias for remote lockscreen validation. Enforces required permission -->
        <activity-alias
            android:name=".ConfirmRemoteDeviceCredentialActivity"
            android:targetActivity=".password.ConfirmDeviceCredentialActivity"
            android:permission="android.permission.CHECK_REMOTE_LOCKSCREEN"
            android:exported="true">
            <intent-filter>
                <action android:name="android.app.action.CONFIRM_REMOTE_DEVICE_CREDENTIAL"/>
                <category android:name="android.intent.category.DEFAULT" />
            </intent-filter>
        </activity-alias>

        <!-- Note this must not be exported since it authenticates the given user -->
        <activity android:name=".password.ConfirmDeviceCredentialActivity$InternalActivity"
            android:exported="false"
            android:permission="android.permission.MANAGE_USERS"
            android:taskAffinity="com.android.settings.workmode"
            android:theme="@android:style/Theme.Translucent.NoTitleBar">
            <intent-filter android:priority="1">
                <action android:name="android.app.action.CONFIRM_DEVICE_CREDENTIAL_WITH_USER" />
                <category android:name="android.intent.category.DEFAULT" />
            </intent-filter>
        </activity>

        <activity android:name=".SetupRedactionInterstitial"
            android:enabled="false"
            android:exported="true"
            android:theme="@style/SudThemeGlif.DayNight"
            android:label="@string/lock_screen_notifications_interstitial_title"
            android:icon="@drawable/ic_suggested_notifications">
            <intent-filter>
                <action android:name="android.intent.action.MAIN" />
                <category android:name="com.android.settings.suggested.category.LOCK_SCREEN_REDACTION" />
            </intent-filter>
            <meta-data android:name="com.android.settings.require_user_type"
                       android:value="primary" />
            <meta-data android:name="com.android.settings.title"
                       android:resource="@string/notification_suggestion_title" />
            <meta-data android:name="com.android.settings.summary"
                       android:resource="@string/notification_suggestion_summary" />
            <meta-data android:name="com.android.settings.icon_tintable" android:value="true" />
        </activity>

        <activity android:name=".notification.RedactionInterstitial"
            android:theme="@style/GlifTheme.Light" />

        <activity android:name=".notification.RedactionSettingsStandalone"
                  android:exported="true">
            <intent-filter android:priority="1">
                <action android:name="android.settings.ACTION_APP_NOTIFICATION_REDACTION" />
                <category android:name="android.intent.category.DEFAULT" />
            </intent-filter>
        </activity>

        <activity android:name=".password.ConfirmLockPattern"
            android:theme="@style/GlifTheme.Light"/>

        <activity android:name=".password.ConfirmLockPassword"
            android:windowSoftInputMode="stateHidden|adjustResize"
            android:theme="@style/GlifTheme.Light"/>

        <activity android:name=".password.ForgotPasswordActivity"
            android:theme="@style/GlifV3Theme.DayNight"
            android:exported="false"/>

        <activity android:name=".biometrics.face.FaceEnrollParentalConsent"
                  android:exported="false"
                  android:screenOrientation="portrait"/>

        <activity android:name=".biometrics.face.FaceEnrollIntroduction"
                  android:exported="true"
                  android:theme="@style/GlifV4Theme.DayNight"
                  android:screenOrientation="nosensor">
            <intent-filter>
                <action android:name="android.settings.FACE_ENROLL"/>
                <category android:name="android.intent.category.DEFAULT"/>
            </intent-filter>
        </activity>

        <activity android:name=".biometrics.face.FaceEnrollIntroductionInternal"
                  android:exported="false"
                  android:screenOrientation="nosensor"
                  android:theme="@style/GlifV4Theme.DayNight"
                  android:taskAffinity="com.android.settings.root" />

        <activity android:name=".biometrics.face.FaceEnrollEducation"
            android:exported="false"
            android:theme="@style/GlifV4Theme.DayNight"
            android:screenOrientation="nosensor"/>

        <activity android:name=".biometrics.face.FaceEnrollEnrolling"
            android:exported="false"
            android:theme="@style/GlifV4Theme.DayNight"
            android:screenOrientation="portrait"/>

        <activity android:name=".biometrics.face.FaceEnrollFinish"
            android:exported="false"
            android:theme="@style/GlifV4Theme.DayNight"
            android:screenOrientation="portrait"/>

        <activity android:name=".biometrics.BiometricHandoffActivity"
                  android:exported="false"/>

        <!-- Must not be exported -->
        <activity android:name=".biometrics.BiometricEnrollActivity$InternalActivity"
            android:exported="false"
            android:theme="@style/GlifTheme.Light"/>

        <activity android:name=".biometrics.BiometricEnrollActivity"
            android:exported="true"
            android:configChanges="orientation|screenSize|keyboard|keyboardHidden|smallestScreenSize|screenLayout|density"
            android:theme="@style/GlifTheme.Light">
            <intent-filter>
                <action android:name="android.settings.BIOMETRIC_ENROLL" />
                <category android:name="android.intent.category.BROWSABLE" />
                <category android:name="android.intent.category.DEFAULT" />
            </intent-filter>
        </activity>

        <activity android:name=".biometrics.fingerprint.FingerprintSettings"
                  android:exported="false"
                  android:taskAffinity="com.android.settings.root" />
        <activity android:name=".biometrics.fingerprint.FingerprintEnrollFindSensor" android:exported="false"/>
        <activity android:name=".biometrics.fingerprint.FingerprintEnrollEnrolling" android:exported="false"/>
        <activity android:name=".biometrics.fingerprint.FingerprintEnrollFinish" android:exported="false"/>
        <activity android:name=".biometrics.fingerprint.FingerprintEnrollParentalConsent" android:exported="false"/>
        <activity android:name=".biometrics.fingerprint.FingerprintEnrollIntroduction"
            android:exported="true"
            android:theme="@style/GlifTheme.Light">
            <intent-filter>
                <action android:name="android.settings.FINGERPRINT_ENROLL" />
                <category android:name="android.intent.category.BROWSABLE" />
                <category android:name="android.intent.category.DEFAULT" />
            </intent-filter>
        </activity>

        <activity android:name=".biometrics2.ui.view.FingerprintEnrollmentActivity"
            android:exported="true"
            android:theme="@style/GlifTheme.Light" />

        <activity android:name=".biometrics2.ui.view.FingerprintEnrollmentActivity$InternalActivity"
            android:exported="false"
            android:theme="@style/GlifTheme.Light"
            android:taskAffinity="com.android.settings.root" />

        <activity android:name=".biometrics2.ui.view.FingerprintEnrollmentActivity$SetupActivity"
            android:exported="true"
            android:permission="android.permission.MANAGE_FINGERPRINT"
            android:theme="@style/GlifTheme.Light" />

        <activity android:name=".biometrics.fingerprint.FingerprintEnrollIntroductionInternal"
                  android:exported="false"
                  android:theme="@style/GlifTheme.Light"
                  android:taskAffinity="com.android.settings.root" />

        <activity android:name=".biometrics.fingerprint.SetupFingerprintEnrollFindSensor" android:exported="false"/>
        <activity android:name=".biometrics.fingerprint.SetupFingerprintEnrollEnrolling" android:exported="false"/>
        <activity android:name=".biometrics.fingerprint.SetupFingerprintEnrollFinish" android:exported="false"/>
        <activity android:name=".biometrics.fingerprint.SetupFingerprintEnrollIntroduction"
            android:exported="true"
            android:permission="android.permission.MANAGE_FINGERPRINT"
            android:theme="@style/GlifTheme.Light">
            <intent-filter>
                <action android:name="android.settings.FINGERPRINT_SETUP" />
                <category android:name="android.intent.category.DEFAULT" />
            </intent-filter>
        </activity>


        <activity android:name=".biometrics.fingerprint2.ui.enrollment.activity.FingerprintEnrollmentV2Activity"
            android:exported="true"
            android:permission="android.permission.MANAGE_FINGERPRINT"
            android:configChanges="density"
            android:theme="@style/GlifTheme.Light">
            <intent-filter>
                <action android:name="android.settings.FINGERPRINT_SETUP" />
                <category android:name="android.intent.category.DEFAULT" />
            </intent-filter>
        </activity>

        <activity android:name=".biometrics.fingerprint.FingerprintSuggestionActivity"
            android:exported="true"
            android:permission="android.permission.MANAGE_FINGERPRINT"
            android:icon="@drawable/ic_suggestion_fingerprint"
            android:theme="@style/GlifTheme.Light">
            <meta-data android:name="com.android.settings.require_feature"
                android:value="android.hardware.fingerprint" />
            <meta-data android:name="com.android.settings.title"
                android:resource="@string/suggestion_additional_fingerprints" />
            <meta-data android:name="com.android.settings.summary"
                android:resource="@string/suggestion_additional_fingerprints_summary" />
        </activity>

        <activity-alias android:name=".SetupFingerprintSuggestionActivity"
            android:enabled="false"
            android:exported="true"
            android:targetActivity=".biometrics.fingerprint.FingerprintSuggestionActivity">
            <intent-filter>
                <action android:name="android.intent.action.MAIN" />
                <category android:name="com.android.settings.suggested.category.FINGERPRINT_ENROLL" />
            </intent-filter>
            <meta-data android:name="com.android.settings.require_feature"
                       android:value="android.hardware.fingerprint" />
            <meta-data android:name="com.android.settings.title"
                       android:resource="@string/suggestion_additional_fingerprints" />
            <meta-data android:name="com.android.settings.summary"
                       android:resource="@string/suggestion_additional_fingerprints_summary" />
            <meta-data android:name="com.android.settings.icon_tintable" android:value="true" />
        </activity-alias>

        <activity android:name=".biometrics.activeunlock.ActiveUnlockRequireBiometricSetup" android:exported="false"/>

        <activity android:name=".remoteauth.RemoteAuthActivity"
                  android:exported="true">
            <intent-filter>
                <action android:name="android.settings.REMOTE_AUTHENTICATOR_ENROLL" />
                <category android:name="android.intent.category.BROWSABLE" />
                <category android:name="android.intent.category.DEFAULT" />
            </intent-filter>
        </activity>
        <activity android:name=".remoteauth.RemoteAuthActivityInternal"
                  android:exported="false"
                  android:taskAffinity="com.android.settings.root" />

        <!-- Note this must not be exported since it returns the password in the intent -->
        <activity android:name=".password.ConfirmLockPattern$InternalActivity"
            android:exported="false"
            android:theme="@style/GlifTheme.Light"/>

        <!-- Note this must not be exported since it returns the password in the intent -->
        <activity android:name=".password.ConfirmLockPassword$InternalActivity"
            android:exported="false"
            android:windowSoftInputMode="adjustResize"
            android:theme="@style/GlifTheme.Light"/>

        <activity android:name=".password.SetupChooseLockGeneric"
            android:theme="@style/GlifTheme.Light"
            android:exported="true"
            android:label="@string/lock_settings_picker_title">
            <intent-filter android:priority="1">
                <action android:name="com.android.settings.SETUP_LOCK_SCREEN" />
                <category android:name="android.intent.category.DEFAULT" />
            </intent-filter>
        </activity>

        <activity android:name=".password.SetupChooseLockGeneric$InternalActivity"
            android:exported="false"
            android:excludeFromRecents="true" />

        <activity android:name=".password.ChooseLockGeneric"
            android:label="@string/lockpassword_choose_lock_generic_header"
            android:excludeFromRecents="true"
            android:exported="false" />

        <activity android:name=".password.SetNewPasswordActivity"
            android:theme="@android:style/Theme.NoDisplay"
            android:exported="true"
            android:excludeFromRecents="true" >
            <intent-filter android:priority="1">
                <action android:name="android.app.action.SET_NEW_PASSWORD" />
                <action android:name="android.app.action.SET_NEW_PARENT_PROFILE_PASSWORD" />
                <category android:name="android.intent.category.DEFAULT" />
            </intent-filter>
            <meta-data android:name="com.android.settings.PRIMARY_PROFILE_CONTROLLED"
                android:value="true" />
        </activity>

        <activity android:name=".password.ScreenLockSuggestionActivity"
            android:exported="false"
            android:icon="@drawable/ic_suggestion_security">
            <intent-filter android:priority="1">
                <action android:name="android.intent.action.MAIN" />
                <category android:name="com.android.settings.suggested.category.FIRST_IMPRESSION" />
            </intent-filter>
            <meta-data android:name="com.android.settings.dismiss" android:value="14" />
            <meta-data android:name="com.android.settings.title"
                       android:resource="@string/suggested_lock_settings_title" />
            <meta-data android:name="com.android.settings.summary"
                       android:resource="@string/suggested_lock_settings_summary" />
            <meta-data android:name="com.android.settings.icon_tintable" android:value="true" />
        </activity>

        <activity android:name=".biometrics.fingerprint.FingerprintEnrollSuggestionActivity"
            android:exported="true"
            android:icon="@drawable/ic_suggestion_fingerprint">
            <intent-filter android:priority="2">
                <action android:name="android.intent.action.MAIN" />
                <category android:name="com.android.settings.suggested.category.FIRST_IMPRESSION" />
            </intent-filter>
            <meta-data android:name="com.android.settings.dismiss" android:value="14" />
            <meta-data android:name="com.android.settings.require_feature"
                android:value="android.hardware.fingerprint" />
            <meta-data android:name="com.android.settings.title"
                android:resource="@string/suggested_fingerprint_lock_settings_title" />
            <meta-data android:name="com.android.settings.summary"
                android:resource="@string/suggested_fingerprint_lock_settings_summary" />
            <meta-data android:name="com.android.settings.icon_tintable" android:value="true" />
        </activity>

        <activity android:name=".password.ChooseLockGeneric$InternalActivity"
            android:exported="false"
            android:label="@string/lockpassword_choose_lock_generic_header"
            android:excludeFromRecents="true" />

        <activity android:name=".password.SetupChooseLockPattern"
            android:exported="false"
            android:theme="@style/GlifTheme.Light" />

        <activity android:name=".password.ChooseLockPattern"
            android:exported="false"
            android:theme="@style/GlifTheme.Light" />

        <activity android:name=".password.SetupChooseLockPassword"
            android:exported="false"
            android:theme="@style/GlifTheme.Light"
            android:windowSoftInputMode="stateVisible|adjustResize" />

        <activity android:name=".password.ChooseLockPassword"
            android:exported="false"
            android:theme="@style/GlifTheme.Light"
            android:windowSoftInputMode="stateVisible|adjustResize"/>

        <activity
            android:name=".Settings$StorageDashboardActivity"
            android:label="@string/storage_settings"
            android:exported="true"
            android:icon="@drawable/ic_homepage_storage">
            <intent-filter android:priority="1">
                <action android:name="android.settings.INTERNAL_STORAGE_SETTINGS" />
                <action android:name="android.settings.MEMORY_CARD_SETTINGS" />
                <category android:name="android.intent.category.BROWSABLE" />
                <category android:name="android.intent.category.DEFAULT" />
            </intent-filter>
            <intent-filter android:priority="50">
                <action android:name="android.intent.action.MAIN" />
                <category android:name="com.android.settings.SHORTCUT" />
            </intent-filter>
            <meta-data android:name="com.android.settings.FRAGMENT_CLASS"
                android:value="com.android.settings.deviceinfo.StorageDashboardFragment" />
            <meta-data android:name="com.android.settings.HIGHLIGHT_MENU_KEY"
                       android:value="@string/menu_key_storage"/>
            <meta-data android:name="com.android.settings.PRIMARY_PROFILE_CONTROLLED"
                android:value="true" />
        </activity>

        <activity
            android:name="Settings$PublicVolumeSettingsActivity"
            android:exported="true"
            android:label="@string/storage_settings_title">
            <intent-filter>
                <action android:name="android.provider.action.DOCUMENT_ROOT_SETTINGS" />
                <category android:name="android.intent.category.DEFAULT" />
                <data
                    android:scheme="content"
                    android:host="com.android.externalstorage.documents"
                    android:mimeType="vnd.android.document/root" />
            </intent-filter>
            <meta-data android:name="com.android.settings.FRAGMENT_CLASS"
                android:value="com.android.settings.deviceinfo.PublicVolumeSettings" />
            <meta-data android:name="com.android.settings.HIGHLIGHT_MENU_KEY"
                       android:value="@string/menu_key_storage"/>
        </activity>

        <activity
            android:name="Settings$PrivateVolumeForgetActivity"
            android:label="@string/storage_settings_title"
            android:exported="true"
            android:permission="android.permission.MOUNT_UNMOUNT_FILESYSTEMS">
            <meta-data android:name="com.android.settings.FRAGMENT_CLASS"
                android:value="com.android.settings.deviceinfo.PrivateVolumeForget" />
            <meta-data android:name="com.android.settings.HIGHLIGHT_MENU_KEY"
                       android:value="@string/menu_key_storage"/>
        </activity>

        <!-- Exported for SystemUI to launch into -->
        <activity android:name=".deviceinfo.StorageWizardInit"
                android:theme="@style/GlifTheme.Light"
                android:exported="true"
                android:permission="android.permission.MOUNT_UNMOUNT_FILESYSTEMS" />
        <activity android:name=".deviceinfo.StorageWizardFormatProgress"
                android:theme="@style/GlifTheme.Light"
                android:exported="false"/>
        <activity android:name=".deviceinfo.StorageWizardFormatSlow"
                android:theme="@style/GlifTheme.Light"
                android:exported="false"/>
        <activity android:name=".deviceinfo.StorageWizardMigrateConfirm"
                android:theme="@style/GlifTheme.Light"
                android:exported="false"/>
        <activity android:name=".deviceinfo.StorageWizardMigrateProgress"
                android:theme="@style/GlifTheme.Light"
                android:exported="true"
                android:permission="android.permission.MOUNT_UNMOUNT_FILESYSTEMS" />
        <activity android:name=".deviceinfo.StorageWizardReady"
                android:theme="@style/GlifTheme.Light"
                android:exported="true"
                android:permission="android.permission.MOUNT_UNMOUNT_FILESYSTEMS" />

        <activity android:name=".deviceinfo.StorageWizardMoveConfirm"
                android:theme="@style/GlifTheme.Light"
                android:exported="false"/>
        <activity android:name=".deviceinfo.StorageWizardMoveProgress"
                android:theme="@style/GlifTheme.Light"
                android:exported="true"
                android:permission="android.permission.MOUNT_UNMOUNT_FILESYSTEMS" />

        <!-- Exported for SystemUI to trigger -->
        <receiver android:name=".deviceinfo.StorageUnmountReceiver"
                android:exported="true"
                android:permission="android.permission.MOUNT_UNMOUNT_FILESYSTEMS" />

        <receiver android:name=".localepicker.NotificationCancelReceiver" />

        <activity android:name="Settings$ApnEditorActivity"
                android:configChanges="orientation|keyboardHidden|screenSize"
                android:exported="true"
                android:label="@string/apn_edit">
            <intent-filter>
                <action android:name="android.intent.action.VIEW" />
                <action android:name="android.intent.action.EDIT" />
                <category android:name="android.intent.category.DEFAULT" />
                <data android:mimeType="vnd.android.cursor.item/telephony-carrier" />
            </intent-filter>

            <intent-filter>
                <action android:name="android.intent.action.INSERT" />
                <category android:name="android.intent.category.DEFAULT" />
                <data android:mimeType="vnd.android.cursor.dir/telephony-carrier" />
            </intent-filter>
            <meta-data android:name="com.android.settings.FRAGMENT_CLASS"
                       android:value="com.android.settings.network.apn.ApnEditor" />
            <meta-data android:name="com.android.settings.HIGHLIGHT_MENU_KEY"
                       android:value="@string/menu_key_network"/>
        </activity>

        <activity
            android:name="Settings$DevelopmentSettingsActivity"
            android:label="@string/development_settings_title"
            android:icon="@drawable/ic_settings_development"
            android:exported="true">
            <intent-filter android:priority="1">
                <action android:name="android.settings.APPLICATION_DEVELOPMENT_SETTINGS" />
                <action android:name="com.android.settings.APPLICATION_DEVELOPMENT_SETTINGS" />
                <action android:name="android.service.quicksettings.action.QS_TILE_PREFERENCES"/>
                <category android:name="android.intent.category.DEFAULT" />
            </intent-filter>
            <meta-data android:name="com.android.settings.FRAGMENT_CLASS"
                       android:value="com.android.settings.development.DevelopmentSettingsDashboardFragment" />
            <meta-data android:name="com.android.settings.HIGHLIGHT_MENU_KEY"
                       android:value="@string/menu_key_system"/>
            <meta-data android:name="com.android.settings.PRIMARY_PROFILE_CONTROLLED"
                       android:value="true" />
        </activity>

        <activity
            android:name="Settings$PrintSettingsActivity"
            android:label="@string/print_settings"
            android:exported="true"
            android:icon="@drawable/ic_settings_print">
            <intent-filter android:priority="1">
                <action android:name="android.settings.ACTION_PRINT_SETTINGS" />
                <category android:name="android.intent.category.BROWSABLE" />
                <category android:name="android.intent.category.DEFAULT" />
            </intent-filter>
            <intent-filter>
                <action android:name="android.intent.action.MAIN" />
                <category android:name="android.intent.category.DEFAULT" />
                <category android:name="android.intent.category.VOICE_LAUNCH" />
            </intent-filter>
            <meta-data android:name="com.android.settings.FRAGMENT_CLASS"
                android:value="com.android.settings.print.PrintSettingsFragment" />
            <meta-data android:name="com.android.settings.HIGHLIGHT_MENU_KEY"
                       android:value="@string/menu_key_connected_devices"/>
        </activity>

        <activity android:name="Settings$PrintJobSettingsActivity"
                android:exported="true"
                android:label="@string/print_print_job">
            <intent-filter android:priority="1">
                <action android:name="android.settings.ACTION_PRINT_SETTINGS" />
                <category android:name="android.intent.category.DEFAULT" />
                <data android:scheme="printjob" android:pathPattern="*" />
            </intent-filter>
            <meta-data android:name="com.android.settings.FRAGMENT_CLASS"
                android:value="com.android.settings.print.PrintJobSettingsFragment" />
            <meta-data android:name="com.android.settings.HIGHLIGHT_MENU_KEY"
                       android:value="@string/menu_key_connected_devices"/>
        </activity>

        <activity android:name=".development.AppPicker"
                  android:label="@string/select_application" />

        <activity android:name=".development.AdbQrCodeActivity" />

        <activity android:name="com.android.settings.development.DSULoader"
                  android:label="Select DSU Package"
                  android:theme="@android:style/Theme.DeviceDefault.Light.Dialog"
                  android:exported="true" >
            <intent-filter>
                <action android:name="android.settings.development.START_DSU_LOADER"/>
                <category android:name="android.intent.category.DEFAULT"/>
            </intent-filter>
        </activity>
        <activity android:name=".development.DSUTermsOfServiceActivity"
                  android:label="Terms of Service"
                  android:theme="@android:style/Theme.DeviceDefault.Light.Dialog" />

        <activity android:name=".development.storage.BlobInfoListView"
                  android:label="@string/shared_data_title" />
        <activity android:name=".development.storage.LeaseInfoListView"
                  android:label="@string/accessor_info_title" />

        <activity android:name="Settings$WebViewAppPickerActivity"
                  android:label="@string/select_webview_provider_dialog_title">
            <meta-data android:name="com.android.settings.HIGHLIGHT_MENU_KEY"
                       android:value="@string/menu_key_system"/>
        </activity>

        <activity android:name="Settings$BugReportHandlerPickerActivity"
            android:label="@string/bug_report_handler_title"
            android:exported="true"
            android:excludeFromRecents="true">
            <intent-filter>
                <action android:name="android.settings.BUGREPORT_HANDLER_SETTINGS" />
                <category android:name="android.intent.category.DEFAULT" />
            </intent-filter>
            <meta-data android:name="com.android.settings.PRIMARY_PROFILE_CONTROLLED"
                android:value="true" />
            <meta-data android:name="com.android.settings.FRAGMENT_CLASS"
                android:value="com.android.settings.bugreporthandler.BugReportHandlerPicker" />
            <meta-data android:name="com.android.settings.HIGHLIGHT_MENU_KEY"
                       android:value="@string/menu_key_system"/>
        </activity>

        <activity android:name=".bluetooth.BluetoothPairingDialog"
                  android:permission="android.permission.BLUETOOTH_PRIVILEGED"
                  android:excludeFromRecents="true"
                  android:windowSoftInputMode="stateVisible|adjustResize"
                  android:theme="@style/Theme.AlertDialog"
                  android:exported="true"
                  android:taskAffinity=".bluetooth.BluetoothPairingDialog">
            <intent-filter android:priority="1">
                <action android:name="android.bluetooth.device.action.PAIRING_REQUEST" />
                <category android:name="android.intent.category.DEFAULT" />
            </intent-filter>
        </activity>

        <activity android:name=".bluetooth.RequestPermissionActivity"
                  android:excludeFromRecents="true"
                  android:permission="android.permission.BLUETOOTH_CONNECT"
                  android:exported="true"
                  android:theme="@style/Theme.BluetoothPermission">
            <intent-filter android:priority="1">
                <action android:name="android.bluetooth.adapter.action.REQUEST_DISCOVERABLE" />
                <action android:name="android.bluetooth.adapter.action.REQUEST_ENABLE" />
                <action android:name="android.bluetooth.adapter.action.REQUEST_DISABLE" />
                <category android:name="android.intent.category.DEFAULT" />
            </intent-filter>
        </activity>

        <activity android:name=".wifi.WifiScanModeActivity"
                  android:excludeFromRecents="true"
                  android:exported="true"
                  android:theme="@style/Transparent">
            <intent-filter android:priority="1">
                <action android:name="android.net.wifi.action.REQUEST_SCAN_ALWAYS_AVAILABLE" />
                <category android:name="android.intent.category.DEFAULT" />
            </intent-filter>
        </activity>

        <activity android:name=".Settings$UsbDetailsActivity"
                  android:excludeFromRecents="true"
                  android:permission="android.permission.MANAGE_USB"
                  android:exported="true">
            <meta-data android:name="com.android.settings.FRAGMENT_CLASS"
                android:value="com.android.settings.connecteddevice.usb.UsbDetailsFragment"/>
            <meta-data android:name="com.android.settings.HIGHLIGHT_MENU_KEY"
                       android:value="@string/menu_key_connected_devices"/>
        </activity>

        <activity android:name=".RemoteBugreportActivity"
                  android:excludeFromRecents="true"
                  android:exported="true"
                  android:permission="android.permission.DUMP"
                  android:theme="@style/Theme.AlertDialog">
            <intent-filter>
                <action android:name="android.settings.SHOW_REMOTE_BUGREPORT_DIALOG" />
                <category android:name="android.intent.category.DEFAULT" />
            </intent-filter>
        </activity>

        <service android:name=".bluetooth.BluetoothPairingService" />

        <receiver android:name=".bluetooth.BluetoothPairingRequest"
            android:exported="true">
            <intent-filter>
                <action android:name="android.bluetooth.device.action.PAIRING_REQUEST" />
                <action android:name="android.bluetooth.action.CSIS_SET_MEMBER_AVAILABLE"/>
            </intent-filter>
        </receiver>

        <receiver android:name=".bluetooth.BluetoothPermissionRequest"
                  android:exported="true"
                  android:permission="android.permission.BLUETOOTH_CONNECT">
            <intent-filter>
                <action android:name="android.bluetooth.device.action.CONNECTION_ACCESS_REQUEST" />
                <action android:name="android.bluetooth.device.action.CONNECTION_ACCESS_CANCEL" />
            </intent-filter>
        </receiver>

        <activity android:name=".bluetooth.BluetoothPermissionActivity"
                  android:label="@string/bluetooth_connection_permission_request"
                  android:excludeFromRecents="true"
                  android:permission="android.permission.BLUETOOTH_CONNECT"
                  android:exported="true"
                  android:theme="@*android:style/Theme.DeviceDefault.Dialog.Alert.DayNight">
            <intent-filter android:priority="1">
                <action android:name="android.bluetooth.device.action.CONNECTION_ACCESS_REQUEST" />
                <action android:name="android.bluetooth.device.action.CONNECTION_ACCESS_CANCEL" />
                <category android:name="android.intent.category.DEFAULT" />
            </intent-filter>
        </activity>

        <activity android:name="ActivityPicker"
                android:label="@string/activity_picker_label"
                android:theme="@*android:style/Theme.DeviceDefault.Dialog.Alert.DayNight"
                android:exported="true"
                android:finishOnCloseSystemDialogs="true">
            <intent-filter android:priority="1">
                <action android:name="android.intent.action.PICK_ACTIVITY" />
                <category android:name="android.intent.category.DEFAULT" />
            </intent-filter>
        </activity>

        <activity
            android:name="Settings$WifiDisplaySettingsActivity"
            android:label="@string/wifi_display_settings_title"
            android:exported="true"
            android:icon="@drawable/ic_cast_24dp">
            <intent-filter android:priority="1">
                <action android:name="android.settings.CAST_SETTINGS" />
                <category android:name="android.intent.category.BROWSABLE" />
                <category android:name="android.intent.category.DEFAULT" />
            </intent-filter>
            <meta-data android:name="com.android.settings.FRAGMENT_CLASS"
                android:value="com.android.settings.wfd.WifiDisplaySettings" />
            <meta-data android:name="com.android.settings.HIGHLIGHT_MENU_KEY"
                       android:value="@string/menu_key_connected_devices"/>
        </activity>

        <activity android:name="Settings$TestingSettingsActivity" android:label="@string/testing">
            <meta-data android:name="com.android.settings.FRAGMENT_CLASS"
                android:value="com.android.settings.TestingSettings" />
        </activity>

        <receiver android:name=".TestingSettingsBroadcastReceiver"
            android:exported="true">
            <intent-filter>
                 <action android:name="android.telephony.action.SECRET_CODE" />
                 <data android:scheme="android_secret_code" android:host="4636" />
            </intent-filter>
       </receiver>

        <!-- Standard picker for widgets -->
        <activity android:name="AppWidgetPickActivity"
                android:label="@string/widget_picker_title"
                android:theme="@*android:style/Theme.DeviceDefault.Dialog.Alert.DayNight"
                android:exported="true"
                android:finishOnCloseSystemDialogs="true">
            <intent-filter android:priority="1">
                <action android:name="android.appwidget.action.APPWIDGET_PICK" />
                <category android:name="android.intent.category.DEFAULT" />
            </intent-filter>
        </activity>

        <activity android:name="AllowBindAppWidgetActivity"
                android:theme="@*android:style/Theme.DeviceDefault.Dialog.Alert.DayNight"
                android:finishOnCloseSystemDialogs="true"
                android:exported="true"
                android:excludeFromRecents="true">
            <intent-filter android:priority="1">
                <action android:name="android.appwidget.action.APPWIDGET_BIND" />
                <category android:name="android.intent.category.DEFAULT" />
            </intent-filter>
        </activity>

        <activity
            android:name="Settings$PowerUsageSummaryActivity"
            android:label="@string/power_usage_summary_title"
            android:exported="true"
            android:icon="@drawable/ic_homepage_battery"
            android:configChanges="orientation|screenSize|screenLayout|smallestScreenSize">
            <intent-filter android:priority="1">
                <action android:name="android.intent.action.POWER_USAGE_SUMMARY" />
                <category android:name="android.intent.category.DEFAULT" />
            </intent-filter>
            <intent-filter android:priority="51">
                <action android:name="android.intent.action.MAIN" />
                <category android:name="com.android.settings.SHORTCUT" />
            </intent-filter>
            <meta-data android:name="com.android.settings.FRAGMENT_CLASS"
                android:value="com.android.settings.fuelgauge.batteryusage.PowerUsageSummary" />
            <meta-data android:name="com.android.settings.HIGHLIGHT_MENU_KEY"
                       android:value="@string/menu_key_battery"/>
        </activity>

        <provider
            android:name=".fuelgauge.batteryusage.BatteryUsageContentProvider"
            android:enabled="true"
            android:exported="true"
            android:authorities="${applicationId}.battery.usage.provider"
            android:permission="com.android.settings.BATTERY_DATA"/>

        <provider
            android:name=".fuelgauge.batteryusage.bugreport.BugReportContentProvider"
            android:exported="false"
            android:authorities="${applicationId}.battery.usage.bugreport"/>

        <receiver android:name="com.android.settings.fuelgauge.batteryusage.BatteryUsageBroadcastReceiver"
                  android:exported="true">
            <intent-filter>
                <action android:name="android.intent.action.BATTERY_LEVEL_CHANGED"/>
                <action android:name="com.android.settings.battery.action.CLEAR_BATTERY_CACHE_DATA"/>
                <action android:name="com.android.settings.battery.action.ACTION_BATTERY_PLUGGING"/>
                <action android:name="com.android.settings.battery.action.ACTION_BATTERY_UNPLUGGING"/>
            </intent-filter>
        </receiver>

        <receiver
            android:name=".fuelgauge.batteryusage.BootBroadcastReceiver"
            android:exported="true"
            android:permission="com.android.settings.BATTERY_DATA">
            <intent-filter>
                <action android:name="android.intent.action.BOOT_COMPLETED"/>
                <action android:name="com.google.android.setupwizard.SETUP_WIZARD_FINISHED"/>
                <action android:name="com.android.settings.battery.action.PERIODIC_JOB_RECHECK"/>
                <action android:name="android.intent.action.TIME_SET"/>
                <action android:name="android.intent.action.TIMEZONE_CHANGED"/>
            </intent-filter>
        </receiver>

        <receiver
            android:name=".fuelgauge.BatterySettingsMigrateChecker"
            android:exported="true">
            <intent-filter>
                <action android:name="android.intent.action.BOOT_COMPLETED"/>
            </intent-filter>
        </receiver>

        <receiver
            android:name=".fuelgauge.batteryusage.PeriodicJobReceiver"
            android:exported="false">
            <intent-filter>
                <action android:name="com.android.settings.battery.action.PERIODIC_JOB_UPDATE"/>
            </intent-filter>
        </receiver>

        <activity
            android:name="Settings$BatterySaverSettingsActivity"
            android:label="@string/battery_saver"
            android:exported="true"
            android:icon="@drawable/ic_homepage_battery">
            <intent-filter android:priority="1">
                <action android:name="android.settings.BATTERY_SAVER_SETTINGS" />
                <category android:name="android.intent.category.BROWSABLE" />
                <category android:name="android.intent.category.DEFAULT" />
            </intent-filter>
            <meta-data android:name="com.android.settings.FRAGMENT_CLASS"
                android:value="com.android.settings.fuelgauge.batterysaver.BatterySaverSettings" />
            <meta-data android:name="com.android.settings.HIGHLIGHT_MENU_KEY"
                       android:value="@string/menu_key_battery"/>
            <meta-data android:name="com.android.settings.PRIMARY_PROFILE_CONTROLLED"
                android:value="true" />
        </activity>

        <activity android:name=".fuelgauge.BatterySaverModeVoiceActivity"
                android:label="@string/power_usage_summary_title"
                android:icon="@drawable/ic_homepage_battery"
                android:theme="@*android:style/Theme.DeviceDefault.Light.Voice"
                android:exported="true">
            <intent-filter>
                <action android:name="android.settings.VOICE_CONTROL_BATTERY_SAVER_MODE" />
                <category android:name="android.intent.category.DEFAULT" />
                <category android:name="android.intent.category.VOICE" />
            </intent-filter>
        </activity>

        <activity
            android:name="Settings$AccountSyncSettingsActivity"
            android:exported="true"
            android:label="@string/account_sync_settings_title">
            <intent-filter android:priority="1">
                <action android:name="android.settings.ACCOUNT_SYNC_SETTINGS" />
                <category android:name="android.intent.category.DEFAULT" />
            </intent-filter>
            <meta-data android:name="com.android.settings.FRAGMENT_CLASS"
                android:value="com.android.settings.accounts.AccountSyncSettings" />
            <meta-data android:name="com.android.settings.HIGHLIGHT_MENU_KEY"
                       android:value="@string/menu_key_accounts"/>
            <meta-data android:name="com.android.settings.PRIMARY_PROFILE_CONTROLLED"
                android:value="true" />
        </activity>
        <activity
            android:name="Settings$ManagedProfileSettingsActivity"
            android:label="@string/managed_profile_settings_title"
            android:exported="true"
            android:permission="android.permission.MANAGE_USERS">
            <intent-filter android:priority="1">
                <action android:name="android.settings.MANAGED_PROFILE_SETTINGS" />
                <category android:name="android.intent.category.DEFAULT" />
            </intent-filter>
            <meta-data android:name="com.android.settings.FRAGMENT_CLASS"
                android:value="com.android.settings.accounts.ManagedProfileSettings" />
            <meta-data android:name="com.android.settings.HIGHLIGHT_MENU_KEY"
                       android:value="@string/menu_key_accounts"/>
        </activity>

        <activity
            android:name="com.android.settings.accounts.AddAccountSettings"
            android:configChanges="orientation|keyboardHidden|screenSize"
            android:exported="true"
            android:label="@string/header_add_an_account">
            <intent-filter android:priority="1">
                <action android:name="android.settings.ADD_ACCOUNT_SETTINGS" />
                <category android:name="android.intent.category.BROWSABLE" />
                <category android:name="android.intent.category.DEFAULT" />
            </intent-filter>
            <meta-data android:name="com.android.settings.PRIMARY_PROFILE_CONTROLLED"
                android:value="true" />
        </activity>

        <activity android:name="Settings$ChooseAccountActivity"
            android:label="@string/header_add_an_account"
            android:configChanges="orientation|keyboardHidden|screenSize">
            <meta-data android:name="com.android.settings.FRAGMENT_CLASS"
                       android:value="com.android.settings.accounts.ChooseAccountFragment" />
            <meta-data android:name="com.android.settings.HIGHLIGHT_MENU_KEY"
                       android:value="@string/menu_key_accounts"/>
        </activity>

        <!-- Triggered when user-selected home app isn't encryption aware -->
        <activity android:name=".FallbackHome"
                  android:excludeFromRecents="true"
                  android:label=""
                  android:taskAffinity="com.android.settings.FallbackHome"
                  android:exported="true"
                  android:theme="@style/FallbackHome"
                  android:permission="android.permission.DEVICE_POWER"
                  android:configChanges="keyboardHidden">
            <intent-filter android:priority="-1000">
                <action android:name="android.intent.action.MAIN" />
                <category android:name="android.intent.category.HOME" />
                <category android:name="android.intent.category.DEFAULT" />
            </intent-filter>
        </activity>

        <activity
            android:name="Settings$DataUsageSummaryActivity"
            android:label="@string/data_usage_summary_title"
            android:exported="true"
            android:enabled="@bool/config_show_sim_info"
            android:icon="@drawable/ic_homepage_data_usage">
            <intent-filter android:priority="1">
                <action android:name="android.settings.DATA_USAGE_SETTINGS" />
                <category android:name="android.intent.category.BROWSABLE" />
                <category android:name="android.intent.category.DEFAULT" />
            </intent-filter>
            <intent-filter android:priority="3">
                <action android:name="android.intent.action.MAIN" />
                <category android:name="com.android.settings.SHORTCUT" />
            </intent-filter>
            <meta-data android:name="com.android.settings.FRAGMENT_CLASS"
                android:value="com.android.settings.datausage.DataUsageSummary" />
            <meta-data android:name="com.android.settings.HIGHLIGHT_MENU_KEY"
                       android:value="@string/menu_key_network"/>
        </activity>
        <activity
            android:name="Settings$MobileDataUsageListActivity"
            android:exported="true"
            android:label="@string/cellular_data_usage">
            <intent-filter android:priority="1">
                <action android:name="android.settings.MOBILE_DATA_USAGE" />
                <category android:name="android.intent.category.DEFAULT" />
            </intent-filter>
            <meta-data android:name="com.android.settings.FRAGMENT_CLASS"
                       android:value="com.android.settings.datausage.DataUsageList" />
            <meta-data android:name="com.android.settings.HIGHLIGHT_MENU_KEY"
                       android:value="@string/menu_key_network"/>
        </activity>

        <activity
            android:name="Settings$DreamSettingsActivity"
            android:label="@string/screensaver_settings_title"
            android:exported="true"
            android:icon="@drawable/ic_settings_display">
            <intent-filter android:priority="1">
                <action android:name="android.settings.DREAM_SETTINGS" />
                <category android:name="android.intent.category.BROWSABLE" />
                <category android:name="android.intent.category.DEFAULT" />
            </intent-filter>
            <meta-data android:name="com.android.settings.FRAGMENT_CLASS"
                android:value="com.android.settings.dream.DreamSettings" />
            <meta-data android:name="com.android.settings.HIGHLIGHT_MENU_KEY"
                       android:value="@string/menu_key_display"/>
            <meta-data android:name="com.android.settings.PRIMARY_PROFILE_CONTROLLED"
                android:value="true" />
        </activity>

        <activity
            android:name="Settings$CommunalSettingsActivity"
            android:label="@string/communal_settings_title"
            android:exported="true"
            android:icon="@drawable/ia_settings_communal">
            <intent-filter android:priority="1">
                <action android:name="android.settings.COMMUNAL_SETTINGS" />
                <category android:name="android.intent.category.BROWSABLE" />
                <category android:name="android.intent.category.DEFAULT" />
            </intent-filter>
            <meta-data android:name="com.android.settings.FRAGMENT_CLASS"
                       android:value="com.android.settings.communal.CommunalDashboardFragment" />
            <meta-data android:name="com.android.settings.HIGHLIGHT_MENU_KEY"
                       android:value="@string/menu_key_communal"/>
            <meta-data android:name="com.android.settings.PRIMARY_PROFILE_CONTROLLED"
                       android:value="true" />
        </activity>

        <activity
            android:name="Settings$UserSettingsActivity"
            android:label="@string/user_settings_title"
            android:exported="true"
            android:icon="@drawable/ic_settings_multiuser">
            <intent-filter android:priority="1">
                <action android:name="android.settings.USER_SETTINGS" />
                <category android:name="android.intent.category.DEFAULT" />
            </intent-filter>
            <meta-data android:name="com.android.settings.FRAGMENT_CLASS"
                       android:value="com.android.settings.users.UserSettings" />
            <meta-data android:name="com.android.settings.HIGHLIGHT_MENU_KEY"
                       android:value="@string/menu_key_system"/>
            <meta-data android:name="com.android.settings.PRIMARY_PROFILE_CONTROLLED"
                       android:value="true" />
        </activity>

        <activity
            android:name="Settings$PaymentSettingsActivity"
            android:label="@string/nfc_payment_settings_title"
            android:exported="true"
            android:icon="@drawable/ic_settings_nfc_payment">
            <intent-filter android:priority="1">
                <action android:name="android.settings.NFC_PAYMENT_SETTINGS" />
                <category android:name="android.intent.category.BROWSABLE" />
                <category android:name="android.intent.category.DEFAULT" />
            </intent-filter>
            <intent-filter>
                <action android:name="android.intent.action.MAIN" />
                <category android:name="android.intent.category.DEFAULT" />
            </intent-filter>
            <meta-data android:name="com.android.settings.FRAGMENT_CLASS"
                android:value="com.android.settings.nfc.PaymentSettings" />
            <meta-data android:name="com.android.settings.HIGHLIGHT_MENU_KEY"
                       android:value="@string/menu_key_connected_devices"/>
            <meta-data android:name="com.android.settings.PRIMARY_PROFILE_CONTROLLED"
                android:value="true" />
        </activity>

        <activity android:name=".nfc.PaymentDefaultDialog"
                  android:label="@string/nfc_payment_set_default_label"
                  android:excludeFromRecents="true"
                  android:exported="true"
                  android:theme="@android:style/Theme.DeviceDefault.Light.Dialog.Alert">
            <intent-filter android:priority="1">
                <action android:name="android.nfc.cardemulation.action.ACTION_CHANGE_DEFAULT" />
                <category android:name="android.intent.category.DEFAULT" />
            </intent-filter>
            <meta-data android:name="com.android.settings.PRIMARY_PROFILE_CONTROLLED"
                android:value="true" />
        </activity>

        <activity android:name=".nfc.HowItWorks"
                  android:label="@string/nfc_payment_settings_title"
                  android:excludeFromRecents="true">
        </activity>

        <activity
            android:name="Settings$NotificationAccessSettingsActivity"
            android:exported="true"
            android:label="@string/manage_notification_access_title">
            <intent-filter android:priority="1">
                <action android:name="android.settings.ACTION_NOTIFICATION_LISTENER_SETTINGS" />
                <category android:name="android.intent.category.DEFAULT" />
            </intent-filter>
            <meta-data android:name="com.android.settings.FRAGMENT_CLASS"
                       android:value="com.android.settings.notification.NotificationAccessSettings" />
            <meta-data android:name="com.android.settings.HIGHLIGHT_MENU_KEY"
                       android:value="@string/menu_key_notifications"/>
        </activity>

        <activity
            android:name="Settings$NotificationAccessDetailsActivity"
            android:exported="true"
            android:label="@string/manage_notification_access_title" >
            <intent-filter android:priority="1">
                <action android:name="android.settings.NOTIFICATION_LISTENER_DETAIL_SETTINGS" />
                <category android:name="android.intent.category.BROWSABLE" />
                <category android:name="android.intent.category.DEFAULT" />
            </intent-filter>
            <meta-data android:name="com.android.settings.FRAGMENT_CLASS"
                       android:value="com.android.settings.applications.specialaccess.notificationaccess.NotificationAccessDetails" />
            <meta-data android:name="com.android.settings.HIGHLIGHT_MENU_KEY"
                       android:value="@string/menu_key_notifications"/>
        </activity>

        <activity
            android:name="Settings$NotificationAssistantSettingsActivity"
            android:exported="true"
            android:label="@string/notification_assistant_title">
            <intent-filter android:priority="1">
                <action android:name="android.settings.NOTIFICATION_ASSISTANT_SETTINGS" />
                <category android:name="android.intent.category.BROWSABLE" />
                <category android:name="android.intent.category.DEFAULT" />
            </intent-filter>
            <meta-data android:name="com.android.settings.FRAGMENT_CLASS"
                       android:value="com.android.settings.notification.ConfigureNotificationSettings" />
            <meta-data android:name="com.android.settings.HIGHLIGHT_MENU_KEY"
                       android:value="@string/menu_key_notifications"/>
        </activity>

        <activity
            android:name="Settings$VrListenersSettingsActivity"
            android:exported="true"
            android:label="@string/vr_listeners_title">
            <intent-filter android:priority="1">
                <action android:name="android.settings.VR_LISTENER_SETTINGS" />
                <category android:name="android.intent.category.DEFAULT" />
            </intent-filter>
            <meta-data android:name="com.android.settings.FRAGMENT_CLASS"
                       android:value="com.android.settings.applications.specialaccess.vrlistener.VrListenerSettings" />
            <meta-data android:name="com.android.settings.HIGHLIGHT_MENU_KEY"
                       android:value="@string/menu_key_apps"/>
        </activity>

        <activity
            android:name="Settings$PictureInPictureSettingsActivity"
            android:exported="true"
            android:label="@string/picture_in_picture_title">
            <intent-filter android:priority="1">
                <action android:name="android.settings.PICTURE_IN_PICTURE_SETTINGS" />
                <category android:name="android.intent.category.DEFAULT" />
            </intent-filter>
            <intent-filter>
                <action android:name="android.intent.action.MAIN" />
                <category android:name="android.intent.category.DEFAULT" />
            </intent-filter>
            <meta-data android:name="com.android.settings.FRAGMENT_CLASS"
                android:value="com.android.settings.applications.specialaccess.pictureinpicture.PictureInPictureSettings" />
            <meta-data android:name="com.android.settings.HIGHLIGHT_MENU_KEY"
                       android:value="@string/menu_key_apps"/>
        </activity>

        <activity
            android:name="Settings$AppPictureInPictureSettingsActivity"
            android:exported="true"
            android:label="@string/picture_in_picture_title">
            <intent-filter>
                <action android:name="android.settings.PICTURE_IN_PICTURE_SETTINGS" />
                <category android:name="android.intent.category.DEFAULT" />
                <data android:scheme="package" />
            </intent-filter>
            <meta-data android:name="com.android.settings.FRAGMENT_CLASS"
                android:value="com.android.settings.applications.specialaccess.pictureinpicture.PictureInPictureDetails" />
            <meta-data android:name="com.android.settings.HIGHLIGHT_MENU_KEY"
                       android:value="@string/menu_key_apps"/>
        </activity>

        <activity
            android:name="Settings$TurnScreenOnSettingsActivity"
            android:exported="true"
            android:knownActivityEmbeddingCerts="@array/config_known_host_certs"
            android:label="@string/turn_screen_on_title">
            <intent-filter android:priority="1">
                <action android:name="android.settings.TURN_SCREEN_ON_SETTINGS" />
                <category android:name="android.intent.category.DEFAULT" />
            </intent-filter>
            <intent-filter>
                <action android:name="android.intent.action.MAIN" />
                <category android:name="android.intent.category.DEFAULT" />
            </intent-filter>
            <meta-data android:name="com.android.settings.FRAGMENT_CLASS"
                       android:value="com.android.settings.applications.manageapplications.ManageApplications" />
            <meta-data android:name="com.android.settings.HIGHLIGHT_MENU_KEY"
                       android:value="@string/menu_key_apps"/>
        </activity>

        <activity
            android:name="Settings$AppTurnScreenOnSettingsActivity"
            android:exported="true"
            android:label="@string/turn_screen_on_title">
            <intent-filter android:priority="1">
                <action android:name="android.settings.TURN_SCREEN_ON_SETTINGS" />
                <category android:name="android.intent.category.DEFAULT" />
                <data android:scheme="package" />
            </intent-filter>
            <meta-data android:name="com.android.settings.FRAGMENT_CLASS"
                       android:value="com.android.settings.applications.specialaccess.turnscreenon.TurnScreenOnDetails"/>
        </activity>

        <activity
            android:name="Settings$InteractAcrossProfilesSettingsActivity"
            android:exported="true"
            android:label="@string/interact_across_profiles_title">
            <intent-filter android:priority="1">
                <action android:name="android.settings.MANAGE_CROSS_PROFILE_ACCESS" />
                <category android:name="android.intent.category.DEFAULT" />
            </intent-filter>
            <meta-data android:name="com.android.settings.FRAGMENT_CLASS"
                       android:value="com.android.settings.applications.specialaccess.interactacrossprofiles.InteractAcrossProfilesSettings" />
            <meta-data android:name="com.android.settings.HIGHLIGHT_MENU_KEY"
                       android:value="@string/menu_key_apps"/>
        </activity>

        <activity android:name="Settings$AppInteractAcrossProfilesSettingsActivity"
                  android:exported="true"
                  android:label="@string/interact_across_profiles_title">
            <intent-filter>
                <action android:name="android.settings.MANAGE_CROSS_PROFILE_ACCESS" />
                <category android:name="android.intent.category.DEFAULT" />
                <data android:scheme="package" />
            </intent-filter>
            <meta-data android:name="com.android.settings.FRAGMENT_CLASS"
                       android:value="com.android.settings.applications.specialaccess.interactacrossprofiles.InteractAcrossProfilesDetails" />
            <meta-data android:name="com.android.settings.HIGHLIGHT_MENU_KEY"
                       android:value="@string/menu_key_apps"/>
        </activity>

        <activity
            android:name="Settings$ZenAccessDetailSettingsActivity"
            android:label="@string/manage_zen_access_title"
            android:exported="true"
            android:excludeFromRecents="true">
            <intent-filter>
                <action android:name="android.settings.NOTIFICATION_POLICY_ACCESS_DETAIL_SETTINGS" />
                <category android:name="android.intent.category.DEFAULT" />
                <data android:scheme="package" />
            </intent-filter>
            <meta-data android:name="com.android.settings.FRAGMENT_CLASS"
                       android:value="com.android.settings.applications.specialaccess.zenaccess.ZenAccessDetails" />
            <meta-data android:name="com.android.settings.HIGHLIGHT_MENU_KEY"
                       android:value="@string/menu_key_notifications"/>
        </activity>

        <activity
            android:name="Settings$ZenAccessSettingsActivity"
            android:exported="true"
            android:label="@string/manage_zen_access_title">
            <intent-filter android:priority="1">
                <action android:name="android.settings.NOTIFICATION_POLICY_ACCESS_SETTINGS" />
                <category android:name="android.intent.category.DEFAULT" />
            </intent-filter>
            <meta-data android:name="com.android.settings.FRAGMENT_CLASS"
                       android:value="com.android.settings.notification.zen.ZenAccessSettings" />
            <meta-data android:name="com.android.settings.HIGHLIGHT_MENU_KEY"
                       android:value="@string/menu_key_notifications"/>
        </activity>

        <activity
            android:name="Settings$ConfigureNotificationSettingsActivity"
            android:label="@string/configure_notification_settings"
            android:exported="true">
            <intent-filter android:priority="1">
                <action android:name="android.settings.NOTIFICATION_SETTINGS" />
                <category android:name="android.intent.category.DEFAULT" />
            </intent-filter>
            <intent-filter android:priority="21">
                <action android:name="android.intent.action.MAIN" />
                <category android:name="com.android.settings.SHORTCUT" />
            </intent-filter>
            <meta-data android:name="com.android.settings.FRAGMENT_CLASS"
                android:value="com.android.settings.notification.ConfigureNotificationSettings" />
            <meta-data android:name="com.android.settings.HIGHLIGHT_MENU_KEY"
                       android:value="@string/menu_key_notifications"/>
            <meta-data android:name="com.android.settings.PRIMARY_PROFILE_CONTROLLED"
                android:value="true" />
        </activity>

        <activity
            android:name="Settings$ConversationListSettingsActivity"
            android:label="@string/zen_mode_conversations_title"
            android:exported="true">
            <intent-filter android:priority="1">
                <action android:name="android.settings.CONVERSATION_SETTINGS" />
                <category android:name="android.intent.category.DEFAULT" />
            </intent-filter>
            <meta-data android:name="com.android.settings.FRAGMENT_CLASS"
                       android:value="com.android.settings.notification.app.ConversationListSettings" />
            <meta-data android:name="com.android.settings.HIGHLIGHT_MENU_KEY"
                       android:value="@string/menu_key_apps"/>
            <meta-data android:name="com.android.settings.PRIMARY_PROFILE_CONTROLLED"
                       android:value="true" />
        </activity>

        <activity
            android:name="Settings$AppBubbleNotificationSettingsActivity"
            android:exported="true"
            android:label="@string/bubbles_app_toggle_title">
            <intent-filter android:priority="1">
                <action android:name="android.settings.APP_NOTIFICATION_BUBBLE_SETTINGS" />
                <category android:name="android.intent.category.DEFAULT" />
            </intent-filter>
            <meta-data android:name="com.android.settings.FRAGMENT_CLASS"
                       android:value="com.android.settings.notification.app.AppBubbleNotificationSettings" />
            <meta-data android:name="com.android.settings.HIGHLIGHT_MENU_KEY"
                       android:value="@string/menu_key_apps"/>
        </activity>

        <activity
            android:name="Settings$PremiumSmsAccessActivity"
            android:label="@string/premium_sms_access"
            android:exported="true">
            <intent-filter>
                <action android:name="android.settings.PREMIUM_SMS_SETTINGS" />
                <category android:name="android.intent.category.DEFAULT" />
                <data android:scheme="package" />
            </intent-filter>
            <meta-data android:name="com.android.settings.FRAGMENT_CLASS"
                       android:value="com.android.settings.applications.specialaccess.premiumsms.PremiumSmsAccess" />
            <meta-data android:name="com.android.settings.HIGHLIGHT_MENU_KEY"
                       android:value="@string/menu_key_apps"/>
        </activity>

        <activity
            android:name="Settings$SoundSettingsActivity"
            android:label="@string/sound_settings"
            android:icon="@drawable/ic_homepage_sound"
            android:exported="true">
            <intent-filter android:priority="1">
                <action android:name="com.android.settings.SOUND_SETTINGS" />
                <action android:name="android.settings.SOUND_SETTINGS" />
                <category android:name="android.intent.category.BROWSABLE" />
                <action android:name="android.settings.ACTION_OTHER_SOUND_SETTINGS" />
                <category android:name="android.intent.category.DEFAULT" />
            </intent-filter>
            <intent-filter android:priority="40">
                <action android:name="android.intent.action.MAIN" />
                <category android:name="com.android.settings.SHORTCUT" />
            </intent-filter>
            <meta-data android:name="com.android.settings.FRAGMENT_CLASS"
                android:value="com.android.settings.notification.SoundSettings" />
            <meta-data android:name="com.android.settings.HIGHLIGHT_MENU_KEY"
                       android:value="@string/menu_key_sound"/>
            <meta-data android:name="com.android.settings.PRIMARY_PROFILE_CONTROLLED"
                android:value="true" />
        </activity>

        <!-- Show apps for which application-level notification settings are applicable -->
        <activity android:name="Settings$NotificationAppListActivity"
                  android:label="@string/app_notifications_title"
                  android:icon="@drawable/ic_notifications"
                  android:knownActivityEmbeddingCerts="@array/config_known_host_certs"
                  android:exported="true">
            <intent-filter android:priority="1">
                <action android:name="android.settings.ALL_APPS_NOTIFICATION_SETTINGS" />
                <category android:name="android.intent.category.DEFAULT" />
            </intent-filter>
            <meta-data android:name="com.android.settings.FRAGMENT_CLASS"
                       android:value="com.android.settings.applications.manageapplications.ManageApplications" />
            <meta-data android:name="com.android.settings.HIGHLIGHT_MENU_KEY"
                       android:value="@string/menu_key_notifications"/>
        </activity>

        <!-- Displays a list of apps available for cloning on the device -->
        <activity android:name=".Settings$ClonedAppsListActivity"
                  android:label="@string/cloned_apps_dashboard_title"
                  android:knownActivityEmbeddingCerts="@array/config_known_host_certs"
                  android:exported="true">
            <intent-filter android:priority="1">
                <action android:name="android.settings.MANAGE_CLONED_APPS_SETTINGS" />
                <category android:name="android.intent.category.DEFAULT" />
            </intent-filter>
            <meta-data android:name="com.android.settings.FRAGMENT_CLASS"
                       android:value="com.android.settings.applications.manageapplications.ManageApplications" />
        </activity>

        <!-- Application-level notification settings page, same as above but only accessible
             internally from system server -->
        <activity android:name="Settings$NotificationReviewPermissionsActivity"
                  android:label="@string/app_notifications_title"
                  android:icon="@drawable/ic_notifications"
                  android:exported="false">
            <intent-filter android:priority="1">
                <action android:name="android.settings.ALL_APPS_NOTIFICATION_SETTINGS_FOR_REVIEW" />
                <category android:name="android.intent.category.DEFAULT" />
            </intent-filter>
            <meta-data android:name="com.android.settings.FRAGMENT_CLASS"
                       android:value="com.android.settings.applications.manageapplications.ManageApplications" />
            <meta-data android:name="com.android.settings.HIGHLIGHT_MENU_KEY"
                       android:value="@string/menu_key_notifications"/>
        </activity>

        <!-- Show application-level notification settings (app passed in as extras) -->
        <activity android:name="Settings$AppNotificationSettingsActivity"
                android:exported="true">
            <intent-filter android:priority="1">
                <action android:name="android.settings.APP_NOTIFICATION_SETTINGS" />
                <category android:name="android.intent.category.DEFAULT" />
            </intent-filter>
            <meta-data android:name="com.android.settings.FRAGMENT_CLASS"
                android:value="com.android.settings.notification.app.AppNotificationSettings" />
            <meta-data android:name="com.android.settings.HIGHLIGHT_MENU_KEY"
                       android:value="@string/menu_key_notifications"/>
        </activity>

        <!-- Show channel-level notification settings (channel passed in as extras) -->
        <activity android:name=".notification.app.ChannelPanelActivity"
                  android:label="@string/notification_channel_title"
                  android:theme="@style/Theme.Panel.Material"
                  android:excludeFromRecents="true"
                  android:configChanges="keyboardHidden|screenSize"
                  android:exported="true">
            <intent-filter android:priority="1">
                <action android:name="android.settings.CHANNEL_NOTIFICATION_SETTINGS" />
                <category android:name="android.intent.category.DEFAULT" />
            </intent-filter>
            <meta-data android:name="com.android.settings.FRAGMENT_CLASS"
                       android:value="com.android.settings.notification.app.ChannelNotificationSettings" />
            <meta-data android:name="com.android.settings.HIGHLIGHT_MENU_KEY"
                       android:value="@string/menu_key_notifications"/>
        </activity>

        <!-- Show Manual (from settings item) -->
        <activity
            android:name="ManualDisplayActivity"
            android:label="@string/manual"
            android:exported="true"
            android:enabled="@bool/config_show_manual">
            <intent-filter>
                <action android:name="android.settings.SHOW_MANUAL" />
                <category android:name="android.intent.category.DEFAULT" />
            </intent-filter>
            <meta-data android:name="com.android.settings.PRIMARY_PROFILE_CONTROLLED"
                android:value="true" />
        </activity>

        <!-- Show regulatory info (from settings item or dialing "*#07#") -->
        <activity
            android:name="RegulatoryInfoDisplayActivity"
            android:theme="@style/Theme.AlertDialog"
            android:label="@string/regulatory_labels"
            android:exported="true"
            android:enabled="@bool/config_show_regulatory_info">
            <intent-filter>
                <action android:name="android.settings.SHOW_REGULATORY_INFO" />
                <category android:name="android.intent.category.BROWSABLE" />
                <category android:name="android.intent.category.DEFAULT" />
            </intent-filter>
            <meta-data android:name="com.android.settings.PRIMARY_PROFILE_CONTROLLED"
                android:value="true" />
        </activity>

        <!-- Confirmation dialog for enabling notification access from CompanionDeviceManager -->
        <activity android:name=".notification.NotificationAccessConfirmationActivity"
                  android:taskAffinity=".notification.NotificationAccessConfirmationActivity"
                  android:theme="@android:style/Theme.DeviceDefault.Light.Dialog.Alert" />

        <receiver android:name="com.android.settingslib.bluetooth.BluetoothDiscoverableTimeoutReceiver"
            android:exported="true">
            <intent-filter>
                <action android:name="android.bluetooth.intent.DISCOVERABLE_TIMEOUT" />
            </intent-filter>
        </receiver>

        <!-- Watch for ContactsContract.Profile changes and update the user's photo.  -->
        <receiver android:name=".users.ProfileUpdateReceiver"
            android:exported="true">
            <intent-filter>
                <action android:name="android.provider.Contacts.PROFILE_CHANGED" />
            </intent-filter>
        </receiver>

        <receiver android:name=".sim.SimSelectNotification"
            android:exported="true">
            <intent-filter>
                <action android:name="android.telephony.action.PRIMARY_SUBSCRIPTION_LIST_CHANGED"/>
                <action android:name="android.settings.ENABLE_MMS_DATA_REQUEST"/>
            </intent-filter>
        </receiver>

        <service android:name=".sim.PrimarySubscriptionListChangedService"
            android:permission="android.permission.BIND_JOB_SERVICE" />

        <provider
            android:name="androidx.core.content.FileProvider"
            android:authorities="${applicationId}.files"
            android:grantUriPermissions="true"
            android:exported="false">
            <meta-data
                android:name="android.support.FILE_PROVIDER_PATHS"
                android:resource="@xml/file_paths" />
        </provider>

        <provider
            android:name=".deviceinfo.legal.ModuleLicenseProvider"
            android:authorities="${applicationId}.module_licenses"
            android:grantUriPermissions="true"
            android:exported="false"/>

        <provider
            android:name=".emergency.EmergencyActionContentProvider"
            android:authorities="${applicationId}.emergency"
            android:permission="android.permission.CALL_PRIVILEGED"
            android:exported="true"/>

        <activity
            android:name=".wifi.RequestToggleWiFiActivity"
            android:theme="@android:style/Theme.DeviceDefault.Light.Dialog.Alert"
            android:excludeFromRecents="true"
            android:exported="true"
            android:permission="android.permission.CHANGE_WIFI_STATE">
            <intent-filter>
                <action android:name="android.net.wifi.action.REQUEST_ENABLE" />
                <action android:name="android.net.wifi.action.REQUEST_DISABLE" />
                <category android:name="android.intent.category.DEFAULT" />
            </intent-filter>
        </activity>

        <!--
            The Wi-Fi result data will only be returned from WifiDialogActivity if the calling
            package has ACCESS_COARSE_LOCATION or ACCESS_FINE_LOCATION permission. (see b/185126813)
        -->
        <activity
            android:name=".wifi.WifiDialogActivity"
            android:label=""
            android:theme="@style/Transparent"
            android:excludeFromRecents="true"
            android:documentLaunchMode="always"
            android:exported="true"
            android:permission="android.permission.CHANGE_WIFI_STATE"
            android:configChanges="orientation|keyboard|keyboardHidden|screenSize|smallestScreenSize|screenLayout">
            <intent-filter>
                <action android:name="com.android.settings.WIFI_DIALOG" />
                <category android:name="android.intent.category.DEFAULT" />
            </intent-filter>
        </activity>

        <activity
            android:name=".wifi.NetworkRequestDialogActivity"
            android:theme="@style/Theme.AlertDialog"
            android:excludeFromRecents="true"
            android:launchMode="singleTop"
            android:taskAffinity=".wifi.NetworkRequestDialogActivity"
            android:exported="true"
            android:configChanges="orientation|keyboard|keyboardHidden|screenSize|smallestScreenSize|screenLayout"
            android:permission="android.permission.NETWORK_SETTINGS">
            <intent-filter>
                <action android:name="com.android.settings.wifi.action.NETWORK_REQUEST" />
                <category android:name="android.intent.category.DEFAULT" />
            </intent-filter>
        </activity>

        <receiver
            android:name=".wifi.slice.ConnectToWifiHandler"
            android:exported="false" />

        <activity
            android:name=".sim.SimDialogActivity"
            android:theme="@style/Theme.AlertDialog.SimConfirmDialog"
            android:label="@string/sim_settings_title"
            android:launchMode="singleTop"
            android:exported="true"
            android:excludeFromRecents="true">
            <intent-filter>
                <action android:name="android.intent.action.MAIN" />
            </intent-filter>
        </activity>

        <activity
            android:name=".flashlight.FlashlightHandleActivity"
            android:theme="@android:style/Theme.NoDisplay"
            android:excludeFromRecents="true"
            android:exported="true"
            android:label="@string/power_flashlight"/>

        <activity
            android:name="Settings$WifiCallingSettingsActivity"
            android:exported="true"
            android:configChanges="orientation|keyboard|keyboardHidden|screenSize|smallestScreenSize|screenLayout"
            android:label="@string/wifi_calling_settings_title">
            <intent-filter>
                <action android:name="android.intent.action.MAIN" />
                <action android:name="android.settings.WIFI_CALLING_SETTINGS" />
                <category android:name="android.intent.category.DEFAULT" />
                <category android:name="android.intent.category.VOICE_LAUNCH" />
            </intent-filter>
            <meta-data android:name="com.android.settings.FRAGMENT_CLASS"
                       android:value="com.android.settings.wifi.calling.WifiCallingSettings" />
            <meta-data android:name="com.android.settings.HIGHLIGHT_MENU_KEY"
                       android:value="@string/menu_key_network"/>
            <meta-data android:name="com.android.settings.PRIMARY_PROFILE_CONTROLLED"
                       android:value="true" />
        </activity>

        <activity android:name=".wifi.calling.WifiCallingSuggestionActivity"
                  android:label="@string/wifi_calling_settings_title"
                  android:exported="true"
                  android:icon="@drawable/ic_suggestion_wireless">
            <intent-filter>
                <action android:name="android.intent.action.MAIN" />
                <category android:name="com.android.settings.suggested.category.FIRST_IMPRESSION" />
            </intent-filter>
            <meta-data android:name="com.android.settings.FRAGMENT_CLASS"
                       android:value="com.android.settings.wifi.calling.WifiCallingSettings" />
            <meta-data android:name="com.android.settings.HIGHLIGHT_MENU_KEY"
                       android:value="@string/menu_key_network"/>
            <meta-data android:name="com.android.settings.dismiss"
                android:value="10,14,30" />
            <meta-data android:name="com.android.settings.title"
                android:resource="@string/wifi_calling_suggestion_title" />
            <meta-data android:name="com.android.settings.summary"
                android:resource="@string/wifi_calling_suggestion_summary" />
        </activity>

        <provider
            android:name=".search.SettingsSearchIndexablesProvider"
            android:authorities="${applicationId}"
            android:multiprocess="false"
            android:grantUriPermissions="true"
            android:permission="android.permission.READ_SEARCH_INDEXABLES"
            android:exported="true">
            <intent-filter>
                <action android:name="android.content.action.SEARCH_INDEXABLES_PROVIDER" />
            </intent-filter>
        </provider>

        <provider
            android:name=".dashboard.suggestions.SuggestionStateProvider"
            android:authorities="${applicationId}.suggestions.status"
            android:exported="true">
            <intent-filter>
                <action android:name="com.android.settings.action.SUGGESTION_STATE_PROVIDER" />
            </intent-filter>
        </provider>

        <activity
            android:name="Settings$OverlaySettingsActivity"
            android:knownActivityEmbeddingCerts="@array/config_known_host_certs"
            android:exported="true"
            android:label="@string/draw_overlay">
            <intent-filter android:priority="1">
                <action android:name="android.settings.action.MANAGE_OVERLAY_PERMISSION" />
                <category android:name="android.intent.category.DEFAULT" />
            </intent-filter>
            <intent-filter android:priority="1">
                <action android:name="android.settings.action.MANAGE_OVERLAY_PERMISSION" />
                <category android:name="android.intent.category.DEFAULT" />
                <data android:scheme="package" />
            </intent-filter>
            <meta-data android:name="com.android.settings.FRAGMENT_CLASS"
                android:value="com.android.settings.applications.manageapplications.ManageApplications" />
            <meta-data android:name="com.android.settings.HIGHLIGHT_MENU_KEY"
                       android:value="@string/menu_key_apps"/>
            <meta-data android:name="com.android.settings.PRIMARY_PROFILE_CONTROLLED"
                       android:value="true" />
        </activity>

        <activity
            android:name="Settings$AppDrawOverlaySettingsActivity"
            android:label="@string/draw_overlay"
            android:exported="true"
            android:permission="android.permission.INTERNAL_SYSTEM_WINDOW">
            <intent-filter android:priority="1">
                <action android:name="android.settings.MANAGE_APP_OVERLAY_PERMISSION" />
                <category android:name="android.intent.category.DEFAULT" />
                <data android:scheme="package" />
            </intent-filter>
            <meta-data android:name="com.android.settings.FRAGMENT_CLASS"
                       android:value="com.android.settings.applications.appinfo.DrawOverlayDetails" />
            <meta-data android:name="com.android.settings.HIGHLIGHT_MENU_KEY"
                       android:value="@string/menu_key_apps"/>
        </activity>

        <activity
            android:name="Settings$WriteSettingsActivity"
            android:knownActivityEmbeddingCerts="@array/config_known_host_certs"
            android:exported="true"
            android:label="@string/write_settings_title">
            <intent-filter android:priority="1">
                <action android:name="android.settings.action.MANAGE_WRITE_SETTINGS" />
                <category android:name="android.intent.category.BROWSABLE" />
                <category android:name="android.intent.category.DEFAULT" />
            </intent-filter>
            <meta-data android:name="com.android.settings.FRAGMENT_CLASS"
                android:value="com.android.settings.applications.manageapplications.ManageApplications" />
            <meta-data android:name="com.android.settings.HIGHLIGHT_MENU_KEY"
                       android:value="@string/menu_key_apps"/>
            <meta-data android:name="com.android.settings.PRIMARY_PROFILE_CONTROLLED"
                       android:value="true" />
        </activity>

        <activity
            android:name="Settings$AppWriteSettingsActivity"
            android:exported="true"
            android:label="@string/write_settings_title">
            <intent-filter android:priority="1">
                <action android:name="android.settings.action.MANAGE_WRITE_SETTINGS" />
                <category android:name="android.intent.category.DEFAULT" />
                <data android:scheme="package" />
            </intent-filter>
            <meta-data android:name="com.android.settings.FRAGMENT_CLASS"
                       android:value="com.android.settings.applications.appinfo.WriteSettingsDetails" />
            <meta-data android:name="com.android.settings.HIGHLIGHT_MENU_KEY"
                       android:value="@string/menu_key_apps"/>
        </activity>

        <activity
            android:name="Settings$AlarmsAndRemindersActivity"
            android:exported="true"
            android:knownActivityEmbeddingCerts="@array/config_known_host_certs"
            android:label="@string/alarms_and_reminders_label">
            <intent-filter android:priority="1">
                <action android:name="android.settings.REQUEST_SCHEDULE_EXACT_ALARM" />
                <category android:name="android.intent.category.DEFAULT" />
            </intent-filter>
            <meta-data android:name="com.android.settings.FRAGMENT_CLASS"
                       android:value="com.android.settings.applications.manageapplications.ManageApplications" />
            <meta-data android:name="com.android.settings.HIGHLIGHT_MENU_KEY"
                       android:value="@string/menu_key_apps"/>
            <meta-data android:name="com.android.settings.PRIMARY_PROFILE_CONTROLLED"
                       android:value="true" />
        </activity>

        <activity
            android:name="Settings$AlarmsAndRemindersAppActivity"
            android:exported="true"
            android:label="@string/alarms_and_reminders_label">
            <intent-filter android:priority="1">
                <action android:name="android.settings.REQUEST_SCHEDULE_EXACT_ALARM" />
                <category android:name="android.intent.category.DEFAULT" />
                <data android:scheme="package" />
            </intent-filter>
            <meta-data android:name="com.android.settings.FRAGMENT_CLASS"
                       android:value="com.android.settings.applications.appinfo.AlarmsAndRemindersDetails" />
            <meta-data android:name="com.android.settings.HIGHLIGHT_MENU_KEY"
                       android:value="@string/menu_key_apps"/>
        </activity>

        <activity
            android:name="Settings$ManageExternalSourcesActivity"
            android:knownActivityEmbeddingCerts="@array/config_known_host_certs"
            android:exported="true"
            android:label="@string/install_other_apps">
            <intent-filter android:priority="1">
                <action android:name="android.settings.MANAGE_UNKNOWN_APP_SOURCES" />
                <category android:name="android.intent.category.DEFAULT" />
            </intent-filter>
            <meta-data android:name="com.android.settings.FRAGMENT_CLASS"
                android:value="com.android.settings.applications.manageapplications.ManageApplications" />
            <meta-data android:name="com.android.settings.HIGHLIGHT_MENU_KEY"
                       android:value="@string/menu_key_apps"/>
            <meta-data android:name="com.android.settings.PRIMARY_PROFILE_CONTROLLED"
                       android:value="true" />
        </activity>

        <activity android:name="Settings$ManageAppExternalSourcesActivity"
                  android:exported="true"
                  android:label="@string/install_other_apps">
            <intent-filter android:priority="1">
                <action android:name="android.settings.MANAGE_UNKNOWN_APP_SOURCES" />
                <category android:name="android.intent.category.DEFAULT" />
                <data android:scheme="package" />
            </intent-filter>
            <meta-data android:name="com.android.settings.FRAGMENT_CLASS"
                       android:value="com.android.settings.applications.appinfo.ExternalSourcesDetails" />
            <meta-data android:name="com.android.settings.HIGHLIGHT_MENU_KEY"
                       android:value="@string/menu_key_apps"/>
        </activity>

        <activity android:name=".enterprise.ActionDisabledByAdminDialog"
                  android:theme="@style/Theme.AlertDialog"
                android:taskAffinity="com.android.settings.enterprise"
                android:excludeFromRecents="true"
                android:exported="true"
                android:launchMode="singleTop">
            <intent-filter android:priority="1">
                <action android:name="android.settings.SHOW_ADMIN_SUPPORT_DETAILS" />
                <category android:name="android.intent.category.DEFAULT" />
            </intent-filter>
        </activity>

        <activity android:name=".ActionDisabledByAppOpsDialog"
                  android:theme="@style/Theme.AlertDialog"
                  android:taskAffinity="com.android.settings.appops"
                  android:excludeFromRecents="true"
                  android:exported="true"
                  android:launchMode="singleTop">
            <intent-filter android:priority="1">
                <action android:name="android.settings.SHOW_RESTRICTED_SETTING_DIALOG" />
                <category android:name="android.intent.category.DEFAULT" />
            </intent-filter>
        </activity>

        <activity
            android:name="Settings$ManageExternalStorageActivity"
            android:knownActivityEmbeddingCerts="@array/config_known_host_certs"
            android:exported="true"
            android:label="@string/manage_external_storage_title">
            <intent-filter android:priority="1">
                <action android:name="android.settings.MANAGE_ALL_FILES_ACCESS_PERMISSION" />
                <category android:name="android.intent.category.DEFAULT" />
            </intent-filter>
            <meta-data android:name="com.android.settings.FRAGMENT_CLASS"
                       android:value="com.android.settings.applications.manageapplications.ManageApplications" />
            <meta-data android:name="com.android.settings.HIGHLIGHT_MENU_KEY"
                       android:value="@string/menu_key_storage"/>
            <meta-data android:name="com.android.settings.PRIMARY_PROFILE_CONTROLLED"
                       android:value="true" />
        </activity>

        <activity
            android:name="Settings$AppManageExternalStorageActivity"
            android:exported="true"
            android:label="@string/manage_external_storage_title">
            <intent-filter android:priority="1">
                <action android:name="android.settings.MANAGE_APP_ALL_FILES_ACCESS_PERMISSION" />
                <category android:name="android.intent.category.DEFAULT" />
                <data android:scheme="package" />
            </intent-filter>
            <meta-data android:name="com.android.settings.FRAGMENT_CLASS"
                       android:value="com.android.settings.applications.appinfo.ManageExternalStorageDetails" />
            <meta-data android:name="com.android.settings.HIGHLIGHT_MENU_KEY"
                       android:value="@string/menu_key_apps"/>
        </activity>

        <activity
            android:name="Settings$MediaManagementAppsActivity"
            android:knownActivityEmbeddingCerts="@array/config_known_host_certs"
            android:exported="true"
            android:label="@string/media_management_apps_title">
            <intent-filter android:priority="1">
                <action android:name="android.settings.REQUEST_MANAGE_MEDIA" />
                <category android:name="android.intent.category.DEFAULT" />
            </intent-filter>
            <meta-data android:name="com.android.settings.FRAGMENT_CLASS"
                       android:value="com.android.settings.applications.manageapplications.ManageApplications" />
            <meta-data android:name="com.android.settings.HIGHLIGHT_MENU_KEY"
                       android:value="@string/menu_key_apps"/>
            <meta-data android:name="com.android.settings.PRIMARY_PROFILE_CONTROLLED"
                       android:value="true" />
        </activity>

        <activity
            android:name="Settings$AppMediaManagementAppsActivity"
            android:exported="true"
            android:label="@string/media_management_apps_title">
            <intent-filter android:priority="1">
                <action android:name="android.settings.REQUEST_MANAGE_MEDIA" />
                <category android:name="android.intent.category.DEFAULT" />
                <data android:scheme="package" />
            </intent-filter>
            <meta-data android:name="com.android.settings.FRAGMENT_CLASS"
                       android:value="com.android.settings.applications.appinfo.MediaManagementAppsDetails" />
            <meta-data android:name="com.android.settings.HIGHLIGHT_MENU_KEY"
                       android:value="@string/menu_key_apps"/>
        </activity>

        <!-- @FlaggedApi("com.android.media.flags.enable_privileged_routing_for_media_routing_control") -->
        <activity-alias
            android:name="MediaRoutingControlActivity"
            android:knownActivityEmbeddingCerts="@array/config_known_host_certs"
            android:exported="true"
            android:targetActivity=".spa.SpaBridgeActivity"
            android:label="@string/media_routing_control_title">
            <intent-filter android:priority="1">
                <action android:name="android.settings.REQUEST_MEDIA_ROUTING_CONTROL" />
                <category android:name="android.intent.category.DEFAULT" />
            </intent-filter>
            <meta-data android:name="com.android.settings.spa.DESTINATION"
                       android:value="TogglePermissionAppList/MediaRoutingControl"/>
            <meta-data android:name="com.android.settings.HIGHLIGHT_MENU_KEY"
                       android:value="@string/menu_key_apps"/>
        </activity-alias>

        <activity-alias
            android:name="AppMediaRoutingControlActivity"
            android:knownActivityEmbeddingCerts="@array/config_known_host_certs"
            android:exported="true"
            android:targetActivity=".spa.SpaAppBridgeActivity"
            android:label="@string/media_routing_control_title">
            <intent-filter android:priority="1">
                <action android:name="android.settings.REQUEST_MEDIA_ROUTING_CONTROL" />
                <category android:name="android.intent.category.DEFAULT" />
                <data android:scheme="package" />
            </intent-filter>
            <meta-data android:name="com.android.settings.spa.DESTINATION"
                       android:value="TogglePermissionAppInfoPage/MediaRoutingControl"/>
            <meta-data android:name="com.android.settings.HIGHLIGHT_MENU_KEY"
                       android:value="@string/menu_key_apps"/>
        </activity-alias>

        <!-- Keep compatibility with old WebView-picker implementation -->
        <activity-alias android:name=".WebViewImplementation"
                  android:targetActivity="Settings$WebViewAppPickerActivity"
                  android:exported="true"
                  android:excludeFromRecents="true"
                  android:theme="@*android:style/Theme.DeviceDefault.Light.Dialog.Alert">
            <intent-filter>
                <action android:name="android.settings.WEBVIEW_SETTINGS" />
                <category android:name="android.intent.category.DEFAULT" />
            </intent-filter>
            <meta-data android:name="com.android.settings.PRIMARY_PROFILE_CONTROLLED"
                android:value="true" />
            <meta-data android:name="com.android.settings.FRAGMENT_CLASS"
                android:value="com.android.settings.webview.WebViewAppPicker" />
            <meta-data android:name="com.android.settings.HIGHLIGHT_MENU_KEY"
                       android:value="@string/menu_key_system"/>
        </activity-alias>

        <activity android:name=".backup.UserBackupSettingsActivity"
                  android:label="@string/privacy_settings_title"
                  android:exported="true"
                  android:icon="@drawable/ic_settings_backup">
            <intent-filter>
                <action android:name="android.intent.action.MAIN" />
                <category android:name="android.intent.category.DEFAULT" />
                <category android:name="android.intent.category.VOICE_LAUNCH" />
            </intent-filter>
            <!-- Mark the activity as a dynamic setting -->
            <intent-filter>
                <action android:name="com.android.settings.action.IA_SETTINGS" />
            </intent-filter>
            <!-- Tell Settings app which category it belongs to -->
            <meta-data android:name="com.android.settings.category"
                       android:value="com.android.settings.category.ia.system" />
            <meta-data android:name="com.android.settings.icon"
                       android:resource="@drawable/ic_settings_backup" />
            <meta-data android:name="com.android.settings.order" android:value="-60"/>
        </activity>

        <activity
            android:name="Settings$AutomaticStorageManagerSettingsActivity"
            android:exported="@bool/config_storage_manager_settings_enabled"
            android:label="@string/automatic_storage_manager_settings">
            <intent-filter android:priority="1">
                <action android:name="android.settings.STORAGE_MANAGER_SETTINGS" />
                <category android:name="android.intent.category.DEFAULT" />
            </intent-filter>
            <meta-data android:name="com.android.settings.FRAGMENT_CLASS"
                       android:value="com.android.settings.deletionhelper.AutomaticStorageManagerSettings" />
            <meta-data android:name="com.android.settings.HIGHLIGHT_MENU_KEY"
                       android:value="@string/menu_key_storage"/>
        </activity>

        <!-- Show app-level advanced power usage details (app passed in as extras) -->
        <activity
            android:name=".fuelgauge.AdvancedPowerUsageDetailActivity"
            android:excludeFromRecents="true"
            android:launchMode="singleInstance"
            android:exported="true"
            android:theme="@android:style/Theme.NoDisplay">
            <intent-filter>
                <action android:name="android.settings.VIEW_ADVANCED_POWER_USAGE_DETAIL" />
                <category android:name="android.intent.category.DEFAULT" />
                <data android:scheme="package" />
            </intent-filter>
        </activity>

        <activity
            android:name=".Settings$AppDashboardActivity"
            android:label="@string/apps_dashboard_title"
            android:icon="@drawable/ic_homepage_apps"
            android:exported="true">
            <meta-data android:name="com.android.settings.FRAGMENT_CLASS"
                       android:value="com.android.settings.applications.AppDashboardFragment"/>
            <meta-data android:name="com.android.settings.HIGHLIGHT_MENU_KEY"
                       android:value="@string/menu_key_apps"/>
        </activity>

        <activity
            android:name=".Settings$AccountDashboardActivity"
            android:label="@string/account_dashboard_title"
            android:exported="true"
            android:icon="@drawable/ic_homepage_accounts">
            <intent-filter android:priority="1">
                <action android:name="android.settings.SYNC_SETTINGS" />
                <category android:name="android.intent.category.BROWSABLE" />
                <category android:name="android.intent.category.DEFAULT" />
            </intent-filter>
            <intent-filter android:priority="1">
                <action android:name="android.settings.CREDENTIAL_PROVIDER" />
                <category android:name="android.intent.category.DEFAULT" />
                <data android:scheme="package" />
            </intent-filter>
            <intent-filter android:priority="53">
                <action android:name="android.intent.action.MAIN" />
                <category android:name="com.android.settings.SHORTCUT" />
            </intent-filter>
            <meta-data android:name="com.android.settings.FRAGMENT_CLASS"
                       android:value="com.android.settings.accounts.AccountDashboardFragment"/>
            <meta-data android:name="com.android.settings.HIGHLIGHT_MENU_KEY"
                       android:value="@string/menu_key_accounts"/>
            <meta-data android:name="com.android.settings.PRIMARY_PROFILE_CONTROLLED"
                       android:value="true" />
        </activity>

        <!-- Access to the Credential Manager list. -->
        <activity android:name=".applications.credentials.CredentialsPickerActivity"
                android:excludeFromRecents="true"
                android:launchMode="singleInstance"
                android:exported="true">
            <intent-filter android:priority="1">
                <action android:name="android.settings.REQUEST_SET_AUTOFILL_SERVICE" />
                <category android:name="android.intent.category.DEFAULT" />
                <data android:scheme="package" />
            </intent-filter>
        </activity>

        <activity
            android:name=".Settings$SystemDashboardActivity"
            android:label="@string/header_category_system"
            android:exported="true"
            android:icon="@drawable/ic_homepage_system_dashboard">
            <intent-filter android:priority="70">
                <action android:name="android.intent.action.MAIN" />
                <category android:name="com.android.settings.SHORTCUT" />
            </intent-filter>
            <meta-data android:name="com.android.settings.FRAGMENT_CLASS"
                       android:value="com.android.settings.system.SystemDashboardFragment"/>
            <meta-data android:name="com.android.settings.HIGHLIGHT_MENU_KEY"
                       android:value="@string/menu_key_system"/>
        </activity>

        <activity android:name=".support.SupportDashboardActivity"
                  android:label="@string/page_tab_title_support"
                  android:icon="@drawable/ic_homepage_support"
                  android:theme="@android:style/Theme.DeviceDefault.Light.Panel"
                  android:exported="true"
                  android:enabled="@bool/config_support_enabled">
            <intent-filter>
                <action android:name="com.android.settings.action.SUPPORT_SETTINGS" />
                <category android:name="android.intent.category.DEFAULT" />
            </intent-filter>
        </activity>

        <service
            android:name=".SettingsDumpService"
            android:exported="true"
            android:permission="android.permission.DUMP" />

        <!-- Quick Settings tiles for Developer Options -->
        <service
            android:name=".development.qstile.DevelopmentTiles$ShowLayout"
            android:label="@string/debug_layout"
            android:icon="@drawable/tile_icon_show_layout"
            android:permission="android.permission.BIND_QUICK_SETTINGS_TILE"
            android:exported="true"
            android:enabled="false">
            <intent-filter>
                <action android:name="android.service.quicksettings.action.QS_TILE" />
            </intent-filter>
            <meta-data android:name="android.service.quicksettings.TOGGLEABLE_TILE"
                       android:value="true"/>
        </service>
        <service
            android:name=".development.qstile.DevelopmentTiles$GPUProfiling"
            android:label="@string/track_frame_time"
            android:icon="@drawable/tile_icon_graphics"
            android:permission="android.permission.BIND_QUICK_SETTINGS_TILE"
            android:exported="true"
            android:enabled="false">
            <intent-filter>
                <action android:name="android.service.quicksettings.action.QS_TILE" />
            </intent-filter>
            <meta-data android:name="android.service.quicksettings.TOGGLEABLE_TILE"
                       android:value="true"/>
        </service>
        <service
            android:name=".development.qstile.DevelopmentTiles$ForceRTL"
            android:label="@string/force_rtl_layout_all_locales"
            android:icon="@drawable/tile_icon_force_rtl"
            android:permission="android.permission.BIND_QUICK_SETTINGS_TILE"
            android:exported="true"
            android:enabled="false">
            <intent-filter>
                <action android:name="android.service.quicksettings.action.QS_TILE" />
            </intent-filter>
            <meta-data android:name="android.service.quicksettings.TOGGLEABLE_TILE"
                       android:value="true"/>
        </service>
        <service
            android:name=".development.qstile.DevelopmentTiles$AnimationSpeed"
            android:label="@string/window_animation_scale_title"
            android:icon="@drawable/tile_icon_animation_speed"
            android:permission="android.permission.BIND_QUICK_SETTINGS_TILE"
            android:exported="true"
            android:enabled="false">
            <intent-filter>
                <action android:name="android.service.quicksettings.action.QS_TILE" />
            </intent-filter>
            <meta-data android:name="android.service.quicksettings.TOGGLEABLE_TILE"
                       android:value="true"/>
        </service>

        <service
            android:name=".development.qstile.DevelopmentTiles$SensorsOff"
            android:label="@string/sensors_off_quick_settings_title"
            android:icon="@drawable/tile_icon_sensors_off"
            android:permission="android.permission.BIND_QUICK_SETTINGS_TILE"
            android:exported="true"
            android:enabled="false">
            <intent-filter>
                <action android:name="android.service.quicksettings.action.QS_TILE" />
            </intent-filter>
            <meta-data android:name="android.service.quicksettings.TOGGLEABLE_TILE"
                       android:value="true"/>
        </service>

        <service
            android:name=".development.qstile.DevelopmentTiles$WirelessDebugging"
            android:label="@string/enable_adb_wireless"
            android:icon="@drawable/tile_icon_debugging_wireless"
            android:permission="android.permission.BIND_QUICK_SETTINGS_TILE"
            android:exported="true"
            android:enabled="false">
            <intent-filter>
                <action android:name="android.service.quicksettings.action.QS_TILE" />
            </intent-filter>
            <meta-data android:name="android.service.quicksettings.TOGGLEABLE_TILE"
                       android:value="true"/>
        </service>

        <service
            android:name=".development.qstile.DevelopmentTiles$ShowTaps"
            android:label="@string/show_touches"
            android:icon="@drawable/tile_icon_show_taps"
            android:permission="android.permission.BIND_QUICK_SETTINGS_TILE"
            android:exported="true"
            android:enabled="false">
            <intent-filter>
                <action android:name="android.service.quicksettings.action.QS_TILE" />
            </intent-filter>
            <meta-data android:name="android.service.quicksettings.TOGGLEABLE_TILE"
                       android:value="true"/>
        </service>

        <activity
            android:name=".HelpTrampoline"
            android:exported="true"
            android:theme="@style/Transparent"
            android:permission="android.permission.DUMP"
            android:excludeFromRecents="true"
            android:enabled="@*android:bool/config_settingsHelpLinksEnabled" />

        <activity android:name=".applications.autofill.AutofillPickerActivity"
                android:excludeFromRecents="true"
                android:launchMode="singleInstance"
                android:exported="false">
        </activity>

        <activity android:name="Settings$AdvancedConnectedDeviceActivity"
                  android:exported="true"
                  android:label="@string/connected_device_connections_title">
            <intent-filter android:priority="1">
                <action android:name="com.android.settings.ADVANCED_CONNECTED_DEVICE_SETTINGS" />
                <category android:name="android.intent.category.DEFAULT" />
            </intent-filter>
            <meta-data android:name="com.android.settings.FRAGMENT_CLASS"
                       android:value="com.android.settings.connecteddevice.AdvancedConnectedDeviceDashboardFragment" />
            <meta-data android:name="com.android.settings.HIGHLIGHT_MENU_KEY"
                       android:value="@string/menu_key_connected_devices"/>
            <meta-data android:name="com.android.settings.PRIMARY_PROFILE_CONTROLLED"
                       android:value="true" />
        </activity>

        <activity android:name="Settings$NfcSettingsActivity"
                  android:exported="true"
                  android:label="@string/nfc_quick_toggle_title">
            <intent-filter android:priority="1">
                <action android:name="android.settings.NFC_SETTINGS" />
                <category android:name="android.intent.category.DEFAULT" />
            </intent-filter>
            <meta-data android:name="com.android.settings.FRAGMENT_CLASS"
                       android:value="com.android.settings.connecteddevice.NfcAndPaymentFragment" />
            <meta-data android:name="com.android.settings.HIGHLIGHT_MENU_KEY"
                       android:value="@string/menu_key_connected_devices"/>
            <meta-data android:name="com.android.settings.PRIMARY_PROFILE_CONTROLLED"
                       android:value="true" />
        </activity>

        <activity android:name="Settings$BluetoothDeviceDetailActivity"
                  android:label="@string/device_details_title"
                  android:exported="true"
                  android:permission="android.permission.BLUETOOTH_CONNECT">
            <intent-filter android:priority="1">
                <action android:name="com.android.settings.BLUETOOTH_DEVICE_DETAIL_SETTINGS" />
                <category android:name="android.intent.category.DEFAULT" />
            </intent-filter>
            <meta-data android:name="com.android.settings.FRAGMENT_CLASS"
                       android:value="com.android.settings.bluetooth.BluetoothDeviceDetailsFragment" />
            <meta-data android:name="com.android.settings.HIGHLIGHT_MENU_KEY"
                       android:value="@string/menu_key_connected_devices"/>
            <meta-data android:name="com.android.settings.PRIMARY_PROFILE_CONTROLLED"
                       android:value="true" />
        </activity>

        <activity
            android:name="Settings$BluetoothBroadcastActivity"
            android:exported="true"
            android:theme="@style/Theme.AlertDialog.SimConfirmDialog"
            android:permission="android.permission.BLUETOOTH_CONNECT"
            android:configChanges="orientation|keyboardHidden|screenSize">
            <intent-filter android:priority="1">
                <action android:name="android.settings.MEDIA_BROADCAST_DIALOG" />
                <category android:name="android.intent.category.DEFAULT" />
            </intent-filter>
            <meta-data android:name="com.android.settings.FRAGMENT_CLASS"
                android:value="com.android.settings.bluetooth.BluetoothBroadcastDialog" />
            <meta-data android:name="com.android.settings.PRIMARY_PROFILE_CONTROLLED"
                android:value="true" />
        </activity>

        <activity
            android:name="Settings$BluetoothFindBroadcastsActivity"
            android:label="@string/bluetooth_find_broadcast_title"
            android:exported="true"
            android:permission="android.permission.BLUETOOTH_CONNECT"
            android:configChanges="orientation|keyboardHidden|screenSize">
            <intent-filter android:priority="1">
                <action android:name="android.settings.BLUTOOTH_FIND_BROADCASTS_ACTIVITY" />
                <category android:name="android.intent.category.DEFAULT" />
            </intent-filter>
            <meta-data android:name="com.android.settings.FRAGMENT_CLASS"
                android:value="com.android.settings.bluetooth.BluetoothFindBroadcastsFragment" />
            <meta-data android:name="com.android.settings.PRIMARY_PROFILE_CONTROLLED"
                android:value="true" />
        </activity>

        <activity
            android:name=".Settings$PreviouslyConnectedDeviceActivity"
            android:label="@string/connected_device_saved_title"
            android:exported="true"
            android:permission="android.permission.BLUETOOTH_CONNECT"
            android:icon="@drawable/ic_homepage_connected_device">
            <intent-filter android:priority="1">
                <action android:name="com.android.settings.PREVIOUSLY_CONNECTED_DEVICE" />
                <category android:name="android.intent.category.DEFAULT" />
            </intent-filter>
            <meta-data android:name="com.android.settings.FRAGMENT_CLASS"
                android:value="com.android.settings.connecteddevice.PreviouslyConnectedDeviceDashboardFragment"/>
            <meta-data android:name="com.android.settings.PRIMARY_PROFILE_CONTROLLED"
                android:value="true" />
        </activity>

        <activity
            android:name="Settings$StylusUsiDetailsActivity"
            android:label="@string/stylus_device_details_title"
            android:exported="true">
            <intent-filter android:priority="1">
                <action android:name="com.android.settings.STYLUS_USI_DETAILS_SETTINGS" />
                <category android:name="android.intent.category.DEFAULT" />
            </intent-filter>
            <meta-data android:name="com.android.settings.FRAGMENT_CLASS"
                       android:value="com.android.settings.connecteddevice.stylus.StylusUsiDetailsFragment" />
            <meta-data android:name="com.android.settings.HIGHLIGHT_MENU_KEY"
                       android:value="@string/menu_key_connected_devices"/>
            <meta-data android:name="com.android.settings.PRIMARY_PROFILE_CONTROLLED"
                       android:value="true" />
        </activity>

        <activity android:name=".panel.SettingsPanelActivity"
            android:label="@string/settings_panel_title"
            android:theme="@style/Theme.Panel"
            android:launchMode="singleInstance"
            android:excludeFromRecents="true"
            android:configChanges="orientation|keyboardHidden|screenSize"
            android:exported="true">
                 <intent-filter>
                     <action android:name="android.settings.panel.action.INTERNET_CONNECTIVITY" />
                     <category android:name="android.intent.category.DEFAULT" />
                 </intent-filter>
                <intent-filter>
                    <action android:name="android.settings.panel.action.NFC" />
                    <category android:name="android.intent.category.DEFAULT" />
                </intent-filter>
                <intent-filter>
                    <action android:name="android.settings.panel.action.WIFI" />
                    <category android:name="android.intent.category.DEFAULT" />
                </intent-filter>
                <intent-filter>
                    <action android:name="android.settings.panel.action.VOLUME" />
                    <category android:name="android.intent.category.DEFAULT" />
                </intent-filter>
        </activity>

        <activity android:name=".wifi.addappnetworks.AddAppNetworksActivity"
                  android:label="@string/settings_panel_title"
                  android:theme="@style/Theme.Panel"
                  android:launchMode="singleInstance"
                  android:excludeFromRecents="true"
                  android:exported="true"
                  android:configChanges="orientation|keyboard|keyboardHidden|screenSize|smallestScreenSize|screenLayout">
            <intent-filter>
                <action android:name="android.settings.WIFI_ADD_NETWORKS" />
                <category android:name="android.intent.category.DEFAULT" />
            </intent-filter>
        </activity>

        <provider android:name=".slices.SettingsSliceProvider"
                  android:authorities="${applicationId}.slices;android.settings.slices"
                  android:exported="true"
                  android:grantUriPermissions="true" />

        <receiver
            android:name=".slices.SliceBroadcastReceiver"
            android:exported="false" />

        <receiver
            android:name=".slices.SliceRelayReceiver"
            android:permission="android.permission.MANAGE_SLICE_PERMISSIONS"
            android:exported="true" />

        <receiver
            android:name=".slices.VolumeSliceRelayReceiver"
            android:permission="android.permission.MANAGE_SLICE_PERMISSIONS"
            android:exported="true" />

        <provider
            android:name=".homepage.contextualcards.CardContentProvider"
            android:authorities="${applicationId}.homepage.CardContentProvider"
            android:exported="true"
            android:permission="android.permission.WRITE_SETTINGS_HOMEPAGE_DATA" />

        <provider
            android:name=".homepage.contextualcards.SettingsContextualCardProvider"
            android:authorities="${applicationId}.homepage.contextualcards"
            android:permission="android.permission.WRITE_SETTINGS_HOMEPAGE_DATA"
            android:exported="true">
            <intent-filter>
                <action android:name="android.content.action.SETTINGS_HOMEPAGE_DATA"/>
            </intent-filter>
        </provider>

        <activity
            android:name=".wifi.dpp.WifiDppConfiguratorActivity"
            android:exported="true">
            <intent-filter>
                <action android:name="android.settings.WIFI_DPP_CONFIGURATOR_QR_CODE_SCANNER"/>
                <action android:name="android.settings.WIFI_DPP_CONFIGURATOR_QR_CODE_GENERATOR"/>
                <category android:name="android.intent.category.DEFAULT"/>
            </intent-filter>
            <intent-filter>
                <action android:name="android.settings.PROCESS_WIFI_EASY_CONNECT_URI"/>
                <category android:name="android.intent.category.DEFAULT"/>
                <data android:scheme="DPP"/>
            </intent-filter>
        </activity>

        <activity
            android:name=".wifi.dpp.WifiDppConfiguratorAuthActivity"
            android:theme="@style/Transparent"
            android:exported="true">
            <intent-filter>
                <action android:name="android.settings.WIFI_DPP_CONFIGURATOR_AUTH_QR_CODE_GENERATOR"/>
                <category android:name="android.intent.category.DEFAULT"/>
            </intent-filter>
        </activity>

        <activity
            android:name=".wifi.dpp.WifiDppEnrolleeActivity"
            android:exported="true">
            <intent-filter>
                <action android:name="android.settings.WIFI_DPP_ENROLLEE_QR_CODE_SCANNER"/>
                <category android:name="android.intent.category.DEFAULT"/>
            </intent-filter>
        </activity>

        <activity android:name=".homepage.contextualcards.ContextualCardFeedbackDialog"
                  android:theme="@android:style/Theme.DeviceDefault.Light.Dialog.Alert" />

        <activity android:name=".homepage.contextualcards.FaceReEnrollDialog"
                  android:theme="@android:style/Theme.DeviceDefault.Light.Dialog.Alert" />

        <activity
            android:name="Settings$WifiCallingDisclaimerActivity"
            android:label="@string/wifi_calling_settings_title"
            android:exported="true"
            android:taskAffinity="com.android.settings">
            <intent-filter>
                <action android:name="android.intent.action.MAIN" />
                <category android:name="android.intent.category.DEFAULT" />
            </intent-filter>
            <meta-data android:name="com.android.settings.FRAGMENT_CLASS"
                android:value="com.android.settings.wifi.calling.WifiCallingDisclaimerFragment" />
            <meta-data android:name="com.android.settings.HIGHLIGHT_MENU_KEY"
                       android:value="@string/menu_key_network"/>
        </activity>

        <activity android:name="Settings$BatterySaverScheduleSettingsActivity"
            android:exported="true"
            android:label="@string/battery_saver_schedule_settings_title">
            <intent-filter>
                <action android:name="com.android.settings.BATTERY_SAVER_SCHEDULE_SETTINGS" />
                <category android:name="android.intent.category.DEFAULT" />
            </intent-filter>
            <meta-data android:name="com.android.settings.FRAGMENT_CLASS"
                android:value="com.android.settings.fuelgauge.batterysaver.BatterySaverScheduleSettings" />
            <meta-data android:name="com.android.settings.HIGHLIGHT_MENU_KEY"
                       android:value="@string/menu_key_battery"/>
        </activity>

        <activity android:name="Settings$PowerMenuSettingsActivity"
                  android:exported="true"
                  android:label="@string/power_menu_setting_name">
            <intent-filter>
                <action android:name="android.settings.ACTION_POWER_MENU_SETTINGS" />
                <category android:name="android.intent.category.DEFAULT" />
            </intent-filter>
            <meta-data android:name="com.android.settings.FRAGMENT_CLASS"
                       android:value="com.android.settings.gestures.PowerMenuSettings" />
            <meta-data android:name="com.android.settings.HIGHLIGHT_MENU_KEY"
                       android:value="@string/menu_key_system"/>
        </activity>

        <activity
            android:name="Settings$GestureNavigationSettingsActivity"
            android:label="@string/gesture_settings_activity_title"
            android:exported="true"
            android:enabled="true">
            <intent-filter android:priority="32">
                <action android:name="android.intent.action.MAIN" />
                <category android:name="com.android.settings.SHORTCUT" />
            </intent-filter>
            <intent-filter android:priority="1">
                <action android:name="com.android.settings.GESTURE_NAVIGATION_SETTINGS" />
                <category android:name="android.intent.category.DEFAULT" />
            </intent-filter>
            <meta-data android:name="com.android.settings.FRAGMENT_CLASS"
                       android:value="com.android.settings.gestures.GestureNavigationSettingsFragment" />
            <meta-data android:name="com.android.settings.HIGHLIGHT_MENU_KEY"
                       android:value="@string/menu_key_system"/>
            <meta-data android:name="com.android.settings.PRIMARY_PROFILE_CONTROLLED"
                       android:value="true" />
        </activity>

        <activity
            android:name="Settings$ButtonNavigationSettingsActivity"
            android:label="@string/button_navigation_settings_activity_title"
            android:exported="true"
            android:enabled="true">
            <intent-filter android:priority="32">
                <action android:name="android.intent.action.MAIN" />
                <category android:name="com.android.settings.SHORTCUT" />
            </intent-filter>
            <intent-filter android:priority="1">
                <action android:name="com.android.settings.BUTTON_NAVIGATION_SETTINGS" />
                <category android:name="android.intent.category.DEFAULT" />
            </intent-filter>
            <meta-data android:name="com.android.settings.FRAGMENT_CLASS"
                       android:value="com.android.settings.gestures.ButtonNavigationSettingsFragment" />
            <meta-data android:name="com.android.settings.PRIMARY_PROFILE_CONTROLLED"
                       android:value="true" />
        </activity>

        <activity android:name="Settings$MediaControlsSettingsActivity"
                  android:exported="true"
                  android:label="@string/media_controls_title">
            <intent-filter>
                <action android:name="android.settings.ACTION_MEDIA_CONTROLS_SETTINGS" />
                <category android:name="android.intent.category.DEFAULT" />
            </intent-filter>
            <meta-data android:name="com.android.settings.FRAGMENT_CLASS"
                       android:value="com.android.settings.sound.MediaControlsSettings" />
            <meta-data android:name="com.android.settings.HIGHLIGHT_MENU_KEY"
                       android:value="@string/menu_key_sound"/>
        </activity>

        <receiver
            android:name=".media.BluetoothPairingReceiver"
            android:exported="true"
            android:permission="android.permission.BLUETOOTH_CONNECT">
            <intent-filter>
                <action android:name="com.android.settings.action.LAUNCH_BLUETOOTH_PAIRING"/>
            </intent-filter>
        </receiver>

        <receiver
            android:name=".sim.receivers.SimSlotChangeReceiver"
            android:exported="true">
            <intent-filter>
                <action android:name="android.telephony.action.SIM_SLOT_STATUS_CHANGED" />
            </intent-filter>
        </receiver>

        <service android:name=".sim.receivers.SimSlotChangeService"
                 android:permission="android.permission.BIND_JOB_SERVICE" />

        <receiver
            android:name=".sim.receivers.SimCompleteBootReceiver"
            android:exported="true">
            <intent-filter>
                <action android:name="android.intent.action.BOOT_COMPLETED"/>
            </intent-filter>
        </receiver>

        <activity
            android:name=".sim.ChooseSimActivity"
            android:theme="@style/GlifV3Theme.DayNight.NoActionBar"
            android:launchMode="singleInstance"
            android:excludeFromRecents="true"
            android:exported="false"/>

        <activity
            android:name=".sim.SwitchToEsimConfirmDialogActivity"
            android:exported="false"
            android:permission="android.permission.WRITE_EMBEDDED_SUBSCRIPTIONS"
            android:launchMode="singleInstance"
            android:theme="@style/Theme.AlertDialog.SimConfirmDialog"/>

        <activity
            android:name=".sim.DsdsDialogActivity"
            android:exported="false"
            android:permission="android.permission.WRITE_EMBEDDED_SUBSCRIPTIONS"
            android:launchMode="singleInstance"
            android:theme="@style/Theme.AlertDialog.SimConfirmDialog"/>

        <service android:name=".sim.SimNotificationService"
                 android:permission="android.permission.BIND_JOB_SERVICE" />

        <activity android:name=".sim.smartForwarding.SmartForwardingActivity"
            android:exported="true"
            android:launchMode="singleTask">
        </activity>

        <activity android:name="Settings$FactoryResetActivity"
                  android:permission="android.permission.MASTER_CLEAR"
                  android:label="@string/main_clear_title"
                  android:exported="true"
                  android:theme="@style/SudThemeGlif.Light">
            <intent-filter>
                <action android:name="com.android.settings.action.FACTORY_RESET"/>
                <category android:name="android.intent.category.DEFAULT"/>
            </intent-filter>
            <meta-data android:name="com.android.settings.FRAGMENT_CLASS"
                       android:value="com.android.settings.MainClear"/>
            <meta-data android:name="com.android.settings.HIGHLIGHT_MENU_KEY"
                       android:value="@string/menu_key_system"/>
        </activity>

        <activity android:name="Settings$FactoryResetConfirmActivity"
                  android:label="@string/main_clear_confirm_title"
                  android:exported="false"
                  android:theme="@style/SudThemeGlif.Light">
        </activity>

        <activity
            android:name="Settings$OneHandedSettingsActivity"
            android:label="@string/one_handed_title"
            android:exported="true"
            android:enabled="true">
            <intent-filter android:priority="1">
                <action android:name="android.settings.action.ONE_HANDED_SETTINGS" />
                <category android:name="android.intent.category.DEFAULT" />
            </intent-filter>
            <intent-filter android:priority="1">
                <action android:name="android.intent.action.MAIN" />
                <category android:name="com.android.settings.SHORTCUT" />
            </intent-filter>
            <meta-data android:name="com.android.settings.FRAGMENT_CLASS"
                   android:value="com.android.settings.gestures.OneHandedSettings"/>
            <meta-data android:name="com.android.settings.PRIMARY_PROFILE_CONTROLLED"
                       android:value="true" />
        </activity>

        <receiver android:name=".safetycenter.SafetySourceBroadcastReceiver"
                  android:exported="true">
            <intent-filter>
                <action android:name="android.safetycenter.action.REFRESH_SAFETY_SOURCES"/>
                <action android:name="android.intent.action.BOOT_COMPLETED"/>
            </intent-filter>
        </receiver>

        <activity
            android:name="com.android.settings.bluetooth.QrCodeScanModeActivity"
            android:permission="android.permission.BLUETOOTH_CONNECT"
            android:exported="true">
            <intent-filter>
                <action android:name="android.settings.BLUETOOTH_LE_AUDIO_QR_CODE_SCANNER"/>
                <category android:name="android.intent.category.DEFAULT"/>
            </intent-filter>
        </activity>

        <activity
            android:name=".spa.SpaActivity"
            android:configChanges="orientation|screenLayout|screenSize|smallestScreenSize"
            android:knownActivityEmbeddingCerts="@array/config_known_host_certs"
            android:exported="false" />
        <activity android:name=".spa.SpaBridgeActivity" android:exported="false"/>
        <activity android:name=".spa.SpaAppBridgeActivity" android:exported="false"/>

        <activity android:name=".Settings$FingerprintSettingsActivityV2"
            android:label="@string/security_settings_fingerprint_preference_title"
            android:exported="false"
            android:icon="@drawable/ic_fingerprint_header">
            <intent-filter>
                <action android:name="android.settings.FINGERPRINT_SETTINGS_V2" />
                <category android:name="android.intent.category.DEFAULT" />
            </intent-filter>
            <meta-data android:name="com.android.settings.FRAGMENT_CLASS"
                android:value="com.android.settings.biometrics.fingerprint2.ui.settings.fragment.FingerprintSettingsV2Fragment" />
            <meta-data android:name="com.android.settings.HIGHLIGHT_MENU_KEY"
                android:value="@string/menu_key_security"/>
        </activity>

         <provider
            android:name=".biometrics.BiometricSettingsProvider"
            android:authorities="${applicationId}.biometrics.provider"
            android:exported="true"
            android:permission="com.android.settings.USE_BIOMETRIC_PROVIDER">
            <intent-filter>
                <action android:name="com.android.settings.biometrics.BIOMETRIC_SETTINGS_PROVIDER" />
            </intent-filter>
        </provider>

        <activity
            android:name=".privatespace.PrivateSpaceSetupActivity"
            android:theme="@style/GlifV3Theme.Light"
            android:exported="false" />

        <activity
            android:name=".privatespace.PrivateSpaceAuthenticationActivity"
            android:theme="@*android:style/Theme.DeviceDefault.Settings.Dialog.NoActionBar"
            android:exported="false">
            <intent-filter>
                <action android:name="com.android.settings.action.OPEN_PRIVATE_SPACE_SETTINGS" />
                <category android:name="android.intent.category.DEFAULT"/>
            </intent-filter>
        </activity>

        <activity android:name=".privatespace.PrivateProfileContextHelperActivity" android:exported="false"/>

        <activity android:name=".privatespace.delete.PrivateSpaceDeleteActivity"
                  android:label="@string/private_space_delete_header"
                  android:exported="false">
        </activity>

        <receiver android:name=".privatespace.PrivateSpaceBroadcastReceiver"
            android:exported="true">
            <intent-filter>
                <action android:name="android.intent.action.PRE_BOOT_COMPLETED"/>
                <action android:name="android.intent.action.BOOT_COMPLETED"/>
            </intent-filter>
        </receiver>

        <activity-alias android:name="UsageStatsActivity"
                        android:exported="true"
                        android:label="@string/testing_usage_stats"
                        android:targetActivity=".spa.SpaBridgeActivity">
            <intent-filter>
                <action android:name="android.intent.action.MAIN" />
                <category android:name="android.intent.category.DEVELOPMENT_PREFERENCE" />
            </intent-filter>
            <meta-data android:name="com.android.settings.spa.DESTINATION"
                       android:value="UsageStats"/>
            <meta-data android:name="com.android.settings.HIGHLIGHT_MENU_KEY"
                android:value="@string/menu_key_apps"/>
        </activity-alias>

        <!-- [b/197780098] Disable eager initialization of Jetpack libraries. -->
        <provider
            android:name="androidx.startup.InitializationProvider"
            android:authorities="${applicationId}.androidx-startup"
            tools:node="remove" />

        <activity
            android:name="com.android.settings.network.WepNetworkDialogActivity"
            android:configChanges="orientation|keyboard|keyboardHidden|screenSize|screenLayout|smallestScreenSize"
            android:excludeFromRecents="true"
            android:exported="true"
            android:permission="android.permission.NETWORK_SETTINGS"
            android:theme="@style/Theme.SpaLib.Dialog">
        </activity>

        <activity
            android:name="com.android.settings.network.SatelliteWarningDialogActivity"
            android:configChanges="orientation|keyboard|keyboardHidden|screenSize|screenLayout|smallestScreenSize"
            android:excludeFromRecents="true"
            android:exported="true"
            android:permission="android.permission.NETWORK_SETTINGS"
            android:theme="@style/Theme.SpaLib.Dialog">
        </activity>

        <activity android:name="Settings$BluetoothDashboardActivity"
            android:label="@string/bluetooth_settings_title"
            android:permission="android.permission.BLUETOOTH_CONNECT"
            android:exported="true">
            <intent-filter>
                <action android:name="android.settings.BLUETOOTH_DASHBOARD_SETTINGS" />
                <category android:name="android.intent.category.DEFAULT" />
            </intent-filter>
            <meta-data android:name="com.android.settings.FRAGMENT_CLASS"
                android:value="com.android.settings.connecteddevice.BluetoothDashboardFragment"/>
        </activity>

        <activity
            android:name="com.android.settings.connecteddevice.audiosharing.AudioSharingActivity"
            android:label="@string/audio_sharing_title"
            android:exported="true">
            <intent-filter>
                <action android:name="com.android.settings.BLUETOOTH_AUDIO_SHARING_SETTINGS" />
                <category android:name="android.intent.category.DEFAULT" />
            </intent-filter>
            <meta-data android:name="com.android.settings.FRAGMENT_CLASS"
                android:value="com.android.settings.connecteddevice.audiosharing.AudioSharingDashboardFragment"/>
        </activity>

        <activity
<<<<<<< HEAD
            android:name="com.android.settings.connecteddevice.audiosharing.audiostreams.qrcode.QrCodeScanModeActivity"
            android:permission="android.permission.BLUETOOTH_CONNECT"
            android:screenOrientation="portrait"
            android:exported="false">
            <intent-filter>
                <action android:name="android.settings.BLUETOOTH_LE_AUDIO_QR_CODE_SCANNER"/>
                <category android:name="android.intent.category.DEFAULT"/>
            </intent-filter>
        </activity>

        <activity
=======
>>>>>>> 7f2090d3
            android:name="com.android.settings.connecteddevice.audiosharing.audiostreams.AudioStreamConfirmDialogActivity"
            android:exported="true"
            android:theme="@style/Transparent"
            android:configChanges="orientation|keyboardHidden|screenSize">
            <intent-filter android:priority="1">
                <action android:name="android.settings.AUDIO_STREAM_DIALOG" />
                <category android:name="android.intent.category.DEFAULT" />
            </intent-filter>
            <meta-data android:name="com.android.settings.FRAGMENT_CLASS"
                android:value="com.android.settings.connecteddevice.audiosharing.audiostreams.AudioStreamConfirmDialog" />
        </activity>

        <service
            android:name="com.android.settings.connecteddevice.audiosharing.audiostreams.AudioStreamMediaService"
            android:foregroundServiceType="mediaPlayback"
            android:enabled="true"
            android:exported="false" />

        <receiver android:name="com.android.settings.connecteddevice.audiosharing.AudioSharingReceiver"
            android:exported="false">
            <intent-filter>
                <action android:name="com.android.settings.action.BLUETOOTH_LE_AUDIO_SHARING_STATE_CHANGE" />
                <action android:name="com.android.settings.action.BLUETOOTH_LE_AUDIO_SHARING_STOP" />
            </intent-filter>
        </receiver>

        <!-- This is the longest AndroidManifest.xml ever. -->
    </application>
</manifest><|MERGE_RESOLUTION|>--- conflicted
+++ resolved
@@ -5217,20 +5217,6 @@
         </activity>
 
         <activity
-<<<<<<< HEAD
-            android:name="com.android.settings.connecteddevice.audiosharing.audiostreams.qrcode.QrCodeScanModeActivity"
-            android:permission="android.permission.BLUETOOTH_CONNECT"
-            android:screenOrientation="portrait"
-            android:exported="false">
-            <intent-filter>
-                <action android:name="android.settings.BLUETOOTH_LE_AUDIO_QR_CODE_SCANNER"/>
-                <category android:name="android.intent.category.DEFAULT"/>
-            </intent-filter>
-        </activity>
-
-        <activity
-=======
->>>>>>> 7f2090d3
             android:name="com.android.settings.connecteddevice.audiosharing.audiostreams.AudioStreamConfirmDialogActivity"
             android:exported="true"
             android:theme="@style/Transparent"
