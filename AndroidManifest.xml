<manifest xmlns:android="http://schemas.android.com/apk/res/android"
        xmlns:androidprv="http://schemas.android.com/apk/prv/res/android"
        package="com.android.settings"
        coreApp="true"
        android:sharedUserId="android.uid.system">

    <original-package android:name="com.android.settings" />

    <uses-permission android:name="android.permission.REQUEST_NETWORK_SCORES" />
    <uses-permission android:name="android.permission.WRITE_MEDIA_STORAGE" />
    <uses-permission android:name="android.permission.WRITE_EXTERNAL_STORAGE" />
    <uses-permission android:name="android.permission.READ_EXTERNAL_STORAGE" />
    <uses-permission android:name="android.permission.WRITE_SETTINGS" />
    <uses-permission android:name="android.permission.WRITE_SECURE_SETTINGS" />
    <uses-permission android:name="android.permission.DEVICE_POWER" />
    <uses-permission android:name="android.permission.CHANGE_CONFIGURATION" />
    <uses-permission android:name="android.permission.MOUNT_UNMOUNT_FILESYSTEMS" />
    <uses-permission android:name="android.permission.VIBRATE" />
    <uses-permission android:name="android.permission.BLUETOOTH" />
    <uses-permission android:name="android.permission.BLUETOOTH_ADMIN" />
    <uses-permission android:name="android.permission.BLUETOOTH_PRIVILEGED" />
    <uses-permission android:name="android.permission.NFC" />
    <uses-permission android:name="android.permission.HARDWARE_TEST" />
    <uses-permission android:name="android.permission.CALL_PHONE" />
    <uses-permission android:name="android.permission.MODIFY_AUDIO_SETTINGS" />
    <uses-permission android:name="android.permission.MASTER_CLEAR" />
    <uses-permission android:name="com.google.android.googleapps.permission.GOOGLE_AUTH" />
    <uses-permission android:name="android.permission.ACCESS_DOWNLOAD_MANAGER" />
    <uses-permission android:name="android.permission.READ_CONTACTS" />
    <uses-permission android:name="android.permission.WRITE_CONTACTS" />
    <uses-permission android:name="android.permission.ACCESS_NETWORK_STATE" />
    <uses-permission android:name="android.permission.ACCESS_WIMAX_STATE" />
    <uses-permission android:name="android.permission.CHANGE_WIMAX_STATE" />
    <uses-permission android:name="android.permission.ACCESS_WIFI_STATE" />
    <uses-permission android:name="com.android.certinstaller.INSTALL_AS_USER" />
    <uses-permission android:name="android.permission.CHANGE_WIFI_STATE" />
    <uses-permission android:name="android.permission.TETHER_PRIVILEGED" />
    <uses-permission android:name="android.permission.INTERNET" />
    <uses-permission android:name="android.permission.CLEAR_APP_USER_DATA" />
    <uses-permission android:name="android.permission.READ_PHONE_STATE" />
    <uses-permission android:name="android.permission.MODIFY_PHONE_STATE" />
    <uses-permission android:name="android.permission.ACCESS_COARSE_LOCATION"/>
    <uses-permission android:name="android.permission.WRITE_APN_SETTINGS"/>
    <uses-permission android:name="android.permission.ACCESS_CHECKIN_PROPERTIES"/>
    <uses-permission android:name="android.permission.READ_USER_DICTIONARY"/>
    <uses-permission android:name="android.permission.WRITE_USER_DICTIONARY"/>
    <uses-permission android:name="android.permission.FORCE_STOP_PACKAGES"/>
    <uses-permission android:name="android.permission.PACKAGE_USAGE_STATS"/>
    <uses-permission android:name="android.permission.BATTERY_STATS"/>
    <uses-permission android:name="com.android.launcher.permission.READ_SETTINGS" />
    <uses-permission android:name="com.android.launcher.permission.WRITE_SETTINGS" />
    <uses-permission android:name="android.permission.MOVE_PACKAGE" />
    <uses-permission android:name="android.permission.USE_CREDENTIALS" />
    <uses-permission android:name="android.permission.BACKUP" />
    <uses-permission android:name="android.permission.READ_SYNC_STATS" />
    <uses-permission android:name="android.permission.READ_SYNC_SETTINGS" />
    <uses-permission android:name="android.permission.WRITE_SYNC_SETTINGS" />
    <uses-permission android:name="android.permission.STATUS_BAR" />
    <uses-permission android:name="android.permission.MANAGE_USB" />
    <uses-permission android:name="android.permission.SET_POINTER_SPEED" />
    <uses-permission android:name="android.permission.SET_KEYBOARD_LAYOUT" />
    <uses-permission android:name="android.permission.INTERACT_ACROSS_USERS_FULL" />
    <uses-permission android:name="android.permission.COPY_PROTECTED_DATA" />
    <uses-permission android:name="android.permission.MANAGE_USERS" />
    <uses-permission android:name="android.permission.MANAGE_PROFILE_AND_DEVICE_OWNERS" />
    <uses-permission android:name="android.permission.READ_PROFILE" />
    <uses-permission android:name="android.permission.CONFIGURE_WIFI_DISPLAY" />
    <uses-permission android:name="android.permission.CONFIGURE_DISPLAY_COLOR_MODE" />
    <uses-permission android:name="android.permission.SET_TIME" />
    <uses-permission android:name="android.permission.ACCESS_NOTIFICATIONS" />
    <uses-permission android:name="android.permission.REBOOT" />
    <uses-permission android:name="android.permission.RECEIVE_BOOT_COMPLETED" />
    <uses-permission android:name="android.permission.MANAGE_DEVICE_ADMINS" />
    <uses-permission android:name="android.permission.READ_SEARCH_INDEXABLES" />
    <uses-permission android:name="android.permission.OEM_UNLOCK_STATE" />
    <uses-permission android:name="android.permission.MANAGE_USER_OEM_UNLOCK_STATE" />
    <uses-permission android:name="android.permission.OVERRIDE_WIFI_CONFIG" />
    <uses-permission android:name="android.permission.USE_FINGERPRINT" />
    <uses-permission android:name="android.permission.MANAGE_FINGERPRINT" />
    <uses-permission android:name="android.permission.USER_ACTIVITY" />
    <uses-permission android:name="android.permission.CHANGE_APP_IDLE_STATE" />
    <uses-permission android:name="android.permission.PEERS_MAC_ADDRESS"/>
    <uses-permission android:name="android.permission.MANAGE_NOTIFICATIONS"/>
    <uses-permission android:name="android.permission.DELETE_PACKAGES"/>

    <application android:label="@string/settings_label"
            android:icon="@drawable/ic_launcher_settings"
            android:taskAffinity=""
            android:theme="@style/Theme.Settings"
            android:hardwareAccelerated="true"
            android:requiredForAllUsers="true"
            android:supportsRtl="true"
            android:allowBackup="false"
            android:usesCleartextTraffic="true"
            android:defaultToDeviceProtectedStorage="true"
            android:directBootAware="true">

        <!-- Settings -->

        <activity android:name="Settings"
                android:taskAffinity="com.android.settings"
                android:label="@string/settings_label_launcher"
                android:launchMode="singleTask">
            <intent-filter android:priority="1">
                <action android:name="android.settings.SETTINGS" />
                <category android:name="android.intent.category.DEFAULT" />
            </intent-filter>
            <meta-data android:name="com.android.settings.PRIMARY_PROFILE_CONTROLLED"
                android:value="true" />
        </activity>

        <!-- Alias for launcher activity only, as this belongs to each profile. -->
        <activity-alias android:name="Settings"
                android:taskAffinity="com.android.settings"
                android:label="@string/settings_label_launcher"
                android:launchMode="singleTask"
                android:targetActivity="Settings">
            <intent-filter>
                <action android:name="android.intent.action.MAIN" />
                <category android:name="android.intent.category.DEFAULT" />
                <category android:name="android.intent.category.LAUNCHER" />
            </intent-filter>
            <meta-data android:name="android.app.shortcuts" android:resource="@xml/shortcuts"/>
        </activity-alias>

        <receiver android:name=".SettingsInitialize">
            <intent-filter>
                <action android:name="android.intent.action.USER_INITIALIZE"/>
                <action android:name="android.intent.action.PRE_BOOT_COMPLETED"/>
            </intent-filter>
        </receiver>

        <activity android:name=".SubSettings"
                android:taskAffinity="com.android.settings"
                android:parentActivityName="Settings">
        </activity>

        <activity android:name="CreateShortcut"
                  android:label="@string/settings_shortcut">
            <intent-filter>
                <action android:name="android.intent.action.CREATE_SHORTCUT"/>
                <category android:name="android.intent.category.DEFAULT"/>
            </intent-filter>
        </activity>

        <!-- Wireless Controls -->
        <activity android:name=".Settings$NetworkDashboardActivity"
            android:taskAffinity="com.android.settings"
            android:label="@string/network_dashboard_title"
            android:icon="@drawable/ic_settings_wireless"
            android:parentActivityName="Settings">
            <intent-filter android:priority="1">
                <action android:name="android.settings.WIRELESS_SETTINGS" />
                <action android:name="android.settings.AIRPLANE_MODE_SETTINGS" />
                <category android:name="android.intent.category.DEFAULT" />
            </intent-filter>
            <intent-filter>
                <action android:name="android.intent.action.MAIN" />
                <category android:name="android.intent.category.DEFAULT" />
                <category android:name="android.intent.category.VOICE_LAUNCH" />
            </intent-filter>
            <intent-filter android:priority="11">
                <action android:name="com.android.settings.action.SETTINGS"/>
            </intent-filter>
            <meta-data android:name="com.android.settings.category"
                android:value="com.android.settings.category.ia.homepage"/>
            <meta-data android:name="com.android.settings.FRAGMENT_CLASS"
                android:value="com.android.settings.network.NetworkDashboardFragment"/>
            <meta-data android:name="com.android.settings.summary"
                android:resource="@string/network_dashboard_summary"/>
            <meta-data android:name="com.android.settings.PRIMARY_PROFILE_CONTROLLED"
                android:value="true" />
        </activity>

        <activity android:name=".Settings$ConnectedDeviceDashboardActivity"
            android:taskAffinity="com.android.settings"
            android:label="@string/connected_devices_dashboard_title"
            android:icon="@drawable/ic_devices_other"
            android:parentActivityName="Settings">
            <intent-filter android:priority="1">
                <action android:name="android.settings.NFC_SETTINGS" />
                <category android:name="android.intent.category.DEFAULT" />
            </intent-filter>
            <intent-filter>
                <action android:name="android.intent.action.MAIN" />
                <category android:name="android.intent.category.DEFAULT" />
                <category android:name="android.intent.category.VOICE_LAUNCH" />
            </intent-filter>
            <intent-filter android:priority="10">
                <action android:name="com.android.settings.action.SETTINGS"/>
            </intent-filter>
            <meta-data android:name="com.android.settings.FRAGMENT_CLASS"
                android:value="com.android.settings.connecteddevice.ConnectedDeviceDashboardFragment"/>
            <meta-data android:name="com.android.settings.category"
                android:value="com.android.settings.category.ia.homepage"/>
            <meta-data android:name="com.android.settings.summary"
                android:resource="@string/connected_devices_dashboard_summary"/>
            <meta-data android:name="com.android.settings.PRIMARY_PROFILE_CONTROLLED"
                android:value="true" />
        </activity>

        <activity android:name="AirplaneModeVoiceActivity"
                android:label="@string/wireless_networks_settings_title"
                android:theme="@*android:style/Theme.DeviceDefault.Light.Voice"
                android:exported="true">
            <intent-filter>
                <action android:name="android.settings.VOICE_CONTROL_AIRPLANE_MODE" />
                <category android:name="android.intent.category.DEFAULT" />
                <category android:name="android.intent.category.VOICE" />
            </intent-filter>
        </activity>

        <activity android:name=".search2.SearchActivity"
                  android:label="@string/search_settings"
                  android:icon="@drawable/ic_search_history"
                  android:parentActivityName="Settings">
        </activity>

        <!-- Top-level settings -->

        <activity android:name="Settings$WifiSettingsActivity"
                android:taskAffinity=""
                android:label="@string/wifi_settings"
                android:icon="@drawable/ic_settings_wireless"
                android:configChanges="orientation|keyboardHidden|screenSize">
            <intent-filter android:priority="1">
                <action android:name="android.settings.WIFI_SETTINGS" />
                <category android:name="android.intent.category.DEFAULT" />
            </intent-filter>
            <intent-filter>
                <action android:name="android.intent.action.MAIN" />
                <category android:name="android.intent.category.DEFAULT" />
                <category android:name="android.intent.category.VOICE_LAUNCH" />
                <category android:name="com.android.settings.SHORTCUT" />
            </intent-filter>
            <meta-data android:name="com.android.settings.FRAGMENT_CLASS"
                android:value="com.android.settings.wifi.WifiSettings" />
            <meta-data android:name="com.android.settings.PRIMARY_PROFILE_CONTROLLED"
                android:value="true" />
        </activity>

        <!-- Keep compatibility with old shortcuts. -->
        <activity-alias android:name=".wifi.WifiSettings"
                android:taskAffinity="com.android.settings"
                android:label="@string/wifi_settings"
                android:icon="@drawable/ic_settings_wireless"
                android:targetActivity="Settings$WifiSettingsActivity"
                android:configChanges="orientation|keyboardHidden|screenSize"
                android:exported="true">
            <meta-data android:name="com.android.settings.FRAGMENT_CLASS"
                android:value="com.android.settings.wifi.WifiSettings" />
        </activity-alias>

        <activity android:name=".wifi.WifiPickerActivity"
                android:taskAffinity="com.android.settings"
                android:parentActivityName="Settings">
            <intent-filter android:priority="1">
                <action android:name="android.net.wifi.PICK_WIFI_NETWORK" />
                <category android:name="android.intent.category.DEFAULT" />
            </intent-filter>
            <intent-filter>
                <action android:name="android.intent.action.MAIN" />
                <category android:name="android.intent.category.DEFAULT" />
            </intent-filter>
            <meta-data android:name="com.android.settings.PRIMARY_PROFILE_CONTROLLED"
                android:value="true" />
        </activity>

        <activity android:name="Settings$ConfigureWifiSettingsActivity"
                android:taskAffinity="com.android.settings"
                android:label="@string/wifi_configure_titlebar"
                android:icon="@drawable/ic_settings_wireless"
                android:configChanges="orientation|keyboardHidden|screenSize"
                android:parentActivityName="Settings$WifiSettingsActivity">
            <intent-filter android:priority="1">
                <action android:name="android.settings.WIFI_IP_SETTINGS" />
                <category android:name="android.intent.category.DEFAULT" />
            </intent-filter>
            <intent-filter>
                <action android:name="android.intent.action.MAIN" />
                <category android:name="android.intent.category.VOICE_LAUNCH" />
                <category android:name="android.intent.category.DEFAULT" />
            </intent-filter>
            <meta-data android:name="com.android.settings.FRAGMENT_CLASS"
                android:value="com.android.settings.wifi.ConfigureWifiSettings" />
            <meta-data android:name="com.android.settings.PRIMARY_PROFILE_CONTROLLED"
                android:value="true" />
        </activity>

        <activity android:name="Settings$SavedAccessPointsSettingsActivity"
                android:taskAffinity="com.android.settings"
                android:label="@string/wifi_saved_access_points_label"
                android:icon="@drawable/ic_settings_wireless"
                android:configChanges="orientation|keyboardHidden|screenSize"
                android:parentActivityName="Settings$WifiSettingsActivity">
            <intent-filter android:priority="1">
                <action android:name="android.settings.WIFI_SAVED_NETWORK_SETTINGS" />
                <category android:name="android.intent.category.DEFAULT" />
            </intent-filter>
            <intent-filter>
                <action android:name="android.intent.action.MAIN" />
                <category android:name="android.intent.category.DEFAULT" />
            </intent-filter>
            <meta-data android:name="com.android.settings.FRAGMENT_CLASS"
                android:value="com.android.settings.wifi.SavedAccessPointsWifiSettings" />
            <meta-data android:name="com.android.settings.PRIMARY_PROFILE_CONTROLLED"
                android:value="true" />
        </activity>

        <activity android:name=".Settings$WifiInfoActivity"
                android:taskAffinity="com.android.settings"
                android:parentActivityName="Settings$WifiSettingsActivity">
            <intent-filter>
                <action android:name="android.intent.action.MAIN"/>
                <category android:name="android.intent.category.DEVELOPMENT_PREFERENCE" />
                <category android:name="android.intent.category.DEFAULT" />
            </intent-filter>
            <meta-data android:name="com.android.settings.FRAGMENT_CLASS"
                       android:value="com.android.settings.wifi.WifiInfo" />
        </activity>

        <activity android:name=".wifi.WifiConfigInfo"
                android:taskAffinity="com.android.settings"
                android:parentActivityName="Settings$WifiSettingsActivity">
            <intent-filter>
                <action android:name="android.intent.action.MAIN"/>
                <category android:name="android.intent.category.DEVELOPMENT_PREFERENCE" />
                <category android:name="android.intent.category.DEFAULT" />
            </intent-filter>
        </activity>

        <activity android:name=".Settings$WifiAPITestActivity">
            <intent-filter>
                <action android:name="android.intent.action.MAIN"/>
                <category android:name="android.intent.category.DEVELOPMENT_PREFERENCE" />
                <category android:name="android.intent.category.DEFAULT" />
            </intent-filter>
            <meta-data android:name="com.android.settings.FRAGMENT_CLASS"
                       android:value="com.android.settings.wifi.WifiAPITest" />
        </activity>

        <activity android:name=".wifi.WifiStatusTest">
            <intent-filter>
                <action android:name="android.intent.action.MAIN"/>
                <category android:name="android.intent.category.DEVELOPMENT_PREFERENCE" />
                <category android:name="android.intent.category.DEFAULT" />
            </intent-filter>
        </activity>

        <activity android:name=".wifi.WifiNoInternetDialog"
                  android:clearTaskOnLaunch="true"
                  android:excludeFromRecents="true"
                  android:exported="true"
                  android:permission="android.permission.CONNECTIVITY_INTERNAL"
                  android:taskAffinity=""
                  android:theme="@*android:style/Theme.DeviceDefault.Light.Dialog.Alert">
            <intent-filter>
                <action android:name="android.net.conn.PROMPT_UNVALIDATED" />
                <category android:name="android.intent.category.DEFAULT" />
            </intent-filter>
            <intent-filter>
                <action android:name="android.net.conn.PROMPT_LOST_VALIDATION" />
                <category android:name="android.intent.category.DEFAULT" />
            </intent-filter>
            <meta-data android:name="com.android.settings.PRIMARY_PROFILE_CONTROLLED"
                android:value="true" />
        </activity>

        <!-- Runs in the phone process since it needs access to UiccController -->
        <activity android:name="Settings$ApnSettingsActivity"
                android:label="@string/apn_settings"
                android:launchMode="singleTask"
                android:taskAffinity="com.android.settings"
                android:configChanges="orientation|keyboardHidden|screenSize"
                android:parentActivityName="Settings$NetworkDashboardActivity"
                android:process="com.android.phone">
            <intent-filter android:priority="1">
                <action android:name="android.settings.APN_SETTINGS" />
                <category android:name="android.intent.category.DEFAULT" />
            </intent-filter>
            <intent-filter>
                <action android:name="android.intent.action.MAIN" />
                <category android:name="android.intent.category.DEFAULT" />
                <category android:name="android.intent.category.VOICE_LAUNCH" />
            </intent-filter>
            <meta-data android:name="com.android.settings.PRIMARY_PROFILE_CONTROLLED"
                android:value="true" />
            <meta-data android:name="com.android.settings.FRAGMENT_CLASS"
                       android:value="com.android.settings.ApnSettings" />
        </activity>

        <activity android:name="Settings$BluetoothSettingsActivity"
                android:label="@string/bluetooth_settings_title"
                android:icon="@drawable/ic_settings_bluetooth"
                android:taskAffinity="">
            <intent-filter android:priority="1">
                <action android:name="android.settings.BLUETOOTH_SETTINGS" />
                <category android:name="android.intent.category.DEFAULT" />
            </intent-filter>
            <intent-filter>
                <action android:name="android.intent.action.MAIN" />
                <category android:name="android.intent.category.VOICE_LAUNCH" />
                <category android:name="com.android.settings.SHORTCUT" />
                <category android:name="android.intent.category.DEFAULT" />
            </intent-filter>
            <meta-data android:name="com.android.settings.FRAGMENT_CLASS"
                android:value="com.android.settings.bluetooth.BluetoothSettings" />
        </activity>

        <!-- Keep compatibility with old shortcuts. -->
        <activity-alias android:name=".bluetooth.BluetoothSettings"
                android:label="@string/bluetooth_settings_title"
                android:targetActivity="Settings$BluetoothSettingsActivity"
                android:exported="true"
                android:clearTaskOnLaunch="true">
            <meta-data android:name="com.android.settings.FRAGMENT_CLASS"
                android:value="com.android.settings.bluetooth.BluetoothSettings" />
        </activity-alias>

        <activity android:name=".bluetooth.DevicePickerActivity"
                android:label="@string/device_picker"
                android:clearTaskOnLaunch="true">
            <intent-filter>
                <action android:name="android.bluetooth.devicepicker.action.LAUNCH" />
                <category android:name="android.intent.category.DEFAULT" />
            </intent-filter>
        </activity>

        <service android:name=".TetherService"
            android:exported="true"
            android:permission="android.permission.TETHER_PRIVILEGED" />

        <activity android:name="TetherProvisioningActivity"
            android:exported="true"
            android:permission="android.permission.TETHER_PRIVILEGED"
            android:excludeFromRecents="true"
            android:theme="@style/Theme.ProvisioningActivity">
            <intent-filter android:priority="1">
                <action android:name="android.settings.TETHER_PROVISIONING_UI" />
                <category android:name="android.intent.category.DEFAULT" />
            </intent-filter>
        </activity>

        <activity android:name="Settings$TetherSettingsActivity"
                android:label="@string/tether_settings_title_all"
                android:icon="@drawable/ic_settings_wireless"
                android:taskAffinity="">
            <intent-filter>
                <action android:name="android.intent.action.MAIN" />
                <category android:name="android.intent.category.DEFAULT" />
                <category android:name="android.intent.category.VOICE_LAUNCH" />
                <category android:name="com.android.settings.SHORTCUT" />
            </intent-filter>
            <meta-data android:name="com.android.settings.FRAGMENT_CLASS"
                android:value="com.android.settings.TetherSettings" />
        </activity>

        <!-- Keep compatibility with old shortcuts. -->
        <activity-alias android:name=".TetherSettings"
                  android:label="@string/tether_settings_title_all"
                  android:clearTaskOnLaunch="true"
                  android:exported="true"
                  android:targetActivity="Settings$TetherSettingsActivity">
            <meta-data android:name="com.android.settings.FRAGMENT_CLASS"
                android:value="com.android.settings.TetherSettings" />
        </activity-alias>

        <activity android:name="Settings$WifiP2pSettingsActivity"
                android:taskAffinity="com.android.settings"
                android:parentActivityName="Settings$WifiSettingsActivity">
            <intent-filter>
                <action android:name="android.intent.action.MAIN" />
                <category android:name="android.intent.category.DEFAULT" />
                <category android:name="android.intent.category.VOICE_LAUNCH" />
            </intent-filter>
            <meta-data android:name="com.android.settings.FRAGMENT_CLASS"
                android:value="com.android.settings.wifi.p2p.WifiP2pSettings" />
        </activity>


        <activity android:name="Settings$VpnSettingsActivity"
                android:label="@string/vpn_settings_title"
                android:icon="@drawable/ic_settings_wireless"
                android:taskAffinity="">
            <intent-filter android:priority="1">
                <action android:name="android.settings.VPN_SETTINGS" />
                <action android:name="android.net.vpn.SETTINGS" />
                <category android:name="android.intent.category.DEFAULT" />
            </intent-filter>
            <intent-filter>
                <action android:name="android.intent.action.MAIN" />
                <category android:name="android.intent.category.DEFAULT" />
                <category android:name="android.intent.category.VOICE_LAUNCH" />
                <category android:name="com.android.settings.SHORTCUT" />
            </intent-filter>
            <meta-data android:name="com.android.settings.FRAGMENT_CLASS"
                android:value="com.android.settings.vpn2.VpnSettings" />
            <meta-data android:name="com.android.settings.PRIMARY_PROFILE_CONTROLLED"
                android:value="true" />
        </activity>

        <activity android:name="Settings$DateTimeSettingsActivity"
                android:label="@string/date_and_time"
                android:icon="@drawable/ic_settings_date_time"
                android:taskAffinity="">
            <intent-filter android:priority="1">
                <action android:name="android.settings.DATE_SETTINGS" />
                <category android:name="android.intent.category.DEFAULT" />
            </intent-filter>
            <intent-filter>
                <action android:name="android.intent.action.MAIN" />
                <action android:name="android.intent.action.QUICK_CLOCK" />
                <category android:name="android.intent.category.VOICE_LAUNCH" />
                <category android:name="android.intent.category.DEFAULT" />
            </intent-filter>
            <intent-filter android:priority="240">
                <action android:name="com.android.settings.action.SETTINGS" />
            </intent-filter>
            <meta-data android:name="com.android.settings.category"
                android:value="com.android.settings.category.ia.system" />
            <meta-data android:name="com.android.settings.FRAGMENT_CLASS"
                android:value="com.android.settings.DateTimeSettings" />
            <meta-data android:name="com.android.settings.PRIMARY_PROFILE_CONTROLLED"
                android:value="true" />
        </activity>

        <activity android:name="Settings$LocalePickerActivity"
                android:label="@string/language_picker_title"
                android:icon="@drawable/ic_settings_language"
                android:taskAffinity="com.android.settings"
                android:parentActivityName="Settings$LanguageAndInputSettingsActivity">
            <intent-filter android:priority="1">
                <action android:name="android.settings.LOCALE_SETTINGS" />
                <category android:name="android.intent.category.DEFAULT" />
            </intent-filter>
            <intent-filter>
                <action android:name="android.intent.action.MAIN" />
                <category android:name="android.intent.category.DEFAULT" />
                <category android:name="android.intent.category.VOICE_LAUNCH" />
            </intent-filter>
            <meta-data android:name="com.android.settings.FRAGMENT_CLASS"
                android:value="com.android.settings.localepicker.LocaleListEditor" />
            <meta-data android:name="com.android.settings.PRIMARY_PROFILE_CONTROLLED"
                android:value="true" />
        </activity>

        <activity android:name=".Settings$LanguageAndInputSettingsActivity"
            android:label="@string/language_keyboard_settings_title"
            android:icon="@drawable/ic_settings_language"
            android:taskAffinity="com.android.settings"
            android:parentActivityName="Settings$SystemDashboardActivity">
            <intent-filter>
                <action android:name="android.intent.action.MAIN" />
                <category android:name="android.intent.category.VOICE_LAUNCH" />
                <category android:name="android.intent.category.DEFAULT" />
            </intent-filter>
            <intent-filter android:priority="260">
                <action android:name="com.android.settings.action.SETTINGS"/>
            </intent-filter>
            <meta-data android:name="com.android.settings.category"
                       android:value="com.android.settings.category.ia.system"/>
            <meta-data android:name="com.android.settings.FRAGMENT_CLASS"
                       android:value="com.android.settings.language.LanguageAndInputSettings"/>
            <meta-data android:name="com.android.settings.PRIMARY_PROFILE_CONTROLLED"
                       android:value="true"/>
        </activity>

        <activity android:name="Settings$AvailableVirtualKeyboardActivity"
            android:label="@string/available_virtual_keyboard_category">
            <intent-filter android:priority="1">
                <action android:name="android.settings.INPUT_METHOD_SETTINGS" />
                <category android:name="android.intent.category.DEFAULT" />
            </intent-filter>
            <meta-data android:name="com.android.settings.FRAGMENT_CLASS"
                android:value="com.android.settings.inputmethod.AvailableVirtualKeyboardFragment" />
            <meta-data android:name="com.android.settings.PRIMARY_PROFILE_CONTROLLED"
                android:value="true" />
        </activity>

        <activity android:name="Settings$ManageAssistActivity"
                android:label="@string/assist_and_voice_input_title"
                android:taskAffinity="com.android.settings"
                android:parentActivityName="Settings$ManageApplicationsActivity">
            <intent-filter android:priority="1">
                <action android:name="android.settings.VOICE_INPUT_SETTINGS" />
                <category android:name="android.intent.category.DEFAULT" />
            </intent-filter>
            <intent-filter>
                <action android:name="android.intent.action.MAIN" />
                <category android:name="android.intent.category.DEFAULT" />
            </intent-filter>
            <meta-data android:name="com.android.settings.FRAGMENT_CLASS"
                android:value="com.android.settings.applications.assist.ManageAssist" />
        </activity>

        <activity android:name="Settings$KeyboardLayoutPickerActivity"
            android:label="@string/keyboard_layout_picker_title"
            android:clearTaskOnLaunch="true">
            <intent-filter>
                <action android:name="android.intent.action.MAIN" />
                <category android:name="android.intent.category.DEFAULT" />
            </intent-filter>
            <meta-data android:name="com.android.settings.FRAGMENT_CLASS"
                android:value="com.android.settings.inputmethod.KeyboardLayoutPickerFragment" />
        </activity>

        <activity android:name="Settings$PhysicalKeyboardActivity"
            android:label="@string/physical_keyboard_title"
            android:clearTaskOnLaunch="true">
            <intent-filter android:priority="1">
                <action android:name="android.settings.HARD_KEYBOARD_SETTINGS" />
                <category android:name="android.intent.category.DEFAULT" />
            </intent-filter>
            <intent-filter>
                <action android:name="android.intent.action.MAIN" />
                <category android:name="android.intent.category.DEFAULT" />
            </intent-filter>
            <meta-data android:name="com.android.settings.FRAGMENT_CLASS"
                android:value="com.android.settings.inputmethod.PhysicalKeyboardFragment" />
        </activity>

        <!-- Keep compatibility with old shortcuts. -->
        <activity-alias android:name="LanguageSettings"
                android:label="@string/language_keyboard_settings_title"
                android:clearTaskOnLaunch="true"
                android:exported="true"
                android:targetActivity="Settings$LanguageAndInputSettingsActivity">
            <meta-data android:name="com.android.settings.FRAGMENT_CLASS"
                android:value="com.android.settings.language.LanguageAndInputSettings" />
        </activity-alias>

        <activity android:name="Settings$SpellCheckersSettingsActivity"
                android:label="@string/spellcheckers_settings_title"
                android:taskAffinity="com.android.settings"
                android:parentActivityName="Settings$LanguageAndInputSettingsActivity">
            <intent-filter>
                <action android:name="android.intent.action.MAIN" />
                <category android:name="android.intent.category.VOICE_LAUNCH" />
                <category android:name="android.intent.category.DEFAULT" />
            </intent-filter>
            <meta-data android:name="com.android.settings.FRAGMENT_CLASS"
                android:value="com.android.settings.inputmethod.SpellCheckersSettings" />
        </activity>

        <activity android:name=".inputmethod.InputMethodAndSubtypeEnablerActivity"
                android:label=""
                android:clearTaskOnLaunch="true">
            <intent-filter android:priority="1">
                <action android:name="android.settings.INPUT_METHOD_SUBTYPE_SETTINGS" />
                <category android:name="android.intent.category.DEFAULT" />
            </intent-filter>
            <intent-filter>
                <action android:name="android.intent.action.MAIN" />
                <category android:name="android.intent.category.VOICE_LAUNCH" />
                <category android:name="android.intent.category.DEFAULT" />
            </intent-filter>
            <meta-data android:name="com.android.settings.PRIMARY_PROFILE_CONTROLLED"
                android:value="true" />
        </activity>

        <receiver android:name=".inputmethod.InputMethodDialogReceiver"
                android:enabled="true">
            <intent-filter>
                <action android:name="android.settings.SHOW_INPUT_METHOD_PICKER" />
            </intent-filter>
        </receiver>

        <activity android:name="Settings$UserDictionarySettingsActivity"
                android:label="@string/user_dict_settings_title"
                android:taskAffinity="com.android.settings"
                android:parentActivityName="Settings$LanguageAndInputSettingsActivity">
            <intent-filter android:priority="1">
                <action android:name="android.settings.USER_DICTIONARY_SETTINGS" />
                <category android:name="android.intent.category.DEFAULT" />
            </intent-filter>
            <intent-filter>
                <action android:name="android.intent.action.MAIN" />
                <category android:name="android.intent.category.DEFAULT" />
                <category android:name="android.intent.category.VOICE_LAUNCH" />
            </intent-filter>
            <meta-data android:name="com.android.settings.FRAGMENT_CLASS"
                android:value="com.android.settings.inputmethod.UserDictionaryList" />
            <meta-data android:name="com.android.settings.PRIMARY_PROFILE_CONTROLLED"
                android:value="true" />
        </activity>

        <activity android:name=".inputmethod.UserDictionaryAddWordActivity"
                  android:label="@string/user_dict_settings_title"
                  android:theme="@*android:style/Theme.DeviceDefault.Settings.Dialog.NoActionBar"
                  android:windowSoftInputMode="stateVisible"
                  android:noHistory="true"
                  android:excludeFromRecents="true">
            <intent-filter android:priority="1">
                <action android:name="com.android.settings.USER_DICTIONARY_INSERT" />
                <category android:name="android.intent.category.DEFAULT" />
            </intent-filter>
            <meta-data android:name="com.android.settings.PRIMARY_PROFILE_CONTROLLED"
                android:value="true" />
        </activity>

        <!-- Keep compatibility with old shortcuts. -->
        <activity-alias android:name="UserDictionarySettings"
                android:label="@string/user_dict_settings_title"
                android:exported="true"
                android:targetActivity="Settings$UserDictionarySettingsActivity">
            <meta-data android:name="com.android.settings.FRAGMENT_CLASS"
                android:value="com.android.settings.UserDictionarySettings" />
        </activity-alias>

        <activity android:name="Settings$ZenModeSettingsActivity"
                android:label="@string/zen_mode_settings_title"
                android:icon="@drawable/ic_settings_notifications"
                android:exported="true"
                android:taskAffinity="">
            <intent-filter android:priority="1">
                <action android:name="android.settings.ZEN_MODE_SETTINGS" />
                <category android:name="android.intent.category.DEFAULT" />
            </intent-filter>
            <intent-filter>
                <action android:name="android.intent.action.MAIN" />
                <category android:name="android.intent.category.DEFAULT" />
                <category android:name="com.android.settings.SHORTCUT" />
            </intent-filter>
            <intent-filter android:priority="1">
                <action android:name="android.settings.ZEN_MODE_AUTOMATION_SETTINGS" />
                <category android:name="android.intent.category.DEFAULT" />
            </intent-filter>
            <intent-filter android:priority="1">
                <action android:name="android.settings.ACTION_CONDITION_PROVIDER_SETTINGS" />
                <category android:name="android.intent.category.DEFAULT" />
            </intent-filter>
            <meta-data android:name="com.android.settings.FRAGMENT_CLASS"
                android:value="com.android.settings.notification.ZenModeSettings" />
            <meta-data android:name="com.android.settings.PRIMARY_PROFILE_CONTROLLED"
                android:value="true" />
        </activity>

        <activity android:name="Settings$ZenModeVisualInterruptionSettingsActivity"
                  android:label="@string/zen_mode_visual_interruptions_settings_title"
                  android:icon="@drawable/ic_settings_notifications"
                  android:exported="true"
                  android:taskAffinity="">
            <meta-data android:name="com.android.settings.FRAGMENT_CLASS"
                       android:value="com.android.settings.notification.ZenModeVisualInterruptionSettings" />
            <meta-data android:name="com.android.settings.PRIMARY_PROFILE_CONTROLLED"
                       android:value="true" />
        </activity>

        <activity android:name="Settings$ZenModePrioritySettingsActivity"
                android:label="@string/zen_mode_priority_settings_title"
                android:icon="@drawable/ic_settings_notifications"
                android:exported="true"
                android:taskAffinity="">
            <intent-filter android:priority="1">
                <action android:name="android.settings.ZEN_MODE_PRIORITY_SETTINGS" />
                <category android:name="android.intent.category.DEFAULT" />
            </intent-filter>
            <meta-data android:name="com.android.settings.FRAGMENT_CLASS"
                android:value="com.android.settings.notification.ZenModePrioritySettings" />
            <meta-data android:name="com.android.settings.PRIMARY_PROFILE_CONTROLLED"
                android:value="true" />
        </activity>

        <activity android:name="Settings$ZenModeAutomationSuggestionActivity"
                android:label="@string/zen_mode_automation_settings_title"
                android:icon="@drawable/ic_settings_notifications"
                android:exported="true"
                android:taskAffinity="">
            <intent-filter android:priority="1">
                <action android:name="android.intent.action.MAIN" />
                <category android:name="com.android.settings.suggested.category.SETTINGS_ONLY" />
            </intent-filter>
            <meta-data android:name="com.android.settings.FRAGMENT_CLASS"
                android:value="com.android.settings.notification.ZenModeSettings" />
            <meta-data android:name="com.android.settings.dismiss"
                android:value="30" />
            <meta-data android:name="com.android.settings.title"
                android:resource="@string/zen_mode_automation_suggestion_title" />
            <meta-data android:name="com.android.settings.summary"
                android:resource="@string/zen_mode_automation_suggestion_summary" />
        </activity>

        <activity android:name="Settings$WallpaperSettingsActivity"
                  android:label="@string/wallpaper_settings_fragment_title"
                  android:icon="@drawable/ic_wallpaper"
                  android:taskAffinity="">
            <meta-data android:name="com.android.settings.FRAGMENT_CLASS"
                       android:value="com.android.settings.wallpaper.WallpaperTypeSettings" />
        </activity>

        <activity android:name=".wallpaper.WallpaperSuggestionActivity"
                  android:label="@string/wallpaper_settings_title"
                  android:icon="@drawable/ic_wallpaper"
                  android:theme="@android:style/Theme.NoDisplay">
            <intent-filter android:priority="1">
                <action android:name="android.intent.action.MAIN" />
                <category android:name="com.android.settings.suggested.category.SETTINGS_ONLY" />
            </intent-filter>
            <meta-data android:name="com.android.settings.title"
                       android:resource="@string/wallpaper_suggestion_title" />
            <meta-data android:name="com.android.settings.summary"
                       android:resource="@string/wallpaper_suggestion_summary" />
        </activity>

        <activity android:name="Settings$ZenModeScheduleRuleSettingsActivity"
                android:exported="true"
                android:taskAffinity="">
            <intent-filter android:priority="1">
                <action android:name="android.settings.ZEN_MODE_SCHEDULE_RULE_SETTINGS" />
                <category android:name="android.intent.category.DEFAULT" />
            </intent-filter>
            <intent-filter>
                <action android:name="android.intent.action.MAIN" />
                <category android:name="android.intent.category.DEFAULT" />
            </intent-filter>
            <meta-data android:name="com.android.settings.FRAGMENT_CLASS"
                android:value="com.android.settings.notification.ZenModeScheduleRuleSettings" />
            <meta-data android:name="com.android.settings.PRIMARY_PROFILE_CONTROLLED"
                android:value="true" />
        </activity>

        <activity android:name="Settings$ZenModeEventRuleSettingsActivity"
                android:exported="true"
                android:taskAffinity="">
            <intent-filter android:priority="1">
                <action android:name="android.settings.ZEN_MODE_EVENT_RULE_SETTINGS" />
                <category android:name="android.intent.category.DEFAULT" />
            </intent-filter>
            <intent-filter>
                <action android:name="android.intent.action.MAIN" />
                <category android:name="android.intent.category.DEFAULT" />
            </intent-filter>
            <meta-data android:name="com.android.settings.FRAGMENT_CLASS"
                android:value="com.android.settings.notification.ZenModeEventRuleSettings" />
            <meta-data android:name="com.android.settings.PRIMARY_PROFILE_CONTROLLED"
                android:value="true" />
        </activity>

        <activity android:name="Settings$ZenModeExternalRuleSettingsActivity"
                android:exported="true"
                android:taskAffinity="">
            <intent-filter android:priority="1">
                <action android:name="android.settings.ZEN_MODE_EXTERNAL_RULE_SETTINGS" />
                <category android:name="android.intent.category.DEFAULT" />
            </intent-filter>
            <intent-filter>
                <action android:name="android.intent.action.MAIN" />
                <category android:name="android.intent.category.DEFAULT" />
            </intent-filter>
            <meta-data android:name="com.android.settings.FRAGMENT_CLASS"
                android:value="com.android.settings.notification.ZenModeExternalRuleSettings" />
            <meta-data android:name="com.android.settings.PRIMARY_PROFILE_CONTROLLED"
                android:value="true" />
        </activity>

        <activity android:name="Settings$DisplaySettingsActivity"
                android:label="@string/display_settings"
                android:icon="@drawable/ic_settings_display"
                android:taskAffinity="">
            <intent-filter android:priority="1">
                <action android:name="com.android.settings.DISPLAY_SETTINGS" />
                <action android:name="android.settings.DISPLAY_SETTINGS" />
                <category android:name="android.intent.category.DEFAULT" />
            </intent-filter>
            <intent-filter>
                <action android:name="android.intent.action.MAIN" />
                <category android:name="android.intent.category.DEFAULT" />
                <category android:name="android.intent.category.VOICE_LAUNCH" />
                <category android:name="com.android.settings.SHORTCUT" />
            </intent-filter>
            <intent-filter android:priority="7">
                <action android:name="com.android.settings.action.SETTINGS" />
            </intent-filter>
            <meta-data android:name="com.android.settings.category"
                android:value="com.android.settings.category.ia.homepage" />
            <meta-data android:name="com.android.settings.FRAGMENT_CLASS"
                android:value="com.android.settings.DisplaySettings" />
            <meta-data android:name="com.android.settings.PRIMARY_PROFILE_CONTROLLED"
                android:value="true" />
            <meta-data android:name="com.android.settings.summary"
                android:resource="@string/display_dashboard_summary"/>
        </activity>

        <!-- Keep compatibility with old shortcuts. -->
        <activity-alias android:name="DisplaySettings"
                android:label="@string/display_settings"
                android:exported="true"
                android:targetActivity="Settings$DisplaySettingsActivity">
            <meta-data android:name="com.android.settings.FRAGMENT_CLASS"
                android:value="com.android.settings.DisplaySettings" />
        </activity-alias>

        <activity android:name="Settings$NightDisplaySettingsActivity"
                android:label="@string/night_display_title"
                android:enabled="@*android:bool/config_nightDisplayAvailable"
                android:icon="@drawable/ic_settings_night_display"
                android:taskAffinity="">
            <intent-filter android:priority="1">
                <action android:name="android.settings.NIGHT_DISPLAY_SETTINGS" />
                <category android:name="android.intent.category.DEFAULT" />
            </intent-filter>
            <meta-data android:name="com.android.settings.FRAGMENT_CLASS"
                android:value="com.android.settings.display.NightDisplaySettings" />
            <meta-data android:name="com.android.settings.PRIMARY_PROFILE_CONTROLLED"
                android:value="true" />
        </activity>

        <activity android:name="Settings$DeviceInfoSettingsActivity"
                android:label="@string/device_info_settings"
                android:icon="@drawable/ic_settings_about"
                android:taskAffinity="com.android.settings"
                android:parentActivityName="Settings">
            <intent-filter android:priority="1">
                <action android:name="android.settings.DEVICE_INFO_SETTINGS" />
                <category android:name="android.intent.category.DEFAULT" />
            </intent-filter>
            <intent-filter>
                <action android:name="android.intent.action.MAIN" />
                <category android:name="android.intent.category.DEFAULT" />
                <category android:name="android.intent.category.VOICE_LAUNCH" />
            </intent-filter>
            <intent-filter android:priority="10">
                <action android:name="com.android.settings.action.SETTINGS" />
            </intent-filter>
            <meta-data android:name="com.android.settings.category"
                android:value="com.android.settings.category.ia.system" />
            <meta-data android:name="com.android.settings.title"
                android:resource="@string/about_settings" />
            <meta-data android:name="com.android.settings.FRAGMENT_CLASS"
                android:value="com.android.settings.DeviceInfoSettings" />
            <meta-data android:name="com.android.settings.PRIMARY_PROFILE_CONTROLLED"
                android:value="true" />
        </activity>

        <activity android:name="SettingsLicenseActivity"
                android:label="@string/settings_license_activity_title"
                android:theme="@android:style/Theme.DeviceDefault.Light.Panel"
                android:configChanges="orientation|screenSize">
            <intent-filter android:priority="1">
                <action android:name="android.settings.LICENSE" />
                <category android:name="android.intent.category.DEFAULT" />
            </intent-filter>
            <meta-data android:name="com.android.settings.PRIMARY_PROFILE_CONTROLLED"
                android:value="true" />
        </activity>

        <activity android:name="Settings$ManageApplicationsActivity"
                android:label="@string/applications_settings"
                android:taskAffinity="">
            <intent-filter android:priority="1">
                <action android:name="android.settings.APPLICATION_SETTINGS" />
                <action android:name="android.settings.MANAGE_APPLICATIONS_SETTINGS" />
                <category android:name="android.intent.category.DEFAULT" />
            </intent-filter>
            <intent-filter>
                <action android:name="android.intent.action.MAIN" />
                <category android:name="android.intent.category.DEFAULT" />
                <category android:name="android.intent.category.VOICE_LAUNCH" />
                <category android:name="com.android.settings.SHORTCUT" />
            </intent-filter>
            <intent-filter android:priority="200">
                <action android:name="com.android.settings.action.SETTINGS" />
            </intent-filter>
            <meta-data android:name="com.android.settings.category"
                android:value="com.android.settings.category.ia.apps" />
            <meta-data android:name="com.android.settings.FRAGMENT_CLASS"
                android:value="com.android.settings.applications.ManageApplications" />
            <meta-data android:name="com.android.settings.PRIMARY_PROFILE_CONTROLLED"
                android:value="true" />
        </activity>

        <activity android:name="Settings$ManageDomainUrlsActivity"
                  android:taskAffinity="com.android.settings"
                  android:label="@string/domain_urls_title"
                  android:icon="@drawable/ic_settings_memory">
            <intent-filter>
                <action android:name="android.settings.MANAGE_DOMAIN_URLS" />
                <category android:name="android.intent.category.DEFAULT" />
            </intent-filter>
            <meta-data android:name="com.android.settings.FRAGMENT_CLASS"
                       android:value="com.android.settings.applications.ManageDomainUrls" />
        </activity>

        <activity android:name="Settings$MemorySettingsActivity"
                android:label="@string/memory_settings_title"
                android:icon="@drawable/ic_settings_memory"
                android:taskAffinity="">
            <intent-filter>
                <action android:name="android.intent.action.MAIN" />
                <category android:name="com.android.settings.SHORTCUT" />
            </intent-filter>
            <intent-filter android:priority="3">
                <action android:name="com.android.settings.action.SETTINGS" />
            </intent-filter>
            <meta-data android:name="com.android.settings.category"
                android:value="com.android.settings.category.ia.development" />
            <meta-data android:name="com.android.settings.summary"
                android:resource="@string/summary_empty" />
            <meta-data android:name="com.android.settings.FRAGMENT_CLASS"
                android:value="com.android.settings.applications.ProcessStatsSummary" />
        </activity>

        <activity android:name="Settings$AppMemoryUsageActivity"
                  android:label="@string/app_list_memory_use"
                  android:icon="@drawable/ic_settings_memory">
            <intent-filter>
                <action android:name="android.settings.APP_MEMORY_USAGE" />
                <category android:name="android.intent.category.DEFAULT" />
            </intent-filter>
            <meta-data android:name="com.android.settings.FRAGMENT_CLASS"
                       android:value="com.android.settings.applications.ProcessStatsUi" />
        </activity>

        <activity android:name="Settings$AllApplicationsActivity"
                android:label="@string/applications_settings"
                android:taskAffinity="">
            <intent-filter>
                <action android:name="android.settings.MANAGE_ALL_APPLICATIONS_SETTINGS" />
                <category android:name="android.intent.category.DEFAULT" />
            </intent-filter>
            <meta-data android:name="com.android.settings.FRAGMENT_CLASS"
                android:value="com.android.settings.applications.ManageApplications" />
            <meta-data android:name="com.android.settings.PRIMARY_PROFILE_CONTROLLED"
                android:value="true" />
        </activity>

        <activity android:name="Settings$HighPowerApplicationsActivity"
                android:label="@string/high_power_apps"
                android:taskAffinity="">
            <intent-filter android:priority="1">
                <action android:name="android.settings.IGNORE_BATTERY_OPTIMIZATION_SETTINGS" />
                <category android:name="android.intent.category.DEFAULT" />
            </intent-filter>
            <meta-data android:name="com.android.settings.FRAGMENT_CLASS"
                android:value="com.android.settings.applications.ManageApplications" />
            <meta-data android:name="com.android.settings.PRIMARY_PROFILE_CONTROLLED"
                android:value="true" />
        </activity>

        <activity android:name=".datausage.AppDataUsageActivity"
                android:taskAffinity=""
                android:noHistory="true">
            <intent-filter android:priority="1">
                <action android:name="android.settings.IGNORE_BACKGROUND_DATA_RESTRICTIONS_SETTINGS" />
                <category android:name="android.intent.category.DEFAULT" />
                <data android:scheme="package" />
            </intent-filter>
        </activity>

        <activity android:name=".fuelgauge.RequestIgnoreBatteryOptimizations"
                android:label="@string/high_power_apps"
                android:taskAffinity=""
                android:theme="@*android:style/Theme.DeviceDefault.Light.Dialog.Alert">
            <intent-filter android:priority="1">
                <action android:name="android.settings.REQUEST_IGNORE_BATTERY_OPTIMIZATIONS" />
                <category android:name="android.intent.category.DEFAULT" />
                <data android:scheme="package" />
            </intent-filter>
        </activity>

        <!-- Keep compatibility with old shortcuts. -->
        <activity-alias android:name=".applications.ManageApplications"
                android:label="@string/applications_settings"
                android:exported="true"
                android:targetActivity="Settings$ManageApplicationsActivity">
            <meta-data android:name="com.android.settings.FRAGMENT_CLASS"
                android:value="com.android.settings.applications.ManageApplications" />
        </activity-alias>

        <!-- Keep compatibility with old shortcuts. Pre-gingerbread. -->
        <activity-alias android:name=".ManageApplications"
                  android:label="@string/manageapplications_settings_title"
                  android:exported="true"
                  android:targetActivity="Settings$ManageApplicationsActivity">
        </activity-alias>

        <!-- Provide direct entry into manage apps showing running services.
             This is for compatibility with old shortcuts. -->
        <activity-alias android:name=".RunningServices"
                android:label="@string/runningservices_settings_title"
                android:exported="true"
                android:targetActivity="Settings$ManageApplicationsActivity">
            <meta-data android:name="com.android.settings.FRAGMENT_CLASS"
                android:value="com.android.settings.applications.ManageApplications" />
        </activity-alias>

        <!-- Provide direct entry into manage apps showing storage usage for apps.
             This is for compatibility with old shortcuts. -->
        <activity-alias android:name=".applications.StorageUse"
                android:label="@string/storageuse_settings_title"
                android:exported="true"
                android:targetActivity="Settings$ManageApplicationsActivity">
            <meta-data android:name="com.android.settings.FRAGMENT_CLASS"
                android:value="com.android.settings.applications.ManageApplications" />
        </activity-alias>

        <!-- Still need a top-level activity for showing app details.  Aliasing
             trick is so the code that is now a fragment can still be called
             InstalledAppDetails. -->
        <activity android:name=".applications.InstalledAppDetailsTop"
                  android:label="@string/application_info_label"
                  android:exported="true"
                  android:taskAffinity=""
                  android:parentActivityName="Settings$ManageApplicationsActivity">
        </activity>

        <!-- Keep compatibility with old shortcuts. -->
        <activity-alias android:name=".applications.InstalledAppDetails"
                android:label="@string/application_info_label"
                android:exported="true"
                android:targetActivity=".applications.InstalledAppDetailsTop">
            <intent-filter android:priority="1">
                <action android:name="android.settings.APPLICATION_DETAILS_SETTINGS" />
                <category android:name="android.intent.category.DEFAULT" />
                <data android:scheme="package" />
            </intent-filter>
        </activity-alias>

        <!-- Provide direct entry into manage apps showing running services. -->
        <activity android:name="Settings$RunningServicesActivity"
                android:label="@string/runningservices_settings_title"
                android:taskAffinity="com.android.settings"
                android:parentActivityName="Settings">
            <intent-filter>
                <action android:name="android.intent.action.MAIN" />
                <category android:name="android.intent.category.DEFAULT" />
                <category android:name="android.intent.category.MONKEY" />
                <category android:name="android.intent.category.VOICE_LAUNCH" />
            </intent-filter>
            <meta-data android:name="com.android.settings.FRAGMENT_CLASS"
                android:value="com.android.settings.applications.ManageApplications" />
            <meta-data android:name="com.android.settings.PRIMARY_PROFILE_CONTROLLED"
                android:value="true" />
        </activity>

        <!-- Provide direct entry into manage apps showing storage usage of apps. -->
        <activity android:name="Settings$StorageUseActivity"
                android:label="@string/storageuse_settings_title"
                android:taskAffinity=""
                android:parentActivityName="Settings">
            <intent-filter android:priority="1">
                <action android:name="android.intent.action.MANAGE_PACKAGE_STORAGE" />
                <category android:name="android.intent.category.DEFAULT" />
            </intent-filter>
            <intent-filter>
                <action android:name="android.intent.action.MAIN" />
                <category android:name="android.intent.category.DEFAULT" />
                <category android:name="android.intent.category.MONKEY" />
                <category android:name="android.intent.category.VOICE_LAUNCH" />
            </intent-filter>
            <meta-data android:name="com.android.settings.FRAGMENT_CLASS"
                android:value="com.android.settings.applications.ManageApplications" />
            <meta-data android:name="com.android.settings.PRIMARY_PROFILE_CONTROLLED"
                android:value="true" />
        </activity>

        <activity android:name="Settings$NotificationStationActivity"
                android:theme="@style/Theme.NotificationStation"
                android:label="@string/notification_log_title"
                android:taskAffinity="">
            <intent-filter>
                <action android:name="android.intent.action.MAIN" />
                <category android:name="android.intent.category.DEFAULT" />
                <category android:name="com.android.settings.SHORTCUT" />
            </intent-filter>
            <meta-data android:name="com.android.settings.FRAGMENT_CLASS"
                android:value="com.android.settings.notification.NotificationStation" />
        </activity>

        <activity android:name=".notification.ZenModeVoiceActivity"
                android:theme="@*android:style/Theme.DeviceDefault.Settings.Dialog.NoActionBar"
                android:label="@string/zen_mode_settings_title">
            <intent-filter>
                <action android:name="android.settings.VOICE_CONTROL_DO_NOT_DISTURB_MODE" />
                <category android:name="android.intent.category.DEFAULT" />
                <category android:name="android.intent.category.VOICE" />
            </intent-filter>
        </activity>

        <!--
        <activity android:name="Settings$AppOpsSummaryActivity"
                android:label="@string/app_ops_settings"
                android:taskAffinity=""
                android:enabled="false">
            <intent-filter>
                <action android:name="android.intent.action.MAIN" />
                <action android:name="android.settings.APP_OPS_SETTINGS" />
                <category android:name="android.intent.category.DEFAULT" />
                <category android:name="android.intent.category.VOICE_LAUNCH" />
                <category android:name="com.android.settings.SHORTCUT" />
            </intent-filter>
            <meta-data android:name="com.android.settings.FRAGMENT_CLASS"
                android:value="com.android.settings.applications.AppOpsSummary" />
        </activity>
        -->

        <activity android:name="Settings$BackgroundCheckSummaryActivity"
                android:label="@string/background_check_title"
                android:taskAffinity=""
                android:enabled="false">
            <intent-filter>
                <action android:name="android.intent.action.MAIN" />
                <category android:name="android.intent.category.DEFAULT" />
            </intent-filter>
            <meta-data android:name="com.android.settings.FRAGMENT_CLASS"
                android:value="com.android.settings.applications.BackgroundCheckSummary" />
        </activity>

        <activity android:name="Settings$LocationSettingsActivity"
                android:label="@string/location_settings_title"
                android:icon="@drawable/ic_settings_location"
                android:configChanges="orientation|keyboardHidden|screenSize"
                android:taskAffinity="">
            <intent-filter android:priority="1">
                <action android:name="android.settings.LOCATION_SOURCE_SETTINGS" />
                <category android:name="android.intent.category.DEFAULT" />
            </intent-filter>
            <intent-filter>
                <action android:name="android.intent.action.MAIN" />
                <category android:name="android.intent.category.DEFAULT" />
                <category android:name="android.intent.category.VOICE_LAUNCH" />
                <category android:name="com.android.settings.SHORTCUT" />
            </intent-filter>
            <meta-data android:name="com.android.settings.FRAGMENT_CLASS"
                android:value="com.android.settings.location.LocationSettings" />
            <meta-data android:name="com.android.settings.PRIMARY_PROFILE_CONTROLLED"
                android:value="true" />
        </activity>

        <activity android:name="Settings$SecuritySettingsActivity"
                android:label="@string/security_settings_title"
                android:icon="@drawable/ic_settings_security"
                android:configChanges="orientation|keyboardHidden|screenSize"
                android:taskAffinity=""
                android:parentActivityName="Settings">
            <intent-filter android:priority="1">
                <action android:name="android.settings.SECURITY_SETTINGS" />
                <action android:name="android.credentials.UNLOCK" />
                <category android:name="android.intent.category.DEFAULT" />
            </intent-filter>
            <intent-filter>
                <action android:name="android.intent.action.MAIN" />
                <category android:name="android.intent.category.DEFAULT" />
                <category android:name="android.intent.category.VOICE_LAUNCH" />
            </intent-filter>
            <intent-filter android:priority="4">
                <action android:name="com.android.settings.action.SETTINGS" />
            </intent-filter>
            <meta-data android:name="com.android.settings.category"
                       android:value="com.android.settings.category.ia.homepage" />
            <meta-data android:name="com.android.settings.FRAGMENT_CLASS"
                android:value="com.android.settings.SecuritySettings" />
            <meta-data android:name="com.android.settings.PRIMARY_PROFILE_CONTROLLED"
                android:value="true" />
        </activity>

        <activity android:name="MonitoringCertInfoActivity"
                android:label=""
                android:theme="@style/Transparent"
                android:excludeFromRecents="true"
                android:taskAffinity="">
            <intent-filter android:priority="1">
                <action android:name="com.android.settings.MONITORING_CERT_INFO" />
                <category android:name="android.intent.category.DEFAULT" />
            </intent-filter>
            <intent-filter>
                <action android:name="android.intent.action.MAIN" />
                <category android:name="android.intent.category.DEFAULT" />
            </intent-filter>
        </activity>

        <activity android:name="Settings$TrustedCredentialsSettingsActivity"
                android:label="@string/trusted_credentials"
                android:icon="@drawable/ic_settings_security"
                android:taskAffinity="">
            <intent-filter android:priority="1">
                <action android:name="com.android.settings.TRUSTED_CREDENTIALS" />
                <action android:name="com.android.settings.TRUSTED_CREDENTIALS_USER" />
                <category android:name="android.intent.category.DEFAULT" />
            </intent-filter>
            <meta-data android:name="com.android.settings.FRAGMENT_CLASS"
                android:value="com.android.settings.TrustedCredentialsSettings" />
            <meta-data android:name="com.android.settings.PRIMARY_PROFILE_CONTROLLED"
                android:value="true" />
        </activity>

        <!-- Keep compatibility with old shortcuts. -->
        <activity-alias android:name="SecuritySettings"
                android:label="@string/security_settings_title"
                android:configChanges="orientation|keyboardHidden|screenSize"
                android:exported="true"
                android:targetActivity="Settings$SecuritySettingsActivity">
            <meta-data android:name="com.android.settings.FRAGMENT_CLASS"
                android:value="com.android.settings.SecuritySettings" />
        </activity-alias>

        <activity android:name="Settings$PrivacySettingsActivity"
                android:label="@string/privacy_settings_title"
                android:icon="@drawable/ic_settings_backup"
                android:configChanges="orientation|keyboardHidden|screenSize"
                android:taskAffinity="com.android.settings"
                android:parentActivityName="Settings">
            <intent-filter>
                <action android:name="android.intent.action.MAIN" />
                <category android:name="android.intent.category.DEFAULT" />
                <category android:name="android.intent.category.VOICE_LAUNCH" />
            </intent-filter>
            <meta-data android:name="com.android.settings.FRAGMENT_CLASS"
                android:value="com.android.settings.PrivacySettings" />
            <meta-data android:name="com.android.settings.PRIMARY_PROFILE_CONTROLLED"
                android:value="true" />
        </activity>

        <activity android:name="SetFullBackupPassword"
                android:exported="false">
        </activity>

        <activity android:name="CredentialStorage"
                android:theme="@style/Transparent"
                android:launchMode="singleTop"
                android:configChanges="orientation|keyboardHidden|screenSize">
            <intent-filter android:priority="1">
                <action android:name="com.android.credentials.UNLOCK" />
                <action android:name="com.android.credentials.INSTALL" />
                <action android:name="com.android.credentials.RESET" />
                <category android:name="android.intent.category.DEFAULT" />
            </intent-filter>
        </activity>

        <activity android:name="Settings$DeviceAdminSettingsActivity"
                android:label="@string/device_admin_settings_title"
                android:taskAffinity="com.android.settings"
                android:parentActivityName="Settings$SecuritySettingsActivity">
            <intent-filter>
                <action android:name="android.intent.action.MAIN" />
                <category android:name="android.intent.category.DEFAULT" />
                <category android:name="android.intent.category.VOICE_LAUNCH" />
            </intent-filter>
            <meta-data android:name="com.android.settings.FRAGMENT_CLASS"
                android:value="com.android.settings.DeviceAdminSettings" />
        </activity>

        <!-- Keep compatibility with old shortcuts. -->
        <activity-alias android:name="DeviceAdminSettings"
                android:label="@string/device_admin_settings_title"
                android:exported="true"
                android:targetActivity="Settings$DeviceAdminSettingsActivity">
            <meta-data android:name="com.android.settings.FRAGMENT_CLASS"
                android:value="com.android.settings.DeviceAdminSettings" />
        </activity-alias>

        <activity android:name="DeviceAdminAdd"
                android:label="@string/device_admin_add_title"
                android:clearTaskOnLaunch="true">
            <intent-filter>
                <action android:name="android.app.action.ADD_DEVICE_ADMIN" />
                <category android:name="android.intent.category.DEFAULT" />
            </intent-filter>
        </activity>

        <activity android:name="Settings$UsageAccessSettingsActivity"
                android:label="@string/usage_access_title"
                android:taskAffinity="com.android.settings"
                android:parentActivityName="Settings$SecuritySettingsActivity">
            <intent-filter android:priority="1">
                <action android:name="android.settings.USAGE_ACCESS_SETTINGS" />
                <category android:name="android.intent.category.DEFAULT" />
            </intent-filter>
            <intent-filter>
                <action android:name="android.intent.action.MAIN" />
                <category android:name="android.intent.category.DEFAULT" />
            </intent-filter>
            <meta-data android:name="com.android.settings.FRAGMENT_CLASS"
                android:value="com.android.settings.applications.ManageApplications" />
        </activity>

        <activity-alias android:name="SetProfileOwner"
                android:label="@string/profile_owner_add_title"
                android:targetActivity="DeviceAdminAdd">
            <intent-filter android:priority="1000">
                <action android:name="android.app.action.SET_PROFILE_OWNER" />
                <category android:name="android.intent.category.DEFAULT" />
            </intent-filter>
        </activity-alias>

        <activity android:name="Settings$IccLockSettingsActivity"
                android:label="@string/sim_lock_settings"
                android:process="com.android.phone">
            <intent-filter>
                <action android:name="android.intent.action.MAIN" />
                <category android:name="android.intent.category.DEFAULT" />
                <category android:name="android.intent.category.VOICE_LAUNCH" />
            </intent-filter>
            <meta-data android:name="com.android.settings.FRAGMENT_CLASS"
                android:value="com.android.settings.IccLockSettings" />
        </activity>

        <activity android:name="Settings$AccessibilitySettingsActivity"
                android:label="@string/accessibility_settings"
                android:icon="@drawable/ic_settings_accessibility"
                android:configChanges="orientation|keyboardHidden|screenSize"
                android:taskAffinity="">
            <intent-filter android:priority="1">
                <action android:name="android.settings.ACCESSIBILITY_SETTINGS" />
                <category android:name="android.intent.category.DEFAULT" />
            </intent-filter>
            <intent-filter>
                <action android:name="android.intent.action.MAIN" />
                <category android:name="android.intent.category.DEFAULT" />
                <category android:name="android.intent.category.VOICE_LAUNCH" />
                <category android:name="com.android.settings.SHORTCUT" />
            </intent-filter>
            <intent-filter android:priority="2">
                <action android:name="com.android.settings.action.SETTINGS" />
            </intent-filter>
            <meta-data android:name="com.android.settings.category"
                android:value="com.android.settings.category.ia.homepage" />
            <meta-data android:name="com.android.settings.FRAGMENT_CLASS"
                android:value="com.android.settings.accessibility.AccessibilitySettings" />
            <meta-data android:name="com.android.settings.PRIMARY_PROFILE_CONTROLLED"
                android:value="true" />
            <meta-data android:name="com.android.settings.summary"
                android:resource="@string/accessibility_settings_summary" />
        </activity>

        <activity android:name=".accessibility.AccessibilitySettingsForSetupWizardActivity"
                android:label="@string/vision_settings_title"
                android:theme="@style/SetupWizardAccessibilityTheme"
                android:taskAffinity="com.android.wizard" >
            <intent-filter android:priority="1">
                <action android:name="android.settings.ACCESSIBILITY_SETTINGS_FOR_SUW" />
                <category android:name="android.intent.category.DEFAULT" />
            </intent-filter>
            <meta-data android:name="com.android.settings.FRAGMENT_CLASS"
                android:value="com.android.settings.accessibility.AccessibilitySettingsForSetupWizard" />
            <meta-data android:name="com.android.settings.PRIMARY_PROFILE_CONTROLLED"
                android:value="true" />
        </activity>

        <activity android:name="Settings$AccessibilityDaltonizerSettingsActivity"
                android:label="@string/accessibility_display_daltonizer_preference_title"
                android:taskAffinity="com.android.settings"
                android:parentActivityName="Settings$AccessibilitySettingsActivity">
            <intent-filter android:priority="1">
                <action android:name="com.android.settings.ACCESSIBILITY_COLOR_SPACE_SETTINGS" />
                <category android:name="android.intent.category.DEFAULT" />
            </intent-filter>
            <intent-filter>
                <action android:name="android.intent.action.MAIN" />
                <category android:name="android.intent.category.DEFAULT" />
            </intent-filter>
            <meta-data android:name="com.android.settings.FRAGMENT_CLASS"
                android:value="com.android.settings.accessibility.ToggleDaltonizerPreferenceFragment" />
            <meta-data android:name="com.android.settings.PRIMARY_PROFILE_CONTROLLED"
                android:value="true" />
        </activity>

        <activity android:name="Settings$CaptioningSettingsActivity"
                android:label="@string/accessibility_captioning_title"
                android:taskAffinity="com.android.settings"
                android:parentActivityName="Settings$AccessibilitySettingsActivity">
            <intent-filter android:priority="1">
                <action android:name="android.settings.CAPTIONING_SETTINGS" />
                <category android:name="android.intent.category.DEFAULT" />
            </intent-filter>
            <intent-filter>
                <action android:name="android.intent.action.MAIN" />
                <category android:name="android.intent.category.DEFAULT" />
            </intent-filter>
            <meta-data android:name="com.android.settings.FRAGMENT_CLASS"
                android:value="com.android.settings.accessibility.CaptionPropertiesFragment" />
            <meta-data android:name="com.android.settings.PRIMARY_PROFILE_CONTROLLED"
                android:value="true" />
        </activity>

        <activity android:name="Settings$TextToSpeechSettingsActivity"
                android:label="@string/tts_settings"
                android:taskAffinity="com.android.settings"
                android:parentActivityName="Settings$LanguageAndInputSettingsActivity">
            <intent-filter android:priority="1">
                <action android:name="com.android.settings.TTS_SETTINGS" />
                <category android:name="android.intent.category.DEFAULT" />
            </intent-filter>
            <meta-data android:name="com.android.settings.FRAGMENT_CLASS"
                android:value="com.android.settings.tts.TextToSpeechSettings" />
            <meta-data android:name="com.android.settings.PRIMARY_PROFILE_CONTROLLED"
                android:value="true" />
        </activity>

        <activity android:name="Settings$EnterprisePrivacySettingsActivity"
                android:label="@string/enterprise_privacy_settings"
                android:taskAffinity="com.android.settings"
                android:parentActivityName="Settings$SecuritySettingsActivity">
            <intent-filter>
                <action android:name="android.settings.ENTERPRISE_PRIVACY_SETTINGS" />
                <category android:name="android.intent.category.DEFAULT" />
            </intent-filter>
            <meta-data android:name="com.android.settings.FRAGMENT_CLASS"
                android:value="com.android.settings.enterprise.EnterprisePrivacySettings" />
        </activity>

        <!-- Second and third-level settings -->

        <!-- Lock screen settings -->
        <activity android:name="ConfirmDeviceCredentialActivity"
            android:exported="true"
            android:theme="@android:style/Theme.NoDisplay">
            <intent-filter android:priority="1">
                <action android:name="android.app.action.CONFIRM_DEVICE_CREDENTIAL" />
                <category android:name="android.intent.category.DEFAULT" />
            </intent-filter>
        </activity>

        <!-- Note this must not be exported since it authenticates the given user -->
        <activity android:name="ConfirmDeviceCredentialActivity$InternalActivity"
            android:exported="false"
            android:permission="android.permission.MANAGE_USERS"
            android:resizeableActivity="false"
            android:theme="@android:style/Theme.NoDisplay">
            <intent-filter android:priority="1">
                <action android:name="android.app.action.CONFIRM_DEVICE_CREDENTIAL_WITH_USER" />
                <category android:name="android.intent.category.DEFAULT" />
            </intent-filter>
        </activity>

        <activity android:name=".SetupRedactionInterstitial"
            android:enabled="false"
            android:exported="true"
            android:taskAffinity="com.android.wizard"
            android:theme="@style/SuwThemeGlif.Light"
            android:label="@string/lock_screen_notifications_interstitial_title"
            android:icon="@drawable/ic_suggested_notifications">
            <intent-filter>
                <action android:name="android.intent.action.MAIN" />
                <category android:name="com.android.settings.suggested.category.DEFAULT_SETUP_WIZARD_ONLY" />
            </intent-filter>
            <meta-data android:name="com.android.settings.require_user_type"
                       android:value="primary" />
            <meta-data android:name="com.android.settings.title"
                       android:resource="@string/notification_suggestion_title" />
            <meta-data android:name="com.android.settings.summary"
                       android:resource="@string/notification_suggestion_summary" />
        </activity>

        <activity android:name=".notification.RedactionInterstitial"
            android:theme="@style/GlifTheme.Light" />

        <activity android:name=".notification.RedactionSettingsStandalone"
                  android:exported="true">
            <intent-filter android:priority="1">
                <action android:name="android.settings.ACTION_APP_NOTIFICATION_REDACTION" />
                <category android:name="android.intent.category.DEFAULT" />
            </intent-filter>
        </activity>

        <activity android:name="ConfirmLockPattern"
            android:theme="@style/GlifTheme.Light"/>

        <activity android:name="ConfirmLockPassword"
            android:windowSoftInputMode="stateHidden|adjustResize"
            android:theme="@style/GlifTheme.Light"/>

        <activity
            android:name=".Settings$FingerprintSuggestionActivity"
            android:label="@string/security_settings_fingerprint_preference_title"
            android:icon="@drawable/ic_suggestion_fingerprint">
            <intent-filter>
                <action android:name="android.intent.action.MAIN" />
                <category android:name="com.android.settings.suggested.category.SETTINGS_ONLY" />
            </intent-filter>
            <meta-data android:name="com.android.settings.dismiss"
                android:value="10,30" />
            <meta-data android:name="com.android.settings.require_feature"
                android:value="android.hardware.fingerprint" />
            <meta-data android:name="com.android.settings.title"
                android:resource="@string/suggestion_additional_fingerprints" />
            <meta-data android:name="com.android.settings.summary"
                android:resource="@string/suggestion_additional_fingerprints_summary" />
        </activity>

        <activity android:name=".fingerprint.FingerprintSettings" android:exported="false"/>
        <activity android:name=".fingerprint.FingerprintEnrollFindSensor" android:exported="false"/>
        <activity android:name=".fingerprint.FingerprintEnrollEnrolling" android:exported="false"/>
        <activity android:name=".fingerprint.FingerprintEnrollFinish" android:exported="false"/>
        <activity android:name=".fingerprint.FingerprintEnrollIntroduction" android:exported="false" />

        <activity android:name=".fingerprint.SetupFingerprintEnrollFindSensor" android:exported="false"/>
        <activity android:name=".fingerprint.SetupFingerprintEnrollEnrolling" android:exported="false"/>
        <activity android:name=".fingerprint.SetupFingerprintEnrollFinish" android:exported="false"/>
        <activity android:name=".fingerprint.SetupFingerprintEnrollIntroduction"
            android:exported="true"
            android:permission="android.permission.MANAGE_FINGERPRINT"
            android:theme="@style/GlifTheme.Light">
            <intent-filter>
                <action android:name="android.settings.FINGERPRINT_SETUP" />
                <category android:name="android.intent.category.DEFAULT" />
            </intent-filter>
        </activity>

        <!-- Note this must not be exported since it returns the password in the intent -->
        <activity android:name="ConfirmLockPattern$InternalActivity"
            android:exported="false"
            android:theme="@style/GlifTheme.Light"/>

        <!-- Note this must not be exported since it returns the password in the intent -->
        <activity android:name="ConfirmLockPassword$InternalActivity"
            android:exported="false"
            android:windowSoftInputMode="adjustResize"
            android:theme="@style/GlifTheme.Light"/>

        <activity android:name="SetupChooseLockGeneric"
            android:taskAffinity="com.android.wizard"
            android:theme="@style/GlifTheme.Light"
            android:label="@string/lock_settings_picker_title">
            <intent-filter android:priority="1">
                <action android:name="com.android.settings.SETUP_LOCK_SCREEN" />
                <category android:name="android.intent.category.DEFAULT" />
            </intent-filter>
        </activity>

        <activity android:name="ChooseLockGeneric"
            android:label="@string/lockpassword_choose_lock_generic_header"
            android:excludeFromRecents="true"
            android:exported="false" />

        <activity android:name=".password.SetNewPasswordActivity"
            android:theme="@android:style/Theme.NoDisplay"
            android:excludeFromRecents="true" >
            <intent-filter android:priority="1">
                <action android:name="android.app.action.SET_NEW_PASSWORD" />
                <action android:name="android.app.action.SET_NEW_PARENT_PROFILE_PASSWORD" />
                <category android:name="android.intent.category.DEFAULT" />
            </intent-filter>
            <meta-data android:name="com.android.settings.PRIMARY_PROFILE_CONTROLLED"
                android:value="true" />
        </activity>

        <activity android:name=".Settings$ScreenLockSuggestionActivity"
            android:icon="@drawable/ic_settings_security">
            <intent-filter android:priority="1">
                <action android:name="android.intent.action.MAIN" />
                <category android:name="com.android.settings.suggested.category.LOCK_SCREEN" />
            </intent-filter>
            <meta-data android:name="com.android.settings.dismiss"
                       android:value="0,30" />
            <meta-data android:name="com.android.settings.title"
                       android:resource="@string/suggested_lock_settings_title" />
            <meta-data android:name="com.android.settings.summary"
                       android:resource="@string/suggested_lock_settings_summary" />
        </activity>

        <activity android:name=".Settings$FingerprintEnrollSuggestionActivity"
            android:icon="@drawable/ic_suggestion_fingerprint">
            <intent-filter android:priority="2">
                <action android:name="android.intent.action.MAIN" />
                <category android:name="com.android.settings.suggested.category.LOCK_SCREEN" />
            </intent-filter>
            <meta-data android:name="com.android.settings.dismiss"
                       android:value="0,30" />
            <meta-data android:name="com.android.settings.require_feature"
                android:value="android.hardware.fingerprint" />
            <meta-data android:name="com.android.settings.title"
                android:resource="@string/suggested_fingerprint_lock_settings_title" />
            <meta-data android:name="com.android.settings.summary"
                android:resource="@string/suggested_fingerprint_lock_settings_summary" />
        </activity>

        <activity android:name="ChooseLockGeneric$InternalActivity" android:exported="false"
            android:label="@string/lockpassword_choose_lock_generic_header"
            android:excludeFromRecents="true"
        />

        <activity android:name="SetupChooseLockPattern"
            android:exported="false"
            android:taskAffinity="com.android.wizard"
            android:theme="@style/GlifTheme.Light" />

        <activity android:name="ChooseLockPattern"
            android:exported="false"
            android:theme="@style/GlifTheme.Light" />

        <activity android:name="SetupChooseLockPassword"
            android:exported="false"
            android:taskAffinity="com.android.wizard"
            android:theme="@style/GlifTheme.Light"
            android:windowSoftInputMode="stateVisible|adjustResize" />

        <activity android:name="ChooseLockPassword"
            android:exported="false"
            android:theme="@style/GlifTheme.Light"
            android:windowSoftInputMode="stateVisible|adjustResize"/>

        <activity android:name=".SetupEncryptionInterstitial"
            android:label="@string/encryption_interstitial_header"
            android:taskAffinity="com.android.wizard"
            android:theme="@style/GlifTheme.Light"/>

        <activity android:name=".EncryptionInterstitial"
            android:theme="@style/GlifTheme.Light" />

        <activity android:name=".Settings$StatusActivity"
                android:label="@string/device_status_activity_title"
                android:taskAffinity="com.android.settings"
                android:parentActivityName="Settings$DeviceInfoSettingsActivity">
            <intent-filter>
                <action android:name="android.intent.action.MAIN" />
                <category android:name="android.intent.category.DEFAULT" />
                <category android:name="android.intent.category.VOICE_LAUNCH" />
            </intent-filter>
            <meta-data android:name="com.android.settings.FRAGMENT_CLASS"
                android:value="com.android.settings.deviceinfo.Status" />
        </activity>

        <!-- Runs in the phone process since it needs access to the Phone object -->
        <activity android:name=".Settings$SimStatusActivity"
                android:label="@string/sim_status_title"
                android:process="com.android.phone">
            <intent-filter>
                <action android:name="android.intent.action.MAIN" />
                <category android:name="android.intent.category.DEFAULT" />
                <category android:name="android.intent.category.VOICE_LAUNCH" />
            </intent-filter>
            <meta-data android:name="com.android.settings.FRAGMENT_CLASS"
                android:value="com.android.settings.deviceinfo.SimStatus" />
        </activity>

        <!-- Runs in the phone process since it needs access to the Phone object -->
        <activity android:name=".Settings$ImeiInformationActivity"
                android:label="@string/imei_information_title"
                android:process="com.android.phone">
            <intent-filter>
                <action android:name="android.intent.action.MAIN" />
                <category android:name="android.intent.category.DEFAULT" />
                <category android:name="android.intent.category.VOICE_LAUNCH" />
            </intent-filter>
            <meta-data android:name="com.android.settings.FRAGMENT_CLASS"
                android:value="com.android.settings.deviceinfo.ImeiInformation" />
        </activity>

        <activity android:name=".Settings$StorageDashboardActivity"
                android:label="@string/storage_settings"
                android:icon="@drawable/ic_settings_storage"
                android:taskAffinity="com.android.settings"
                android:parentActivityName="Settings">
            <intent-filter android:priority="1">
                <action android:name="android.settings.INTERNAL_STORAGE_SETTINGS" />
                <action android:name="android.settings.MEMORY_CARD_SETTINGS" />
                <category android:name="android.intent.category.DEFAULT" />
            </intent-filter>
            <intent-filter>
                <action android:name="android.intent.action.MAIN" />
                <category android:name="android.intent.category.DEFAULT" />
                <category android:name="android.intent.category.VOICE_LAUNCH" />
            </intent-filter>
            <intent-filter android:priority="5">
                <action android:name="com.android.settings.action.SETTINGS" />
            </intent-filter>
            <meta-data android:name="com.android.settings.category"
                android:value="com.android.settings.category.ia.homepage" />
            <meta-data android:name="com.android.settings.title"
                android:resource="@string/storage_usb_settings" />
            <meta-data android:name="com.android.settings.FRAGMENT_CLASS"
                android:value="com.android.settings.deviceinfo.StorageSettings" />
            <meta-data android:name="com.android.settings.PRIMARY_PROFILE_CONTROLLED"
                android:value="true" />
        </activity>

        <activity android:name="Settings$PrivateVolumeSettingsActivity"
                android:label="@string/storage_settings_title"
                android:taskAffinity="com.android.settings"
                android:parentActivityName="Settings$StorageDashboardActivity">
            <meta-data android:name="com.android.settings.FRAGMENT_CLASS"
                android:value="com.android.settings.deviceinfo.PrivateVolumeSettings" />
        </activity>

        <activity android:name="Settings$PublicVolumeSettingsActivity"
                android:label="@string/storage_settings_title"
                android:taskAffinity="com.android.settings"
                android:parentActivityName="Settings$StorageDashboardActivity">
            <intent-filter>
                <action android:name="android.provider.action.DOCUMENT_ROOT_SETTINGS" />
                <category android:name="android.intent.category.DEFAULT" />
                <data
                    android:scheme="content"
                    android:host="com.android.externalstorage.documents"
                    android:mimeType="vnd.android.document/root" />
            </intent-filter>
            <meta-data android:name="com.android.settings.FRAGMENT_CLASS"
                android:value="com.android.settings.deviceinfo.PublicVolumeSettings" />
        </activity>

        <activity android:name="Settings$PrivateVolumeForgetActivity"
                android:label="@string/storage_settings_title"
                android:taskAffinity="com.android.settings"
                android:parentActivityName="Settings$StorageDashboardActivity"
                android:exported="true"
                android:permission="android.permission.MOUNT_UNMOUNT_FILESYSTEMS">
            <meta-data android:name="com.android.settings.FRAGMENT_CLASS"
                android:value="com.android.settings.deviceinfo.PrivateVolumeForget" />
        </activity>

        <!-- Exported for SystemUI to launch into -->
        <activity android:name=".deviceinfo.StorageWizardInit"
                android:theme="@style/SuwThemeMaterial.Light"
                android:taskAffinity="com.android.settings.storage_wizard"
                android:exported="true"
                android:permission="android.permission.MOUNT_UNMOUNT_FILESYSTEMS" />
        <activity android:name=".deviceinfo.StorageWizardFormatConfirm"
                android:taskAffinity="com.android.settings.storage_wizard"
                android:exported="false" />
        <activity android:name=".deviceinfo.StorageWizardFormatProgress"
                android:taskAffinity="com.android.settings.storage_wizard"
                android:exported="false" />
        <activity android:name=".deviceinfo.StorageWizardMigrate"
                android:taskAffinity="com.android.settings.storage_wizard"
                android:exported="false" />
        <activity android:name=".deviceinfo.StorageWizardMigrateConfirm"
                android:taskAffinity="com.android.settings.storage_wizard"
                android:exported="false" />
        <activity android:name=".deviceinfo.StorageWizardMigrateProgress"
                android:taskAffinity="com.android.settings.storage_wizard"
                android:exported="true"
                android:permission="android.permission.MOUNT_UNMOUNT_FILESYSTEMS" />
        <activity android:name=".deviceinfo.StorageWizardReady"
                android:taskAffinity="com.android.settings.storage_wizard"
                android:exported="true"
                android:permission="android.permission.MOUNT_UNMOUNT_FILESYSTEMS" />

        <activity android:name=".deviceinfo.StorageWizardMoveConfirm"
                android:taskAffinity="com.android.settings.storage_wizard"
                android:exported="false" />
        <activity android:name=".deviceinfo.StorageWizardMoveProgress"
                android:taskAffinity="com.android.settings.storage_wizard"
                android:exported="true"
                android:permission="android.permission.MOUNT_UNMOUNT_FILESYSTEMS" />

        <!-- Exported for SystemUI to trigger -->
        <receiver android:name=".deviceinfo.StorageUnmountReceiver"
                android:exported="true"
                android:permission="android.permission.MOUNT_UNMOUNT_FILESYSTEMS" />

        <activity android:name="Settings$ApnEditorActivity"
                android:configChanges="orientation|keyboardHidden|screenSize"
                android:label="@string/apn_edit">
            <intent-filter>
                <action android:name="android.intent.action.VIEW" />
                <action android:name="android.intent.action.EDIT" />
                <category android:name="android.intent.category.DEFAULT" />
                <data android:mimeType="vnd.android.cursor.item/telephony-carrier" />
            </intent-filter>

            <intent-filter>
                <action android:name="android.intent.action.INSERT" />
                <category android:name="android.intent.category.DEFAULT" />
                <data android:mimeType="vnd.android.cursor.dir/telephony-carrier" />
            </intent-filter>
            <meta-data android:name="com.android.settings.FRAGMENT_CLASS"
                       android:value="com.android.settings.ApnEditor" />
        </activity>

        <activity android:name="Settings$DevelopmentSettingsActivity"
                android:label="@string/development_settings_title"
                android:icon="@drawable/ic_settings_development"
                android:taskAffinity="com.android.settings"
                android:parentActivityName="Settings">
            <intent-filter android:priority="1">
                <action android:name="android.settings.APPLICATION_DEVELOPMENT_SETTINGS" />
                <action android:name="com.android.settings.APPLICATION_DEVELOPMENT_SETTINGS" />
                <category android:name="android.intent.category.DEFAULT" />
            </intent-filter>
            <intent-filter android:priority="50">
                <action android:name="com.android.settings.action.SETTINGS" />
            </intent-filter>
            <meta-data android:name="com.android.settings.category"
                android:value="com.android.settings.category.ia.system" />
            <meta-data android:name="com.android.settings.summary"
                android:resource="@string/summary_empty"/>
            <meta-data android:name="com.android.settings.FRAGMENT_CLASS"
                android:value="com.android.settings.development.DevelopmentSettings" />
            <meta-data android:name="com.android.settings.PRIMARY_PROFILE_CONTROLLED"
                android:value="true" />
        </activity>

        <activity android:name="Settings$PrintSettingsActivity"
                android:label="@string/print_settings"
                android:icon="@drawable/ic_settings_print"
                android:taskAffinity="com.android.settings"
                android:parentActivityName="Settings">
            <intent-filter android:priority="1">
                <action android:name="android.settings.ACTION_PRINT_SETTINGS" />
                <category android:name="android.intent.category.DEFAULT" />
            </intent-filter>
            <intent-filter>
                <action android:name="android.intent.action.MAIN" />
                <category android:name="android.intent.category.DEFAULT" />
                <category android:name="android.intent.category.VOICE_LAUNCH" />
            </intent-filter>
            <intent-filter android:priority="2">
                <action android:name="com.android.settings.action.SETTINGS" />
            </intent-filter>
            <meta-data android:name="com.android.settings.category"
                android:value="com.android.settings.category.ia.device" />
            <meta-data android:name="com.android.settings.FRAGMENT_CLASS"
                android:value="com.android.settings.print.PrintSettingsFragment" />
        </activity>

        <activity android:name="Settings$PrintJobSettingsActivity"
                android:label="@string/print_print_job"
                android:taskAffinity="com.android.settings"
                android:parentActivityName="Settings$PrintSettingsActivity">
            <intent-filter android:priority="1">
                <action android:name="android.settings.ACTION_PRINT_SETTINGS" />
                <category android:name="android.intent.category.DEFAULT" />
                <data android:scheme="printjob" android:pathPattern="*" />
            </intent-filter>
            <meta-data android:name="com.android.settings.FRAGMENT_CLASS"
                android:value="com.android.settings.print.PrintJobSettingsFragment" />
        </activity>

        <!-- Keep compatibility with old shortcuts. -->
        <activity-alias android:name="DevelopmentSettings"
                  android:exported="true"
                  android:label="@string/development_settings_title"
                  android:targetActivity="Settings$DevelopmentSettingsActivity">
            <meta-data android:name="com.android.settings.FRAGMENT_CLASS"
                android:value="com.android.settings.development.DevelopmentSettings" />
        </activity-alias>

        <activity android:name=".development.AppPicker"
                  android:label="@string/select_application"
                  android:theme="@android:style/Theme.DeviceDefault.Light.Dialog" />

        <activity android:name="Settings$WebViewAppPickerActivity"
                  android:label="@string/select_webview_provider_dialog_title">
        </activity>

        <!-- Keep compatibility with old shortcuts. -->
        <activity-alias android:name="UsbSettings"
                  android:exported="true"
                  android:label="@string/storage_title_usb"
                  android:targetActivity="Settings$DevelopmentSettingsActivity">
            <meta-data android:name="com.android.settings.FRAGMENT_CLASS"
                android:value="com.android.settings.deviceinfo.UsbSettings" />
        </activity-alias>

        <!-- Bluetooth stuff -->

        <activity android:name=".bluetooth.BluetoothPairingDialog"
                  android:excludeFromRecents="true"
                  android:theme="@*android:style/Theme.DeviceDefault.Settings.Dialog.NoActionBar">
            <intent-filter android:priority="1">
                <action android:name="android.bluetooth.device.action.PAIRING_REQUEST" />
                <category android:name="android.intent.category.DEFAULT" />
            </intent-filter>
        </activity>

        <activity android:name=".bluetooth.RequestPermissionActivity"
                  android:excludeFromRecents="true"
                  android:permission="android.permission.BLUETOOTH"
                  android:theme="@style/BluetoothPermission">
            <intent-filter android:priority="1">
                <action android:name="android.bluetooth.adapter.action.REQUEST_DISCOVERABLE" />
                <action android:name="android.bluetooth.adapter.action.REQUEST_ENABLE" />
                <action android:name="android.bluetooth.adapter.action.REQUEST_DISABLE" />
                <category android:name="android.intent.category.DEFAULT" />
            </intent-filter>
        </activity>

        <activity android:name=".wifi.WifiScanModeActivity"
                  android:excludeFromRecents="true"
                  android:theme="@style/Transparent">
            <intent-filter android:priority="1">
                <action android:name="android.net.wifi.action.REQUEST_SCAN_ALWAYS_AVAILABLE" />
                <category android:name="android.intent.category.DEFAULT" />
            </intent-filter>
        </activity>

        <activity android:name=".deviceinfo.UsbModeChooserActivity"
                  android:excludeFromRecents="true"
                  android:exported="true"
                  android:permission="android.permission.MANAGE_USB"
                  android:theme="@*android:style/Theme.DeviceDefault.Settings.Dialog.NoActionBar">
        </activity>

        <activity android:name=".RemoteBugreportActivity"
                  android:excludeFromRecents="true"
                  android:exported="true"
                  android:permission="android.permission.DUMP"
                  android:theme="@*android:style/Theme.DeviceDefault.Settings.Dialog.NoActionBar">
            <intent-filter>
                <action android:name="android.settings.SHOW_REMOTE_BUGREPORT_DIALOG" />
                <category android:name="android.intent.category.DEFAULT" />
            </intent-filter>
        </activity>

        <activity android:name=".bluetooth.RequestPermissionHelperActivity"
                  android:label="@string/bluetooth_pairing_request"
                  android:excludeFromRecents="true"
                  android:permission="android.permission.BLUETOOTH"
                  android:theme="@*android:style/Theme.DeviceDefault.Light.Dialog.Alert">
        </activity>

        <service android:name=".bluetooth.BluetoothPairingService" />

        <receiver android:name=".bluetooth.BluetoothPairingRequest">
            <intent-filter>
                <action android:name="android.bluetooth.device.action.PAIRING_REQUEST" />
            </intent-filter>
        </receiver>

        <receiver android:name=".bluetooth.BluetoothPermissionRequest"
                  android:permission="android.permission.BLUETOOTH_ADMIN">
            <intent-filter>
                <action android:name="android.bluetooth.device.action.CONNECTION_ACCESS_REQUEST" />
                <action android:name="android.bluetooth.device.action.CONNECTION_ACCESS_CANCEL" />
            </intent-filter>
        </receiver>

        <activity android:name=".bluetooth.BluetoothPermissionActivity"
                  android:label="@string/bluetooth_connection_permission_request"
                  android:excludeFromRecents="true"
                  android:permission="android.permission.BLUETOOTH_ADMIN"
                  android:theme="@android:style/Theme.DeviceDefault.Light.Dialog.Alert">
            <intent-filter android:priority="1">
                <action android:name="android.bluetooth.device.action.CONNECTION_ACCESS_REQUEST" />
                <action android:name="android.bluetooth.device.action.CONNECTION_ACCESS_CANCEL" />
                <category android:name="android.intent.category.DEFAULT" />
            </intent-filter>
        </activity>

        <activity android:name="ActivityPicker"
                android:label="@string/activity_picker_label"
                android:theme="@*android:style/Theme.DeviceDefault.Light.Dialog.Alert"
                android:finishOnCloseSystemDialogs="true">
            <intent-filter android:priority="1">
                <action android:name="android.intent.action.PICK_ACTIVITY" />
                <category android:name="android.intent.category.DEFAULT" />
            </intent-filter>
        </activity>

        <!-- NFC settings -->
        <activity android:name="Settings$AndroidBeamSettingsActivity"
                android:label="@string/android_beam_settings_title"
                android:taskAffinity="com.android.settings"
                android:parentActivityName="Settings$ConnectedDeviceDashboardActivity">
            <intent-filter android:priority="1">
                <action android:name="android.settings.NFCSHARING_SETTINGS" />
                <category android:name="android.intent.category.DEFAULT" />
            </intent-filter>
            <intent-filter>
                <action android:name="android.intent.action.MAIN" />
                <category android:name="android.intent.category.DEFAULT" />
            </intent-filter>
            <meta-data android:name="com.android.settings.FRAGMENT_CLASS"
                android:value="com.android.settings.nfc.AndroidBeam" />
            <meta-data android:name="com.android.settings.PRIMARY_PROFILE_CONTROLLED"
                android:value="true" />
        </activity>

        <activity android:name="Settings$WifiDisplaySettingsActivity"
                android:label="@string/wifi_display_settings_title"
                android:icon="@drawable/ic_cast_24dp"
                android:taskAffinity="">
            <intent-filter android:priority="1">
                <action android:name="android.settings.CAST_SETTINGS" />
                <category android:name="android.intent.category.DEFAULT" />
            </intent-filter>
            <intent-filter>
                <action android:name="android.intent.action.MAIN" />
                <category android:name="android.intent.category.DEFAULT" />
            </intent-filter>
            <intent-filter android:priority="6">
                <action android:name="com.android.settings.action.SETTINGS"/>
            </intent-filter>
            <meta-data android:name="com.android.settings.category"
                       android:value="com.android.settings.category.ia.device" />
            <meta-data android:name="com.android.settings.FRAGMENT_CLASS"
                android:value="com.android.settings.wfd.WifiDisplaySettings" />
        </activity>

        <activity android:name="Display" android:label="@string/display_label"
                android:configChanges="fontScale"
                android:taskAffinity="com.android.settings"
                android:parentActivityName="Settings">
            <intent-filter>
                <action android:name="android.intent.action.MAIN" />
                <category android:name="android.intent.category.DEVELOPMENT_PREFERENCE" />
            </intent-filter>
        </activity>

        <activity android:name="RadioInfo" android:label="@string/phone_info_label"
            android:process="com.android.phone">
            <intent-filter>
                <action android:name="android.intent.action.MAIN" />
                <category android:name="android.intent.category.DEVELOPMENT_PREFERENCE" />
            </intent-filter>
        </activity>

        <!-- TODO: Is this needed? -->
        <activity android:name="BandMode"
                  android:theme="@android:style/Theme.DeviceDefault.Light.Dialog.Alert"
                  android:process="com.android.phone">
            <intent-filter>
                <action android:name="android.intent.action.MAIN" />
                <category android:name="android.intent.category.DEFAULT" />
                <category android:name="android.intent.category.VOICE_LAUNCH" />
            </intent-filter>
        </activity>

        <activity android:name="Settings$TestingSettingsActivity" android:label="@string/testing">
            <intent-filter>
                <action android:name="android.intent.action.MAIN" />
                <category android:name="android.intent.category.DEFAULT" />
            </intent-filter>
            <meta-data android:name="com.android.settings.FRAGMENT_CLASS"
                android:value="com.android.settings.TestingSettings" />
        </activity>

        <receiver android:name=".TestingSettingsBroadcastReceiver">
            <intent-filter>
                 <action android:name="android.provider.Telephony.SECRET_CODE" />
                 <data android:scheme="android_secret_code" android:host="4636" />
            </intent-filter>
       </receiver>

        <!-- Standard picker for widgets -->
        <activity android:name="AppWidgetPickActivity"
                android:label="@string/widget_picker_title"
                android:theme="@*android:style/Theme.DeviceDefault.Light.Dialog.Alert"
                android:finishOnCloseSystemDialogs="true">
            <intent-filter android:priority="1">
                <action android:name="android.appwidget.action.APPWIDGET_PICK" />
                <category android:name="android.intent.category.DEFAULT" />
            </intent-filter>
        </activity>

        <activity android:name="AllowBindAppWidgetActivity"
                android:theme="@*android:style/Theme.DeviceDefault.Light.Dialog.Alert"
                android:finishOnCloseSystemDialogs="true"
                android:excludeFromRecents="true">
            <intent-filter android:priority="1">
                <action android:name="android.appwidget.action.APPWIDGET_BIND" />
                <category android:name="android.intent.category.DEFAULT" />
            </intent-filter>
        </activity>

        <activity android:name="UsageStatsActivity" android:label="@string/usage_stats_label"
                  android:taskAffinity="com.android.settings"
                  android:parentActivityName="Settings">
            <intent-filter>
                <action android:name="android.intent.action.MAIN" />
                <category android:name="android.intent.category.DEVELOPMENT_PREFERENCE" />
            </intent-filter>
        </activity>

        <activity android:name="Settings$PowerUsageSummaryActivity"
                android:label="@string/power_usage_summary_title"
                android:icon="@drawable/ic_settings_battery"
                android:taskAffinity="">
            <intent-filter android:priority="1">
                <action android:name="android.intent.action.POWER_USAGE_SUMMARY" />
                <category android:name="android.intent.category.DEFAULT" />
            </intent-filter>
            <intent-filter>
                <action android:name="android.intent.action.MAIN" />
                <category android:name="android.intent.category.DEFAULT" />
                <category android:name="com.android.settings.SHORTCUT" />
            </intent-filter>
            <intent-filter android:priority="8">
                <action android:name="com.android.settings.action.SETTINGS" />
            </intent-filter>
            <meta-data android:name="com.android.settings.category"
                android:value="com.android.settings.category.ia.homepage" />
            <meta-data android:name="com.android.settings.FRAGMENT_CLASS"
                android:value="com.android.settings.fuelgauge.PowerUsageSummary" />
        </activity>

        <!-- Keep compatibility with old shortcuts. -->
        <activity-alias android:name=".fuelgauge.PowerUsageSummary"
                android:label="@string/power_usage_summary_title"
                android:exported="true"
                android:targetActivity="Settings$PowerUsageSummaryActivity">
            <meta-data android:name="com.android.settings.FRAGMENT_CLASS"
                android:value="com.android.settings.fuelgauge.PowerUsageSummary" />
        </activity-alias>

        <activity android:name="Settings$BatterySaverSettingsActivity"
                android:label="@string/battery_saver"
                android:icon="@drawable/ic_settings_battery"
                android:taskAffinity="">
            <intent-filter android:priority="1">
                <action android:name="android.settings.BATTERY_SAVER_SETTINGS" />
                <category android:name="android.intent.category.DEFAULT" />
            </intent-filter>
            <meta-data android:name="com.android.settings.FRAGMENT_CLASS"
                android:value="com.android.settings.fuelgauge.BatterySaverSettings" />
            <meta-data android:name="com.android.settings.PRIMARY_PROFILE_CONTROLLED"
                android:value="true" />
        </activity>

        <activity android:name=".fuelgauge.BatterySaverModeVoiceActivity"
                android:label="@string/power_usage_summary_title"
                android:theme="@*android:style/Theme.DeviceDefault.Light.Voice"
                android:exported="true">
            <intent-filter>
                <action android:name="android.settings.VOICE_CONTROL_BATTERY_SAVER_MODE" />
                <category android:name="android.intent.category.DEFAULT" />
                <category android:name="android.intent.category.VOICE" />
            </intent-filter>
        </activity>

        <activity android:name="Settings$AccountSyncSettingsActivity"
            android:label="@string/account_sync_settings_title"
            android:taskAffinity=""
            android:parentActivityName="Settings">
            <intent-filter android:priority="1">
                <action android:name="android.settings.ACCOUNT_SYNC_SETTINGS" />
                <category android:name="android.intent.category.DEFAULT" />
            </intent-filter>
            <intent-filter>
                <action android:name="android.intent.action.MAIN" />
                <category android:name="android.intent.category.DEFAULT" />
            </intent-filter>
            <meta-data android:name="com.android.settings.FRAGMENT_CLASS"
                android:value="com.android.settings.accounts.AccountSyncSettings" />
            <meta-data android:name="com.android.settings.PRIMARY_PROFILE_CONTROLLED"
                android:value="true" />
        </activity>
        <activity android:name="Settings$ManagedProfileSettingsActivity"
            android:label="@string/managed_profile_settings_title"
            android:taskAffinity=""
            android:parentActivityName="Settings"
            android:permission="android.permission.MANAGE_USERS">
            <intent-filter android:priority="1">
                <action android:name="android.settings.MANAGED_PROFILE_SETTINGS" />
                <category android:name="android.intent.category.DEFAULT" />
            </intent-filter>
            <meta-data android:name="com.android.settings.FRAGMENT_CLASS"
                android:value="com.android.settings.accounts.ManagedProfileSettings" />
        </activity>

        <activity android:name="com.android.settings.accounts.AddAccountSettings"
            android:theme="@android:style/Theme.Translucent.NoTitleBar"
            android:configChanges="orientation|keyboardHidden|screenSize"
            android:label="@string/header_add_an_account"
            android:taskAffinity="com.android.settings"
            android:parentActivityName="Settings$UserAndAccountDashboardActivity">
            <intent-filter android:priority="1">
                <action android:name="android.settings.ADD_ACCOUNT_SETTINGS" />
                <category android:name="android.intent.category.DEFAULT" />
            </intent-filter>
            <intent-filter>
                <action android:name="android.intent.action.MAIN" />
                <category android:name="android.intent.category.DEFAULT" />
            </intent-filter>
            <meta-data android:name="com.android.settings.PRIMARY_PROFILE_CONTROLLED"
                android:value="true" />
        </activity>

        <activity android:name="Settings$ChooseAccountActivity"
            android:label="@string/header_add_an_account"
            android:configChanges="orientation|keyboardHidden|screenSize">
            <meta-data android:name="com.android.settings.FRAGMENT_CLASS"
                       android:value="com.android.settings.accounts.ChooseAccountActivity" />
        </activity>

        <activity android:name=".CryptKeeper"
                  androidprv:systemUserOnly="true"
                  android:immersive="true"
                  android:launchMode="singleTop"
                  android:excludeFromRecents="true"
                  android:theme="@style/Theme.CryptKeeper"
                  android:configChanges="mnc|mcc|keyboard|keyboardHidden|uiMode"
                  android:windowSoftInputMode="adjustResize"
                  android:screenOrientation="nosensor"
                  android:process=":CryptKeeper">
            <intent-filter android:priority="10">
                <action android:name="android.intent.action.MAIN" />
                <category android:name="android.intent.category.HOME" />
                <category android:name="android.intent.category.DEFAULT" />
            </intent-filter>
        </activity>

        <!-- Triggered when user-selected home app isn't encryption aware -->
        <activity android:name=".FallbackHome"
                  android:excludeFromRecents="true"
                  android:screenOrientation="nosensor"
                  android:theme="@style/FallbackHome">
            <intent-filter android:priority="-1000">
                <action android:name="android.intent.action.MAIN" />
                <category android:name="android.intent.category.HOME" />
                <category android:name="android.intent.category.DEFAULT" />
            </intent-filter>
        </activity>

        <activity android:name=".CryptKeeper$FadeToBlack"
            android:immersive="true"
            android:launchMode="singleTop"
            android:theme="@style/CryptKeeperBlankTheme"
        />

        <activity android:name=".CryptKeeperConfirm$Blank"
            android:immersive="true"
            android:launchMode="singleTop"
            android:theme="@style/CryptKeeperBlankTheme"
        />

        <!-- Pseudo-activity used to provide an intent-filter entry point to encryption settings -->
        <activity android:name="Settings$CryptKeeperSettingsActivity"
                android:label="@string/crypt_keeper_encrypt_title">
            <intent-filter android:priority="1">
                <action android:name="android.app.action.START_ENCRYPTION" />
                <category android:name="android.intent.category.DEFAULT" /> />
            </intent-filter>
            <intent-filter>
                <action android:name="android.intent.action.MAIN" />
                <category android:name="android.intent.category.DEFAULT" /> />
            </intent-filter>
            <meta-data android:name="com.android.settings.FRAGMENT_CLASS"
                android:value="com.android.settings.CryptKeeperSettings" />
        </activity>

        <activity android:name="Settings$DataUsageSummaryActivity"
                android:label="@string/data_usage_summary_title"
                android:icon="@drawable/ic_settings_data_usage"
                android:taskAffinity="">
            <intent-filter>
                <action android:name="android.intent.action.MAIN" />
                <category android:name="android.intent.category.DEFAULT" />
                <category android:name="com.android.settings.SHORTCUT" />
            </intent-filter>
            <intent-filter android:priority="10">
                <action android:name="com.android.settings.action.SETTINGS" />
            </intent-filter>
            <meta-data android:name="com.android.settings.category"
                android:value="com.android.settings.category.ia.wireless" />
            <meta-data android:name="com.android.settings.FRAGMENT_CLASS"
                android:value="com.android.settings.datausage.DataUsageSummary" />
        </activity>

        <activity android:name="Settings$DreamSettingsActivity"
                android:label="@string/screensaver_settings_title"
                android:icon="@drawable/ic_settings_display"
                android:taskAffinity="">
            <intent-filter android:priority="1">
                <action android:name="android.settings.DREAM_SETTINGS" />
                <category android:name="android.intent.category.DEFAULT" />
            </intent-filter>
            <intent-filter>
                <action android:name="android.intent.action.MAIN" />
                <category android:name="android.intent.category.DEFAULT" />
                <category android:name="com.android.settings.SHORTCUT" />
            </intent-filter>
            <meta-data android:name="com.android.settings.FRAGMENT_CLASS"
                android:value="com.android.settings.DreamSettings" />
            <meta-data android:name="com.android.settings.PRIMARY_PROFILE_CONTROLLED"
                android:value="true" />
        </activity>

        <activity android:name="Settings$UserSettingsActivity"
                android:label="@string/user_settings_title"
                android:icon="@drawable/ic_settings_multiuser"
                android:taskAffinity="">
            <intent-filter android:priority="1">
                <action android:name="android.settings.USER_SETTINGS" />
                <category android:name="android.intent.category.DEFAULT" />
            </intent-filter>
            <intent-filter>
                <action android:name="android.intent.action.MAIN" />
                <category android:name="android.intent.category.DEFAULT" />
            </intent-filter>
            <intent-filter android:priority="8">
                <action android:name="com.android.settings.action.SETTINGS" />
            </intent-filter>
            <meta-data android:name="com.android.settings.category"
                android:value="com.android.settings.category.ia.accounts" />
            <meta-data android:name="com.android.settings.summary"
                android:resource="@string/summary_empty"/>
            <meta-data android:name="com.android.settings.FRAGMENT_CLASS"
                android:value="com.android.settings.users.UserSettings" />
            <meta-data android:name="com.android.settings.PRIMARY_PROFILE_CONTROLLED"
                android:value="true" />
        </activity>

        <activity android:name="Settings$PaymentSettingsActivity"
                android:label="@string/nfc_payment_settings_title"
                android:icon="@drawable/ic_settings_nfc_payment"
                android:taskAffinity="">
            <intent-filter android:priority="1">
                <action android:name="android.settings.NFC_PAYMENT_SETTINGS" />
                <category android:name="android.intent.category.DEFAULT" />
            </intent-filter>
            <intent-filter>
                <action android:name="android.intent.action.MAIN" />
                <category android:name="android.intent.category.DEFAULT" />
            </intent-filter>
            <intent-filter android:priority="10">
                <action android:name="com.android.settings.action.SETTINGS" />
            </intent-filter>
            <meta-data android:name="com.android.settings.category"
                android:value="com.android.settings.category.ia.apps.default" />
            <meta-data android:name="com.android.settings.FRAGMENT_CLASS"
                android:value="com.android.settings.nfc.PaymentSettings" />
            <meta-data android:name="com.android.settings.PRIMARY_PROFILE_CONTROLLED"
                android:value="true" />
        </activity>

        <activity android:name=".nfc.PaymentDefaultDialog"
                  android:label="@string/nfc_payment_set_default_label"
                  android:excludeFromRecents="true"
                  android:theme="@android:style/Theme.DeviceDefault.Light.Dialog.Alert">
            <intent-filter android:priority="1">
                <action android:name="android.nfc.cardemulation.action.ACTION_CHANGE_DEFAULT" />
                <category android:name="android.intent.category.DEFAULT" />
            </intent-filter>
            <meta-data android:name="com.android.settings.PRIMARY_PROFILE_CONTROLLED"
                android:value="true" />
        </activity>

        <activity android:name=".nfc.HowItWorks"
                  android:label="@string/nfc_payment_settings_title"
                  android:parentActivityName="Settings$PaymentSettingsActivity">
                  android:excludeFromRecents="true">
        </activity>

        <activity android:name=".SmsDefaultDialog"
                  android:label="@string/sms_application_title"
                  android:excludeFromRecents="true"
                  android:theme="@android:style/Theme.DeviceDefault.Light.Dialog.Alert">
            <intent-filter android:priority="1">
                <action android:name="android.provider.Telephony.ACTION_CHANGE_DEFAULT" />
                <category android:name="android.intent.category.DEFAULT" />
            </intent-filter>
        </activity>

        <activity android:name="Settings$NotificationAccessSettingsActivity"
                  android:label="@string/manage_notification_access_title"
                  android:taskAffinity="">
            <intent-filter android:priority="1">
                <action android:name="android.settings.ACTION_NOTIFICATION_LISTENER_SETTINGS" />
                <category android:name="android.intent.category.DEFAULT" />
            </intent-filter>
            <intent-filter>
                <action android:name="android.intent.action.MAIN" />
                <category android:name="android.intent.category.DEFAULT" />
            </intent-filter>
            <meta-data android:name="com.android.settings.FRAGMENT_CLASS"
                       android:value="com.android.settings.notification.NotificationAccessSettings" />
        </activity>

        <activity android:name="Settings$VrListenersSettingsActivity"
                  android:label="@string/vr_listeners_title"
                  android:taskAffinity="">
            <intent-filter android:priority="1">
                <action android:name="android.settings.VR_LISTENER_SETTINGS" />
                <category android:name="android.intent.category.DEFAULT" />
            </intent-filter>
            <intent-filter>
                <action android:name="android.intent.action.MAIN" />
                <category android:name="android.intent.category.DEFAULT" />
            </intent-filter>
            <meta-data android:name="com.android.settings.FRAGMENT_CLASS"
                       android:value="com.android.settings.applications.VrListenerSettings" />
        </activity>

        <activity android:name="Settings$PictureInPictureSettingsActivity"
            android:label="@string/picture_in_picture_title"
            android:taskAffinity="">
            <intent-filter android:priority="1">
                <action android:name="android.settings.PICTURE_IN_PICTURE_SETTINGS" />
                <category android:name="android.intent.category.DEFAULT" />
            </intent-filter>
            <intent-filter>
                <action android:name="android.intent.action.MAIN" />
                <category android:name="android.intent.category.DEFAULT" />
            </intent-filter>
            <meta-data android:name="com.android.settings.FRAGMENT_CLASS"
                android:value="com.android.settings.applications.PictureInPictureSettings" />
        </activity>

        <activity android:name="Settings$AppPictureInPictureSettingsActivity"
            android:label="@string/picture_in_picture_title"
            android:taskAffinity="">
            <intent-filter>
                <action android:name="android.settings.PICTURE_IN_PICTURE_SETTINGS" />
                <category android:name="android.intent.category.DEFAULT" />
                <data android:scheme="package" />
            </intent-filter>
            <meta-data android:name="com.android.settings.FRAGMENT_CLASS"
                android:value="com.android.settings.applications.PictureInPictureDetails" />
        </activity>

        <activity android:name="Settings$ZenAccessSettingsActivity"
                  android:label="@string/manage_zen_access_title"
                  android:taskAffinity="">
            <intent-filter android:priority="1">
                <action android:name="android.settings.NOTIFICATION_POLICY_ACCESS_SETTINGS" />
                <category android:name="android.intent.category.DEFAULT" />
            </intent-filter>
            <intent-filter>
                <action android:name="android.intent.action.MAIN" />
                <category android:name="android.intent.category.DEFAULT" />
            </intent-filter>
            <meta-data android:name="com.android.settings.FRAGMENT_CLASS"
                       android:value="com.android.settings.notification.ZenAccessSettings" />
        </activity>

        <activity android:name="Settings$ConfigureNotificationSettingsActivity"
                android:label="@string/configure_notification_settings"
                android:exported="true"
                android:taskAffinity="">
            <intent-filter android:priority="1">
                <action android:name="android.settings.NOTIFICATION_SETTINGS" />
                <category android:name="android.intent.category.DEFAULT" />
            </intent-filter>
            <intent-filter>
                <action android:name="android.intent.action.MAIN" />
                <category android:name="android.intent.category.DEFAULT" />
                <category android:name="com.android.settings.SHORTCUT" />
            </intent-filter>
            <intent-filter android:priority="160">
                <action android:name="com.android.settings.action.SETTINGS"/>
            </intent-filter>
            <meta-data android:name="com.android.settings.category"
                android:value="com.android.settings.category.ia.apps"/>
            <meta-data android:name="com.android.settings.summary"
                android:resource="@string/summary_empty"/>
            <meta-data android:name="com.android.settings.FRAGMENT_CLASS"
                android:value="com.android.settings.notification.ConfigureNotificationSettings" />
            <meta-data android:name="com.android.settings.PRIMARY_PROFILE_CONTROLLED"
                android:value="true" />
        </activity>

        <!-- Keep compatibility with old shortcuts. -->
        <activity android:name="Settings$SoundSettingsActivity"
                android:label="@string/sound_settings"
                android:icon="@drawable/ic_settings_sound"
                android:taskAffinity=""
                android:exported="true">
            <intent-filter android:priority="1">
                <action android:name="com.android.settings.SOUND_SETTINGS" />
                <action android:name="android.settings.SOUND_SETTINGS" />
                <action android:name="android.settings.ACTION_OTHER_SOUND_SETTINGS" />
                <category android:name="android.intent.category.DEFAULT" />
            </intent-filter>
            <intent-filter>
                <action android:name="android.intent.action.MAIN" />
                <category android:name="android.intent.category.DEFAULT" />
                <category android:name="android.intent.category.VOICE_LAUNCH" />
                <category android:name="com.android.settings.SHORTCUT" />
            </intent-filter>
            <intent-filter android:priority="6">
                <action android:name="com.android.settings.action.SETTINGS" />
            </intent-filter>
            <meta-data android:name="com.android.settings.category"
                       android:value="com.android.settings.category.ia.homepage" />
            <meta-data android:name="com.android.settings.FRAGMENT_CLASS"
                android:value="com.android.settings.notification.SoundSettings" />
            <meta-data android:name="com.android.settings.PRIMARY_PROFILE_CONTROLLED"
                android:value="true" />
            <meta-data android:name="com.android.settings.summary"
                android:resource="@string/sound_dashboard_summary"/>
        </activity>

        <!-- Keep compatibility with old shortcuts. -->
        <activity-alias android:name="SoundSettings"
                android:label="@string/sound_settings"
                android:exported="true"
                android:targetActivity="Settings$SoundSettingsActivity">
            <meta-data android:name="com.android.settings.FRAGMENT_CLASS"
                android:value="com.android.settings.notification.SoundSettings" />
        </activity-alias>

        <!-- Show apps for which application-level notification settings are applicable -->
        <activity android:name="Settings$NotificationAppListActivity"
                android:label="@string/app_notifications_title"
                android:icon="@drawable/ic_notifications"
                android:exported="true"
                android:taskAffinity="">
            <intent-filter android:priority="150">
                <action android:name="com.android.settings.action.SETTINGS" />
            </intent-filter>
            <meta-data android:name="com.android.settings.category"
                       android:value="com.android.settings.category.ia.notifications" />
            <meta-data android:name="com.android.settings.FRAGMENT_CLASS"
                android:value="com.android.settings.applications.NotificationApps" />
        </activity>

        <!-- Show application-level notification settings (app passed in as extras) -->
        <activity android:name="Settings$AppNotificationSettingsActivity"
                android:label="@string/app_notifications_title"
                android:exported="true">
            <intent-filter android:priority="1">
                <action android:name="android.settings.APP_NOTIFICATION_SETTINGS" />
                <category android:name="android.intent.category.DEFAULT" />
            </intent-filter>
            <intent-filter>
                <action android:name="android.intent.action.MAIN" />
                <category android:name="android.intent.category.DEFAULT" />
            </intent-filter>
            <meta-data android:name="com.android.settings.FRAGMENT_CLASS"
                android:value="com.android.settings.notification.AppNotificationSettings" />
        </activity>

        <!-- Show channel-level notification settings (channel passed in as extras) -->
        <activity android:name="Settings$ChannelNotificationSettingsActivity"
                  android:label="@string/app_notifications_title"
                  android:exported="true">
            <intent-filter android:priority="1">
                <action android:name="android.settings.CHANNEL_NOTIFICATION_SETTINGS" />
                <category android:name="android.intent.category.DEFAULT" />
            </intent-filter>
            <intent-filter>
                <action android:name="android.intent.action.MAIN" />
                <category android:name="android.intent.category.DEFAULT" />
            </intent-filter>
            <meta-data android:name="com.android.settings.FRAGMENT_CLASS"
                       android:value="com.android.settings.notification.ChannelNotificationSettings" />
        </activity>

        <!-- Show Manual (from settings item) -->
        <activity android:name="ManualDisplayActivity"
                  android:label="@string/manual"
                  android:taskAffinity=""
                  android:enabled="@bool/config_show_manual">
            <intent-filter>
                <action android:name="android.settings.SHOW_MANUAL" />
                <category android:name="android.intent.category.DEFAULT" />
            </intent-filter>
            <meta-data android:name="com.android.settings.PRIMARY_PROFILE_CONTROLLED"
                android:value="true" />
        </activity>

        <!-- Show regulatory info (from settings item or dialing "*#07#") -->
        <activity android:name="RegulatoryInfoDisplayActivity"
                  android:label="@string/regulatory_labels"
                  android:taskAffinity=""
                  android:enabled="@bool/config_show_regulatory_info">
            <intent-filter>
                <action android:name="android.settings.SHOW_REGULATORY_INFO" />
                <category android:name="android.intent.category.DEFAULT" />
            </intent-filter>
            <meta-data android:name="com.android.settings.PRIMARY_PROFILE_CONTROLLED"
                android:value="true" />
        </activity>

        <!-- Confirmation dialog for enabling notification access from CompanionDeviceManager -->
        <activity android:name=".notification.NotificationAccessConfirmationActivity"
                  android:theme="@android:style/Theme.DeviceDefault.Light.Dialog.Alert" />

        <receiver android:name=".widget.SettingsAppWidgetProvider"
                android:label="@string/gadget_title"
                android:exported="false"
                android:enabled="@bool/has_powercontrol_widget">
            <intent-filter>
                <action android:name="android.appwidget.action.APPWIDGET_UPDATE" />
                <action android:name="android.appwidget.action.APPWIDGET_ENABLED" />
                <action android:name="android.appwidget.action.APPWIDGET_DISABLED" />
                <action android:name="android.net.wifi.WIFI_STATE_CHANGED" />
                <action android:name="android.net.conn.BACKGROUND_DATA_SETTING_CHANGED" />
                <action android:name="android.bluetooth.adapter.action.STATE_CHANGED" />
                <action android:name="android.location.MODE_CHANGED" />
                <action android:name="com.android.sync.SYNC_CONN_STATUS_CHANGED" />
            </intent-filter>
            <meta-data android:name="android.appwidget.provider" android:resource="@xml/appwidget_info" />
        </receiver>

        <receiver android:name="com.android.settingslib.bluetooth.BluetoothDiscoverableTimeoutReceiver">
            <intent-filter>
                <action android:name="android.bluetooth.intent.DISCOVERABLE_TIMEOUT" />
            </intent-filter>
        </receiver>

        <!-- Watch for ContactsContract.Profile changes and update the user's photo.  -->
        <receiver android:name=".users.ProfileUpdateReceiver">
            <intent-filter>
                <action android:name="android.provider.Contacts.PROFILE_CHANGED" />
            </intent-filter>
        </receiver>

        <receiver android:name=".sim.SimSelectNotification">
            <intent-filter>
                <action android:name="android.intent.action.SIM_STATE_CHANGED"></action>
            </intent-filter>
        </receiver>

        <provider
            android:name="android.support.v4.content.FileProvider"
            android:authorities="com.android.settings.files"
            android:grantUriPermissions="true"
            android:exported="false">
            <meta-data
                android:name="android.support.FILE_PROVIDER_PATHS"
                android:resource="@xml/file_paths" />
        </provider>

        <activity android:name="Settings$SimSettingsActivity"
                android:label="@string/sim_settings_title"
                android:icon="@drawable/ic_settings_sim"
                android:taskAffinity="">
            <intent-filter android:priority="1">
                <action android:name="com.android.settings.sim.SIM_SUB_INFO_SETTINGS" />
                <category android:name="android.intent.category.DEFAULT" />
            </intent-filter>
            <intent-filter>
                <action android:name="android.intent.action.MAIN" />
                <category android:name="android.intent.category.DEFAULT" />
            </intent-filter>
            <intent-filter android:priority="2">
                <action android:name="com.android.settings.action.SETTINGS" />
            </intent-filter>
            <meta-data android:name="com.android.settings.category"
                android:value="com.android.settings.category.ia.wireless" />
            <meta-data android:name="com.android.settings.FRAGMENT_CLASS"
                android:value="com.android.settings.sim.SimSettings" />
        </activity>

        <activity android:name=".sim.SimPreferenceDialog"
            android:theme="@*android:style/Theme.DeviceDefault.Settings.Dialog.NoActionBar"
            android:excludeFromRecents="true">
        </activity>

        <activity android:name=".wifi.RequestToggleWiFiActivity"
                  android:theme="@android:style/Theme.DeviceDefault.Light.Dialog.Alert"
            android:excludeFromRecents="true"
            android:permission="android.permission.CHANGE_WIFI_STATE">
            <intent-filter>
                <action android:name="android.net.wifi.action.REQUEST_ENABLE" />
                <action android:name="android.net.wifi.action.REQUEST_DISABLE" />
                <category android:name="android.intent.category.DEFAULT" />
            </intent-filter>
        </activity>

        <activity android:name=".wifi.WifiDialogActivity"
            android:label=""
            android:theme="@style/Transparent"
            android:excludeFromRecents="true"
            android:exported="true"
            android:permission="android.permission.CHANGE_WIFI_STATE"
            android:configChanges="orientation|keyboardHidden|screenSize">
            <intent-filter>
                <action android:name="com.android.settings.WIFI_DIALOG" />
                <category android:name="android.intent.category.DEFAULT" />
            </intent-filter>
        </activity>

        <activity android:name=".sim.SimDialogActivity"
                android:theme="@*android:style/Theme.DeviceDefault.Settings.Dialog.NoActionBar"
                android:label="@string/sim_settings_title"
                android:excludeFromRecents="true">
            <intent-filter>
                <action android:name="android.intent.action.MAIN" />
            </intent-filter>
        </activity>

        <activity android:name="Settings$WifiCallingSettingsActivity"
                  android:label="@string/wifi_calling_settings_title"
                  android:taskAffinity="">
            <intent-filter>
                <action android:name="android.intent.action.MAIN" />
                <action android:name="android.settings.WIFI_CALLING_SETTINGS" />
                <category android:name="android.intent.category.DEFAULT" />
                <category android:name="android.intent.category.VOICE_LAUNCH" />
            </intent-filter>
            <meta-data android:name="com.android.settings.FRAGMENT_CLASS"
                       android:value="com.android.settings.WifiCallingSettings" />
            <meta-data android:name="com.android.settings.PRIMARY_PROFILE_CONTROLLED"
                       android:value="true" />
        </activity>

        <activity android:name="Settings$WifiCallingSuggestionActivity"
                  android:label="@string/wifi_calling_settings_title"
                  android:icon="@drawable/ic_settings_wireless"
                  android:taskAffinity="">
            <intent-filter>
                <action android:name="android.intent.action.MAIN" />
                <category android:name="com.android.settings.suggested.category.SETTINGS_ONLY" />
            </intent-filter>
            <meta-data android:name="com.android.settings.FRAGMENT_CLASS"
                       android:value="com.android.settings.WifiCallingSettings" />
            <meta-data android:name="com.android.settings.dismiss"
                android:value="10" />
            <meta-data android:name="com.android.settings.title"
                android:resource="@string/wifi_calling_suggestion_title" />
            <meta-data android:name="com.android.settings.summary"
                android:resource="@string/wifi_calling_suggestion_summary" />
        </activity>

        <provider
            android:name=".search.SettingsSearchIndexablesProvider"
            android:authorities="com.android.settings"
            android:multiprocess="false"
            android:grantUriPermissions="true"
            android:permission="android.permission.READ_SEARCH_INDEXABLES"
            android:exported="true">
            <intent-filter>
                <action android:name="android.content.action.SEARCH_INDEXABLES_PROVIDER" />
            </intent-filter>
        </provider>

        <activity android:name="Settings$OverlaySettingsActivity"
                android:label="@string/draw_overlay"
                android:taskAffinity="">
            <intent-filter android:priority="1">
                <action android:name="android.settings.action.MANAGE_OVERLAY_PERMISSION" />
                <category android:name="android.intent.category.DEFAULT" />
            </intent-filter>
            <meta-data android:name="com.android.settings.FRAGMENT_CLASS"
                android:value="com.android.settings.applications.ManageApplications" />
        </activity>

        <activity android:name="Settings$AppDrawOverlaySettingsActivity"
                android:label="@string/draw_overlay"
                android:taskAffinity="">
            <intent-filter android:priority="1">
                <action android:name="android.settings.action.MANAGE_OVERLAY_PERMISSION" />
                <category android:name="android.intent.category.DEFAULT" />
                <data android:scheme="package" />
            </intent-filter>
            <meta-data android:name="com.android.settings.FRAGMENT_CLASS"
                android:value="com.android.settings.applications.DrawOverlayDetails" />
        </activity>

        <activity android:name="Settings$WriteSettingsActivity"
                android:label="@string/write_settings_title"
                android:taskAffinity="">
            <intent-filter android:priority="1">
                <action android:name="android.settings.action.MANAGE_WRITE_SETTINGS" />
                <category android:name="android.intent.category.DEFAULT" />
            </intent-filter>
            <meta-data android:name="com.android.settings.FRAGMENT_CLASS"
                android:value="com.android.settings.applications.ManageApplications" />
        </activity>


        <activity android:name="Settings$AppWriteSettingsActivity"
                  android:label="@string/write_settings_title"
                  android:taskAffinity="">
            <intent-filter android:priority="1">
                <action android:name="android.settings.action.MANAGE_WRITE_SETTINGS" />
                <category android:name="android.intent.category.DEFAULT" />
                <data android:scheme="package" />
            </intent-filter>
            <meta-data android:name="com.android.settings.FRAGMENT_CLASS"
                       android:value="com.android.settings.applications.WriteSettingsDetails" />
        </activity>

        <activity android:name="Settings$ManageExternalSourcesActivity"
                android:label="@string/install_other_apps"
                android:taskAffinity="">
            <intent-filter android:priority="1">
                <action android:name="android.settings.MANAGE_UNKNOWN_APP_SOURCES" />
                <category android:name="android.intent.category.DEFAULT" />
            </intent-filter>
            <meta-data android:name="com.android.settings.FRAGMENT_CLASS"
                android:value="com.android.settings.applications.ManageApplications" />
        </activity>

        <activity android:name="Settings$ManageAppExternalSourcesActivity"
                  android:label="@string/install_other_apps"
                  android:taskAffinity="">
            <intent-filter android:priority="1">
                <action android:name="android.settings.MANAGE_UNKNOWN_APP_SOURCES" />
                <category android:name="android.intent.category.DEFAULT" />
                <data android:scheme="package" />
            </intent-filter>
            <meta-data android:name="com.android.settings.FRAGMENT_CLASS"
                       android:value="com.android.settings.applications.ExternalSourcesDetails" />
        </activity>

        <activity android:name="ShowAdminSupportDetailsDialog"
                android:theme="@style/Transparent"
                android:excludeFromRecents="true"
                android:launchMode="singleTop">
            <intent-filter>
                <action android:name="android.settings.SHOW_ADMIN_SUPPORT_DETAILS" />
                <category android:name="android.intent.category.DEFAULT" />
            </intent-filter>
        </activity>

        <activity android:name="Settings$AdvancedAppsActivity"
                  android:taskAffinity=""
                  android:exported="true"
                  android:label="@string/app_default_dashboard_title">
            <intent-filter android:priority="1">
                <action android:name="android.settings.MANAGE_DEFAULT_APPS_SETTINGS" />
                <action android:name="android.settings.HOME_SETTINGS" />
                <category android:name="android.intent.category.DEFAULT" />
            </intent-filter>
            <intent-filter android:priority="130">
                <action android:name="com.android.settings.action.SETTINGS"/>
            </intent-filter>
            <meta-data android:name="com.android.settings.category"
                       android:value="com.android.settings.category.ia.apps"/>
            <meta-data android:name="com.android.settings.FRAGMENT_CLASS"
                       android:value="com.android.settings.applications.AdvancedAppSettings" />
            <meta-data android:name="com.android.settings.summary"
                       android:resource="@string/summary_empty"/>
            <meta-data android:name="com.android.settings.PRIMARY_PROFILE_CONTROLLED"
                       android:value="true" />
        </activity>

        <!-- Keep compatibility with old WebView-picker implementation -->
        <activity-alias android:name=".WebViewImplementation"
                  android:targetActivity="Settings$WebViewAppPickerActivity"
                  android:exported="true"
                  android:excludeFromRecents="true"
                  android:theme="@*android:style/Theme.DeviceDefault.Light.Dialog.Alert">
            <intent-filter>
                <action android:name="android.settings.WEBVIEW_SETTINGS" />
                <category android:name="android.intent.category.DEFAULT" />
            </intent-filter>
            <meta-data android:name="com.android.settings.PRIMARY_PROFILE_CONTROLLED"
                android:value="true" />
            <meta-data android:name="com.android.settings.FRAGMENT_CLASS"
                android:value="com.android.settings.webview.WebViewAppPicker" />
        </activity-alias>

        <activity android:name=".backup.BackupSettingsActivity"
                  android:label="@string/privacy_settings_title"
                  android:icon="@drawable/ic_settings_backup"
                  android:taskAffinity="com.android.settings"
                  android:parentActivityName="Settings">
            <intent-filter android:priority="1">
                <action android:name="android.settings.PRIVACY_SETTINGS" />
                <action android:name="android.settings.BACKUP_AND_RESET_SETTINGS" />
                <category android:name="android.intent.category.DEFAULT" />
            </intent-filter>
            <intent-filter>
                <action android:name="android.intent.action.MAIN" />
                <category android:name="android.intent.category.DEFAULT" />
                <category android:name="android.intent.category.VOICE_LAUNCH" />
            </intent-filter>
            <intent-filter android:priority="60">
                <action android:name="com.android.settings.action.SETTINGS" />
            </intent-filter>
            <meta-data android:name="com.android.settings.category"
                       android:value="com.android.settings.category.ia.system" />
            <meta-data android:name="com.android.settings.summary"
                       android:resource="@string/summary_empty"/>
            <meta-data android:name="com.android.settings.PRIMARY_PROFILE_CONTROLLED"
                       android:value="true" />
        </activity>

        <activity android:name="Settings$AutomaticStorageManagerSettingsActivity"
                  android:exported="@bool/config_storage_manager_settings_enabled"
                  android:label="@string/automatic_storage_manager_settings"
                  android:taskAffinity="">
            <intent-filter android:priority="1">
                <action android:name="android.settings.STORAGE_MANAGER_SETTINGS" />
                <category android:name="android.intent.category.DEFAULT" />
            </intent-filter>
            <meta-data android:name="com.android.settings.FRAGMENT_CLASS"
                       android:value="com.android.settings.deletionhelper.AutomaticStorageManagerSettings" />
        </activity>

        <!-- Information architecture host activities -->

        <!-- Alias for battery settings in new IA. Remove and merge metadata into TargetActivity -->
        <activity android:name=".Settings$AppAndNotificationDashboardActivity"
                  android:label="@string/app_and_notification_dashboard_title"
                  android:icon="@drawable/ic_apps">
            <intent-filter android:priority="9">
                <action android:name="com.android.settings.action.SETTINGS"/>
            </intent-filter>
            <meta-data android:name="com.android.settings.FRAGMENT_CLASS"
                       android:value="com.android.settings.applications.AppAndNotificationDashboardFragment"/>
            <meta-data android:name="com.android.settings.category"
                       android:value="com.android.settings.category.ia.homepage"/>
            <meta-data android:name="com.android.settings.summary"
                       android:resource="@string/app_and_notification_dashboard_summary"/>
        </activity>

        <activity android:name=".Settings$UserAndAccountDashboardActivity"
                  android:label="@string/account_dashboard_title"
                  android:icon="@drawable/ic_settings_accounts">
            <intent-filter android:priority="3">
                <action android:name="com.android.settings.action.SETTINGS"/>
            </intent-filter>
            <intent-filter android:priority="1">
                <action android:name="android.settings.SYNC_SETTINGS" />
                <category android:name="android.intent.category.DEFAULT" />
            </intent-filter>
            <meta-data android:name="com.android.settings.FRAGMENT_CLASS"
                       android:value="com.android.settings.accounts.UserAndAccountDashboardFragment"/>
            <meta-data android:name="com.android.settings.category"
                       android:value="com.android.settings.category.ia.homepage"/>
            <meta-data android:name="com.android.settings.PRIMARY_PROFILE_CONTROLLED"
              android:value="true" />
        </activity>

        <activity android:name=".Settings$SystemDashboardActivity"
                  android:label="@string/header_category_system"
                  android:icon="@drawable/ic_settings_about">
            <intent-filter android:priority="-1">
                <action android:name="com.android.settings.action.SETTINGS"/>
            </intent-filter>
            <meta-data android:name="com.android.settings.category"
                       android:value="com.android.settings.category.ia.homepage"/>
            <meta-data android:name="com.android.settings.FRAGMENT_CLASS"
                       android:value="com.android.settings.system.SystemDashboardFragment"/>
            <meta-data android:name="com.android.settings.summary"
                       android:resource="@string/system_dashboard_summary"/>
        </activity>

        <activity android:name=".Settings$SupportDashboardActivity"
                  android:label="@string/page_tab_title_support"
                  android:icon="@drawable/ic_help"
                  android:enabled="@bool/config_support_enabled">
            <intent-filter android:priority="-2">
                <action android:name="com.android.settings.action.SETTINGS"/>
            </intent-filter>
            <meta-data android:name="com.android.settings.category"
                       android:value="com.android.settings.category.ia.homepage"/>
            <meta-data android:name="com.android.settings.FRAGMENT_CLASS"
                       android:value="com.android.settings.dashboard.SupportFragment"/>
            <meta-data android:name="com.android.settings.summary"
                       android:resource="@string/support_summary"/>
        </activity>

        <!-- End of information architecture host activities -->

        <service
            android:name=".SettingsDumpService"
            android:exported="true"
            android:permission="android.permission.DUMP" />

        <!-- Quick Settings tiles for Developer Options -->
        <service
            android:name=".qstile.DevelopmentTiles$ShowLayout"
            android:label="@string/debug_layout"
            android:icon="@drawable/tile_icon_show_layout"
            android:permission="android.permission.BIND_QUICK_SETTINGS_TILE"
            android:enabled="false">
            <intent-filter>
                <action android:name="android.service.quicksettings.action.QS_TILE" />
            </intent-filter>
        </service>
        <service
            android:name=".qstile.DevelopmentTiles$GPUProfiling"
            android:label="@string/track_frame_time"
            android:icon="@drawable/tile_icon_graphics"
            android:permission="android.permission.BIND_QUICK_SETTINGS_TILE"
            android:enabled="false">
            <intent-filter>
                <action android:name="android.service.quicksettings.action.QS_TILE" />
            </intent-filter>
        </service>
        <service
            android:name=".qstile.DevelopmentTiles$ForceRTL"
            android:label="@string/force_rtl_layout_all_locales"
            android:icon="@drawable/tile_icon_force_rtl"
            android:permission="android.permission.BIND_QUICK_SETTINGS_TILE"
            android:enabled="false">
            <intent-filter>
                <action android:name="android.service.quicksettings.action.QS_TILE" />
            </intent-filter>
        </service>
        <service
            android:name=".qstile.DevelopmentTiles$AnimationSpeed"
            android:label="@string/window_animation_scale_title"
            android:icon="@drawable/tile_icon_animation_speed"
            android:permission="android.permission.BIND_QUICK_SETTINGS_TILE"
            android:enabled="false">
            <intent-filter>
                <action android:name="android.service.quicksettings.action.QS_TILE" />
            </intent-filter>
        </service>
        <activity
            android:name=".qstile.DevelopmentTileConfigActivity"
            android:excludeFromRecents="true"
            android:launchMode="singleInstance"
            android:label="@string/quick_settings_developer_tiles" />

        <activity android:name=".HelpTrampoline"
            android:exported="true"
            android:theme="@android:style/Theme.NoDisplay"
            android:permission="android.permission.DUMP"
            android:enabled="@bool/config_has_help" />

<<<<<<< HEAD
        <!-- Activities for moves/gestures suggestions -->
        <activity
            android:name=".Settings$CameraLiftTriggerSuggestionActivity"
            android:label="@string/camera_lift_trigger_title"
            android:icon="@drawable/ic_settings_camera"
            android:enabled="@bool/config_cameraLiftTriggerAvailable">
            <intent-filter android:priority="1">
                <action android:name="android.intent.action.MAIN" />
                <category android:name="com.android.settings.suggested.category.GESTURE" />
            </intent-filter>
            <meta-data android:name="com.android.settings.FRAGMENT_CLASS"
                       android:value="com.android.settings.gestures.CameraLiftTriggerSettings"/>
            <meta-data android:name="com.android.settings.title"
                       android:resource="@string/camera_lift_trigger_title" />
            <meta-data android:name="com.android.settings.summary"
                       android:resource="@string/camera_lift_trigger_suggestion_summary" />
=======
        <activity android:name=".applications.defaultapps.AutofillPickerActivity"
                android:taskAffinity=""
                android:noHistory="true">
            <intent-filter android:priority="1">
                <action android:name="android.settings.REQUEST_SET_AUTOFILL_SERVICE" />
                <category android:name="android.intent.category.DEFAULT" />
                <data android:scheme="package" />
            </intent-filter>
>>>>>>> 999f6a9a
        </activity>

        <!-- This is the longest AndroidManifest.xml ever. -->
    </application>
</manifest><|MERGE_RESOLUTION|>--- conflicted
+++ resolved
@@ -3078,7 +3078,6 @@
             android:permission="android.permission.DUMP"
             android:enabled="@bool/config_has_help" />
 
-<<<<<<< HEAD
         <!-- Activities for moves/gestures suggestions -->
         <activity
             android:name=".Settings$CameraLiftTriggerSuggestionActivity"
@@ -3095,7 +3094,8 @@
                        android:resource="@string/camera_lift_trigger_title" />
             <meta-data android:name="com.android.settings.summary"
                        android:resource="@string/camera_lift_trigger_suggestion_summary" />
-=======
+        </activity>
+
         <activity android:name=".applications.defaultapps.AutofillPickerActivity"
                 android:taskAffinity=""
                 android:noHistory="true">
@@ -3104,7 +3104,6 @@
                 <category android:name="android.intent.category.DEFAULT" />
                 <data android:scheme="package" />
             </intent-filter>
->>>>>>> 999f6a9a
         </activity>
 
         <!-- This is the longest AndroidManifest.xml ever. -->
